--- conflicted
+++ resolved
@@ -21,12 +21,7 @@
 ```bash
 ./build-3rd-parties-dependencies.sh <Debug | Release>
 ```
-<<<<<<< HEAD
-04. Open Simplified.xcodeproj and Build!
-=======
-
 04. Open Simplified.xcodeproj and build the SimplyE target.
->>>>>>> 6a4c0a29
 
 ## Building Dependencies Individually
 
@@ -69,7 +64,6 @@
 19. Note: For now, we recommend keeping any unstaged changes as a single git stash until better dynamic build support is added.
 20. Build.
 
-<<<<<<< HEAD
 # Building for Readium 2 Integration
 
 For working on integrating R2 into SimplyE, use the `feature/readium2` branch. First build the app following the steps above for building with/without DRM.
@@ -100,7 +94,7 @@
 ./carthage-update-simplye.sh Debug
 ```
 Finally, open the workspace and use the `SimplyE-R2dev` target to build the app.
-=======
+
 # Building Secondary Targets
 
 The Xcode project contains 3 additional targets beside the main one referenced earlier:
@@ -108,7 +102,6 @@
 - **SimplyECardCreator**: This is a convenience target to use when making changes to the [CardCreator-iOS](https://github.com/NYPL-Simplified/CardCreator-iOS) framework. It takes the framework out of the normal Carthage build to instead build it directly via Xcode. Use this in conjunction with the `SimplifiedCardCreator` workspace.
 - **Open eBooks**: This is related to a project currently under development. It is not functional at the moment.
 - **SimplyETests**: Suite of unit tests.
->>>>>>> 6a4c0a29
 
 # Contributing
 
