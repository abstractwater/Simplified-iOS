--- conflicted
+++ resolved
@@ -130,20 +130,17 @@
 		179699D124131BA500EC309F /* UIColor+LabelColor.swift in Sources */ = {isa = PBXBuildFile; fileRef = 179699D024131BA500EC309F /* UIColor+LabelColor.swift */; };
 		17CE5305243C020800315E63 /* NYPLUserAccount.swift in Sources */ = {isa = PBXBuildFile; fileRef = 17CE5304243C020800315E63 /* NYPLUserAccount.swift */; };
 		17D08381248E938000092AA9 /* OverdriveProcessor.framework in Frameworks */ = {isa = PBXBuildFile; fileRef = 17D08378248E8EEB00092AA9 /* OverdriveProcessor.framework */; };
-<<<<<<< HEAD
 		2171ADA3251E38150003CABA /* LCPLibraryService.swift in Sources */ = {isa = PBXBuildFile; fileRef = 2171ADA0251E38140003CABA /* LCPLibraryService.swift */; };
 		2171ADA4251E38150003CABA /* LCPAuthenticationViewController.swift in Sources */ = {isa = PBXBuildFile; fileRef = 2171ADA1251E38150003CABA /* LCPAuthenticationViewController.swift */; };
 		2171ADA5251E38150003CABA /* LCPAuthenticationViewController.xib in Resources */ = {isa = PBXBuildFile; fileRef = 2171ADA2251E38150003CABA /* LCPAuthenticationViewController.xib */; };
 		2171ADA7251E38560003CABA /* ReadiumLCP.framework in Frameworks */ = {isa = PBXBuildFile; fileRef = 2171ADA6251E38560003CABA /* ReadiumLCP.framework */; };
 		2171ADA8251E38560003CABA /* ReadiumLCP.framework in Embed Frameworks */ = {isa = PBXBuildFile; fileRef = 2171ADA6251E38560003CABA /* ReadiumLCP.framework */; settings = {ATTRIBUTES = (CodeSignOnCopy, RemoveHeadersOnCopy, ); }; };
-=======
 		17DFC5ED251E7FBC003A19CC /* AudioEngine.xcframework in Frameworks */ = {isa = PBXBuildFile; fileRef = 176F8A802519684D00CE5BFB /* AudioEngine.xcframework */; settings = {ATTRIBUTES = (Required, ); }; };
 		17DFC5F0251E802A003A19CC /* AudioEngine.xcframework in Frameworks */ = {isa = PBXBuildFile; fileRef = 176F8A802519684D00CE5BFB /* AudioEngine.xcframework */; };
 		17DFC5F1251E802A003A19CC /* AudioEngine.xcframework in CopyFiles */ = {isa = PBXBuildFile; fileRef = 176F8A802519684D00CE5BFB /* AudioEngine.xcframework */; settings = {ATTRIBUTES = (CodeSignOnCopy, ); }; };
 		17DFC5F2251E80D6003A19CC /* AudioEngine.xcframework in Frameworks */ = {isa = PBXBuildFile; fileRef = 176F8A802519684D00CE5BFB /* AudioEngine.xcframework */; };
 		17DFC5F6251E84CF003A19CC /* AudioEngine.xcframework in CopyFiles */ = {isa = PBXBuildFile; fileRef = 176F8A802519684D00CE5BFB /* AudioEngine.xcframework */; settings = {ATTRIBUTES = (CodeSignOnCopy, ); }; };
 		17DFC5F8251E8644003A19CC /* AudioEngine.xcframework in CopyFiles */ = {isa = PBXBuildFile; fileRef = 176F8A802519684D00CE5BFB /* AudioEngine.xcframework */; settings = {ATTRIBUTES = (CodeSignOnCopy, ); }; };
->>>>>>> dcc8ef90
 		2198F910250A90EE000D9DAB /* AudioBookVendorsHelper.swift in Sources */ = {isa = PBXBuildFile; fileRef = 2198F90F250A90EE000D9DAB /* AudioBookVendorsHelper.swift */; };
 		219901F424FD2DE9001BC727 /* jwk.json in Resources */ = {isa = PBXBuildFile; fileRef = 219901F324FD2DE9001BC727 /* jwk.json */; };
 		219901F524FD2DE9001BC727 /* jwk.json in Resources */ = {isa = PBXBuildFile; fileRef = 219901F324FD2DE9001BC727 /* jwk.json */; };
@@ -4840,13 +4837,10 @@
 				PRODUCT_NAME = "SimplyE-R2dev";
 				PROVISIONING_PROFILE = "2e185b6c-271e-4b02-a05e-860b8c3831f6";
 				PROVISIONING_PROFILE_SPECIFIER = "SimplyE Development";
-<<<<<<< HEAD
 				SWIFT_ACTIVE_COMPILATION_CONDITIONS = "DEBUG FEATURE_DRM_CONNECTOR SIMPLYE LCP";
 				SWIFT_OBJC_BRIDGING_HEADER = "Simplified/SimplyE-Bridging-Header.h";
-=======
 				SWIFT_ACTIVE_COMPILATION_CONDITIONS = "DEBUG FEATURE_DRM_CONNECTOR SIMPLYE";
 				SWIFT_OBJC_BRIDGING_HEADER = "Simplified/AppInfrastructure/SimplyE-Bridging-Header.h";
->>>>>>> dcc8ef90
 				SWIFT_OPTIMIZATION_LEVEL = "-Onone";
 				SWIFT_SWIFT3_OBJC_INFERENCE = Off;
 				SWIFT_VERSION = 4.2;
@@ -4902,14 +4896,11 @@
 				PRODUCT_NAME = "SimplyE-R2dev";
 				PROVISIONING_PROFILE = "b3d9154d-70e1-48d6-a0c5-869431277a5c";
 				PROVISIONING_PROFILE_SPECIFIER = NYPL_AdHoc_Wildcard;
-<<<<<<< HEAD
 				SWIFT_ACTIVE_COMPILATION_CONDITIONS = "FEATURE_DRM_CONNECTOR SIMPLYE LCP";
 				SWIFT_OBJC_BRIDGING_HEADER = "Simplified/SimplyE-Bridging-Header.h";
-=======
 				SWIFT_ACTIVE_COMPILATION_CONDITIONS = "FEATURE_DRM_CONNECTOR SIMPLYE";
 				SWIFT_OBJC_BRIDGING_HEADER = "Simplified/AppInfrastructure/SimplyE-Bridging-Header.h";
 				SWIFT_OBJC_INTERFACE_HEADER_NAME = "SimplyE-Swift.h";
->>>>>>> dcc8ef90
 				SWIFT_SWIFT3_OBJC_INFERENCE = Off;
 				SWIFT_VERSION = 4.2;
 				TARGETED_DEVICE_FAMILY = "1,2";
