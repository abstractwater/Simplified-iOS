--- conflicted
+++ resolved
@@ -108,7 +108,6 @@
 		11F3773319E0876F00487769 /* NYPLCatalogFacet.m in Sources */ = {isa = PBXBuildFile; fileRef = 11F3773219E0876F00487769 /* NYPLCatalogFacet.m */; };
 		11F54C1F194109550086FCAF /* main.xml in Resources */ = {isa = PBXBuildFile; fileRef = 11F54C1D194109120086FCAF /* main.xml */; };
 		11F54C2519410BE40086FCAF /* single_entry.xml in Resources */ = {isa = PBXBuildFile; fileRef = 11F54C2419410BE40086FCAF /* single_entry.xml */; };
-<<<<<<< HEAD
 		8418C0481B75176B00FAB724 /* eula.html in Resources */ = {isa = PBXBuildFile; fileRef = 8418C0461B75176B00FAB724 /* eula.html */; };
 		841B553E1B73FB2700FAC1AF /* NYPLEULAViewController.m in Sources */ = {isa = PBXBuildFile; fileRef = 841B553D1B73FB2700FAC1AF /* NYPLEULAViewController.m */; };
 		841B55431B740F2700FAC1AF /* NYPLSettingsEULAViewController.m in Sources */ = {isa = PBXBuildFile; fileRef = 841B55421B740F2700FAC1AF /* NYPLSettingsEULAViewController.m */; };
@@ -116,10 +115,8 @@
 		848FD95B1B83875D009D9BC4 /* NYPL_Launch_Screen.xib in Resources */ = {isa = PBXBuildFile; fileRef = 848FD95A1B83875D009D9BC4 /* NYPL_Launch_Screen.xib */; };
 		84FCD2611B7BA79200BFEDD9 /* CoreLocation.framework in Frameworks */ = {isa = PBXBuildFile; fileRef = 84FCD2601B7BA79200BFEDD9 /* CoreLocation.framework */; };
 		84FCD2741B7BAC0A00BFEDD9 /* PreloadedContent in Resources */ = {isa = PBXBuildFile; fileRef = 84FCD2731B7BAC0A00BFEDD9 /* PreloadedContent */; };
-=======
 		A4206FDE1AEEC985009A1D73 /* ReaderClientCert.sig in Resources */ = {isa = PBXBuildFile; fileRef = A4206FDD1AEEC985009A1D73 /* ReaderClientCert.sig */; };
 		A4276F481B00046300CA7194 /* NYPLMyBooksDownloadInfo.m in Sources */ = {isa = PBXBuildFile; fileRef = A4276F471B00046300CA7194 /* NYPLMyBooksDownloadInfo.m */; };
->>>>>>> 60bd57ce
 		A42E0DF11B3F5A490095EBAE /* NYPLRemoteViewController.m in Sources */ = {isa = PBXBuildFile; fileRef = A42E0DF01B3F5A490095EBAE /* NYPLRemoteViewController.m */; };
 		A42E0DF41B40F4E00095EBAE /* NYPLCatalogFeedViewController.m in Sources */ = {isa = PBXBuildFile; fileRef = A42E0DF31B40F4E00095EBAE /* NYPLCatalogFeedViewController.m */; };
 		A46226271B39D4980063F549 /* NYPLOPDSGroup.m in Sources */ = {isa = PBXBuildFile; fileRef = A46226251B39D4980063F549 /* NYPLOPDSGroup.m */; };
@@ -356,7 +353,7 @@
 		11F54C2619410C700086FCAF /* NYPLOPDSEntryTests.m */ = {isa = PBXFileReference; fileEncoding = 4; lastKnownFileType = sourcecode.c.objc; path = NYPLOPDSEntryTests.m; sourceTree = "<group>"; };
 		11F54C2919423A040086FCAF /* NYPLOPDSLinkTests.m */ = {isa = PBXFileReference; fileEncoding = 4; lastKnownFileType = sourcecode.c.objc; path = NYPLOPDSLinkTests.m; sourceTree = "<group>"; };
 		5705D893E0FE4395A50F089E /* libPods.a */ = {isa = PBXFileReference; explicitFileType = archive.ar; includeInIndex = 0; path = libPods.a; sourceTree = BUILT_PRODUCTS_DIR; };
-<<<<<<< HEAD
+		5A569A261B8351C6003B5B61 /* ADEPT.xcodeproj */ = {isa = PBXFileReference; lastKnownFileType = "wrapper.pb-project"; name = ADEPT.xcodeproj; path = "adept-ios/ADEPT.xcodeproj"; sourceTree = "<group>"; };
 		8418C0461B75176B00FAB724 /* eula.html */ = {isa = PBXFileReference; fileEncoding = 4; lastKnownFileType = text.html; path = eula.html; sourceTree = "<group>"; };
 		841B553C1B73FB2700FAC1AF /* NYPLEULAViewController.h */ = {isa = PBXFileReference; fileEncoding = 4; lastKnownFileType = sourcecode.c.h; path = NYPLEULAViewController.h; sourceTree = "<group>"; };
 		841B553D1B73FB2700FAC1AF /* NYPLEULAViewController.m */ = {isa = PBXFileReference; fileEncoding = 4; lastKnownFileType = sourcecode.c.objc; path = NYPLEULAViewController.m; sourceTree = "<group>"; };
@@ -367,12 +364,9 @@
 		848FD95A1B83875D009D9BC4 /* NYPL_Launch_Screen.xib */ = {isa = PBXFileReference; fileEncoding = 4; lastKnownFileType = file.xib; name = NYPL_Launch_Screen.xib; path = Simplified/NYPL_Launch_Screen.xib; sourceTree = "<group>"; };
 		84FCD2601B7BA79200BFEDD9 /* CoreLocation.framework */ = {isa = PBXFileReference; lastKnownFileType = wrapper.framework; name = CoreLocation.framework; path = System/Library/Frameworks/CoreLocation.framework; sourceTree = SDKROOT; };
 		84FCD2731B7BAC0A00BFEDD9 /* PreloadedContent */ = {isa = PBXFileReference; lastKnownFileType = folder; path = PreloadedContent; sourceTree = "<group>"; };
-=======
-		5A569A261B8351C6003B5B61 /* ADEPT.xcodeproj */ = {isa = PBXFileReference; lastKnownFileType = "wrapper.pb-project"; name = ADEPT.xcodeproj; path = "adept-ios/ADEPT.xcodeproj"; sourceTree = "<group>"; };
 		A4206FDD1AEEC985009A1D73 /* ReaderClientCert.sig */ = {isa = PBXFileReference; fileEncoding = 4; lastKnownFileType = text; path = ReaderClientCert.sig; sourceTree = "<group>"; };
 		A4276F461B00046300CA7194 /* NYPLMyBooksDownloadInfo.h */ = {isa = PBXFileReference; fileEncoding = 4; lastKnownFileType = sourcecode.c.h; path = NYPLMyBooksDownloadInfo.h; sourceTree = "<group>"; };
 		A4276F471B00046300CA7194 /* NYPLMyBooksDownloadInfo.m */ = {isa = PBXFileReference; fileEncoding = 4; lastKnownFileType = sourcecode.c.objc; path = NYPLMyBooksDownloadInfo.m; sourceTree = "<group>"; };
->>>>>>> 60bd57ce
 		A42E0DEF1B3F5A490095EBAE /* NYPLRemoteViewController.h */ = {isa = PBXFileReference; fileEncoding = 4; lastKnownFileType = sourcecode.c.h; path = NYPLRemoteViewController.h; sourceTree = "<group>"; };
 		A42E0DF01B3F5A490095EBAE /* NYPLRemoteViewController.m */ = {isa = PBXFileReference; fileEncoding = 4; lastKnownFileType = sourcecode.c.objc; path = NYPLRemoteViewController.m; sourceTree = "<group>"; };
 		A42E0DF21B40F4E00095EBAE /* NYPLCatalogFeedViewController.h */ = {isa = PBXFileReference; fileEncoding = 4; lastKnownFileType = sourcecode.c.h; path = NYPLCatalogFeedViewController.h; sourceTree = "<group>"; };
@@ -681,12 +675,9 @@
 		A823D804192BABA400B55DE2 = {
 			isa = PBXGroup;
 			children = (
-<<<<<<< HEAD
 				848FD95A1B83875D009D9BC4 /* NYPL_Launch_Screen.xib */,
-=======
 				CAE35BC11B86308D00BF9BC5 /* README */,
 				CAE35BBA1B86289500BF9BC5 /* Simplified+RMSDK.xcconfig */,
->>>>>>> 60bd57ce
 				A823D816192BABA400B55DE2 /* Simplified */,
 				A823D82F192BABA400B55DE2 /* SimplifiedTests */,
 				A823D80F192BABA400B55DE2 /* Frameworks */,
@@ -1059,11 +1050,8 @@
 				113137E71A48DAB90082954E /* NYPLReaderReadiumView.m in Sources */,
 				118B7ABF195CBF72005CE3E7 /* NYPLSession.m in Sources */,
 				111E75861A818C0B00718AD7 /* NYPLSettingsFeedbackViewController.m in Sources */,
-<<<<<<< HEAD
 				841B55431B740F2700FAC1AF /* NYPLSettingsEULAViewController.m in Sources */,
-=======
 				A4276F481B00046300CA7194 /* NYPLMyBooksDownloadInfo.m in Sources */,
->>>>>>> 60bd57ce
 				1164F106199AC236009BF8BF /* NYPLBookLocation.m in Sources */,
 				11F3771F19DB62B000487769 /* NYPLFacetView.m in Sources */,
 				111197281986B43B0014462F /* NYPLBookCellDelegate.m in Sources */,
@@ -1196,6 +1184,7 @@
 				HEADER_SEARCH_PATHS = "$(inherited)";
 				IPHONEOS_DEPLOYMENT_TARGET = 8.0;
 				ONLY_ACTIVE_ARCH = YES;
+				OTHER_LDFLAGS = "-ObjC";
 				SDKROOT = iphoneos;
 				TARGETED_DEVICE_FAMILY = "1,2";
 				USER_HEADER_SEARCH_PATHS = "./adept-ios";
@@ -1230,6 +1219,7 @@
 				GCC_WARN_UNUSED_VARIABLE = YES;
 				HEADER_SEARCH_PATHS = "$(inherited)";
 				IPHONEOS_DEPLOYMENT_TARGET = 8.0;
+				OTHER_LDFLAGS = "-ObjC";
 				SDKROOT = iphoneos;
 				TARGETED_DEVICE_FAMILY = "1,2";
 				USER_HEADER_SEARCH_PATHS = "./adept-ios";
@@ -1249,15 +1239,7 @@
 					"\"$(SRCROOT)/readium-sdk/Platform/Apple/include\"",
 				);
 				INFOPLIST_FILE = "Simplified/Simplified-Info.plist";
-<<<<<<< HEAD
-				LIBRARY_SEARCH_PATHS = (
-					"$(inherited)",
-					"$(PROJECT_DIR)/readium-sdk/Platform/Apple/build/Debug-iphoneos",
-				);
-				OTHER_LDFLAGS = "-ObjC";
-=======
 				LIBRARY_SEARCH_PATHS = "$(inherited)";
->>>>>>> 60bd57ce
 				PRODUCT_NAME = "$(TARGET_NAME)";
 				TARGETED_DEVICE_FAMILY = "1,2";
 				WARNING_CFLAGS = (
@@ -1287,15 +1269,7 @@
 					"\"$(SRCROOT)/readium-sdk/Platform/Apple/include\"",
 				);
 				INFOPLIST_FILE = "Simplified/Simplified-Info.plist";
-<<<<<<< HEAD
-				LIBRARY_SEARCH_PATHS = (
-					"$(inherited)",
-					"$(PROJECT_DIR)/readium-sdk/Platform/Apple/build/Debug-iphoneos",
-				);
-				OTHER_LDFLAGS = "-ObjC";
-=======
 				LIBRARY_SEARCH_PATHS = "$(inherited)";
->>>>>>> 60bd57ce
 				PRODUCT_NAME = "$(TARGET_NAME)";
 				TARGETED_DEVICE_FAMILY = "1,2";
 				WARNING_CFLAGS = (
