// !$*UTF8*$!
{
	archiveVersion = 1;
	classes = {
	};
	objectVersion = 46;
	objects = {

/* Begin PBXBuildFile section */
		08136F7E1BC2AB06002A4486 /* LibraryCard.storyboard in Resources */ = {isa = PBXBuildFile; fileRef = 08136F7D1BC2AB06002A4486 /* LibraryCard.storyboard */; };
		0813870E1BC2E8A9003DEA6A /* NYPLDateCardController.m in Sources */ = {isa = PBXBuildFile; fileRef = 0813870D1BC2E8A9003DEA6A /* NYPLDateCardController.m */; };
		081387111BC2F07B003DEA6A /* NYPLLocationCardController.m in Sources */ = {isa = PBXBuildFile; fileRef = 081387101BC2F07B003DEA6A /* NYPLLocationCardController.m */; };
		0813871C1BC30E96003DEA6A /* nystate.geojson in Resources */ = {isa = PBXBuildFile; fileRef = 0813871B1BC30E96003DEA6A /* nystate.geojson */; };
		081387361BC42727003DEA6A /* NYPLCardApplicationModel.m in Sources */ = {isa = PBXBuildFile; fileRef = 081387351BC42727003DEA6A /* NYPLCardApplicationModel.m */; };
		0813873A1BC4328D003DEA6A /* NYPLCardApplicationViewController.m in Sources */ = {isa = PBXBuildFile; fileRef = 081387391BC4328D003DEA6A /* NYPLCardApplicationViewController.m */; };
		081387401BC455CF003DEA6A /* NYPLPhotoCardController.m in Sources */ = {isa = PBXBuildFile; fileRef = 0813873F1BC455CF003DEA6A /* NYPLPhotoCardController.m */; };
		081387431BC465C9003DEA6A /* NYPLNameCardController.m in Sources */ = {isa = PBXBuildFile; fileRef = 081387421BC465C9003DEA6A /* NYPLNameCardController.m */; };
		081387461BC5589D003DEA6A /* NYPLValidatingTextField.m in Sources */ = {isa = PBXBuildFile; fileRef = 081387451BC5589D003DEA6A /* NYPLValidatingTextField.m */; };
		081387511BC56B7A003DEA6A /* libpop.a in Frameworks */ = {isa = PBXBuildFile; fileRef = 081387501BC56B7A003DEA6A /* libpop.a */; };
		081387541BC57297003DEA6A /* NYPLAddressCardController.m in Sources */ = {isa = PBXBuildFile; fileRef = 081387531BC57297003DEA6A /* NYPLAddressCardController.m */; };
		081387571BC574DA003DEA6A /* UILabel+NYPLAppearanceAdditions.m in Sources */ = {isa = PBXBuildFile; fileRef = 081387561BC574DA003DEA6A /* UILabel+NYPLAppearanceAdditions.m */; };
		0813875A1BC5767F003DEA6A /* UIButton+NYPLAppearanceAdditions.m in Sources */ = {isa = PBXBuildFile; fileRef = 081387591BC5767F003DEA6A /* UIButton+NYPLAppearanceAdditions.m */; };
		0813875D1BC579C4003DEA6A /* NYPLEmailCardController.m in Sources */ = {isa = PBXBuildFile; fileRef = 0813875C1BC579C4003DEA6A /* NYPLEmailCardController.m */; };
		081387601BC57B43003DEA6A /* NYPLVerifyCardController.m in Sources */ = {isa = PBXBuildFile; fileRef = 0813875F1BC57B43003DEA6A /* NYPLVerifyCardController.m */; };
		081387921BCD4C6C003DEA6A /* NYPLAnimatingButton.m in Sources */ = {isa = PBXBuildFile; fileRef = 081387911BCD4C6C003DEA6A /* NYPLAnimatingButton.m */; };
		08373B431BCFE58D00AC1AFA /* NYPLIntroCardController.m in Sources */ = {isa = PBXBuildFile; fileRef = 08373B421BCFE58D00AC1AFA /* NYPLIntroCardController.m */; };
		085640CE1BB99FC30088BDBF /* NSURL+NYPLURLAdditions.m in Sources */ = {isa = PBXBuildFile; fileRef = 085640CD1BB99FC30088BDBF /* NSURL+NYPLURLAdditions.m */; };
<<<<<<< HEAD
		085D31D71BE29E38007F7672 /* NYPLProblemReportViewController.m in Sources */ = {isa = PBXBuildFile; fileRef = 085D31D61BE29E38007F7672 /* NYPLProblemReportViewController.m */; };
		085D31D91BE29ED4007F7672 /* NYPLProblemReportViewController.xib in Resources */ = {isa = PBXBuildFile; fileRef = 085D31D81BE29ED4007F7672 /* NYPLProblemReportViewController.xib */; };
		085D31DF1BE3CD3C007F7672 /* NSURLRequest+NYPLURLRequestAdditions.m in Sources */ = {isa = PBXBuildFile; fileRef = 085D31DE1BE3CD3C007F7672 /* NSURLRequest+NYPLURLRequestAdditions.m */; };
		08801EF81BDE8D77005E1F32 /* libHeap.a in Frameworks */ = {isa = PBXBuildFile; fileRef = 08801EF61BDE8D0D005E1F32 /* libHeap.a */; };
		08A352201BDE8E410040BF1D /* CFNetwork.framework in Frameworks */ = {isa = PBXBuildFile; fileRef = 08A3521F1BDE8E410040BF1D /* CFNetwork.framework */; };
		08A352221BDE8E560040BF1D /* libicucore.tbd in Frameworks */ = {isa = PBXBuildFile; fileRef = 08A352211BDE8E560040BF1D /* libicucore.tbd */; };
		08A352241BDE8E640040BF1D /* Security.framework in Frameworks */ = {isa = PBXBuildFile; fileRef = 08A352231BDE8E640040BF1D /* Security.framework */; };
		08A352261BDE8E700040BF1D /* SystemConfiguration.framework in Frameworks */ = {isa = PBXBuildFile; fileRef = 08A352251BDE8E700040BF1D /* SystemConfiguration.framework */; };
		08A352271BDE91B80040BF1D /* libRDServices.a in Frameworks */ = {isa = PBXBuildFile; fileRef = A49C25461AE05A2600D63B89 /* libRDServices.a */; };
		08A352291BDE91B80040BF1D /* libePub3-iOS.a in Frameworks */ = {isa = PBXBuildFile; fileRef = 08A352281BDE91B80040BF1D /* libePub3-iOS.a */; };
		08A3522A1BDE94170040BF1D /* libADEPT.a in Frameworks */ = {isa = PBXBuildFile; fileRef = 5A569A2C1B8351C6003B5B61 /* libADEPT.a */; };
		08A3522B1BDE94170040BF1D /* libAdobe Content Filter.a in Frameworks */ = {isa = PBXBuildFile; fileRef = 5A7048961B94A6710046FFF0 /* libAdobe Content Filter.a */; };
=======
		085D31C41BE2987E007F7672 /* NYPLProblemDocument.m in Sources */ = {isa = PBXBuildFile; fileRef = 085D31C31BE2987E007F7672 /* NYPLProblemDocument.m */; };
		08A352731BDFF5380040BF1D /* NYPLAlertController.m in Sources */ = {isa = PBXBuildFile; fileRef = 08A352721BDFF5380040BF1D /* NYPLAlertController.m */; };
>>>>>>> 7b4459b9
		08C375461BD7CFF6005B233D /* NYPLSubmittingViewController.m in Sources */ = {isa = PBXBuildFile; fileRef = 08C375451BD7CFF6005B233D /* NYPLSubmittingViewController.m */; };
		08C469C11BDAAEB1009D8AFD /* libADEPT.a in Frameworks */ = {isa = PBXBuildFile; fileRef = 5A569A2C1B8351C6003B5B61 /* libADEPT.a */; };
		08C469C21BDAAEB1009D8AFD /* libAdobe Content Filter.a in Frameworks */ = {isa = PBXBuildFile; fileRef = 5A7048961B94A6710046FFF0 /* libAdobe Content Filter.a */; };
		08C469CE1BDAB484009D8AFD /* NYPLRegistrationStoryboard.m in Sources */ = {isa = PBXBuildFile; fileRef = 08C469CD1BDAB484009D8AFD /* NYPLRegistrationStoryboard.m */; };
		11068C55196DD37900E8A94B /* NYPLNull.m in Sources */ = {isa = PBXBuildFile; fileRef = 11068C54196DD37900E8A94B /* NYPLNull.m */; };
		11078357198160A50071AB1E /* NYPLBookDownloadFailedCell.m in Sources */ = {isa = PBXBuildFile; fileRef = 11078356198160A50071AB1E /* NYPLBookDownloadFailedCell.m */; };
		1107835E19816E3D0071AB1E /* UIView+NYPLViewAdditions.m in Sources */ = {isa = PBXBuildFile; fileRef = 1107835D19816E3D0071AB1E /* UIView+NYPLViewAdditions.m */; };
		110AD83D19E497D6005724C3 /* NYPLOPDSAttribute.m in Sources */ = {isa = PBXBuildFile; fileRef = 110AD83B19E497D6005724C3 /* NYPLOPDSAttribute.m */; };
		110AF8961961D94D004887C3 /* NYPLBookDetailView.m in Sources */ = {isa = PBXBuildFile; fileRef = 110AF8951961D94D004887C3 /* NYPLBookDetailView.m */; };
		110AF89C1961ED1F004887C3 /* NYPLBookDetailViewController.m in Sources */ = {isa = PBXBuildFile; fileRef = 110AF89B1961ED1F004887C3 /* NYPLBookDetailViewController.m */; };
		110F853E19D5FA7300052DF7 /* DetailSummaryTemplate.html in Resources */ = {isa = PBXBuildFile; fileRef = 110F853C19D5FA7300052DF7 /* DetailSummaryTemplate.html */; };
		111197281986B43B0014462F /* NYPLBookCellDelegate.m in Sources */ = {isa = PBXBuildFile; fileRef = 111197271986B43B0014462F /* NYPLBookCellDelegate.m */; };
		111197341986D7550014462F /* NYPLDismissibleViewController.m in Sources */ = {isa = PBXBuildFile; fileRef = 111197331986D7550014462F /* NYPLDismissibleViewController.m */; };
		111197391987F4070014462F /* NYPLBookDetailNormalView.m in Sources */ = {isa = PBXBuildFile; fileRef = 111197381987F4070014462F /* NYPLBookDetailNormalView.m */; };
		1111973C19880E8D0014462F /* NYPLLinearView.m in Sources */ = {isa = PBXBuildFile; fileRef = 1111973B19880E8D0014462F /* NYPLLinearView.m */; };
		1111973F1988226F0014462F /* NYPLBookDetailDownloadFailedView.m in Sources */ = {isa = PBXBuildFile; fileRef = 1111973E1988226F0014462F /* NYPLBookDetailDownloadFailedView.m */; };
		11119742198827850014462F /* NYPLBookDetailDownloadingView.m in Sources */ = {isa = PBXBuildFile; fileRef = 11119741198827850014462F /* NYPLBookDetailDownloadingView.m */; };
		1112A8431A3249B4002B8CC1 /* libTenPrintCover.a in Frameworks */ = {isa = PBXBuildFile; fileRef = 1112A81F1A322C53002B8CC1 /* libTenPrintCover.a */; };
		1114A6A1195884CB007507A2 /* NYPLCatalogUngroupedFeed.m in Sources */ = {isa = PBXBuildFile; fileRef = 1114A6A0195884CB007507A2 /* NYPLCatalogUngroupedFeed.m */; };
		111559ED19B8FA590003BE94 /* NYPLXML.m in Sources */ = {isa = PBXBuildFile; fileRef = 111559EC19B8FA590003BE94 /* NYPLXML.m */; };
		111559EF19B8FA8E0003BE94 /* NYPLXMLTests.m in Sources */ = {isa = PBXBuildFile; fileRef = 111559EE19B8FA8E0003BE94 /* NYPLXMLTests.m */; };
		111559F219B8FAA10003BE94 /* invalid.xml in Resources */ = {isa = PBXBuildFile; fileRef = 111559F019B8FAA10003BE94 /* invalid.xml */; };
		111559F319B8FAA10003BE94 /* valid.xml in Resources */ = {isa = PBXBuildFile; fileRef = 111559F119B8FAA10003BE94 /* valid.xml */; };
		11172764197F31280043EFBF /* NYPLAccount.m in Sources */ = {isa = PBXBuildFile; fileRef = 11172763197F31280043EFBF /* NYPLAccount.m */; };
		111E757A1A80165C00718AD7 /* NYPLSettingsSplitViewController.m in Sources */ = {isa = PBXBuildFile; fileRef = 111E75791A80165C00718AD7 /* NYPLSettingsSplitViewController.m */; };
		111E757D1A801A6F00718AD7 /* NYPLSettingsPrimaryNavigationController.m in Sources */ = {isa = PBXBuildFile; fileRef = 111E757C1A801A6F00718AD7 /* NYPLSettingsPrimaryNavigationController.m */; };
		111E75831A815CFB00718AD7 /* NYPLSettingsPrimaryTableViewController.m in Sources */ = {isa = PBXBuildFile; fileRef = 111E75821A815CFB00718AD7 /* NYPLSettingsPrimaryTableViewController.m */; };
		111E75861A818C0B00718AD7 /* NYPLSettingsFeedbackViewController.m in Sources */ = {isa = PBXBuildFile; fileRef = 111E75851A818C0B00718AD7 /* NYPLSettingsFeedbackViewController.m */; };
		111E75891A818C1F00718AD7 /* NYPLSettingsCreditsViewController.m in Sources */ = {isa = PBXBuildFile; fileRef = 111E75881A818C1F00718AD7 /* NYPLSettingsCreditsViewController.m */; };
		111E758B1A840A1600718AD7 /* credits.html in Resources */ = {isa = PBXBuildFile; fileRef = 111E758A1A840A1600718AD7 /* credits.html */; };
		111E758D1A840DC500718AD7 /* credits.css in Resources */ = {isa = PBXBuildFile; fileRef = 111E758C1A840DC500718AD7 /* credits.css */; };
		1120749319D20BF9008203A4 /* NYPLBookCellCollectionViewController.m in Sources */ = {isa = PBXBuildFile; fileRef = 1120749219D20BF9008203A4 /* NYPLBookCellCollectionViewController.m */; };
		112C684F19EF003300106973 /* NYPLCatalogFacetGroup.m in Sources */ = {isa = PBXBuildFile; fileRef = 112C684E19EF003300106973 /* NYPLCatalogFacetGroup.m */; };
		112C694D197301FE00C48F95 /* NYPLBookRegistryRecord.m in Sources */ = {isa = PBXBuildFile; fileRef = 112C694C197301FE00C48F95 /* NYPLBookRegistryRecord.m */; };
		112C6953197309C500C48F95 /* NYPLBookState.m in Sources */ = {isa = PBXBuildFile; fileRef = 112C6952197309C500C48F95 /* NYPLBookState.m */; };
		113137E71A48DAB90082954E /* NYPLReaderReadiumView.m in Sources */ = {isa = PBXBuildFile; fileRef = 113137E61A48DAB90082954E /* NYPLReaderReadiumView.m */; };
		11369D48199527C200BB11F8 /* NYPLJSON.m in Sources */ = {isa = PBXBuildFile; fileRef = 11369D47199527C200BB11F8 /* NYPLJSON.m */; };
		11396FB9193D289100E16EE8 /* NSDate+NYPLDateAdditions.m in Sources */ = {isa = PBXBuildFile; fileRef = 11396FB8193D289100E16EE8 /* NSDate+NYPLDateAdditions.m */; };
		1139DA6519C7755D00A07810 /* NYPLBookCoverRegistry.m in Sources */ = {isa = PBXBuildFile; fileRef = 1139DA6419C7755D00A07810 /* NYPLBookCoverRegistry.m */; };
		113DB8A719C24E54004E1154 /* NYPLIndeterminateProgressView.m in Sources */ = {isa = PBXBuildFile; fileRef = 113DB8A619C24E54004E1154 /* NYPLIndeterminateProgressView.m */; };
		1142E4E819EEC7C500D9B3D9 /* NYPLCatalogFacetTests.m in Sources */ = {isa = PBXBuildFile; fileRef = 1142E4E719EEC7C500D9B3D9 /* NYPLCatalogFacetTests.m */; };
		1142E4EB19EED86A00D9B3D9 /* NYPLFacetBarView.m in Sources */ = {isa = PBXBuildFile; fileRef = 1142E4EA19EED86A00D9B3D9 /* NYPLFacetBarView.m */; };
		114B7F161A3644CF00B8582B /* NYPLTenPrintCoverView+NYPLImageAdditions.m in Sources */ = {isa = PBXBuildFile; fileRef = 114B7F151A3644CF00B8582B /* NYPLTenPrintCoverView+NYPLImageAdditions.m */; };
		114C8CD719BE2FD300719B72 /* NYPLAttributedString.m in Sources */ = {isa = PBXBuildFile; fileRef = 114C8CD619BE2FD300719B72 /* NYPLAttributedString.m */; };
		114C8CDA19BF55F900719B72 /* NYPLRoundedButton.m in Sources */ = {isa = PBXBuildFile; fileRef = 114C8CD919BF55F900719B72 /* NYPLRoundedButton.m */; };
		11548C0B1939136C009DBF2E /* NYPLRootTabBarController.m in Sources */ = {isa = PBXBuildFile; fileRef = 11548C0A1939136C009DBF2E /* NYPLRootTabBarController.m */; };
		11548C0E1939147D009DBF2E /* NYPLCatalogNavigationController.m in Sources */ = {isa = PBXBuildFile; fileRef = 11548C0D1939147D009DBF2E /* NYPLCatalogNavigationController.m */; };
		1157E92E19CA0009003BFDBF /* NSString+NYPLStringAdditionsTests.m in Sources */ = {isa = PBXBuildFile; fileRef = 1157E92D19CA0009003BFDBF /* NSString+NYPLStringAdditionsTests.m */; };
		11580AC81986A77B00949A15 /* NYPLBookCell.m in Sources */ = {isa = PBXBuildFile; fileRef = 11580AC71986A77B00949A15 /* NYPLBookCell.m */; };
		1158812E1A894F4E008672C3 /* NYPLSettingsAccountViewController.m in Sources */ = {isa = PBXBuildFile; fileRef = 1158812D1A894F4E008672C3 /* NYPLSettingsAccountViewController.m */; };
		11616E11196B0531003D60D9 /* NYPLBookRegistry.m in Sources */ = {isa = PBXBuildFile; fileRef = 11616E10196B0531003D60D9 /* NYPLBookRegistry.m */; };
		1164A9F71A797238002BD3AE /* NYPLSettings.m in Sources */ = {isa = PBXBuildFile; fileRef = 1164A9F61A797238002BD3AE /* NYPLSettings.m */; };
		1164F106199AC236009BF8BF /* NYPLBookLocation.m in Sources */ = {isa = PBXBuildFile; fileRef = 1164F105199AC236009BF8BF /* NYPLBookLocation.m */; };
		116A5EA4194653BE00491A21 /* Localizable.strings in Resources */ = {isa = PBXBuildFile; fileRef = 116A5EA3194653BE00491A21 /* Localizable.strings */; };
		116A5EAF194767B200491A21 /* NYPLMyBooksNavigationController.m in Sources */ = {isa = PBXBuildFile; fileRef = 116A5EAE194767B200491A21 /* NYPLMyBooksNavigationController.m */; };
		116A5EB3194767DC00491A21 /* NYPLMyBooksViewController.m in Sources */ = {isa = PBXBuildFile; fileRef = 116A5EB2194767DC00491A21 /* NYPLMyBooksViewController.m */; };
		116A5EB91947B57500491A21 /* NYPLConfiguration.m in Sources */ = {isa = PBXBuildFile; fileRef = 116A5EB81947B57500491A21 /* NYPLConfiguration.m */; };
		1183F33B194B775900DC322F /* NYPLCatalogLaneCell.m in Sources */ = {isa = PBXBuildFile; fileRef = 1183F33A194B775900DC322F /* NYPLCatalogLaneCell.m */; };
		1183F341194F723D00DC322F /* NYPLCatalogLane.m in Sources */ = {isa = PBXBuildFile; fileRef = 1183F340194F723D00DC322F /* NYPLCatalogLane.m */; };
		1183F347194F744D00DC322F /* NYPLBook.m in Sources */ = {isa = PBXBuildFile; fileRef = 1183F346194F744D00DC322F /* NYPLBook.m */; };
		1183F353194F795800DC322F /* NYPLBookAcquisition.m in Sources */ = {isa = PBXBuildFile; fileRef = 1183F352194F795800DC322F /* NYPLBookAcquisition.m */; };
		1183F35B194F847100DC322F /* NYPLAsync.m in Sources */ = {isa = PBXBuildFile; fileRef = 1183F35A194F847100DC322F /* NYPLAsync.m */; };
		1188F3E11A1ECC4B006B2F36 /* NYPLReaderSettings.m in Sources */ = {isa = PBXBuildFile; fileRef = 1188F3E01A1ECC4B006B2F36 /* NYPLReaderSettings.m */; };
		118A0B1B19915BDF00792DDE /* NYPLCatalogSearchViewController.m in Sources */ = {isa = PBXBuildFile; fileRef = 118A0B1A19915BDF00792DDE /* NYPLCatalogSearchViewController.m */; };
		118B7ABF195CBF72005CE3E7 /* NYPLSession.m in Sources */ = {isa = PBXBuildFile; fileRef = 118B7ABE195CBF72005CE3E7 /* NYPLSession.m */; };
		119503E71993F914009FB788 /* libxml2.dylib in Frameworks */ = {isa = PBXBuildFile; fileRef = 119503E61993F914009FB788 /* libxml2.dylib */; };
		119503E91993F919009FB788 /* libz.dylib in Frameworks */ = {isa = PBXBuildFile; fileRef = 119503E81993F919009FB788 /* libz.dylib */; };
		1195040B1994075B009FB788 /* NYPLReaderViewController.m in Sources */ = {isa = PBXBuildFile; fileRef = 1195040A1994075B009FB788 /* NYPLReaderViewController.m */; };
		1196F75B1970727C00F62670 /* NYPLMyBooksDownloadCenter.m in Sources */ = {isa = PBXBuildFile; fileRef = 1196F75A1970727C00F62670 /* NYPLMyBooksDownloadCenter.m */; };
		119BEB89198C43A600121439 /* NSString+NYPLStringAdditions.m in Sources */ = {isa = PBXBuildFile; fileRef = 119BEB88198C43A600121439 /* NSString+NYPLStringAdditions.m */; };
		119BEBAA1990207E00121439 /* NYPLOPDSFeedTests.m in Sources */ = {isa = PBXBuildFile; fileRef = 11396FC8193F674F00E16EE8 /* NYPLOPDSFeedTests.m */; };
		119BEBAB1990207E00121439 /* NYPLOPDSEntryTests.m in Sources */ = {isa = PBXBuildFile; fileRef = 11F54C2619410C700086FCAF /* NYPLOPDSEntryTests.m */; };
		119BEBAC1990207E00121439 /* NYPLOPDSLinkTests.m in Sources */ = {isa = PBXBuildFile; fileRef = 11F54C2919423A040086FCAF /* NYPLOPDSLinkTests.m */; };
		119BEBAD1990207E00121439 /* NYPLMyBooksRegistryTests.m in Sources */ = {isa = PBXBuildFile; fileRef = 11616E12196B2FB8003D60D9 /* NYPLMyBooksRegistryTests.m */; };
		119BEBAF1990207E00121439 /* NYPLDateAdditionsTests.m in Sources */ = {isa = PBXBuildFile; fileRef = 11396FBA193D2FAC00E16EE8 /* NYPLDateAdditionsTests.m */; };
		119BEBB01990207E00121439 /* NYPLKeychainTests.m in Sources */ = {isa = PBXBuildFile; fileRef = 11C5DD171977335E005A9945 /* NYPLKeychainTests.m */; };
		119BEBB21990217B00121439 /* NSDate+NYPLDateAdditions.m in Sources */ = {isa = PBXBuildFile; fileRef = 11396FB8193D289100E16EE8 /* NSDate+NYPLDateAdditions.m */; };
		119BEBB31990217B00121439 /* NSString+NYPLStringAdditions.m in Sources */ = {isa = PBXBuildFile; fileRef = 119BEB88198C43A600121439 /* NSString+NYPLStringAdditions.m */; };
		119BEBB51990217B00121439 /* UIFont+NYPLSystemFontOverride.m in Sources */ = {isa = PBXBuildFile; fileRef = 11E0208C197F05D9009DEA93 /* UIFont+NYPLSystemFontOverride.m */; };
		119BEBB61990217B00121439 /* UIView+NYPLViewAdditions.m in Sources */ = {isa = PBXBuildFile; fileRef = 1107835D19816E3D0071AB1E /* UIView+NYPLViewAdditions.m */; };
		119BEBB919902A8800121439 /* NYPLOpenSearchDescription.m in Sources */ = {isa = PBXBuildFile; fileRef = 119BEBB819902A8800121439 /* NYPLOpenSearchDescription.m */; };
		11A14DF41A1BF94F00D6C510 /* UIColor+NYPLColorAdditions.m in Sources */ = {isa = PBXBuildFile; fileRef = 11A14DF31A1BF94F00D6C510 /* UIColor+NYPLColorAdditions.m */; };
		11A14DF61A1BFBED00D6C510 /* UIColor+NYPLColorAdditionsTests.m in Sources */ = {isa = PBXBuildFile; fileRef = 11A14DF51A1BFBED00D6C510 /* UIColor+NYPLColorAdditionsTests.m */; };
		11A16E69195B2BD3004147F4 /* NYPLCatalogUngroupedFeedViewController.m in Sources */ = {isa = PBXBuildFile; fileRef = 11A16E68195B2BD3004147F4 /* NYPLCatalogUngroupedFeedViewController.m */; };
		11A16E6F195B60DF004147F4 /* NYPLBookNormalCell.m in Sources */ = {isa = PBXBuildFile; fileRef = 11A16E6E195B60DF004147F4 /* NYPLBookNormalCell.m */; };
		11B20E6E19D9F6DD00877A23 /* NYPLReloadView.m in Sources */ = {isa = PBXBuildFile; fileRef = 11B20E6D19D9F6DD00877A23 /* NYPLReloadView.m */; };
		11B6020519806CD300800DA9 /* NYPLBookDownloadingCell.m in Sources */ = {isa = PBXBuildFile; fileRef = 11B6020419806CD300800DA9 /* NYPLBookDownloadingCell.m */; };
		11BFDB33199C01F700378691 /* NYPLReaderTOCViewController.m in Sources */ = {isa = PBXBuildFile; fileRef = 11BFDB32199C01F700378691 /* NYPLReaderTOCViewController.m */; };
		11BFDB36199C08E900378691 /* NYPLReaderTOCElement.m in Sources */ = {isa = PBXBuildFile; fileRef = 11BFDB35199C08E900378691 /* NYPLReaderTOCElement.m */; };
		11BFDB39199C117B00378691 /* NYPLReaderTOCCell.m in Sources */ = {isa = PBXBuildFile; fileRef = 11BFDB38199C117B00378691 /* NYPLReaderTOCCell.m */; };
		11C113D019F842B9005B3F63 /* reader.html in Resources */ = {isa = PBXBuildFile; fileRef = 11C113CF19F842B9005B3F63 /* reader.html */; };
		11C113D219F842BE005B3F63 /* host_app_feedback.js in Resources */ = {isa = PBXBuildFile; fileRef = 11C113D119F842BE005B3F63 /* host_app_feedback.js */; };
		11C113D719F84613005B3F63 /* simplified.js in Resources */ = {isa = PBXBuildFile; fileRef = 11C113D519F84613005B3F63 /* simplified.js */; };
		11C5DCF21976D1E0005A9945 /* NYPLHoldsNavigationController.m in Sources */ = {isa = PBXBuildFile; fileRef = 11C5DCF11976D1E0005A9945 /* NYPLHoldsNavigationController.m */; };
		11C5DCF51976D22F005A9945 /* NYPLHoldsViewController.m in Sources */ = {isa = PBXBuildFile; fileRef = 11C5DCF41976D22F005A9945 /* NYPLHoldsViewController.m */; };
		11C5DD16197727A6005A9945 /* NYPLKeychain.m in Sources */ = {isa = PBXBuildFile; fileRef = 11C5DD15197727A6005A9945 /* NYPLKeychain.m */; };
		11DC19281A12F92500721DBA /* NYPLReaderSettingsView.m in Sources */ = {isa = PBXBuildFile; fileRef = 11DC19271A12F92500721DBA /* NYPLReaderSettingsView.m */; };
		11E0208D197F05D9009DEA93 /* UIFont+NYPLSystemFontOverride.m in Sources */ = {isa = PBXBuildFile; fileRef = 11E0208C197F05D9009DEA93 /* UIFont+NYPLSystemFontOverride.m */; };
		11F3771F19DB62B000487769 /* NYPLFacetView.m in Sources */ = {isa = PBXBuildFile; fileRef = 11F3771E19DB62B000487769 /* NYPLFacetView.m */; };
		11F3773319E0876F00487769 /* NYPLCatalogFacet.m in Sources */ = {isa = PBXBuildFile; fileRef = 11F3773219E0876F00487769 /* NYPLCatalogFacet.m */; };
		11F54C1F194109550086FCAF /* main.xml in Resources */ = {isa = PBXBuildFile; fileRef = 11F54C1D194109120086FCAF /* main.xml */; };
		11F54C2519410BE40086FCAF /* single_entry.xml in Resources */ = {isa = PBXBuildFile; fileRef = 11F54C2419410BE40086FCAF /* single_entry.xml */; };
		5A5B90181B946D8B002C53E9 /* libstdc++.6.0.9.dylib in Frameworks */ = {isa = PBXBuildFile; fileRef = 5A5B90141B946CBD002C53E9 /* libstdc++.6.0.9.dylib */; };
		5A5B901B1B946FAD002C53E9 /* NYPLReaderContainerDelegate.mm in Sources */ = {isa = PBXBuildFile; fileRef = 5A5B901A1B946FAD002C53E9 /* NYPLReaderContainerDelegate.mm */; };
		5A69290E1B95ACC600FB4C10 /* readium-shared-js_all.js in Resources */ = {isa = PBXBuildFile; fileRef = 5A69290D1B95ACC600FB4C10 /* readium-shared-js_all.js */; };
		5A6929101B95ACD100FB4C10 /* sdk.css in Resources */ = {isa = PBXBuildFile; fileRef = 5A69290F1B95ACD100FB4C10 /* sdk.css */; };
		5A69291E1B95C8AD00FB4C10 /* readium-shared-js_all.js.map in Sources */ = {isa = PBXBuildFile; fileRef = 5A69291D1B95C8AD00FB4C10 /* readium-shared-js_all.js.map */; };
		5A6929241B95C8B400FB4C10 /* readium-shared-js_all.js.bundles.js in Resources */ = {isa = PBXBuildFile; fileRef = 5A6929231B95C8B400FB4C10 /* readium-shared-js_all.js.bundles.js */; };
		5A6929251B95C93B00FB4C10 /* readium-shared-js_all.js.map in Resources */ = {isa = PBXBuildFile; fileRef = 5A69291D1B95C8AD00FB4C10 /* readium-shared-js_all.js.map */; };
		5AEA9E011B947419009F71DB /* libc++.dylib in Frameworks */ = {isa = PBXBuildFile; fileRef = 119503EA1993F91E009FB788 /* libc++.dylib */; };
		7756B6BEB8D3305C15AC8FB0 /* libPods-Simplified.a in Frameworks */ = {isa = PBXBuildFile; fileRef = 694D9403D36F6CBDAF13FAFE /* libPods-Simplified.a */; };
		8418C0481B75176B00FAB724 /* eula.html in Resources */ = {isa = PBXBuildFile; fileRef = 8418C0461B75176B00FAB724 /* eula.html */; };
		841B553E1B73FB2700FAC1AF /* NYPLEULAViewController.m in Sources */ = {isa = PBXBuildFile; fileRef = 841B553D1B73FB2700FAC1AF /* NYPLEULAViewController.m */; };
		841B55431B740F2700FAC1AF /* NYPLSettingsEULAViewController.m in Sources */ = {isa = PBXBuildFile; fileRef = 841B55421B740F2700FAC1AF /* NYPLSettingsEULAViewController.m */; };
		84357B7F1B79357A00D4040F /* NYPLSettingsPrivacyPolicyViewController.m in Sources */ = {isa = PBXBuildFile; fileRef = 84357B7D1B79357A00D4040F /* NYPLSettingsPrivacyPolicyViewController.m */; };
		848FD95B1B83875D009D9BC4 /* NYPL_Launch_Screen.xib in Resources */ = {isa = PBXBuildFile; fileRef = 848FD95A1B83875D009D9BC4 /* NYPL_Launch_Screen.xib */; };
		84B7A3461B84E8FE00584FB2 /* OFL.txt in Resources */ = {isa = PBXBuildFile; fileRef = 84B7A3431B84E8FE00584FB2 /* OFL.txt */; };
		84B7A3471B84E8FE00584FB2 /* OpenDyslexic3-Bold.ttf in Resources */ = {isa = PBXBuildFile; fileRef = 84B7A3441B84E8FE00584FB2 /* OpenDyslexic3-Bold.ttf */; };
		84B7A3481B84E8FE00584FB2 /* OpenDyslexic3-Regular.ttf in Resources */ = {isa = PBXBuildFile; fileRef = 84B7A3451B84E8FE00584FB2 /* OpenDyslexic3-Regular.ttf */; };
		84FCD2611B7BA79200BFEDD9 /* CoreLocation.framework in Frameworks */ = {isa = PBXBuildFile; fileRef = 84FCD2601B7BA79200BFEDD9 /* CoreLocation.framework */; };
		84FCD2741B7BAC0A00BFEDD9 /* PreloadedContent in Resources */ = {isa = PBXBuildFile; fileRef = 84FCD2731B7BAC0A00BFEDD9 /* PreloadedContent */; };
		A4276F481B00046300CA7194 /* NYPLMyBooksDownloadInfo.m in Sources */ = {isa = PBXBuildFile; fileRef = A4276F471B00046300CA7194 /* NYPLMyBooksDownloadInfo.m */; };
		A42E0DF11B3F5A490095EBAE /* NYPLRemoteViewController.m in Sources */ = {isa = PBXBuildFile; fileRef = A42E0DF01B3F5A490095EBAE /* NYPLRemoteViewController.m */; };
		A42E0DF41B40F4E00095EBAE /* NYPLCatalogFeedViewController.m in Sources */ = {isa = PBXBuildFile; fileRef = A42E0DF31B40F4E00095EBAE /* NYPLCatalogFeedViewController.m */; };
		A46226271B39D4980063F549 /* NYPLOPDSGroup.m in Sources */ = {isa = PBXBuildFile; fileRef = A46226251B39D4980063F549 /* NYPLOPDSGroup.m */; };
		A499BF261B39EFC7002F8B8B /* NYPLOPDSEntryGroupAttributes.m in Sources */ = {isa = PBXBuildFile; fileRef = A499BF251B39EFC7002F8B8B /* NYPLOPDSEntryGroupAttributes.m */; };
		A4AED41A1B4A267C00E27498 /* NYPLSettingsRegistrationViewController.m in Sources */ = {isa = PBXBuildFile; fileRef = A4AED4191B4A267C00E27498 /* NYPLSettingsRegistrationViewController.m */; };
		A4BA1D0E1B430341006F83DF /* NYPLCatalogGroupedFeedViewController.m in Sources */ = {isa = PBXBuildFile; fileRef = A4BA1D0D1B430341006F83DF /* NYPLCatalogGroupedFeedViewController.m */; };
		A4BA1D131B43046B006F83DF /* NYPLCatalogGroupedFeed.m in Sources */ = {isa = PBXBuildFile; fileRef = A4BA1D121B43046B006F83DF /* NYPLCatalogGroupedFeed.m */; };
		A4E254FA1B0E610900193FE4 /* NYPLBasicAuth.m in Sources */ = {isa = PBXBuildFile; fileRef = A4E254F91B0E610900193FE4 /* NYPLBasicAuth.m */; };
		A4E255151B0E704100193FE4 /* NYPLQueueTests.m in Sources */ = {isa = PBXBuildFile; fileRef = A4E255141B0E704100193FE4 /* NYPLQueueTests.m */; };
		A823D811192BABA400B55DE2 /* Foundation.framework in Frameworks */ = {isa = PBXBuildFile; fileRef = A823D810192BABA400B55DE2 /* Foundation.framework */; };
		A823D813192BABA400B55DE2 /* CoreGraphics.framework in Frameworks */ = {isa = PBXBuildFile; fileRef = A823D812192BABA400B55DE2 /* CoreGraphics.framework */; };
		A823D815192BABA400B55DE2 /* UIKit.framework in Frameworks */ = {isa = PBXBuildFile; fileRef = A823D814192BABA400B55DE2 /* UIKit.framework */; };
		A823D81B192BABA400B55DE2 /* InfoPlist.strings in Resources */ = {isa = PBXBuildFile; fileRef = A823D819192BABA400B55DE2 /* InfoPlist.strings */; };
		A823D81D192BABA400B55DE2 /* main.m in Sources */ = {isa = PBXBuildFile; fileRef = A823D81C192BABA400B55DE2 /* main.m */; };
		A823D821192BABA400B55DE2 /* NYPLAppDelegate.m in Sources */ = {isa = PBXBuildFile; fileRef = A823D820192BABA400B55DE2 /* NYPLAppDelegate.m */; };
		A823D823192BABA400B55DE2 /* Images.xcassets in Resources */ = {isa = PBXBuildFile; fileRef = A823D822192BABA400B55DE2 /* Images.xcassets */; };
		A823D82A192BABA400B55DE2 /* XCTest.framework in Frameworks */ = {isa = PBXBuildFile; fileRef = A823D829192BABA400B55DE2 /* XCTest.framework */; };
		A823D82B192BABA400B55DE2 /* Foundation.framework in Frameworks */ = {isa = PBXBuildFile; fileRef = A823D810192BABA400B55DE2 /* Foundation.framework */; };
		A823D82C192BABA400B55DE2 /* UIKit.framework in Frameworks */ = {isa = PBXBuildFile; fileRef = A823D814192BABA400B55DE2 /* UIKit.framework */; };
		A823D834192BABA400B55DE2 /* InfoPlist.strings in Resources */ = {isa = PBXBuildFile; fileRef = A823D832192BABA400B55DE2 /* InfoPlist.strings */; };
		AE77E7E37D89FB3EED630624 /* NYPLOPDSType.m in Sources */ = {isa = PBXBuildFile; fileRef = AE77EFD5622206475B6715A9 /* NYPLOPDSType.m */; };
		AE77E9B832371587493FF281 /* NYPLOPDSEntry.m in Sources */ = {isa = PBXBuildFile; fileRef = AE77E4AF64208439F78B3D73 /* NYPLOPDSEntry.m */; };
		AE77EB0CB5B94AEC591E2D91 /* NYPLOPDSLink.m in Sources */ = {isa = PBXBuildFile; fileRef = AE77ECC029F3DABDB46A64EB /* NYPLOPDSLink.m */; };
		AE77EE7AACC975280BAB9A4C /* NYPLOPDSFeed.m in Sources */ = {isa = PBXBuildFile; fileRef = AE77E94D56B65997B861C0C0 /* NYPLOPDSFeed.m */; };
		B54F99911BACB0CE0033F303 /* libAFNetworking.a in Frameworks */ = {isa = PBXBuildFile; fileRef = B54F998F1BACB0CD0033F303 /* libAFNetworking.a */; };
		B54F99921BACB0CE0033F303 /* libHelpStack.a in Frameworks */ = {isa = PBXBuildFile; fileRef = B54F99901BACB0CE0033F303 /* libHelpStack.a */; };
		B594C7561BB06F40000028F5 /* HelpStackTheme.plist in Resources */ = {isa = PBXBuildFile; fileRef = B594C7551BB06F40000028F5 /* HelpStackTheme.plist */; };
		B5ED41DA1B8F6E2E009FC164 /* NYPLBookButtonsView.m in Sources */ = {isa = PBXBuildFile; fileRef = B5ED41D91B8F6E2E009FC164 /* NYPLBookButtonsView.m */; };
/* End PBXBuildFile section */

/* Begin PBXContainerItemProxy section */
		1112A81E1A322C53002B8CC1 /* PBXContainerItemProxy */ = {
			isa = PBXContainerItemProxy;
			containerPortal = 1112A8191A322C53002B8CC1 /* TenPrintCover.xcodeproj */;
			proxyType = 2;
			remoteGlobalIDString = CCAC4FAE195B3DD700D775F5;
			remoteInfo = TenPrintCover;
		};
		5A569A2B1B8351C6003B5B61 /* PBXContainerItemProxy */ = {
			isa = PBXContainerItemProxy;
			containerPortal = 5A569A261B8351C6003B5B61 /* ADEPT.xcodeproj */;
			proxyType = 2;
			remoteGlobalIDString = A4FD2F3A1B601DDA0013DF4F;
			remoteInfo = ADEPT;
		};
		5A7048951B94A6710046FFF0 /* PBXContainerItemProxy */ = {
			isa = PBXContainerItemProxy;
			containerPortal = 5A7048911B94A6700046FFF0 /* Adobe Content Filter.xcodeproj */;
			proxyType = 2;
			remoteGlobalIDString = 5A5B8F981B9455A5002C53E9;
			remoteInfo = "Adobe Content Filter";
		};
		A49C25451AE05A2600D63B89 /* PBXContainerItemProxy */ = {
			isa = PBXContainerItemProxy;
			containerPortal = A49C25401AE05A2600D63B89 /* RDServices.xcodeproj */;
			proxyType = 2;
			remoteGlobalIDString = 118A0E281992B3FD00792DDE;
			remoteInfo = RDServices;
		};
		A823D82D192BABA400B55DE2 /* PBXContainerItemProxy */ = {
			isa = PBXContainerItemProxy;
			containerPortal = A823D805192BABA400B55DE2 /* Project object */;
			proxyType = 1;
			remoteGlobalIDString = A823D80C192BABA400B55DE2;
			remoteInfo = Simplified;
		};
/* End PBXContainerItemProxy section */

/* Begin PBXFileReference section */
		08136F7D1BC2AB06002A4486 /* LibraryCard.storyboard */ = {isa = PBXFileReference; fileEncoding = 4; lastKnownFileType = file.storyboard; path = LibraryCard.storyboard; sourceTree = "<group>"; };
		0813870C1BC2E8A9003DEA6A /* NYPLDateCardController.h */ = {isa = PBXFileReference; fileEncoding = 4; lastKnownFileType = sourcecode.c.h; path = NYPLDateCardController.h; sourceTree = "<group>"; };
		0813870D1BC2E8A9003DEA6A /* NYPLDateCardController.m */ = {isa = PBXFileReference; fileEncoding = 4; lastKnownFileType = sourcecode.c.objc; path = NYPLDateCardController.m; sourceTree = "<group>"; };
		0813870F1BC2F07B003DEA6A /* NYPLLocationCardController.h */ = {isa = PBXFileReference; fileEncoding = 4; lastKnownFileType = sourcecode.c.h; path = NYPLLocationCardController.h; sourceTree = "<group>"; };
		081387101BC2F07B003DEA6A /* NYPLLocationCardController.m */ = {isa = PBXFileReference; fileEncoding = 4; lastKnownFileType = sourcecode.c.objc; path = NYPLLocationCardController.m; sourceTree = "<group>"; };
		081387151BC30A82003DEA6A /* CJAMacros.h */ = {isa = PBXFileReference; fileEncoding = 4; lastKnownFileType = sourcecode.c.h; path = CJAMacros.h; sourceTree = "<group>"; };
		0813871B1BC30E96003DEA6A /* nystate.geojson */ = {isa = PBXFileReference; fileEncoding = 4; lastKnownFileType = text; path = nystate.geojson; sourceTree = "<group>"; };
		081387211BC3139A003DEA6A /* libGeoJSONSerialization.a */ = {isa = PBXFileReference; lastKnownFileType = archive.ar; name = libGeoJSONSerialization.a; path = "Pods/../build/Debug-iphoneos/libGeoJSONSerialization.a"; sourceTree = "<group>"; };
		081387341BC42727003DEA6A /* NYPLCardApplicationModel.h */ = {isa = PBXFileReference; fileEncoding = 4; lastKnownFileType = sourcecode.c.h; path = NYPLCardApplicationModel.h; sourceTree = "<group>"; };
		081387351BC42727003DEA6A /* NYPLCardApplicationModel.m */ = {isa = PBXFileReference; fileEncoding = 4; lastKnownFileType = sourcecode.c.objc; path = NYPLCardApplicationModel.m; sourceTree = "<group>"; };
		081387381BC4328D003DEA6A /* NYPLCardApplicationViewController.h */ = {isa = PBXFileReference; fileEncoding = 4; lastKnownFileType = sourcecode.c.h; path = NYPLCardApplicationViewController.h; sourceTree = "<group>"; };
		081387391BC4328D003DEA6A /* NYPLCardApplicationViewController.m */ = {isa = PBXFileReference; fileEncoding = 4; lastKnownFileType = sourcecode.c.objc; path = NYPLCardApplicationViewController.m; sourceTree = "<group>"; };
		0813873E1BC455CF003DEA6A /* NYPLPhotoCardController.h */ = {isa = PBXFileReference; fileEncoding = 4; lastKnownFileType = sourcecode.c.h; path = NYPLPhotoCardController.h; sourceTree = "<group>"; };
		0813873F1BC455CF003DEA6A /* NYPLPhotoCardController.m */ = {isa = PBXFileReference; fileEncoding = 4; lastKnownFileType = sourcecode.c.objc; path = NYPLPhotoCardController.m; sourceTree = "<group>"; };
		081387411BC465C9003DEA6A /* NYPLNameCardController.h */ = {isa = PBXFileReference; fileEncoding = 4; lastKnownFileType = sourcecode.c.h; path = NYPLNameCardController.h; sourceTree = "<group>"; };
		081387421BC465C9003DEA6A /* NYPLNameCardController.m */ = {isa = PBXFileReference; fileEncoding = 4; lastKnownFileType = sourcecode.c.objc; path = NYPLNameCardController.m; sourceTree = "<group>"; };
		081387441BC5589D003DEA6A /* NYPLValidatingTextField.h */ = {isa = PBXFileReference; fileEncoding = 4; lastKnownFileType = sourcecode.c.h; path = NYPLValidatingTextField.h; sourceTree = "<group>"; };
		081387451BC5589D003DEA6A /* NYPLValidatingTextField.m */ = {isa = PBXFileReference; fileEncoding = 4; lastKnownFileType = sourcecode.c.objc; path = NYPLValidatingTextField.m; sourceTree = "<group>"; };
		081387501BC56B7A003DEA6A /* libpop.a */ = {isa = PBXFileReference; lastKnownFileType = archive.ar; name = libpop.a; path = "Pods/../build/Debug-iphoneos/libpop.a"; sourceTree = "<group>"; };
		081387521BC57297003DEA6A /* NYPLAddressCardController.h */ = {isa = PBXFileReference; fileEncoding = 4; lastKnownFileType = sourcecode.c.h; path = NYPLAddressCardController.h; sourceTree = "<group>"; };
		081387531BC57297003DEA6A /* NYPLAddressCardController.m */ = {isa = PBXFileReference; fileEncoding = 4; lastKnownFileType = sourcecode.c.objc; path = NYPLAddressCardController.m; sourceTree = "<group>"; };
		081387551BC574DA003DEA6A /* UILabel+NYPLAppearanceAdditions.h */ = {isa = PBXFileReference; fileEncoding = 4; lastKnownFileType = sourcecode.c.h; path = "UILabel+NYPLAppearanceAdditions.h"; sourceTree = "<group>"; };
		081387561BC574DA003DEA6A /* UILabel+NYPLAppearanceAdditions.m */ = {isa = PBXFileReference; fileEncoding = 4; lastKnownFileType = sourcecode.c.objc; path = "UILabel+NYPLAppearanceAdditions.m"; sourceTree = "<group>"; };
		081387581BC5767F003DEA6A /* UIButton+NYPLAppearanceAdditions.h */ = {isa = PBXFileReference; fileEncoding = 4; lastKnownFileType = sourcecode.c.h; path = "UIButton+NYPLAppearanceAdditions.h"; sourceTree = "<group>"; };
		081387591BC5767F003DEA6A /* UIButton+NYPLAppearanceAdditions.m */ = {isa = PBXFileReference; fileEncoding = 4; lastKnownFileType = sourcecode.c.objc; path = "UIButton+NYPLAppearanceAdditions.m"; sourceTree = "<group>"; };
		0813875B1BC579C4003DEA6A /* NYPLEmailCardController.h */ = {isa = PBXFileReference; fileEncoding = 4; lastKnownFileType = sourcecode.c.h; path = NYPLEmailCardController.h; sourceTree = "<group>"; };
		0813875C1BC579C4003DEA6A /* NYPLEmailCardController.m */ = {isa = PBXFileReference; fileEncoding = 4; lastKnownFileType = sourcecode.c.objc; path = NYPLEmailCardController.m; sourceTree = "<group>"; };
		0813875E1BC57B43003DEA6A /* NYPLVerifyCardController.h */ = {isa = PBXFileReference; fileEncoding = 4; lastKnownFileType = sourcecode.c.h; path = NYPLVerifyCardController.h; sourceTree = "<group>"; };
		0813875F1BC57B43003DEA6A /* NYPLVerifyCardController.m */ = {isa = PBXFileReference; fileEncoding = 4; lastKnownFileType = sourcecode.c.objc; path = NYPLVerifyCardController.m; sourceTree = "<group>"; };
		081387901BCD4C6C003DEA6A /* NYPLAnimatingButton.h */ = {isa = PBXFileReference; fileEncoding = 4; lastKnownFileType = sourcecode.c.h; path = NYPLAnimatingButton.h; sourceTree = "<group>"; };
		081387911BCD4C6C003DEA6A /* NYPLAnimatingButton.m */ = {isa = PBXFileReference; fileEncoding = 4; lastKnownFileType = sourcecode.c.objc; path = NYPLAnimatingButton.m; sourceTree = "<group>"; };
		08373B411BCFE58D00AC1AFA /* NYPLIntroCardController.h */ = {isa = PBXFileReference; fileEncoding = 4; lastKnownFileType = sourcecode.c.h; path = NYPLIntroCardController.h; sourceTree = "<group>"; };
		08373B421BCFE58D00AC1AFA /* NYPLIntroCardController.m */ = {isa = PBXFileReference; fileEncoding = 4; lastKnownFileType = sourcecode.c.objc; path = NYPLIntroCardController.m; sourceTree = "<group>"; };
		085640CC1BB99FC30088BDBF /* NSURL+NYPLURLAdditions.h */ = {isa = PBXFileReference; fileEncoding = 4; lastKnownFileType = sourcecode.c.h; path = "NSURL+NYPLURLAdditions.h"; sourceTree = "<group>"; };
		085640CD1BB99FC30088BDBF /* NSURL+NYPLURLAdditions.m */ = {isa = PBXFileReference; fileEncoding = 4; lastKnownFileType = sourcecode.c.objc; path = "NSURL+NYPLURLAdditions.m"; sourceTree = "<group>"; };
<<<<<<< HEAD
		085D31D51BE29E38007F7672 /* NYPLProblemReportViewController.h */ = {isa = PBXFileReference; fileEncoding = 4; lastKnownFileType = sourcecode.c.h; path = NYPLProblemReportViewController.h; sourceTree = "<group>"; };
		085D31D61BE29E38007F7672 /* NYPLProblemReportViewController.m */ = {isa = PBXFileReference; fileEncoding = 4; lastKnownFileType = sourcecode.c.objc; path = NYPLProblemReportViewController.m; sourceTree = "<group>"; };
		085D31D81BE29ED4007F7672 /* NYPLProblemReportViewController.xib */ = {isa = PBXFileReference; fileEncoding = 4; lastKnownFileType = file.xib; path = NYPLProblemReportViewController.xib; sourceTree = "<group>"; };
		085D31DD1BE3CD3C007F7672 /* NSURLRequest+NYPLURLRequestAdditions.h */ = {isa = PBXFileReference; fileEncoding = 4; lastKnownFileType = sourcecode.c.h; path = "NSURLRequest+NYPLURLRequestAdditions.h"; sourceTree = "<group>"; };
		085D31DE1BE3CD3C007F7672 /* NSURLRequest+NYPLURLRequestAdditions.m */ = {isa = PBXFileReference; fileEncoding = 4; lastKnownFileType = sourcecode.c.objc; path = "NSURLRequest+NYPLURLRequestAdditions.m"; sourceTree = "<group>"; };
		085D31FA1BE7BE86007F7672 /* ReaderClientCertDevelopment.sig */ = {isa = PBXFileReference; fileEncoding = 4; lastKnownFileType = text; path = ReaderClientCertDevelopment.sig; sourceTree = "<group>"; };
		085D31FB1BE7BE86007F7672 /* ReaderClientCertProduction.sig */ = {isa = PBXFileReference; fileEncoding = 4; lastKnownFileType = text; path = ReaderClientCertProduction.sig; sourceTree = "<group>"; };
		08801EF21BDE8A4D005E1F32 /* libHeap.a */ = {isa = PBXFileReference; lastKnownFileType = archive.ar; name = libHeap.a; path = Pods/Heap/libHeap.a; sourceTree = "<group>"; };
		08801EF51BDE8D0D005E1F32 /* Heap.h */ = {isa = PBXFileReference; fileEncoding = 4; lastKnownFileType = sourcecode.c.h; path = Heap.h; sourceTree = "<group>"; };
		08801EF61BDE8D0D005E1F32 /* libHeap.a */ = {isa = PBXFileReference; lastKnownFileType = archive.ar; path = libHeap.a; sourceTree = "<group>"; };
		08A3521F1BDE8E410040BF1D /* CFNetwork.framework */ = {isa = PBXFileReference; lastKnownFileType = wrapper.framework; name = CFNetwork.framework; path = System/Library/Frameworks/CFNetwork.framework; sourceTree = SDKROOT; };
		08A352211BDE8E560040BF1D /* libicucore.tbd */ = {isa = PBXFileReference; lastKnownFileType = "sourcecode.text-based-dylib-definition"; name = libicucore.tbd; path = usr/lib/libicucore.tbd; sourceTree = SDKROOT; };
		08A352231BDE8E640040BF1D /* Security.framework */ = {isa = PBXFileReference; lastKnownFileType = wrapper.framework; name = Security.framework; path = System/Library/Frameworks/Security.framework; sourceTree = SDKROOT; };
		08A352251BDE8E700040BF1D /* SystemConfiguration.framework */ = {isa = PBXFileReference; lastKnownFileType = wrapper.framework; name = SystemConfiguration.framework; path = System/Library/Frameworks/SystemConfiguration.framework; sourceTree = SDKROOT; };
		08A352281BDE91B80040BF1D /* libePub3-iOS.a */ = {isa = PBXFileReference; lastKnownFileType = archive.ar; name = "libePub3-iOS.a"; path = "readium-sdk/Platform/Apple/build/Debug-iphoneos/libePub3-iOS.a"; sourceTree = "<group>"; };
=======
		085D31C21BE2987E007F7672 /* NYPLProblemDocument.h */ = {isa = PBXFileReference; fileEncoding = 4; lastKnownFileType = sourcecode.c.h; path = NYPLProblemDocument.h; sourceTree = "<group>"; };
		085D31C31BE2987E007F7672 /* NYPLProblemDocument.m */ = {isa = PBXFileReference; fileEncoding = 4; lastKnownFileType = sourcecode.c.objc; path = NYPLProblemDocument.m; sourceTree = "<group>"; };
		08A352711BDFF5380040BF1D /* NYPLAlertController.h */ = {isa = PBXFileReference; fileEncoding = 4; lastKnownFileType = sourcecode.c.h; path = NYPLAlertController.h; sourceTree = "<group>"; };
		08A352721BDFF5380040BF1D /* NYPLAlertController.m */ = {isa = PBXFileReference; fileEncoding = 4; lastKnownFileType = sourcecode.c.objc; path = NYPLAlertController.m; sourceTree = "<group>"; };
>>>>>>> 7b4459b9
		08C375441BD7CFF6005B233D /* NYPLSubmittingViewController.h */ = {isa = PBXFileReference; fileEncoding = 4; lastKnownFileType = sourcecode.c.h; path = NYPLSubmittingViewController.h; sourceTree = "<group>"; };
		08C375451BD7CFF6005B233D /* NYPLSubmittingViewController.m */ = {isa = PBXFileReference; fileEncoding = 4; lastKnownFileType = sourcecode.c.objc; path = NYPLSubmittingViewController.m; sourceTree = "<group>"; };
		08C469CC1BDAB484009D8AFD /* NYPLRegistrationStoryboard.h */ = {isa = PBXFileReference; fileEncoding = 4; lastKnownFileType = sourcecode.c.h; path = NYPLRegistrationStoryboard.h; sourceTree = "<group>"; };
		08C469CD1BDAB484009D8AFD /* NYPLRegistrationStoryboard.m */ = {isa = PBXFileReference; fileEncoding = 4; lastKnownFileType = sourcecode.c.objc; path = NYPLRegistrationStoryboard.m; sourceTree = "<group>"; };
		11068C53196DD37900E8A94B /* NYPLNull.h */ = {isa = PBXFileReference; fileEncoding = 4; lastKnownFileType = sourcecode.c.h; path = NYPLNull.h; sourceTree = "<group>"; };
		11068C54196DD37900E8A94B /* NYPLNull.m */ = {isa = PBXFileReference; fileEncoding = 4; lastKnownFileType = sourcecode.c.objc; path = NYPLNull.m; sourceTree = "<group>"; };
		11078355198160A50071AB1E /* NYPLBookDownloadFailedCell.h */ = {isa = PBXFileReference; fileEncoding = 4; lastKnownFileType = sourcecode.c.h; path = NYPLBookDownloadFailedCell.h; sourceTree = "<group>"; };
		11078356198160A50071AB1E /* NYPLBookDownloadFailedCell.m */ = {isa = PBXFileReference; fileEncoding = 4; lastKnownFileType = sourcecode.c.objc; path = NYPLBookDownloadFailedCell.m; sourceTree = "<group>"; };
		1107835C19816E3D0071AB1E /* UIView+NYPLViewAdditions.h */ = {isa = PBXFileReference; fileEncoding = 4; lastKnownFileType = sourcecode.c.h; path = "UIView+NYPLViewAdditions.h"; sourceTree = "<group>"; };
		1107835D19816E3D0071AB1E /* UIView+NYPLViewAdditions.m */ = {isa = PBXFileReference; fileEncoding = 4; lastKnownFileType = sourcecode.c.objc; path = "UIView+NYPLViewAdditions.m"; sourceTree = "<group>"; };
		110AD83A19E4960C005724C3 /* NYPLOPDSAttribute.h */ = {isa = PBXFileReference; lastKnownFileType = sourcecode.c.h; path = NYPLOPDSAttribute.h; sourceTree = "<group>"; };
		110AD83B19E497D6005724C3 /* NYPLOPDSAttribute.m */ = {isa = PBXFileReference; fileEncoding = 4; lastKnownFileType = sourcecode.c.objc; path = NYPLOPDSAttribute.m; sourceTree = "<group>"; };
		110AF8941961D94D004887C3 /* NYPLBookDetailView.h */ = {isa = PBXFileReference; fileEncoding = 4; lastKnownFileType = sourcecode.c.h; path = NYPLBookDetailView.h; sourceTree = "<group>"; };
		110AF8951961D94D004887C3 /* NYPLBookDetailView.m */ = {isa = PBXFileReference; fileEncoding = 4; lastKnownFileType = sourcecode.c.objc; lineEnding = 0; path = NYPLBookDetailView.m; sourceTree = "<group>"; xcLanguageSpecificationIdentifier = xcode.lang.objc; };
		110AF89A1961ED1F004887C3 /* NYPLBookDetailViewController.h */ = {isa = PBXFileReference; fileEncoding = 4; lastKnownFileType = sourcecode.c.h; path = NYPLBookDetailViewController.h; sourceTree = "<group>"; };
		110AF89B1961ED1F004887C3 /* NYPLBookDetailViewController.m */ = {isa = PBXFileReference; fileEncoding = 4; lastKnownFileType = sourcecode.c.objc; path = NYPLBookDetailViewController.m; sourceTree = "<group>"; };
		110F853C19D5FA7300052DF7 /* DetailSummaryTemplate.html */ = {isa = PBXFileReference; fileEncoding = 4; lastKnownFileType = text.html; path = DetailSummaryTemplate.html; sourceTree = "<group>"; };
		111197261986B43B0014462F /* NYPLBookCellDelegate.h */ = {isa = PBXFileReference; fileEncoding = 4; lastKnownFileType = sourcecode.c.h; path = NYPLBookCellDelegate.h; sourceTree = "<group>"; };
		111197271986B43B0014462F /* NYPLBookCellDelegate.m */ = {isa = PBXFileReference; fileEncoding = 4; lastKnownFileType = sourcecode.c.objc; path = NYPLBookCellDelegate.m; sourceTree = "<group>"; };
		111197321986D7550014462F /* NYPLDismissibleViewController.h */ = {isa = PBXFileReference; fileEncoding = 4; lastKnownFileType = sourcecode.c.h; path = NYPLDismissibleViewController.h; sourceTree = "<group>"; };
		111197331986D7550014462F /* NYPLDismissibleViewController.m */ = {isa = PBXFileReference; fileEncoding = 4; lastKnownFileType = sourcecode.c.objc; path = NYPLDismissibleViewController.m; sourceTree = "<group>"; };
		111197371987F4070014462F /* NYPLBookDetailNormalView.h */ = {isa = PBXFileReference; fileEncoding = 4; lastKnownFileType = sourcecode.c.h; path = NYPLBookDetailNormalView.h; sourceTree = "<group>"; };
		111197381987F4070014462F /* NYPLBookDetailNormalView.m */ = {isa = PBXFileReference; fileEncoding = 4; lastKnownFileType = sourcecode.c.objc; path = NYPLBookDetailNormalView.m; sourceTree = "<group>"; };
		1111973A19880E8D0014462F /* NYPLLinearView.h */ = {isa = PBXFileReference; fileEncoding = 4; lastKnownFileType = sourcecode.c.h; path = NYPLLinearView.h; sourceTree = "<group>"; };
		1111973B19880E8D0014462F /* NYPLLinearView.m */ = {isa = PBXFileReference; fileEncoding = 4; lastKnownFileType = sourcecode.c.objc; path = NYPLLinearView.m; sourceTree = "<group>"; };
		1111973D1988226F0014462F /* NYPLBookDetailDownloadFailedView.h */ = {isa = PBXFileReference; fileEncoding = 4; lastKnownFileType = sourcecode.c.h; path = NYPLBookDetailDownloadFailedView.h; sourceTree = "<group>"; };
		1111973E1988226F0014462F /* NYPLBookDetailDownloadFailedView.m */ = {isa = PBXFileReference; fileEncoding = 4; lastKnownFileType = sourcecode.c.objc; path = NYPLBookDetailDownloadFailedView.m; sourceTree = "<group>"; };
		11119740198827850014462F /* NYPLBookDetailDownloadingView.h */ = {isa = PBXFileReference; fileEncoding = 4; lastKnownFileType = sourcecode.c.h; path = NYPLBookDetailDownloadingView.h; sourceTree = "<group>"; };
		11119741198827850014462F /* NYPLBookDetailDownloadingView.m */ = {isa = PBXFileReference; fileEncoding = 4; lastKnownFileType = sourcecode.c.objc; path = NYPLBookDetailDownloadingView.m; sourceTree = "<group>"; };
		1112A8191A322C53002B8CC1 /* TenPrintCover.xcodeproj */ = {isa = PBXFileReference; lastKnownFileType = "wrapper.pb-project"; name = TenPrintCover.xcodeproj; path = "tenprintcover-ios/TenPrintCover.xcodeproj"; sourceTree = "<group>"; };
		1114A69F195884CB007507A2 /* NYPLCatalogUngroupedFeed.h */ = {isa = PBXFileReference; fileEncoding = 4; lastKnownFileType = sourcecode.c.h; path = NYPLCatalogUngroupedFeed.h; sourceTree = "<group>"; };
		1114A6A0195884CB007507A2 /* NYPLCatalogUngroupedFeed.m */ = {isa = PBXFileReference; fileEncoding = 4; lastKnownFileType = sourcecode.c.objc; path = NYPLCatalogUngroupedFeed.m; sourceTree = "<group>"; };
		1114A6AC1958B215007507A2 /* NYPLLOG.h */ = {isa = PBXFileReference; lastKnownFileType = sourcecode.c.h; lineEnding = 0; path = NYPLLOG.h; sourceTree = "<group>"; xcLanguageSpecificationIdentifier = xcode.lang.objcpp; };
		111559EB19B8FA530003BE94 /* NYPLXML.h */ = {isa = PBXFileReference; fileEncoding = 4; lastKnownFileType = sourcecode.c.h; path = NYPLXML.h; sourceTree = "<group>"; };
		111559EC19B8FA590003BE94 /* NYPLXML.m */ = {isa = PBXFileReference; fileEncoding = 4; lastKnownFileType = sourcecode.c.objc; path = NYPLXML.m; sourceTree = "<group>"; };
		111559EE19B8FA8E0003BE94 /* NYPLXMLTests.m */ = {isa = PBXFileReference; fileEncoding = 4; lastKnownFileType = sourcecode.c.objc; path = NYPLXMLTests.m; sourceTree = "<group>"; };
		111559F019B8FAA10003BE94 /* invalid.xml */ = {isa = PBXFileReference; fileEncoding = 4; lastKnownFileType = text.xml; path = invalid.xml; sourceTree = "<group>"; };
		111559F119B8FAA10003BE94 /* valid.xml */ = {isa = PBXFileReference; fileEncoding = 4; lastKnownFileType = text.xml; path = valid.xml; sourceTree = "<group>"; };
		11172762197F31280043EFBF /* NYPLAccount.h */ = {isa = PBXFileReference; fileEncoding = 4; lastKnownFileType = sourcecode.c.h; path = NYPLAccount.h; sourceTree = "<group>"; };
		11172763197F31280043EFBF /* NYPLAccount.m */ = {isa = PBXFileReference; fileEncoding = 4; lastKnownFileType = sourcecode.c.objc; path = NYPLAccount.m; sourceTree = "<group>"; };
		111E75781A80165C00718AD7 /* NYPLSettingsSplitViewController.h */ = {isa = PBXFileReference; fileEncoding = 4; lastKnownFileType = sourcecode.c.h; path = NYPLSettingsSplitViewController.h; sourceTree = "<group>"; };
		111E75791A80165C00718AD7 /* NYPLSettingsSplitViewController.m */ = {isa = PBXFileReference; fileEncoding = 4; lastKnownFileType = sourcecode.c.objc; path = NYPLSettingsSplitViewController.m; sourceTree = "<group>"; };
		111E757B1A801A6F00718AD7 /* NYPLSettingsPrimaryNavigationController.h */ = {isa = PBXFileReference; fileEncoding = 4; lastKnownFileType = sourcecode.c.h; path = NYPLSettingsPrimaryNavigationController.h; sourceTree = "<group>"; };
		111E757C1A801A6F00718AD7 /* NYPLSettingsPrimaryNavigationController.m */ = {isa = PBXFileReference; fileEncoding = 4; lastKnownFileType = sourcecode.c.objc; path = NYPLSettingsPrimaryNavigationController.m; sourceTree = "<group>"; };
		111E75811A815CFB00718AD7 /* NYPLSettingsPrimaryTableViewController.h */ = {isa = PBXFileReference; fileEncoding = 4; lastKnownFileType = sourcecode.c.h; path = NYPLSettingsPrimaryTableViewController.h; sourceTree = "<group>"; };
		111E75821A815CFB00718AD7 /* NYPLSettingsPrimaryTableViewController.m */ = {isa = PBXFileReference; fileEncoding = 4; lastKnownFileType = sourcecode.c.objc; path = NYPLSettingsPrimaryTableViewController.m; sourceTree = "<group>"; };
		111E75841A818C0B00718AD7 /* NYPLSettingsFeedbackViewController.h */ = {isa = PBXFileReference; fileEncoding = 4; lastKnownFileType = sourcecode.c.h; path = NYPLSettingsFeedbackViewController.h; sourceTree = "<group>"; };
		111E75851A818C0B00718AD7 /* NYPLSettingsFeedbackViewController.m */ = {isa = PBXFileReference; fileEncoding = 4; lastKnownFileType = sourcecode.c.objc; path = NYPLSettingsFeedbackViewController.m; sourceTree = "<group>"; };
		111E75871A818C1F00718AD7 /* NYPLSettingsCreditsViewController.h */ = {isa = PBXFileReference; fileEncoding = 4; lastKnownFileType = sourcecode.c.h; path = NYPLSettingsCreditsViewController.h; sourceTree = "<group>"; };
		111E75881A818C1F00718AD7 /* NYPLSettingsCreditsViewController.m */ = {isa = PBXFileReference; fileEncoding = 4; lastKnownFileType = sourcecode.c.objc; path = NYPLSettingsCreditsViewController.m; sourceTree = "<group>"; };
		111E758A1A840A1600718AD7 /* credits.html */ = {isa = PBXFileReference; fileEncoding = 4; lastKnownFileType = text.html; path = credits.html; sourceTree = "<group>"; };
		111E758C1A840DC500718AD7 /* credits.css */ = {isa = PBXFileReference; fileEncoding = 4; lastKnownFileType = text.css; path = credits.css; sourceTree = "<group>"; };
		1120749119D20BF9008203A4 /* NYPLBookCellCollectionViewController.h */ = {isa = PBXFileReference; fileEncoding = 4; lastKnownFileType = sourcecode.c.h; path = NYPLBookCellCollectionViewController.h; sourceTree = "<group>"; };
		1120749219D20BF9008203A4 /* NYPLBookCellCollectionViewController.m */ = {isa = PBXFileReference; fileEncoding = 4; lastKnownFileType = sourcecode.c.objc; path = NYPLBookCellCollectionViewController.m; sourceTree = "<group>"; };
		112492571A5B5B690054D6E2 /* libstdc++.6.dylib */ = {isa = PBXFileReference; lastKnownFileType = "compiled.mach-o.dylib"; name = "libstdc++.6.dylib"; path = "usr/lib/libstdc++.6.dylib"; sourceTree = SDKROOT; };
		112C684D19EF003300106973 /* NYPLCatalogFacetGroup.h */ = {isa = PBXFileReference; fileEncoding = 4; lastKnownFileType = sourcecode.c.h; path = NYPLCatalogFacetGroup.h; sourceTree = "<group>"; };
		112C684E19EF003300106973 /* NYPLCatalogFacetGroup.m */ = {isa = PBXFileReference; fileEncoding = 4; lastKnownFileType = sourcecode.c.objc; path = NYPLCatalogFacetGroup.m; sourceTree = "<group>"; };
		112C694B197301FE00C48F95 /* NYPLBookRegistryRecord.h */ = {isa = PBXFileReference; fileEncoding = 4; lastKnownFileType = sourcecode.c.h; path = NYPLBookRegistryRecord.h; sourceTree = "<group>"; };
		112C694C197301FE00C48F95 /* NYPLBookRegistryRecord.m */ = {isa = PBXFileReference; fileEncoding = 4; lastKnownFileType = sourcecode.c.objc; path = NYPLBookRegistryRecord.m; sourceTree = "<group>"; };
		112C6951197309C500C48F95 /* NYPLBookState.h */ = {isa = PBXFileReference; fileEncoding = 4; lastKnownFileType = sourcecode.c.h; path = NYPLBookState.h; sourceTree = "<group>"; };
		112C6952197309C500C48F95 /* NYPLBookState.m */ = {isa = PBXFileReference; fileEncoding = 4; lastKnownFileType = sourcecode.c.objc; lineEnding = 0; path = NYPLBookState.m; sourceTree = "<group>"; xcLanguageSpecificationIdentifier = xcode.lang.objc; };
		113137E51A48DAB90082954E /* NYPLReaderReadiumView.h */ = {isa = PBXFileReference; fileEncoding = 4; lastKnownFileType = sourcecode.c.h; path = NYPLReaderReadiumView.h; sourceTree = "<group>"; };
		113137E61A48DAB90082954E /* NYPLReaderReadiumView.m */ = {isa = PBXFileReference; fileEncoding = 4; lastKnownFileType = sourcecode.c.objc; path = NYPLReaderReadiumView.m; sourceTree = "<group>"; };
		11369D46199527C200BB11F8 /* NYPLJSON.h */ = {isa = PBXFileReference; fileEncoding = 4; lastKnownFileType = sourcecode.c.h; path = NYPLJSON.h; sourceTree = "<group>"; };
		11369D47199527C200BB11F8 /* NYPLJSON.m */ = {isa = PBXFileReference; fileEncoding = 4; lastKnownFileType = sourcecode.c.objc; path = NYPLJSON.m; sourceTree = "<group>"; };
		11396FB7193D289100E16EE8 /* NSDate+NYPLDateAdditions.h */ = {isa = PBXFileReference; fileEncoding = 4; lastKnownFileType = sourcecode.c.h; path = "NSDate+NYPLDateAdditions.h"; sourceTree = "<group>"; };
		11396FB8193D289100E16EE8 /* NSDate+NYPLDateAdditions.m */ = {isa = PBXFileReference; fileEncoding = 4; lastKnownFileType = sourcecode.c.objc; path = "NSDate+NYPLDateAdditions.m"; sourceTree = "<group>"; };
		11396FBA193D2FAC00E16EE8 /* NYPLDateAdditionsTests.m */ = {isa = PBXFileReference; fileEncoding = 4; lastKnownFileType = sourcecode.c.objc; path = NYPLDateAdditionsTests.m; sourceTree = "<group>"; };
		11396FC8193F674F00E16EE8 /* NYPLOPDSFeedTests.m */ = {isa = PBXFileReference; fileEncoding = 4; lastKnownFileType = sourcecode.c.objc; path = NYPLOPDSFeedTests.m; sourceTree = "<group>"; };
		1139DA6319C7755D00A07810 /* NYPLBookCoverRegistry.h */ = {isa = PBXFileReference; fileEncoding = 4; lastKnownFileType = sourcecode.c.h; path = NYPLBookCoverRegistry.h; sourceTree = "<group>"; };
		1139DA6419C7755D00A07810 /* NYPLBookCoverRegistry.m */ = {isa = PBXFileReference; fileEncoding = 4; lastKnownFileType = sourcecode.c.objc; path = NYPLBookCoverRegistry.m; sourceTree = "<group>"; };
		113DB8A519C24E54004E1154 /* NYPLIndeterminateProgressView.h */ = {isa = PBXFileReference; fileEncoding = 4; lastKnownFileType = sourcecode.c.h; path = NYPLIndeterminateProgressView.h; sourceTree = "<group>"; };
		113DB8A619C24E54004E1154 /* NYPLIndeterminateProgressView.m */ = {isa = PBXFileReference; fileEncoding = 4; lastKnownFileType = sourcecode.c.objc; path = NYPLIndeterminateProgressView.m; sourceTree = "<group>"; };
		1142E4E719EEC7C500D9B3D9 /* NYPLCatalogFacetTests.m */ = {isa = PBXFileReference; fileEncoding = 4; lastKnownFileType = sourcecode.c.objc; path = NYPLCatalogFacetTests.m; sourceTree = "<group>"; };
		1142E4E919EED86A00D9B3D9 /* NYPLFacetBarView.h */ = {isa = PBXFileReference; fileEncoding = 4; lastKnownFileType = sourcecode.c.h; path = NYPLFacetBarView.h; sourceTree = "<group>"; };
		1142E4EA19EED86A00D9B3D9 /* NYPLFacetBarView.m */ = {isa = PBXFileReference; fileEncoding = 4; lastKnownFileType = sourcecode.c.objc; path = NYPLFacetBarView.m; sourceTree = "<group>"; };
		1146EE3F1A5DD071009F7576 /* CoreText.framework */ = {isa = PBXFileReference; lastKnownFileType = wrapper.framework; name = CoreText.framework; path = System/Library/Frameworks/CoreText.framework; sourceTree = SDKROOT; };
		114B7F141A3644CF00B8582B /* NYPLTenPrintCoverView+NYPLImageAdditions.h */ = {isa = PBXFileReference; fileEncoding = 4; lastKnownFileType = sourcecode.c.h; path = "NYPLTenPrintCoverView+NYPLImageAdditions.h"; sourceTree = "<group>"; };
		114B7F151A3644CF00B8582B /* NYPLTenPrintCoverView+NYPLImageAdditions.m */ = {isa = PBXFileReference; fileEncoding = 4; lastKnownFileType = sourcecode.c.objc; path = "NYPLTenPrintCoverView+NYPLImageAdditions.m"; sourceTree = "<group>"; };
		114C8CD519BE2FD300719B72 /* NYPLAttributedString.h */ = {isa = PBXFileReference; fileEncoding = 4; lastKnownFileType = sourcecode.c.h; path = NYPLAttributedString.h; sourceTree = "<group>"; };
		114C8CD619BE2FD300719B72 /* NYPLAttributedString.m */ = {isa = PBXFileReference; fileEncoding = 4; lastKnownFileType = sourcecode.c.objc; path = NYPLAttributedString.m; sourceTree = "<group>"; };
		114C8CD819BF55F900719B72 /* NYPLRoundedButton.h */ = {isa = PBXFileReference; fileEncoding = 4; lastKnownFileType = sourcecode.c.h; path = NYPLRoundedButton.h; sourceTree = "<group>"; };
		114C8CD919BF55F900719B72 /* NYPLRoundedButton.m */ = {isa = PBXFileReference; fileEncoding = 4; lastKnownFileType = sourcecode.c.objc; path = NYPLRoundedButton.m; sourceTree = "<group>"; };
		115081381A48E1220007AEA5 /* NYPLReaderRenderer.h */ = {isa = PBXFileReference; lastKnownFileType = sourcecode.c.h; path = NYPLReaderRenderer.h; sourceTree = "<group>"; };
		11548C091939136C009DBF2E /* NYPLRootTabBarController.h */ = {isa = PBXFileReference; fileEncoding = 4; lastKnownFileType = sourcecode.c.h; path = NYPLRootTabBarController.h; sourceTree = "<group>"; };
		11548C0A1939136C009DBF2E /* NYPLRootTabBarController.m */ = {isa = PBXFileReference; fileEncoding = 4; lastKnownFileType = sourcecode.c.objc; path = NYPLRootTabBarController.m; sourceTree = "<group>"; };
		11548C0C1939147D009DBF2E /* NYPLCatalogNavigationController.h */ = {isa = PBXFileReference; fileEncoding = 4; lastKnownFileType = sourcecode.c.h; path = NYPLCatalogNavigationController.h; sourceTree = "<group>"; };
		11548C0D1939147D009DBF2E /* NYPLCatalogNavigationController.m */ = {isa = PBXFileReference; fileEncoding = 4; lastKnownFileType = sourcecode.c.objc; path = NYPLCatalogNavigationController.m; sourceTree = "<group>"; };
		1157E92D19CA0009003BFDBF /* NSString+NYPLStringAdditionsTests.m */ = {isa = PBXFileReference; fileEncoding = 4; lastKnownFileType = sourcecode.c.objc; path = "NSString+NYPLStringAdditionsTests.m"; sourceTree = "<group>"; };
		11580AC61986A77B00949A15 /* NYPLBookCell.h */ = {isa = PBXFileReference; fileEncoding = 4; lastKnownFileType = sourcecode.c.h; path = NYPLBookCell.h; sourceTree = "<group>"; };
		11580AC71986A77B00949A15 /* NYPLBookCell.m */ = {isa = PBXFileReference; fileEncoding = 4; lastKnownFileType = sourcecode.c.objc; lineEnding = 0; path = NYPLBookCell.m; sourceTree = "<group>"; xcLanguageSpecificationIdentifier = xcode.lang.objc; };
		1158812C1A894F4E008672C3 /* NYPLSettingsAccountViewController.h */ = {isa = PBXFileReference; fileEncoding = 4; lastKnownFileType = sourcecode.c.h; path = NYPLSettingsAccountViewController.h; sourceTree = "<group>"; };
		1158812D1A894F4E008672C3 /* NYPLSettingsAccountViewController.m */ = {isa = PBXFileReference; fileEncoding = 4; lastKnownFileType = sourcecode.c.objc; path = NYPLSettingsAccountViewController.m; sourceTree = "<group>"; };
		11616E0F196B0531003D60D9 /* NYPLBookRegistry.h */ = {isa = PBXFileReference; fileEncoding = 4; lastKnownFileType = sourcecode.c.h; lineEnding = 0; path = NYPLBookRegistry.h; sourceTree = "<group>"; xcLanguageSpecificationIdentifier = xcode.lang.objcpp; };
		11616E10196B0531003D60D9 /* NYPLBookRegistry.m */ = {isa = PBXFileReference; fileEncoding = 4; lastKnownFileType = sourcecode.c.objc; lineEnding = 0; path = NYPLBookRegistry.m; sourceTree = "<group>"; xcLanguageSpecificationIdentifier = xcode.lang.objc; };
		11616E12196B2FB8003D60D9 /* NYPLMyBooksRegistryTests.m */ = {isa = PBXFileReference; fileEncoding = 4; lastKnownFileType = sourcecode.c.objc; path = NYPLMyBooksRegistryTests.m; sourceTree = "<group>"; };
		1164A9F51A797238002BD3AE /* NYPLSettings.h */ = {isa = PBXFileReference; fileEncoding = 4; lastKnownFileType = sourcecode.c.h; path = NYPLSettings.h; sourceTree = "<group>"; };
		1164A9F61A797238002BD3AE /* NYPLSettings.m */ = {isa = PBXFileReference; fileEncoding = 4; lastKnownFileType = sourcecode.c.objc; path = NYPLSettings.m; sourceTree = "<group>"; };
		1164F104199AC236009BF8BF /* NYPLBookLocation.h */ = {isa = PBXFileReference; fileEncoding = 4; lastKnownFileType = sourcecode.c.h; path = NYPLBookLocation.h; sourceTree = "<group>"; };
		1164F105199AC236009BF8BF /* NYPLBookLocation.m */ = {isa = PBXFileReference; fileEncoding = 4; lastKnownFileType = sourcecode.c.objc; path = NYPLBookLocation.m; sourceTree = "<group>"; };
		116A5EA3194653BE00491A21 /* Localizable.strings */ = {isa = PBXFileReference; fileEncoding = 4; lastKnownFileType = text.plist.strings; path = Localizable.strings; sourceTree = "<group>"; };
		116A5EAD194767B200491A21 /* NYPLMyBooksNavigationController.h */ = {isa = PBXFileReference; fileEncoding = 4; lastKnownFileType = sourcecode.c.h; path = NYPLMyBooksNavigationController.h; sourceTree = "<group>"; };
		116A5EAE194767B200491A21 /* NYPLMyBooksNavigationController.m */ = {isa = PBXFileReference; fileEncoding = 4; lastKnownFileType = sourcecode.c.objc; path = NYPLMyBooksNavigationController.m; sourceTree = "<group>"; };
		116A5EB1194767DC00491A21 /* NYPLMyBooksViewController.h */ = {isa = PBXFileReference; fileEncoding = 4; lastKnownFileType = sourcecode.c.h; path = NYPLMyBooksViewController.h; sourceTree = "<group>"; };
		116A5EB2194767DC00491A21 /* NYPLMyBooksViewController.m */ = {isa = PBXFileReference; fileEncoding = 4; lastKnownFileType = sourcecode.c.objc; path = NYPLMyBooksViewController.m; sourceTree = "<group>"; };
		116A5EB71947B57500491A21 /* NYPLConfiguration.h */ = {isa = PBXFileReference; fileEncoding = 4; lastKnownFileType = sourcecode.c.h; path = NYPLConfiguration.h; sourceTree = "<group>"; };
		116A5EB81947B57500491A21 /* NYPLConfiguration.m */ = {isa = PBXFileReference; fileEncoding = 4; lastKnownFileType = sourcecode.c.objc; path = NYPLConfiguration.m; sourceTree = "<group>"; };
		1183F339194B775900DC322F /* NYPLCatalogLaneCell.h */ = {isa = PBXFileReference; fileEncoding = 4; lastKnownFileType = sourcecode.c.h; path = NYPLCatalogLaneCell.h; sourceTree = "<group>"; };
		1183F33A194B775900DC322F /* NYPLCatalogLaneCell.m */ = {isa = PBXFileReference; fileEncoding = 4; lastKnownFileType = sourcecode.c.objc; path = NYPLCatalogLaneCell.m; sourceTree = "<group>"; };
		1183F33F194F723D00DC322F /* NYPLCatalogLane.h */ = {isa = PBXFileReference; fileEncoding = 4; lastKnownFileType = sourcecode.c.h; path = NYPLCatalogLane.h; sourceTree = "<group>"; };
		1183F340194F723D00DC322F /* NYPLCatalogLane.m */ = {isa = PBXFileReference; fileEncoding = 4; lastKnownFileType = sourcecode.c.objc; path = NYPLCatalogLane.m; sourceTree = "<group>"; };
		1183F345194F744D00DC322F /* NYPLBook.h */ = {isa = PBXFileReference; fileEncoding = 4; lastKnownFileType = sourcecode.c.h; path = NYPLBook.h; sourceTree = "<group>"; };
		1183F346194F744D00DC322F /* NYPLBook.m */ = {isa = PBXFileReference; fileEncoding = 4; lastKnownFileType = sourcecode.c.objc; path = NYPLBook.m; sourceTree = "<group>"; };
		1183F351194F795800DC322F /* NYPLBookAcquisition.h */ = {isa = PBXFileReference; fileEncoding = 4; lastKnownFileType = sourcecode.c.h; path = NYPLBookAcquisition.h; sourceTree = "<group>"; };
		1183F352194F795800DC322F /* NYPLBookAcquisition.m */ = {isa = PBXFileReference; fileEncoding = 4; lastKnownFileType = sourcecode.c.objc; path = NYPLBookAcquisition.m; sourceTree = "<group>"; };
		1183F359194F847100DC322F /* NYPLAsync.h */ = {isa = PBXFileReference; fileEncoding = 4; lastKnownFileType = sourcecode.c.h; path = NYPLAsync.h; sourceTree = "<group>"; };
		1183F35A194F847100DC322F /* NYPLAsync.m */ = {isa = PBXFileReference; fileEncoding = 4; lastKnownFileType = sourcecode.c.objc; lineEnding = 0; path = NYPLAsync.m; sourceTree = "<group>"; xcLanguageSpecificationIdentifier = xcode.lang.objc; };
		1188F3DF1A1ECC4B006B2F36 /* NYPLReaderSettings.h */ = {isa = PBXFileReference; fileEncoding = 4; lastKnownFileType = sourcecode.c.h; path = NYPLReaderSettings.h; sourceTree = "<group>"; };
		1188F3E01A1ECC4B006B2F36 /* NYPLReaderSettings.m */ = {isa = PBXFileReference; fileEncoding = 4; lastKnownFileType = sourcecode.c.objc; path = NYPLReaderSettings.m; sourceTree = "<group>"; };
		118A0B1919915BDF00792DDE /* NYPLCatalogSearchViewController.h */ = {isa = PBXFileReference; fileEncoding = 4; lastKnownFileType = sourcecode.c.h; path = NYPLCatalogSearchViewController.h; sourceTree = "<group>"; };
		118A0B1A19915BDF00792DDE /* NYPLCatalogSearchViewController.m */ = {isa = PBXFileReference; fileEncoding = 4; lastKnownFileType = sourcecode.c.objc; path = NYPLCatalogSearchViewController.m; sourceTree = "<group>"; };
		118B7ABD195CBF72005CE3E7 /* NYPLSession.h */ = {isa = PBXFileReference; fileEncoding = 4; lastKnownFileType = sourcecode.c.h; path = NYPLSession.h; sourceTree = "<group>"; };
		118B7ABE195CBF72005CE3E7 /* NYPLSession.m */ = {isa = PBXFileReference; fileEncoding = 4; lastKnownFileType = sourcecode.c.objc; path = NYPLSession.m; sourceTree = "<group>"; };
		119503E41993F90C009FB788 /* libePub3-iOS.a */ = {isa = PBXFileReference; lastKnownFileType = archive.ar; name = "libePub3-iOS.a"; path = "readium-sdk/Platform/Apple/build/Debug-iphoneos/libePub3-iOS.a"; sourceTree = "<group>"; };
		119503E61993F914009FB788 /* libxml2.dylib */ = {isa = PBXFileReference; lastKnownFileType = "compiled.mach-o.dylib"; name = libxml2.dylib; path = usr/lib/libxml2.dylib; sourceTree = SDKROOT; };
		119503E81993F919009FB788 /* libz.dylib */ = {isa = PBXFileReference; lastKnownFileType = "compiled.mach-o.dylib"; name = libz.dylib; path = usr/lib/libz.dylib; sourceTree = SDKROOT; };
		119503EA1993F91E009FB788 /* libc++.dylib */ = {isa = PBXFileReference; lastKnownFileType = "compiled.mach-o.dylib"; name = "libc++.dylib"; path = "usr/lib/libc++.dylib"; sourceTree = SDKROOT; };
		119503EE1993FB90009FB788 /* NYPLReadium.h */ = {isa = PBXFileReference; lastKnownFileType = sourcecode.c.h; path = NYPLReadium.h; sourceTree = "<group>"; };
		119504091994075B009FB788 /* NYPLReaderViewController.h */ = {isa = PBXFileReference; fileEncoding = 4; lastKnownFileType = sourcecode.c.h; path = NYPLReaderViewController.h; sourceTree = "<group>"; };
		1195040A1994075B009FB788 /* NYPLReaderViewController.m */ = {isa = PBXFileReference; fileEncoding = 4; lastKnownFileType = sourcecode.c.objc; path = NYPLReaderViewController.m; sourceTree = "<group>"; };
		1196F7591970727C00F62670 /* NYPLMyBooksDownloadCenter.h */ = {isa = PBXFileReference; fileEncoding = 4; lastKnownFileType = sourcecode.c.h; path = NYPLMyBooksDownloadCenter.h; sourceTree = "<group>"; };
		1196F75A1970727C00F62670 /* NYPLMyBooksDownloadCenter.m */ = {isa = PBXFileReference; fileEncoding = 4; lastKnownFileType = sourcecode.c.objc; lineEnding = 0; path = NYPLMyBooksDownloadCenter.m; sourceTree = "<group>"; xcLanguageSpecificationIdentifier = xcode.lang.objc; };
		119BEB87198C43A600121439 /* NSString+NYPLStringAdditions.h */ = {isa = PBXFileReference; fileEncoding = 4; lastKnownFileType = sourcecode.c.h; path = "NSString+NYPLStringAdditions.h"; sourceTree = "<group>"; };
		119BEB88198C43A600121439 /* NSString+NYPLStringAdditions.m */ = {isa = PBXFileReference; fileEncoding = 4; lastKnownFileType = sourcecode.c.objc; path = "NSString+NYPLStringAdditions.m"; sourceTree = "<group>"; };
		119BEB8D19901E1000121439 /* NYPLOPDS.h */ = {isa = PBXFileReference; lastKnownFileType = sourcecode.c.h; path = NYPLOPDS.h; sourceTree = "<group>"; };
		119BEBB719902A8800121439 /* NYPLOpenSearchDescription.h */ = {isa = PBXFileReference; fileEncoding = 4; lastKnownFileType = sourcecode.c.h; path = NYPLOpenSearchDescription.h; sourceTree = "<group>"; };
		119BEBB819902A8800121439 /* NYPLOpenSearchDescription.m */ = {isa = PBXFileReference; fileEncoding = 4; lastKnownFileType = sourcecode.c.objc; path = NYPLOpenSearchDescription.m; sourceTree = "<group>"; };
		11A14DF21A1BF94F00D6C510 /* UIColor+NYPLColorAdditions.h */ = {isa = PBXFileReference; fileEncoding = 4; lastKnownFileType = sourcecode.c.h; path = "UIColor+NYPLColorAdditions.h"; sourceTree = "<group>"; };
		11A14DF31A1BF94F00D6C510 /* UIColor+NYPLColorAdditions.m */ = {isa = PBXFileReference; fileEncoding = 4; lastKnownFileType = sourcecode.c.objc; path = "UIColor+NYPLColorAdditions.m"; sourceTree = "<group>"; };
		11A14DF51A1BFBED00D6C510 /* UIColor+NYPLColorAdditionsTests.m */ = {isa = PBXFileReference; fileEncoding = 4; lastKnownFileType = sourcecode.c.objc; path = "UIColor+NYPLColorAdditionsTests.m"; sourceTree = "<group>"; };
		11A16E67195B2BD3004147F4 /* NYPLCatalogUngroupedFeedViewController.h */ = {isa = PBXFileReference; fileEncoding = 4; lastKnownFileType = sourcecode.c.h; path = NYPLCatalogUngroupedFeedViewController.h; sourceTree = "<group>"; };
		11A16E68195B2BD3004147F4 /* NYPLCatalogUngroupedFeedViewController.m */ = {isa = PBXFileReference; fileEncoding = 4; lastKnownFileType = sourcecode.c.objc; path = NYPLCatalogUngroupedFeedViewController.m; sourceTree = "<group>"; };
		11A16E6D195B60DF004147F4 /* NYPLBookNormalCell.h */ = {isa = PBXFileReference; fileEncoding = 4; lastKnownFileType = sourcecode.c.h; path = NYPLBookNormalCell.h; sourceTree = "<group>"; };
		11A16E6E195B60DF004147F4 /* NYPLBookNormalCell.m */ = {isa = PBXFileReference; fileEncoding = 4; lastKnownFileType = sourcecode.c.objc; path = NYPLBookNormalCell.m; sourceTree = "<group>"; };
		11B20E6C19D9F6DD00877A23 /* NYPLReloadView.h */ = {isa = PBXFileReference; fileEncoding = 4; lastKnownFileType = sourcecode.c.h; path = NYPLReloadView.h; sourceTree = "<group>"; };
		11B20E6D19D9F6DD00877A23 /* NYPLReloadView.m */ = {isa = PBXFileReference; fileEncoding = 4; lastKnownFileType = sourcecode.c.objc; path = NYPLReloadView.m; sourceTree = "<group>"; };
		11B6020319806CD300800DA9 /* NYPLBookDownloadingCell.h */ = {isa = PBXFileReference; fileEncoding = 4; lastKnownFileType = sourcecode.c.h; path = NYPLBookDownloadingCell.h; sourceTree = "<group>"; };
		11B6020419806CD300800DA9 /* NYPLBookDownloadingCell.m */ = {isa = PBXFileReference; fileEncoding = 4; lastKnownFileType = sourcecode.c.objc; path = NYPLBookDownloadingCell.m; sourceTree = "<group>"; };
		11BFDB31199C01F700378691 /* NYPLReaderTOCViewController.h */ = {isa = PBXFileReference; fileEncoding = 4; lastKnownFileType = sourcecode.c.h; path = NYPLReaderTOCViewController.h; sourceTree = "<group>"; };
		11BFDB32199C01F700378691 /* NYPLReaderTOCViewController.m */ = {isa = PBXFileReference; fileEncoding = 4; lastKnownFileType = sourcecode.c.objc; path = NYPLReaderTOCViewController.m; sourceTree = "<group>"; };
		11BFDB34199C08E900378691 /* NYPLReaderTOCElement.h */ = {isa = PBXFileReference; fileEncoding = 4; lastKnownFileType = sourcecode.c.h; path = NYPLReaderTOCElement.h; sourceTree = "<group>"; };
		11BFDB35199C08E900378691 /* NYPLReaderTOCElement.m */ = {isa = PBXFileReference; fileEncoding = 4; lastKnownFileType = sourcecode.c.objc; path = NYPLReaderTOCElement.m; sourceTree = "<group>"; };
		11BFDB37199C117B00378691 /* NYPLReaderTOCCell.h */ = {isa = PBXFileReference; fileEncoding = 4; lastKnownFileType = sourcecode.c.h; path = NYPLReaderTOCCell.h; sourceTree = "<group>"; };
		11BFDB38199C117B00378691 /* NYPLReaderTOCCell.m */ = {isa = PBXFileReference; fileEncoding = 4; lastKnownFileType = sourcecode.c.objc; path = NYPLReaderTOCCell.m; sourceTree = "<group>"; };
		11C113CF19F842B9005B3F63 /* reader.html */ = {isa = PBXFileReference; fileEncoding = 4; lastKnownFileType = text.html; path = reader.html; sourceTree = "<group>"; };
		11C113D119F842BE005B3F63 /* host_app_feedback.js */ = {isa = PBXFileReference; fileEncoding = 4; lastKnownFileType = sourcecode.javascript; path = host_app_feedback.js; sourceTree = "<group>"; };
		11C113D519F84613005B3F63 /* simplified.js */ = {isa = PBXFileReference; fileEncoding = 4; lastKnownFileType = sourcecode.javascript; path = simplified.js; sourceTree = "<group>"; };
		11C5DCF01976D1E0005A9945 /* NYPLHoldsNavigationController.h */ = {isa = PBXFileReference; fileEncoding = 4; lastKnownFileType = sourcecode.c.h; path = NYPLHoldsNavigationController.h; sourceTree = "<group>"; };
		11C5DCF11976D1E0005A9945 /* NYPLHoldsNavigationController.m */ = {isa = PBXFileReference; fileEncoding = 4; lastKnownFileType = sourcecode.c.objc; path = NYPLHoldsNavigationController.m; sourceTree = "<group>"; };
		11C5DCF31976D22F005A9945 /* NYPLHoldsViewController.h */ = {isa = PBXFileReference; fileEncoding = 4; lastKnownFileType = sourcecode.c.h; path = NYPLHoldsViewController.h; sourceTree = "<group>"; };
		11C5DCF41976D22F005A9945 /* NYPLHoldsViewController.m */ = {isa = PBXFileReference; fileEncoding = 4; lastKnownFileType = sourcecode.c.objc; path = NYPLHoldsViewController.m; sourceTree = "<group>"; };
		11C5DD14197727A6005A9945 /* NYPLKeychain.h */ = {isa = PBXFileReference; fileEncoding = 4; lastKnownFileType = sourcecode.c.h; path = NYPLKeychain.h; sourceTree = "<group>"; };
		11C5DD15197727A6005A9945 /* NYPLKeychain.m */ = {isa = PBXFileReference; fileEncoding = 4; lastKnownFileType = sourcecode.c.objc; path = NYPLKeychain.m; sourceTree = "<group>"; };
		11C5DD171977335E005A9945 /* NYPLKeychainTests.m */ = {isa = PBXFileReference; fileEncoding = 4; lastKnownFileType = sourcecode.c.objc; path = NYPLKeychainTests.m; sourceTree = "<group>"; };
		11D521991A44980D00636240 /* librmservices_iphone.a */ = {isa = PBXFileReference; lastKnownFileType = archive.ar; name = librmservices_iphone.a; path = "../../Code/RMSDK-10_0_2014-08-25/samples/rmservices/build/xc3/build/Release-iphoneos/librmservices_iphone.a"; sourceTree = "<group>"; };
		11D5219B1A449ABA00636240 /* libstdc++.dylib */ = {isa = PBXFileReference; lastKnownFileType = "compiled.mach-o.dylib"; name = "libstdc++.dylib"; path = "usr/lib/libstdc++.dylib"; sourceTree = SDKROOT; };
		11DC19261A12F92500721DBA /* NYPLReaderSettingsView.h */ = {isa = PBXFileReference; fileEncoding = 4; lastKnownFileType = sourcecode.c.h; path = NYPLReaderSettingsView.h; sourceTree = "<group>"; };
		11DC19271A12F92500721DBA /* NYPLReaderSettingsView.m */ = {isa = PBXFileReference; fileEncoding = 4; lastKnownFileType = sourcecode.c.objc; path = NYPLReaderSettingsView.m; sourceTree = "<group>"; };
		11E0208B197F05D9009DEA93 /* UIFont+NYPLSystemFontOverride.h */ = {isa = PBXFileReference; fileEncoding = 4; lastKnownFileType = sourcecode.c.h; path = "UIFont+NYPLSystemFontOverride.h"; sourceTree = "<group>"; };
		11E0208C197F05D9009DEA93 /* UIFont+NYPLSystemFontOverride.m */ = {isa = PBXFileReference; fileEncoding = 4; lastKnownFileType = sourcecode.c.objc; path = "UIFont+NYPLSystemFontOverride.m"; sourceTree = "<group>"; };
		11F3771D19DB62B000487769 /* NYPLFacetView.h */ = {isa = PBXFileReference; fileEncoding = 4; lastKnownFileType = sourcecode.c.h; path = NYPLFacetView.h; sourceTree = "<group>"; };
		11F3771E19DB62B000487769 /* NYPLFacetView.m */ = {isa = PBXFileReference; fileEncoding = 4; lastKnownFileType = sourcecode.c.objc; path = NYPLFacetView.m; sourceTree = "<group>"; };
		11F3773119E0876F00487769 /* NYPLCatalogFacet.h */ = {isa = PBXFileReference; fileEncoding = 4; lastKnownFileType = sourcecode.c.h; path = NYPLCatalogFacet.h; sourceTree = "<group>"; };
		11F3773219E0876F00487769 /* NYPLCatalogFacet.m */ = {isa = PBXFileReference; fileEncoding = 4; lastKnownFileType = sourcecode.c.objc; path = NYPLCatalogFacet.m; sourceTree = "<group>"; };
		11F54C1D194109120086FCAF /* main.xml */ = {isa = PBXFileReference; fileEncoding = 4; lastKnownFileType = text.xml; path = main.xml; sourceTree = "<group>"; };
		11F54C2419410BE40086FCAF /* single_entry.xml */ = {isa = PBXFileReference; fileEncoding = 4; lastKnownFileType = text.xml; path = single_entry.xml; sourceTree = "<group>"; };
		11F54C2619410C700086FCAF /* NYPLOPDSEntryTests.m */ = {isa = PBXFileReference; fileEncoding = 4; lastKnownFileType = sourcecode.c.objc; path = NYPLOPDSEntryTests.m; sourceTree = "<group>"; };
		11F54C2919423A040086FCAF /* NYPLOPDSLinkTests.m */ = {isa = PBXFileReference; fileEncoding = 4; lastKnownFileType = sourcecode.c.objc; path = NYPLOPDSLinkTests.m; sourceTree = "<group>"; };
		5705D893E0FE4395A50F089E /* libPods.a */ = {isa = PBXFileReference; explicitFileType = archive.ar; includeInIndex = 0; path = libPods.a; sourceTree = BUILT_PRODUCTS_DIR; };
		5A569A261B8351C6003B5B61 /* ADEPT.xcodeproj */ = {isa = PBXFileReference; lastKnownFileType = "wrapper.pb-project"; name = ADEPT.xcodeproj; path = "adept-ios/ADEPT.xcodeproj"; sourceTree = "<group>"; };
		5A5B90101B9460D3002C53E9 /* Simplified.xcconfig */ = {isa = PBXFileReference; lastKnownFileType = text.xcconfig; path = Simplified.xcconfig; sourceTree = "<group>"; };
		5A5B90111B946763002C53E9 /* libc++.1.dylib */ = {isa = PBXFileReference; lastKnownFileType = "compiled.mach-o.dylib"; name = "libc++.1.dylib"; path = "usr/lib/libc++.1.dylib"; sourceTree = SDKROOT; };
		5A5B90141B946CBD002C53E9 /* libstdc++.6.0.9.dylib */ = {isa = PBXFileReference; lastKnownFileType = "compiled.mach-o.dylib"; name = "libstdc++.6.0.9.dylib"; path = "usr/lib/libstdc++.6.0.9.dylib"; sourceTree = SDKROOT; };
		5A5B90191B946FAD002C53E9 /* NYPLReaderContainerDelegate.h */ = {isa = PBXFileReference; fileEncoding = 4; lastKnownFileType = sourcecode.c.h; path = NYPLReaderContainerDelegate.h; sourceTree = "<group>"; };
		5A5B901A1B946FAD002C53E9 /* NYPLReaderContainerDelegate.mm */ = {isa = PBXFileReference; fileEncoding = 4; lastKnownFileType = sourcecode.cpp.objcpp; path = NYPLReaderContainerDelegate.mm; sourceTree = "<group>"; };
		5A69290D1B95ACC600FB4C10 /* readium-shared-js_all.js */ = {isa = PBXFileReference; fileEncoding = 4; lastKnownFileType = sourcecode.javascript; name = "readium-shared-js_all.js"; path = "readium-shared-js/build-output/_single-bundle/readium-shared-js_all.js"; sourceTree = SOURCE_ROOT; };
		5A69290F1B95ACD100FB4C10 /* sdk.css */ = {isa = PBXFileReference; fileEncoding = 4; lastKnownFileType = text.css; name = sdk.css; path = "readium-shared-js/build-output/css/sdk.css"; sourceTree = SOURCE_ROOT; };
		5A69291D1B95C8AD00FB4C10 /* readium-shared-js_all.js.map */ = {isa = PBXFileReference; fileEncoding = 4; lastKnownFileType = "sourcecode.module-map"; name = "readium-shared-js_all.js.map"; path = "readium-shared-js/build-output/_single-bundle/readium-shared-js_all.js.map"; sourceTree = SOURCE_ROOT; };
		5A6929231B95C8B400FB4C10 /* readium-shared-js_all.js.bundles.js */ = {isa = PBXFileReference; fileEncoding = 4; lastKnownFileType = sourcecode.javascript; name = "readium-shared-js_all.js.bundles.js"; path = "readium-shared-js/build-output/_single-bundle/readium-shared-js_all.js.bundles.js"; sourceTree = SOURCE_ROOT; };
		5A7048911B94A6700046FFF0 /* Adobe Content Filter.xcodeproj */ = {isa = PBXFileReference; lastKnownFileType = "wrapper.pb-project"; name = "Adobe Content Filter.xcodeproj"; path = "adobe-content-filter/build/iOS/Adobe Content Filter.xcodeproj"; sourceTree = "<group>"; };
		694D9403D36F6CBDAF13FAFE /* libPods-Simplified.a */ = {isa = PBXFileReference; explicitFileType = archive.ar; includeInIndex = 0; path = "libPods-Simplified.a"; sourceTree = BUILT_PRODUCTS_DIR; };
		8418C0461B75176B00FAB724 /* eula.html */ = {isa = PBXFileReference; fileEncoding = 4; lastKnownFileType = text.html; path = eula.html; sourceTree = "<group>"; };
		841B553C1B73FB2700FAC1AF /* NYPLEULAViewController.h */ = {isa = PBXFileReference; fileEncoding = 4; lastKnownFileType = sourcecode.c.h; path = NYPLEULAViewController.h; sourceTree = "<group>"; };
		841B553D1B73FB2700FAC1AF /* NYPLEULAViewController.m */ = {isa = PBXFileReference; fileEncoding = 4; lastKnownFileType = sourcecode.c.objc; path = NYPLEULAViewController.m; sourceTree = "<group>"; };
		841B55411B740F2700FAC1AF /* NYPLSettingsEULAViewController.h */ = {isa = PBXFileReference; fileEncoding = 4; lastKnownFileType = sourcecode.c.h; path = NYPLSettingsEULAViewController.h; sourceTree = "<group>"; };
		841B55421B740F2700FAC1AF /* NYPLSettingsEULAViewController.m */ = {isa = PBXFileReference; fileEncoding = 4; lastKnownFileType = sourcecode.c.objc; path = NYPLSettingsEULAViewController.m; sourceTree = "<group>"; };
		84357B7D1B79357A00D4040F /* NYPLSettingsPrivacyPolicyViewController.m */ = {isa = PBXFileReference; fileEncoding = 4; lastKnownFileType = sourcecode.c.objc; path = NYPLSettingsPrivacyPolicyViewController.m; sourceTree = "<group>"; };
		84357B7E1B79357A00D4040F /* NYPLSettingsPrivacyPolicyViewController.h */ = {isa = PBXFileReference; fileEncoding = 4; lastKnownFileType = sourcecode.c.h; path = NYPLSettingsPrivacyPolicyViewController.h; sourceTree = "<group>"; };
		848FD95A1B83875D009D9BC4 /* NYPL_Launch_Screen.xib */ = {isa = PBXFileReference; fileEncoding = 4; lastKnownFileType = file.xib; name = NYPL_Launch_Screen.xib; path = Simplified/NYPL_Launch_Screen.xib; sourceTree = "<group>"; };
		84B7A3431B84E8FE00584FB2 /* OFL.txt */ = {isa = PBXFileReference; fileEncoding = 4; lastKnownFileType = text; path = OFL.txt; sourceTree = "<group>"; };
		84B7A3441B84E8FE00584FB2 /* OpenDyslexic3-Bold.ttf */ = {isa = PBXFileReference; lastKnownFileType = file; path = "OpenDyslexic3-Bold.ttf"; sourceTree = "<group>"; };
		84B7A3451B84E8FE00584FB2 /* OpenDyslexic3-Regular.ttf */ = {isa = PBXFileReference; lastKnownFileType = file; path = "OpenDyslexic3-Regular.ttf"; sourceTree = "<group>"; };
		84FCD2601B7BA79200BFEDD9 /* CoreLocation.framework */ = {isa = PBXFileReference; lastKnownFileType = wrapper.framework; name = CoreLocation.framework; path = System/Library/Frameworks/CoreLocation.framework; sourceTree = SDKROOT; };
		84FCD2731B7BAC0A00BFEDD9 /* PreloadedContent */ = {isa = PBXFileReference; lastKnownFileType = folder; path = PreloadedContent; sourceTree = "<group>"; };
		A4276F461B00046300CA7194 /* NYPLMyBooksDownloadInfo.h */ = {isa = PBXFileReference; fileEncoding = 4; lastKnownFileType = sourcecode.c.h; path = NYPLMyBooksDownloadInfo.h; sourceTree = "<group>"; };
		A4276F471B00046300CA7194 /* NYPLMyBooksDownloadInfo.m */ = {isa = PBXFileReference; fileEncoding = 4; lastKnownFileType = sourcecode.c.objc; path = NYPLMyBooksDownloadInfo.m; sourceTree = "<group>"; };
		A42E0DEF1B3F5A490095EBAE /* NYPLRemoteViewController.h */ = {isa = PBXFileReference; fileEncoding = 4; lastKnownFileType = sourcecode.c.h; path = NYPLRemoteViewController.h; sourceTree = "<group>"; };
		A42E0DF01B3F5A490095EBAE /* NYPLRemoteViewController.m */ = {isa = PBXFileReference; fileEncoding = 4; lastKnownFileType = sourcecode.c.objc; path = NYPLRemoteViewController.m; sourceTree = "<group>"; };
		A42E0DF21B40F4E00095EBAE /* NYPLCatalogFeedViewController.h */ = {isa = PBXFileReference; fileEncoding = 4; lastKnownFileType = sourcecode.c.h; path = NYPLCatalogFeedViewController.h; sourceTree = "<group>"; };
		A42E0DF31B40F4E00095EBAE /* NYPLCatalogFeedViewController.m */ = {isa = PBXFileReference; fileEncoding = 4; lastKnownFileType = sourcecode.c.objc; path = NYPLCatalogFeedViewController.m; sourceTree = "<group>"; };
		A46226251B39D4980063F549 /* NYPLOPDSGroup.m */ = {isa = PBXFileReference; fileEncoding = 4; lastKnownFileType = sourcecode.c.objc; path = NYPLOPDSGroup.m; sourceTree = "<group>"; };
		A46226261B39D4980063F549 /* NYPLOPDSGroup.h */ = {isa = PBXFileReference; fileEncoding = 4; lastKnownFileType = sourcecode.c.h; path = NYPLOPDSGroup.h; sourceTree = "<group>"; };
		A499BF241B39EFC7002F8B8B /* NYPLOPDSEntryGroupAttributes.h */ = {isa = PBXFileReference; fileEncoding = 4; lastKnownFileType = sourcecode.c.h; path = NYPLOPDSEntryGroupAttributes.h; sourceTree = "<group>"; };
		A499BF251B39EFC7002F8B8B /* NYPLOPDSEntryGroupAttributes.m */ = {isa = PBXFileReference; fileEncoding = 4; lastKnownFileType = sourcecode.c.objc; path = NYPLOPDSEntryGroupAttributes.m; sourceTree = "<group>"; };
		A49C25401AE05A2600D63B89 /* RDServices.xcodeproj */ = {isa = PBXFileReference; lastKnownFileType = "wrapper.pb-project"; path = RDServices.xcodeproj; sourceTree = "<group>"; };
		A49C25571AE05D0A00D63B89 /* libePub3-iOS.a */ = {isa = PBXFileReference; lastKnownFileType = archive.ar; name = "libePub3-iOS.a"; path = "readium-sdk/Platform/Apple/build/Debug-iphoneos/libePub3-iOS.a"; sourceTree = "<group>"; };
		A4AED4181B4A267C00E27498 /* NYPLSettingsRegistrationViewController.h */ = {isa = PBXFileReference; fileEncoding = 4; lastKnownFileType = sourcecode.c.h; path = NYPLSettingsRegistrationViewController.h; sourceTree = "<group>"; };
		A4AED4191B4A267C00E27498 /* NYPLSettingsRegistrationViewController.m */ = {isa = PBXFileReference; fileEncoding = 4; lastKnownFileType = sourcecode.c.objc; path = NYPLSettingsRegistrationViewController.m; sourceTree = "<group>"; };
		A4BA1D0C1B430341006F83DF /* NYPLCatalogGroupedFeedViewController.h */ = {isa = PBXFileReference; fileEncoding = 4; lastKnownFileType = sourcecode.c.h; path = NYPLCatalogGroupedFeedViewController.h; sourceTree = "<group>"; };
		A4BA1D0D1B430341006F83DF /* NYPLCatalogGroupedFeedViewController.m */ = {isa = PBXFileReference; fileEncoding = 4; lastKnownFileType = sourcecode.c.objc; path = NYPLCatalogGroupedFeedViewController.m; sourceTree = "<group>"; };
		A4BA1D111B43046B006F83DF /* NYPLCatalogGroupedFeed.h */ = {isa = PBXFileReference; fileEncoding = 4; lastKnownFileType = sourcecode.c.h; path = NYPLCatalogGroupedFeed.h; sourceTree = "<group>"; };
		A4BA1D121B43046B006F83DF /* NYPLCatalogGroupedFeed.m */ = {isa = PBXFileReference; fileEncoding = 4; lastKnownFileType = sourcecode.c.objc; path = NYPLCatalogGroupedFeed.m; sourceTree = "<group>"; };
		A4E254F81B0E610900193FE4 /* NYPLBasicAuth.h */ = {isa = PBXFileReference; fileEncoding = 4; lastKnownFileType = sourcecode.c.h; path = NYPLBasicAuth.h; sourceTree = "<group>"; };
		A4E254F91B0E610900193FE4 /* NYPLBasicAuth.m */ = {isa = PBXFileReference; fileEncoding = 4; lastKnownFileType = sourcecode.c.objc; path = NYPLBasicAuth.m; sourceTree = "<group>"; };
		A4E255141B0E704100193FE4 /* NYPLQueueTests.m */ = {isa = PBXFileReference; fileEncoding = 4; lastKnownFileType = sourcecode.c.objc; path = NYPLQueueTests.m; sourceTree = "<group>"; };
		A823D80D192BABA400B55DE2 /* Simplified.app */ = {isa = PBXFileReference; explicitFileType = wrapper.application; includeInIndex = 0; path = Simplified.app; sourceTree = BUILT_PRODUCTS_DIR; };
		A823D810192BABA400B55DE2 /* Foundation.framework */ = {isa = PBXFileReference; lastKnownFileType = wrapper.framework; name = Foundation.framework; path = System/Library/Frameworks/Foundation.framework; sourceTree = SDKROOT; };
		A823D812192BABA400B55DE2 /* CoreGraphics.framework */ = {isa = PBXFileReference; lastKnownFileType = wrapper.framework; name = CoreGraphics.framework; path = System/Library/Frameworks/CoreGraphics.framework; sourceTree = SDKROOT; };
		A823D814192BABA400B55DE2 /* UIKit.framework */ = {isa = PBXFileReference; lastKnownFileType = wrapper.framework; name = UIKit.framework; path = System/Library/Frameworks/UIKit.framework; sourceTree = SDKROOT; };
		A823D818192BABA400B55DE2 /* Simplified-Info.plist */ = {isa = PBXFileReference; lastKnownFileType = text.plist.xml; path = "Simplified-Info.plist"; sourceTree = "<group>"; };
		A823D81A192BABA400B55DE2 /* en */ = {isa = PBXFileReference; lastKnownFileType = text.plist.strings; name = en; path = en.lproj/InfoPlist.strings; sourceTree = "<group>"; };
		A823D81C192BABA400B55DE2 /* main.m */ = {isa = PBXFileReference; lastKnownFileType = sourcecode.c.objc; path = main.m; sourceTree = "<group>"; };
		A823D81E192BABA400B55DE2 /* Simplified-Prefix.pch */ = {isa = PBXFileReference; lastKnownFileType = sourcecode.c.h; path = "Simplified-Prefix.pch"; sourceTree = "<group>"; };
		A823D81F192BABA400B55DE2 /* NYPLAppDelegate.h */ = {isa = PBXFileReference; lastKnownFileType = sourcecode.c.h; path = NYPLAppDelegate.h; sourceTree = "<group>"; };
		A823D820192BABA400B55DE2 /* NYPLAppDelegate.m */ = {isa = PBXFileReference; lastKnownFileType = sourcecode.c.objc; path = NYPLAppDelegate.m; sourceTree = "<group>"; };
		A823D822192BABA400B55DE2 /* Images.xcassets */ = {isa = PBXFileReference; lastKnownFileType = folder.assetcatalog; path = Images.xcassets; sourceTree = "<group>"; };
		A823D828192BABA400B55DE2 /* SimplifiedTests.xctest */ = {isa = PBXFileReference; explicitFileType = wrapper.cfbundle; includeInIndex = 0; path = SimplifiedTests.xctest; sourceTree = BUILT_PRODUCTS_DIR; };
		A823D829192BABA400B55DE2 /* XCTest.framework */ = {isa = PBXFileReference; lastKnownFileType = wrapper.framework; name = XCTest.framework; path = Library/Frameworks/XCTest.framework; sourceTree = DEVELOPER_DIR; };
		A823D831192BABA400B55DE2 /* SimplifiedTests-Info.plist */ = {isa = PBXFileReference; lastKnownFileType = text.plist.xml; path = "SimplifiedTests-Info.plist"; sourceTree = "<group>"; };
		A823D833192BABA400B55DE2 /* en */ = {isa = PBXFileReference; lastKnownFileType = text.plist.strings; name = en; path = en.lproj/InfoPlist.strings; sourceTree = "<group>"; };
		AE77E0F3FB181D0C1529C865 /* NYPLOPDSLink.h */ = {isa = PBXFileReference; fileEncoding = 4; lastKnownFileType = sourcecode.c.h; path = NYPLOPDSLink.h; sourceTree = "<group>"; };
		AE77E304AA30ABF2921B6393 /* NYPLOPDSFeed.h */ = {isa = PBXFileReference; fileEncoding = 4; lastKnownFileType = sourcecode.c.h; path = NYPLOPDSFeed.h; sourceTree = "<group>"; };
		AE77E4AF64208439F78B3D73 /* NYPLOPDSEntry.m */ = {isa = PBXFileReference; fileEncoding = 4; lastKnownFileType = sourcecode.c.objc; path = NYPLOPDSEntry.m; sourceTree = "<group>"; };
		AE77E6379B5F7ACD56AE86EF /* NYPLOPDSEntry.h */ = {isa = PBXFileReference; fileEncoding = 4; lastKnownFileType = sourcecode.c.h; path = NYPLOPDSEntry.h; sourceTree = "<group>"; };
		AE77E83151ED3A20FFBE1194 /* NYPLOPDSRelation.h */ = {isa = PBXFileReference; fileEncoding = 4; lastKnownFileType = sourcecode.c.h; path = NYPLOPDSRelation.h; sourceTree = "<group>"; };
		AE77E94D56B65997B861C0C0 /* NYPLOPDSFeed.m */ = {isa = PBXFileReference; fileEncoding = 4; lastKnownFileType = sourcecode.c.objc; path = NYPLOPDSFeed.m; sourceTree = "<group>"; };
		AE77ECC029F3DABDB46A64EB /* NYPLOPDSLink.m */ = {isa = PBXFileReference; fileEncoding = 4; lastKnownFileType = sourcecode.c.objc; path = NYPLOPDSLink.m; sourceTree = "<group>"; };
		AE77EDCF05BE5D54CF8E0E70 /* NYPLOPDSType.h */ = {isa = PBXFileReference; fileEncoding = 4; lastKnownFileType = sourcecode.c.h; path = NYPLOPDSType.h; sourceTree = "<group>"; };
		AE77EFD5622206475B6715A9 /* NYPLOPDSType.m */ = {isa = PBXFileReference; fileEncoding = 4; lastKnownFileType = sourcecode.c.objc; path = NYPLOPDSType.m; sourceTree = "<group>"; };
		B54F998D1BAC976C0033F303 /* Simplified.debug.xcconfig */ = {isa = PBXFileReference; lastKnownFileType = text.xcconfig; path = Simplified.debug.xcconfig; sourceTree = "<group>"; };
		B54F998E1BAC97AB0033F303 /* Simplified.release.xcconfig */ = {isa = PBXFileReference; lastKnownFileType = text.xcconfig; path = Simplified.release.xcconfig; sourceTree = "<group>"; };
		B54F998F1BACB0CD0033F303 /* libAFNetworking.a */ = {isa = PBXFileReference; lastKnownFileType = archive.ar; name = libAFNetworking.a; path = "Pods/../build/Debug-iphoneos/libAFNetworking.a"; sourceTree = "<group>"; };
		B54F99901BACB0CE0033F303 /* libHelpStack.a */ = {isa = PBXFileReference; lastKnownFileType = archive.ar; name = libHelpStack.a; path = "Pods/../build/Debug-iphoneos/libHelpStack.a"; sourceTree = "<group>"; };
		B594C7551BB06F40000028F5 /* HelpStackTheme.plist */ = {isa = PBXFileReference; lastKnownFileType = text.plist; path = HelpStackTheme.plist; sourceTree = "<group>"; };
		B5ED41D81B8F6E2E009FC164 /* NYPLBookButtonsView.h */ = {isa = PBXFileReference; fileEncoding = 4; lastKnownFileType = sourcecode.c.h; path = NYPLBookButtonsView.h; sourceTree = "<group>"; };
		B5ED41D91B8F6E2E009FC164 /* NYPLBookButtonsView.m */ = {isa = PBXFileReference; fileEncoding = 4; lastKnownFileType = sourcecode.c.objc; path = NYPLBookButtonsView.m; sourceTree = "<group>"; };
		CAE35BBA1B86289500BF9BC5 /* Simplified+RMSDK.xcconfig */ = {isa = PBXFileReference; lastKnownFileType = text.xcconfig; path = "Simplified+RMSDK.xcconfig"; sourceTree = "<group>"; };
		CAE35BC11B86308D00BF9BC5 /* README */ = {isa = PBXFileReference; lastKnownFileType = text; path = README; sourceTree = "<group>"; };
/* End PBXFileReference section */

/* Begin PBXFrameworksBuildPhase section */
		A823D80A192BABA400B55DE2 /* Frameworks */ = {
			isa = PBXFrameworksBuildPhase;
			buildActionMask = 2147483647;
			files = (
				08C469C11BDAAEB1009D8AFD /* libADEPT.a in Frameworks */,
				08C469C21BDAAEB1009D8AFD /* libAdobe Content Filter.a in Frameworks */,
				08A3522A1BDE94170040BF1D /* libADEPT.a in Frameworks */,
				08A3522B1BDE94170040BF1D /* libAdobe Content Filter.a in Frameworks */,
				08A352291BDE91B80040BF1D /* libePub3-iOS.a in Frameworks */,
				08A352271BDE91B80040BF1D /* libRDServices.a in Frameworks */,
				08A352221BDE8E560040BF1D /* libicucore.tbd in Frameworks */,
				08801EF81BDE8D77005E1F32 /* libHeap.a in Frameworks */,
				081387511BC56B7A003DEA6A /* libpop.a in Frameworks */,
				5AEA9E011B947419009F71DB /* libc++.dylib in Frameworks */,
				5A5B90181B946D8B002C53E9 /* libstdc++.6.0.9.dylib in Frameworks */,
				08A352261BDE8E700040BF1D /* SystemConfiguration.framework in Frameworks */,
				08A352241BDE8E640040BF1D /* Security.framework in Frameworks */,
				08A352201BDE8E410040BF1D /* CFNetwork.framework in Frameworks */,
				84FCD2611B7BA79200BFEDD9 /* CoreLocation.framework in Frameworks */,
				A823D813192BABA400B55DE2 /* CoreGraphics.framework in Frameworks */,
				A823D815192BABA400B55DE2 /* UIKit.framework in Frameworks */,
				A823D811192BABA400B55DE2 /* Foundation.framework in Frameworks */,
				1112A8431A3249B4002B8CC1 /* libTenPrintCover.a in Frameworks */,
				119503E91993F919009FB788 /* libz.dylib in Frameworks */,
				119503E71993F914009FB788 /* libxml2.dylib in Frameworks */,
				7756B6BEB8D3305C15AC8FB0 /* libPods-Simplified.a in Frameworks */,
				B54F99911BACB0CE0033F303 /* libAFNetworking.a in Frameworks */,
				B54F99921BACB0CE0033F303 /* libHelpStack.a in Frameworks */,
			);
			runOnlyForDeploymentPostprocessing = 0;
		};
		A823D825192BABA400B55DE2 /* Frameworks */ = {
			isa = PBXFrameworksBuildPhase;
			buildActionMask = 2147483647;
			files = (
				A823D82A192BABA400B55DE2 /* XCTest.framework in Frameworks */,
				A823D82C192BABA400B55DE2 /* UIKit.framework in Frameworks */,
				A823D82B192BABA400B55DE2 /* Foundation.framework in Frameworks */,
			);
			runOnlyForDeploymentPostprocessing = 0;
		};
/* End PBXFrameworksBuildPhase section */

/* Begin PBXGroup section */
		08136F781BC2AAD8002A4486 /* Library Card */ = {
			isa = PBXGroup;
			children = (
				08136F7D1BC2AB06002A4486 /* LibraryCard.storyboard */,
				081387381BC4328D003DEA6A /* NYPLCardApplicationViewController.h */,
				081387391BC4328D003DEA6A /* NYPLCardApplicationViewController.m */,
				08373B411BCFE58D00AC1AFA /* NYPLIntroCardController.h */,
				08373B421BCFE58D00AC1AFA /* NYPLIntroCardController.m */,
				0813870C1BC2E8A9003DEA6A /* NYPLDateCardController.h */,
				0813870D1BC2E8A9003DEA6A /* NYPLDateCardController.m */,
				0813870F1BC2F07B003DEA6A /* NYPLLocationCardController.h */,
				081387101BC2F07B003DEA6A /* NYPLLocationCardController.m */,
				0813873E1BC455CF003DEA6A /* NYPLPhotoCardController.h */,
				0813873F1BC455CF003DEA6A /* NYPLPhotoCardController.m */,
				081387411BC465C9003DEA6A /* NYPLNameCardController.h */,
				081387421BC465C9003DEA6A /* NYPLNameCardController.m */,
				081387521BC57297003DEA6A /* NYPLAddressCardController.h */,
				081387531BC57297003DEA6A /* NYPLAddressCardController.m */,
				0813875B1BC579C4003DEA6A /* NYPLEmailCardController.h */,
				0813875C1BC579C4003DEA6A /* NYPLEmailCardController.m */,
				0813875E1BC57B43003DEA6A /* NYPLVerifyCardController.h */,
				0813875F1BC57B43003DEA6A /* NYPLVerifyCardController.m */,
				08C375441BD7CFF6005B233D /* NYPLSubmittingViewController.h */,
				08C375451BD7CFF6005B233D /* NYPLSubmittingViewController.m */,
				081387341BC42727003DEA6A /* NYPLCardApplicationModel.h */,
				081387351BC42727003DEA6A /* NYPLCardApplicationModel.m */,
				081387441BC5589D003DEA6A /* NYPLValidatingTextField.h */,
				081387451BC5589D003DEA6A /* NYPLValidatingTextField.m */,
				081387901BCD4C6C003DEA6A /* NYPLAnimatingButton.h */,
				081387911BCD4C6C003DEA6A /* NYPLAnimatingButton.m */,
				08C469CC1BDAB484009D8AFD /* NYPLRegistrationStoryboard.h */,
				08C469CD1BDAB484009D8AFD /* NYPLRegistrationStoryboard.m */,
			);
			name = "Library Card";
			sourceTree = "<group>";
		};
		08801EF41BDE8D0D005E1F32 /* heap-ios-latest */ = {
			isa = PBXGroup;
			children = (
				08801EF51BDE8D0D005E1F32 /* Heap.h */,
				08801EF61BDE8D0D005E1F32 /* libHeap.a */,
			);
			path = "heap-ios-latest";
			sourceTree = "<group>";
		};
		110AF8881961D652004887C3 /* My Books */ = {
			isa = PBXGroup;
			children = (
				1196F7591970727C00F62670 /* NYPLMyBooksDownloadCenter.h */,
				1196F75A1970727C00F62670 /* NYPLMyBooksDownloadCenter.m */,
				A4276F461B00046300CA7194 /* NYPLMyBooksDownloadInfo.h */,
				A4276F471B00046300CA7194 /* NYPLMyBooksDownloadInfo.m */,
				116A5EAD194767B200491A21 /* NYPLMyBooksNavigationController.h */,
				116A5EAE194767B200491A21 /* NYPLMyBooksNavigationController.m */,
				116A5EB1194767DC00491A21 /* NYPLMyBooksViewController.h */,
				116A5EB2194767DC00491A21 /* NYPLMyBooksViewController.m */,
			);
			name = "My Books";
			sourceTree = "<group>";
		};
		110AF8891961D66C004887C3 /* Additions */ = {
			isa = PBXGroup;
			children = (
				11396FB7193D289100E16EE8 /* NSDate+NYPLDateAdditions.h */,
				11396FB8193D289100E16EE8 /* NSDate+NYPLDateAdditions.m */,
				119BEB87198C43A600121439 /* NSString+NYPLStringAdditions.h */,
				119BEB88198C43A600121439 /* NSString+NYPLStringAdditions.m */,
				114B7F141A3644CF00B8582B /* NYPLTenPrintCoverView+NYPLImageAdditions.h */,
				114B7F151A3644CF00B8582B /* NYPLTenPrintCoverView+NYPLImageAdditions.m */,
				11A14DF21A1BF94F00D6C510 /* UIColor+NYPLColorAdditions.h */,
				11A14DF31A1BF94F00D6C510 /* UIColor+NYPLColorAdditions.m */,
				11E0208B197F05D9009DEA93 /* UIFont+NYPLSystemFontOverride.h */,
				11E0208C197F05D9009DEA93 /* UIFont+NYPLSystemFontOverride.m */,
				1107835C19816E3D0071AB1E /* UIView+NYPLViewAdditions.h */,
				1107835D19816E3D0071AB1E /* UIView+NYPLViewAdditions.m */,
				085640CC1BB99FC30088BDBF /* NSURL+NYPLURLAdditions.h */,
				085640CD1BB99FC30088BDBF /* NSURL+NYPLURLAdditions.m */,
				085D31DD1BE3CD3C007F7672 /* NSURLRequest+NYPLURLRequestAdditions.h */,
				085D31DE1BE3CD3C007F7672 /* NSURLRequest+NYPLURLRequestAdditions.m */,
				081387551BC574DA003DEA6A /* UILabel+NYPLAppearanceAdditions.h */,
				081387561BC574DA003DEA6A /* UILabel+NYPLAppearanceAdditions.m */,
				081387581BC5767F003DEA6A /* UIButton+NYPLAppearanceAdditions.h */,
				081387591BC5767F003DEA6A /* UIButton+NYPLAppearanceAdditions.m */,
				081387151BC30A82003DEA6A /* CJAMacros.h */,
			);
			name = Additions;
			sourceTree = "<group>";
		};
		110AF8901961D822004887C3 /* Book */ = {
			isa = PBXGroup;
			children = (
				112C59FF1AA2A1B600D5A06B /* Models */,
				112C5A001AA2A1DA00D5A06B /* UI */,
			);
			name = Book;
			sourceTree = "<group>";
		};
		1112A81A1A322C53002B8CC1 /* Products */ = {
			isa = PBXGroup;
			children = (
				1112A81F1A322C53002B8CC1 /* libTenPrintCover.a */,
			);
			name = Products;
			sourceTree = "<group>";
		};
		112C59FF1AA2A1B600D5A06B /* Models */ = {
			isa = PBXGroup;
			children = (
				1183F345194F744D00DC322F /* NYPLBook.h */,
				1183F346194F744D00DC322F /* NYPLBook.m */,
				1183F351194F795800DC322F /* NYPLBookAcquisition.h */,
				1183F352194F795800DC322F /* NYPLBookAcquisition.m */,
				1139DA6319C7755D00A07810 /* NYPLBookCoverRegistry.h */,
				1139DA6419C7755D00A07810 /* NYPLBookCoverRegistry.m */,
				1164F104199AC236009BF8BF /* NYPLBookLocation.h */,
				1164F105199AC236009BF8BF /* NYPLBookLocation.m */,
				11616E0F196B0531003D60D9 /* NYPLBookRegistry.h */,
				11616E10196B0531003D60D9 /* NYPLBookRegistry.m */,
				112C694B197301FE00C48F95 /* NYPLBookRegistryRecord.h */,
				112C694C197301FE00C48F95 /* NYPLBookRegistryRecord.m */,
				112C6951197309C500C48F95 /* NYPLBookState.h */,
				112C6952197309C500C48F95 /* NYPLBookState.m */,
			);
			name = Models;
			sourceTree = "<group>";
		};
		112C5A001AA2A1DA00D5A06B /* UI */ = {
			isa = PBXGroup;
			children = (
				B5ED41D81B8F6E2E009FC164 /* NYPLBookButtonsView.h */,
				B5ED41D91B8F6E2E009FC164 /* NYPLBookButtonsView.m */,
				11580AC61986A77B00949A15 /* NYPLBookCell.h */,
				11580AC71986A77B00949A15 /* NYPLBookCell.m */,
				1120749119D20BF9008203A4 /* NYPLBookCellCollectionViewController.h */,
				1120749219D20BF9008203A4 /* NYPLBookCellCollectionViewController.m */,
				111197261986B43B0014462F /* NYPLBookCellDelegate.h */,
				111197271986B43B0014462F /* NYPLBookCellDelegate.m */,
				1111973D1988226F0014462F /* NYPLBookDetailDownloadFailedView.h */,
				1111973E1988226F0014462F /* NYPLBookDetailDownloadFailedView.m */,
				11119740198827850014462F /* NYPLBookDetailDownloadingView.h */,
				11119741198827850014462F /* NYPLBookDetailDownloadingView.m */,
				111197371987F4070014462F /* NYPLBookDetailNormalView.h */,
				111197381987F4070014462F /* NYPLBookDetailNormalView.m */,
				110AF8941961D94D004887C3 /* NYPLBookDetailView.h */,
				110AF8951961D94D004887C3 /* NYPLBookDetailView.m */,
				110AF89A1961ED1F004887C3 /* NYPLBookDetailViewController.h */,
				110AF89B1961ED1F004887C3 /* NYPLBookDetailViewController.m */,
				11078355198160A50071AB1E /* NYPLBookDownloadFailedCell.h */,
				11078356198160A50071AB1E /* NYPLBookDownloadFailedCell.m */,
				11B6020319806CD300800DA9 /* NYPLBookDownloadingCell.h */,
				11B6020419806CD300800DA9 /* NYPLBookDownloadingCell.m */,
				11A16E6D195B60DF004147F4 /* NYPLBookNormalCell.h */,
				11A16E6E195B60DF004147F4 /* NYPLBookNormalCell.m */,
				085D31D51BE29E38007F7672 /* NYPLProblemReportViewController.h */,
				085D31D61BE29E38007F7672 /* NYPLProblemReportViewController.m */,
				085D31D81BE29ED4007F7672 /* NYPLProblemReportViewController.xib */,
			);
			name = UI;
			sourceTree = "<group>";
		};
		1183F349194F74EF00DC322F /* Catalog */ = {
			isa = PBXGroup;
			children = (
				11F3773119E0876F00487769 /* NYPLCatalogFacet.h */,
				11F3773219E0876F00487769 /* NYPLCatalogFacet.m */,
				112C684D19EF003300106973 /* NYPLCatalogFacetGroup.h */,
				112C684E19EF003300106973 /* NYPLCatalogFacetGroup.m */,
				A42E0DF21B40F4E00095EBAE /* NYPLCatalogFeedViewController.h */,
				A42E0DF31B40F4E00095EBAE /* NYPLCatalogFeedViewController.m */,
				A4BA1D111B43046B006F83DF /* NYPLCatalogGroupedFeed.h */,
				A4BA1D121B43046B006F83DF /* NYPLCatalogGroupedFeed.m */,
				A4BA1D0C1B430341006F83DF /* NYPLCatalogGroupedFeedViewController.h */,
				A4BA1D0D1B430341006F83DF /* NYPLCatalogGroupedFeedViewController.m */,
				1183F33F194F723D00DC322F /* NYPLCatalogLane.h */,
				1183F340194F723D00DC322F /* NYPLCatalogLane.m */,
				1183F339194B775900DC322F /* NYPLCatalogLaneCell.h */,
				1183F33A194B775900DC322F /* NYPLCatalogLaneCell.m */,
				11548C0C1939147D009DBF2E /* NYPLCatalogNavigationController.h */,
				11548C0D1939147D009DBF2E /* NYPLCatalogNavigationController.m */,
				118A0B1919915BDF00792DDE /* NYPLCatalogSearchViewController.h */,
				118A0B1A19915BDF00792DDE /* NYPLCatalogSearchViewController.m */,
				1114A69F195884CB007507A2 /* NYPLCatalogUngroupedFeed.h */,
				1114A6A0195884CB007507A2 /* NYPLCatalogUngroupedFeed.m */,
				11A16E67195B2BD3004147F4 /* NYPLCatalogUngroupedFeedViewController.h */,
				11A16E68195B2BD3004147F4 /* NYPLCatalogUngroupedFeedViewController.m */,
			);
			name = Catalog;
			sourceTree = "<group>";
		};
		1183F34D194F775400DC322F /* OPDS */ = {
			isa = PBXGroup;
			children = (
				11396FC8193F674F00E16EE8 /* NYPLOPDSFeedTests.m */,
				11F54C2619410C700086FCAF /* NYPLOPDSEntryTests.m */,
				11F54C2919423A040086FCAF /* NYPLOPDSLinkTests.m */,
			);
			name = OPDS;
			sourceTree = "<group>";
		};
		119504051994061E009FB788 /* Reader */ = {
			isa = PBXGroup;
			children = (
				113137E51A48DAB90082954E /* NYPLReaderReadiumView.h */,
				113137E61A48DAB90082954E /* NYPLReaderReadiumView.m */,
				5A5B90191B946FAD002C53E9 /* NYPLReaderContainerDelegate.h */,
				5A5B901A1B946FAD002C53E9 /* NYPLReaderContainerDelegate.mm */,
				115081381A48E1220007AEA5 /* NYPLReaderRenderer.h */,
				1188F3DF1A1ECC4B006B2F36 /* NYPLReaderSettings.h */,
				1188F3E01A1ECC4B006B2F36 /* NYPLReaderSettings.m */,
				11DC19261A12F92500721DBA /* NYPLReaderSettingsView.h */,
				11DC19271A12F92500721DBA /* NYPLReaderSettingsView.m */,
				11BFDB37199C117B00378691 /* NYPLReaderTOCCell.h */,
				11BFDB38199C117B00378691 /* NYPLReaderTOCCell.m */,
				11BFDB34199C08E900378691 /* NYPLReaderTOCElement.h */,
				11BFDB35199C08E900378691 /* NYPLReaderTOCElement.m */,
				11BFDB31199C01F700378691 /* NYPLReaderTOCViewController.h */,
				11BFDB32199C01F700378691 /* NYPLReaderTOCViewController.m */,
				119504091994075B009FB788 /* NYPLReaderViewController.h */,
				1195040A1994075B009FB788 /* NYPLReaderViewController.m */,
			);
			name = Reader;
			sourceTree = "<group>";
		};
		11C113D319F842E2005B3F63 /* Reader */ = {
			isa = PBXGroup;
			children = (
				11C113D119F842BE005B3F63 /* host_app_feedback.js */,
				11C113CF19F842B9005B3F63 /* reader.html */,
				11C113D519F84613005B3F63 /* simplified.js */,
				5A69290F1B95ACD100FB4C10 /* sdk.css */,
				5A6929231B95C8B400FB4C10 /* readium-shared-js_all.js.bundles.js */,
				5A69291D1B95C8AD00FB4C10 /* readium-shared-js_all.js.map */,
				5A69290D1B95ACC600FB4C10 /* readium-shared-js_all.js */,
			);
			name = Reader;
			sourceTree = "<group>";
		};
		11C5DCEE1976D19E005A9945 /* Settings */ = {
			isa = PBXGroup;
			children = (
				1164A9F51A797238002BD3AE /* NYPLSettings.h */,
				1164A9F61A797238002BD3AE /* NYPLSettings.m */,
				1158812C1A894F4E008672C3 /* NYPLSettingsAccountViewController.h */,
				1158812D1A894F4E008672C3 /* NYPLSettingsAccountViewController.m */,
				111E75871A818C1F00718AD7 /* NYPLSettingsCreditsViewController.h */,
				111E75881A818C1F00718AD7 /* NYPLSettingsCreditsViewController.m */,
				841B55411B740F2700FAC1AF /* NYPLSettingsEULAViewController.h */,
				841B55421B740F2700FAC1AF /* NYPLSettingsEULAViewController.m */,
				111E75841A818C0B00718AD7 /* NYPLSettingsFeedbackViewController.h */,
				111E75851A818C0B00718AD7 /* NYPLSettingsFeedbackViewController.m */,
				111E757B1A801A6F00718AD7 /* NYPLSettingsPrimaryNavigationController.h */,
				111E757C1A801A6F00718AD7 /* NYPLSettingsPrimaryNavigationController.m */,
				111E75811A815CFB00718AD7 /* NYPLSettingsPrimaryTableViewController.h */,
				111E75821A815CFB00718AD7 /* NYPLSettingsPrimaryTableViewController.m */,
				84357B7E1B79357A00D4040F /* NYPLSettingsPrivacyPolicyViewController.h */,
				84357B7D1B79357A00D4040F /* NYPLSettingsPrivacyPolicyViewController.m */,
				A4AED4181B4A267C00E27498 /* NYPLSettingsRegistrationViewController.h */,
				A4AED4191B4A267C00E27498 /* NYPLSettingsRegistrationViewController.m */,
				111E75781A80165C00718AD7 /* NYPLSettingsSplitViewController.h */,
				111E75791A80165C00718AD7 /* NYPLSettingsSplitViewController.m */,
			);
			name = Settings;
			sourceTree = "<group>";
		};
		11C5DCEF1976D1BA005A9945 /* Holds */ = {
			isa = PBXGroup;
			children = (
				11C5DCF01976D1E0005A9945 /* NYPLHoldsNavigationController.h */,
				11C5DCF11976D1E0005A9945 /* NYPLHoldsNavigationController.m */,
				11C5DCF31976D22F005A9945 /* NYPLHoldsViewController.h */,
				11C5DCF41976D22F005A9945 /* NYPLHoldsViewController.m */,
			);
			name = Holds;
			sourceTree = "<group>";
		};
		5A569A271B8351C6003B5B61 /* Products */ = {
			isa = PBXGroup;
			children = (
				5A569A2C1B8351C6003B5B61 /* libADEPT.a */,
			);
			name = Products;
			sourceTree = "<group>";
		};
		5A7048921B94A6700046FFF0 /* Products */ = {
			isa = PBXGroup;
			children = (
				5A7048961B94A6710046FFF0 /* libAdobe Content Filter.a */,
			);
			name = Products;
			sourceTree = "<group>";
		};
		84B7A3411B84E8FE00584FB2 /* Resources */ = {
			isa = PBXGroup;
			children = (
				0813871B1BC30E96003DEA6A /* nystate.geojson */,
				84B7A3421B84E8FE00584FB2 /* OpenDyslexicFont */,
			);
			path = Resources;
			sourceTree = "<group>";
		};
		84B7A3421B84E8FE00584FB2 /* OpenDyslexicFont */ = {
			isa = PBXGroup;
			children = (
				84B7A3431B84E8FE00584FB2 /* OFL.txt */,
				84B7A3441B84E8FE00584FB2 /* OpenDyslexic3-Bold.ttf */,
				84B7A3451B84E8FE00584FB2 /* OpenDyslexic3-Regular.ttf */,
			);
			path = OpenDyslexicFont;
			sourceTree = "<group>";
		};
		A49C25411AE05A2600D63B89 /* Products */ = {
			isa = PBXGroup;
			children = (
				A49C25461AE05A2600D63B89 /* libRDServices.a */,
			);
			name = Products;
			sourceTree = "<group>";
		};
		A823D804192BABA400B55DE2 = {
			isa = PBXGroup;
			children = (
				848FD95A1B83875D009D9BC4 /* NYPL_Launch_Screen.xib */,
				CAE35BC11B86308D00BF9BC5 /* README */,
				5A5B90101B9460D3002C53E9 /* Simplified.xcconfig */,
				B54F998D1BAC976C0033F303 /* Simplified.debug.xcconfig */,
				B54F998E1BAC97AB0033F303 /* Simplified.release.xcconfig */,
				CAE35BBA1B86289500BF9BC5 /* Simplified+RMSDK.xcconfig */,
				A823D816192BABA400B55DE2 /* Simplified */,
				A823D82F192BABA400B55DE2 /* SimplifiedTests */,
				A823D80F192BABA400B55DE2 /* Frameworks */,
				A823D80E192BABA400B55DE2 /* Products */,
				A49C25401AE05A2600D63B89 /* RDServices.xcodeproj */,
				1112A8191A322C53002B8CC1 /* TenPrintCover.xcodeproj */,
				5A569A261B8351C6003B5B61 /* ADEPT.xcodeproj */,
				5A7048911B94A6700046FFF0 /* Adobe Content Filter.xcodeproj */,
				E58B2D937ACCFE792FCF5DB0 /* Pods */,
			);
			sourceTree = "<group>";
		};
		A823D80E192BABA400B55DE2 /* Products */ = {
			isa = PBXGroup;
			children = (
				A823D80D192BABA400B55DE2 /* Simplified.app */,
				A823D828192BABA400B55DE2 /* SimplifiedTests.xctest */,
			);
			name = Products;
			sourceTree = "<group>";
		};
		A823D80F192BABA400B55DE2 /* Frameworks */ = {
			isa = PBXGroup;
			children = (
				08A352281BDE91B80040BF1D /* libePub3-iOS.a */,
				08A352251BDE8E700040BF1D /* SystemConfiguration.framework */,
				08A352231BDE8E640040BF1D /* Security.framework */,
				08A352211BDE8E560040BF1D /* libicucore.tbd */,
				08A3521F1BDE8E410040BF1D /* CFNetwork.framework */,
				08801EF41BDE8D0D005E1F32 /* heap-ios-latest */,
				08801EF21BDE8A4D005E1F32 /* libHeap.a */,
				081387501BC56B7A003DEA6A /* libpop.a */,
				081387211BC3139A003DEA6A /* libGeoJSONSerialization.a */,
				B54F998F1BACB0CD0033F303 /* libAFNetworking.a */,
				B54F99901BACB0CE0033F303 /* libHelpStack.a */,
				5A5B90141B946CBD002C53E9 /* libstdc++.6.0.9.dylib */,
				5A5B90111B946763002C53E9 /* libc++.1.dylib */,
				84FCD2601B7BA79200BFEDD9 /* CoreLocation.framework */,
				A49C25571AE05D0A00D63B89 /* libePub3-iOS.a */,
				1146EE3F1A5DD071009F7576 /* CoreText.framework */,
				112492571A5B5B690054D6E2 /* libstdc++.6.dylib */,
				11D5219B1A449ABA00636240 /* libstdc++.dylib */,
				11D521991A44980D00636240 /* librmservices_iphone.a */,
				119503EA1993F91E009FB788 /* libc++.dylib */,
				119503E81993F919009FB788 /* libz.dylib */,
				119503E61993F914009FB788 /* libxml2.dylib */,
				119503E41993F90C009FB788 /* libePub3-iOS.a */,
				A823D810192BABA400B55DE2 /* Foundation.framework */,
				A823D812192BABA400B55DE2 /* CoreGraphics.framework */,
				A823D814192BABA400B55DE2 /* UIKit.framework */,
				A823D829192BABA400B55DE2 /* XCTest.framework */,
				5705D893E0FE4395A50F089E /* libPods.a */,
				694D9403D36F6CBDAF13FAFE /* libPods-Simplified.a */,
			);
			name = Frameworks;
			sourceTree = "<group>";
		};
		A823D816192BABA400B55DE2 /* Simplified */ = {
			isa = PBXGroup;
			children = (
				84B7A3411B84E8FE00584FB2 /* Resources */,
				84FCD2731B7BAC0A00BFEDD9 /* PreloadedContent */,
				110AF8891961D66C004887C3 /* Additions */,
				110AF8901961D822004887C3 /* Book */,
				1183F349194F74EF00DC322F /* Catalog */,
				11C5DCEF1976D1BA005A9945 /* Holds */,
				110AF8881961D652004887C3 /* My Books */,
				08136F781BC2AAD8002A4486 /* Library Card */,
				11172762197F31280043EFBF /* NYPLAccount.h */,
				11172763197F31280043EFBF /* NYPLAccount.m */,
				08A352711BDFF5380040BF1D /* NYPLAlertController.h */,
				08A352721BDFF5380040BF1D /* NYPLAlertController.m */,
				A823D81F192BABA400B55DE2 /* NYPLAppDelegate.h */,
				A823D820192BABA400B55DE2 /* NYPLAppDelegate.m */,
				1183F359194F847100DC322F /* NYPLAsync.h */,
				1183F35A194F847100DC322F /* NYPLAsync.m */,
				114C8CD519BE2FD300719B72 /* NYPLAttributedString.h */,
				114C8CD619BE2FD300719B72 /* NYPLAttributedString.m */,
				A4E254F81B0E610900193FE4 /* NYPLBasicAuth.h */,
				A4E254F91B0E610900193FE4 /* NYPLBasicAuth.m */,
				116A5EB71947B57500491A21 /* NYPLConfiguration.h */,
				116A5EB81947B57500491A21 /* NYPLConfiguration.m */,
				111197321986D7550014462F /* NYPLDismissibleViewController.h */,
				111197331986D7550014462F /* NYPLDismissibleViewController.m */,
				841B553C1B73FB2700FAC1AF /* NYPLEULAViewController.h */,
				841B553D1B73FB2700FAC1AF /* NYPLEULAViewController.m */,
				1142E4E919EED86A00D9B3D9 /* NYPLFacetBarView.h */,
				1142E4EA19EED86A00D9B3D9 /* NYPLFacetBarView.m */,
				11F3771D19DB62B000487769 /* NYPLFacetView.h */,
				11F3771E19DB62B000487769 /* NYPLFacetView.m */,
				113DB8A519C24E54004E1154 /* NYPLIndeterminateProgressView.h */,
				113DB8A619C24E54004E1154 /* NYPLIndeterminateProgressView.m */,
				11369D46199527C200BB11F8 /* NYPLJSON.h */,
				11369D47199527C200BB11F8 /* NYPLJSON.m */,
				11C5DD14197727A6005A9945 /* NYPLKeychain.h */,
				11C5DD15197727A6005A9945 /* NYPLKeychain.m */,
				1111973A19880E8D0014462F /* NYPLLinearView.h */,
				1111973B19880E8D0014462F /* NYPLLinearView.m */,
				1114A6AC1958B215007507A2 /* NYPLLOG.h */,
				11068C53196DD37900E8A94B /* NYPLNull.h */,
				11068C54196DD37900E8A94B /* NYPLNull.m */,
				119BEBB719902A8800121439 /* NYPLOpenSearchDescription.h */,
				119BEBB819902A8800121439 /* NYPLOpenSearchDescription.m */,
				085D31C21BE2987E007F7672 /* NYPLProblemDocument.h */,
				085D31C31BE2987E007F7672 /* NYPLProblemDocument.m */,
				119503EE1993FB90009FB788 /* NYPLReadium.h */,
				11B20E6C19D9F6DD00877A23 /* NYPLReloadView.h */,
				11B20E6D19D9F6DD00877A23 /* NYPLReloadView.m */,
				A42E0DEF1B3F5A490095EBAE /* NYPLRemoteViewController.h */,
				A42E0DF01B3F5A490095EBAE /* NYPLRemoteViewController.m */,
				11548C091939136C009DBF2E /* NYPLRootTabBarController.h */,
				11548C0A1939136C009DBF2E /* NYPLRootTabBarController.m */,
				114C8CD819BF55F900719B72 /* NYPLRoundedButton.h */,
				114C8CD919BF55F900719B72 /* NYPLRoundedButton.m */,
				118B7ABD195CBF72005CE3E7 /* NYPLSession.h */,
				118B7ABE195CBF72005CE3E7 /* NYPLSession.m */,
				111559EB19B8FA530003BE94 /* NYPLXML.h */,
				111559EC19B8FA590003BE94 /* NYPLXML.m */,
				AE77E8DE5454517F1AE119BF /* OPDS */,
				119504051994061E009FB788 /* Reader */,
				11C5DCEE1976D19E005A9945 /* Settings */,
				A823D817192BABA400B55DE2 /* Supporting Files */,
			);
			path = Simplified;
			sourceTree = "<group>";
		};
		A823D817192BABA400B55DE2 /* Supporting Files */ = {
			isa = PBXGroup;
			children = (
				8418C0461B75176B00FAB724 /* eula.html */,
				111E758C1A840DC500718AD7 /* credits.css */,
				111E758A1A840A1600718AD7 /* credits.html */,
				110F853C19D5FA7300052DF7 /* DetailSummaryTemplate.html */,
				A823D822192BABA400B55DE2 /* Images.xcassets */,
				A823D819192BABA400B55DE2 /* InfoPlist.strings */,
				116A5EA3194653BE00491A21 /* Localizable.strings */,
				A823D81C192BABA400B55DE2 /* main.m */,
				085D31FA1BE7BE86007F7672 /* ReaderClientCertDevelopment.sig */,
				085D31FB1BE7BE86007F7672 /* ReaderClientCertProduction.sig */,
				11C113D319F842E2005B3F63 /* Reader */,
				A823D818192BABA400B55DE2 /* Simplified-Info.plist */,
				A823D81E192BABA400B55DE2 /* Simplified-Prefix.pch */,
				B594C7551BB06F40000028F5 /* HelpStackTheme.plist */,
			);
			name = "Supporting Files";
			sourceTree = "<group>";
		};
		A823D82F192BABA400B55DE2 /* SimplifiedTests */ = {
			isa = PBXGroup;
			children = (
				1157E92D19CA0009003BFDBF /* NSString+NYPLStringAdditionsTests.m */,
				1142E4E719EEC7C500D9B3D9 /* NYPLCatalogFacetTests.m */,
				11396FBA193D2FAC00E16EE8 /* NYPLDateAdditionsTests.m */,
				11C5DD171977335E005A9945 /* NYPLKeychainTests.m */,
				11616E12196B2FB8003D60D9 /* NYPLMyBooksRegistryTests.m */,
				A4E255141B0E704100193FE4 /* NYPLQueueTests.m */,
				111559EE19B8FA8E0003BE94 /* NYPLXMLTests.m */,
				1183F34D194F775400DC322F /* OPDS */,
				A823D830192BABA400B55DE2 /* Supporting Files */,
				11A14DF51A1BFBED00D6C510 /* UIColor+NYPLColorAdditionsTests.m */,
			);
			path = SimplifiedTests;
			sourceTree = "<group>";
		};
		A823D830192BABA400B55DE2 /* Supporting Files */ = {
			isa = PBXGroup;
			children = (
				A823D831192BABA400B55DE2 /* SimplifiedTests-Info.plist */,
				111559F019B8FAA10003BE94 /* invalid.xml */,
				11F54C1D194109120086FCAF /* main.xml */,
				11F54C2419410BE40086FCAF /* single_entry.xml */,
				111559F119B8FAA10003BE94 /* valid.xml */,
				A823D832192BABA400B55DE2 /* InfoPlist.strings */,
			);
			name = "Supporting Files";
			sourceTree = "<group>";
		};
		AE77E8DE5454517F1AE119BF /* OPDS */ = {
			isa = PBXGroup;
			children = (
				119BEB8D19901E1000121439 /* NYPLOPDS.h */,
				110AD83A19E4960C005724C3 /* NYPLOPDSAttribute.h */,
				110AD83B19E497D6005724C3 /* NYPLOPDSAttribute.m */,
				AE77E6379B5F7ACD56AE86EF /* NYPLOPDSEntry.h */,
				AE77E4AF64208439F78B3D73 /* NYPLOPDSEntry.m */,
				A499BF241B39EFC7002F8B8B /* NYPLOPDSEntryGroupAttributes.h */,
				A499BF251B39EFC7002F8B8B /* NYPLOPDSEntryGroupAttributes.m */,
				AE77E304AA30ABF2921B6393 /* NYPLOPDSFeed.h */,
				AE77E94D56B65997B861C0C0 /* NYPLOPDSFeed.m */,
				A46226261B39D4980063F549 /* NYPLOPDSGroup.h */,
				A46226251B39D4980063F549 /* NYPLOPDSGroup.m */,
				AE77E0F3FB181D0C1529C865 /* NYPLOPDSLink.h */,
				AE77ECC029F3DABDB46A64EB /* NYPLOPDSLink.m */,
				AE77E83151ED3A20FFBE1194 /* NYPLOPDSRelation.h */,
				AE77EDCF05BE5D54CF8E0E70 /* NYPLOPDSType.h */,
				AE77EFD5622206475B6715A9 /* NYPLOPDSType.m */,
			);
			name = OPDS;
			sourceTree = "<group>";
		};
		E58B2D937ACCFE792FCF5DB0 /* Pods */ = {
			isa = PBXGroup;
			children = (
			);
			name = Pods;
			sourceTree = "<group>";
		};
/* End PBXGroup section */

/* Begin PBXNativeTarget section */
		A823D80C192BABA400B55DE2 /* Simplified */ = {
			isa = PBXNativeTarget;
			buildConfigurationList = A823D839192BABA400B55DE2 /* Build configuration list for PBXNativeTarget "Simplified" */;
			buildPhases = (
				14FCCAF9F581DFE0B70E7FBD /* Check Pods Manifest.lock */,
				A823D809192BABA400B55DE2 /* Sources */,
				A823D80A192BABA400B55DE2 /* Frameworks */,
				A823D80B192BABA400B55DE2 /* Resources */,
				E251CEDC3E72643F6C589E6E /* Copy Pods Resources */,
				085D31FE1BE7BF21007F7672 /* ShellScript */,
			);
			buildRules = (
			);
			dependencies = (
			);
			name = Simplified;
			productName = Simplified;
			productReference = A823D80D192BABA400B55DE2 /* Simplified.app */;
			productType = "com.apple.product-type.application";
		};
		A823D827192BABA400B55DE2 /* SimplifiedTests */ = {
			isa = PBXNativeTarget;
			buildConfigurationList = A823D83C192BABA400B55DE2 /* Build configuration list for PBXNativeTarget "SimplifiedTests" */;
			buildPhases = (
				A823D824192BABA400B55DE2 /* Sources */,
				A823D825192BABA400B55DE2 /* Frameworks */,
				A823D826192BABA400B55DE2 /* Resources */,
			);
			buildRules = (
			);
			dependencies = (
				A823D82E192BABA400B55DE2 /* PBXTargetDependency */,
			);
			name = SimplifiedTests;
			productName = SimplifiedTests;
			productReference = A823D828192BABA400B55DE2 /* SimplifiedTests.xctest */;
			productType = "com.apple.product-type.bundle.unit-test";
		};
/* End PBXNativeTarget section */

/* Begin PBXProject section */
		A823D805192BABA400B55DE2 /* Project object */ = {
			isa = PBXProject;
			attributes = {
				CLASSPREFIX = NYPL;
				LastUpgradeCheck = 0510;
				ORGANIZATIONNAME = "NYPL Labs";
				TargetAttributes = {
					A823D80C192BABA400B55DE2 = {
						DevelopmentTeam = 7262U6ST2R;
					};
					A823D827192BABA400B55DE2 = {
						TestTargetID = A823D80C192BABA400B55DE2;
					};
				};
			};
			buildConfigurationList = A823D808192BABA400B55DE2 /* Build configuration list for PBXProject "Simplified" */;
			compatibilityVersion = "Xcode 3.2";
			developmentRegion = English;
			hasScannedForEncodings = 0;
			knownRegions = (
				en,
				fr,
			);
			mainGroup = A823D804192BABA400B55DE2;
			productRefGroup = A823D80E192BABA400B55DE2 /* Products */;
			projectDirPath = "";
			projectReferences = (
				{
					ProductGroup = 5A569A271B8351C6003B5B61 /* Products */;
					ProjectRef = 5A569A261B8351C6003B5B61 /* ADEPT.xcodeproj */;
				},
				{
					ProductGroup = 5A7048921B94A6700046FFF0 /* Products */;
					ProjectRef = 5A7048911B94A6700046FFF0 /* Adobe Content Filter.xcodeproj */;
				},
				{
					ProductGroup = A49C25411AE05A2600D63B89 /* Products */;
					ProjectRef = A49C25401AE05A2600D63B89 /* RDServices.xcodeproj */;
				},
				{
					ProductGroup = 1112A81A1A322C53002B8CC1 /* Products */;
					ProjectRef = 1112A8191A322C53002B8CC1 /* TenPrintCover.xcodeproj */;
				},
			);
			projectRoot = "";
			targets = (
				A823D80C192BABA400B55DE2 /* Simplified */,
				A823D827192BABA400B55DE2 /* SimplifiedTests */,
			);
		};
/* End PBXProject section */

/* Begin PBXReferenceProxy section */
		1112A81F1A322C53002B8CC1 /* libTenPrintCover.a */ = {
			isa = PBXReferenceProxy;
			fileType = archive.ar;
			path = libTenPrintCover.a;
			remoteRef = 1112A81E1A322C53002B8CC1 /* PBXContainerItemProxy */;
			sourceTree = BUILT_PRODUCTS_DIR;
		};
		5A569A2C1B8351C6003B5B61 /* libADEPT.a */ = {
			isa = PBXReferenceProxy;
			fileType = archive.ar;
			path = libADEPT.a;
			remoteRef = 5A569A2B1B8351C6003B5B61 /* PBXContainerItemProxy */;
			sourceTree = BUILT_PRODUCTS_DIR;
		};
		5A7048961B94A6710046FFF0 /* libAdobe Content Filter.a */ = {
			isa = PBXReferenceProxy;
			fileType = archive.ar;
			path = "libAdobe Content Filter.a";
			remoteRef = 5A7048951B94A6710046FFF0 /* PBXContainerItemProxy */;
			sourceTree = BUILT_PRODUCTS_DIR;
		};
		A49C25461AE05A2600D63B89 /* libRDServices.a */ = {
			isa = PBXReferenceProxy;
			fileType = archive.ar;
			path = libRDServices.a;
			remoteRef = A49C25451AE05A2600D63B89 /* PBXContainerItemProxy */;
			sourceTree = BUILT_PRODUCTS_DIR;
		};
/* End PBXReferenceProxy section */

/* Begin PBXResourcesBuildPhase section */
		A823D80B192BABA400B55DE2 /* Resources */ = {
			isa = PBXResourcesBuildPhase;
			buildActionMask = 2147483647;
			files = (
				84B7A3461B84E8FE00584FB2 /* OFL.txt in Resources */,
				11C113D719F84613005B3F63 /* simplified.js in Resources */,
				848FD95B1B83875D009D9BC4 /* NYPL_Launch_Screen.xib in Resources */,
				085D31D91BE29ED4007F7672 /* NYPLProblemReportViewController.xib in Resources */,
				5A69290E1B95ACC600FB4C10 /* readium-shared-js_all.js in Resources */,
				08136F7E1BC2AB06002A4486 /* LibraryCard.storyboard in Resources */,
				A823D81B192BABA400B55DE2 /* InfoPlist.strings in Resources */,
				11C113D019F842B9005B3F63 /* reader.html in Resources */,
				110F853E19D5FA7300052DF7 /* DetailSummaryTemplate.html in Resources */,
				B594C7561BB06F40000028F5 /* HelpStackTheme.plist in Resources */,
				111E758B1A840A1600718AD7 /* credits.html in Resources */,
				116A5EA4194653BE00491A21 /* Localizable.strings in Resources */,
				A823D823192BABA400B55DE2 /* Images.xcassets in Resources */,
				111E758D1A840DC500718AD7 /* credits.css in Resources */,
				5A6929101B95ACD100FB4C10 /* sdk.css in Resources */,
				84B7A3471B84E8FE00584FB2 /* OpenDyslexic3-Bold.ttf in Resources */,
				5A6929251B95C93B00FB4C10 /* readium-shared-js_all.js.map in Resources */,
				11C113D219F842BE005B3F63 /* host_app_feedback.js in Resources */,
				8418C0481B75176B00FAB724 /* eula.html in Resources */,
				5A6929241B95C8B400FB4C10 /* readium-shared-js_all.js.bundles.js in Resources */,
				84B7A3481B84E8FE00584FB2 /* OpenDyslexic3-Regular.ttf in Resources */,
				84FCD2741B7BAC0A00BFEDD9 /* PreloadedContent in Resources */,
				0813871C1BC30E96003DEA6A /* nystate.geojson in Resources */,
			);
			runOnlyForDeploymentPostprocessing = 0;
		};
		A823D826192BABA400B55DE2 /* Resources */ = {
			isa = PBXResourcesBuildPhase;
			buildActionMask = 2147483647;
			files = (
				111559F319B8FAA10003BE94 /* valid.xml in Resources */,
				A823D834192BABA400B55DE2 /* InfoPlist.strings in Resources */,
				111559F219B8FAA10003BE94 /* invalid.xml in Resources */,
				11F54C1F194109550086FCAF /* main.xml in Resources */,
				11F54C2519410BE40086FCAF /* single_entry.xml in Resources */,
			);
			runOnlyForDeploymentPostprocessing = 0;
		};
/* End PBXResourcesBuildPhase section */

/* Begin PBXShellScriptBuildPhase section */
		085D31FE1BE7BF21007F7672 /* ShellScript */ = {
			isa = PBXShellScriptBuildPhase;
			buildActionMask = 2147483647;
			files = (
			);
			inputPaths = (
			);
			outputPaths = (
			);
			runOnlyForDeploymentPostprocessing = 0;
			shellPath = /bin/sh;
			shellScript = "echo \"Checking configuration to determine which Adobe Cert to copy: CONFIGURATION=$CONFIGURATION\"\nif [ \"$CONFIGURATION\" == \"Debug\" ]; then\necho \"Copying ${SRCROOT}/${PRODUCT_NAME}/ReaderClientCertDevelopment.sig to ${BUILT_PRODUCTS_DIR}/${PRODUCT_NAME}.app\"\ncp -R ${SRCROOT}/${PRODUCT_NAME}/ReaderClientCertDevelopment.sig ${BUILT_PRODUCTS_DIR}/${PRODUCT_NAME}.app/ReaderClientCert.sig\necho \"ReaderClientCertDevelopment directory has been copied.\"\nelse\necho \"Copying ${SRCROOT}/${PRODUCT_NAME}/ReaderClientCertProduction.sig to ${BUILT_PRODUCTS_DIR}/${PRODUCT_NAME}.app\"\ncp -R ${SRCROOT}/${PRODUCT_NAME}/ReaderClientCertProduction.sig ${BUILT_PRODUCTS_DIR}/${PRODUCT_NAME}.app/ReaderClientCert.sig\necho \"ReaderClientCertDevelopment directory has been copied.\"\nfi";
		};
		14FCCAF9F581DFE0B70E7FBD /* Check Pods Manifest.lock */ = {
			isa = PBXShellScriptBuildPhase;
			buildActionMask = 2147483647;
			files = (
			);
			inputPaths = (
			);
			name = "Check Pods Manifest.lock";
			outputPaths = (
			);
			runOnlyForDeploymentPostprocessing = 0;
			shellPath = /bin/sh;
			shellScript = "diff \"${PODS_ROOT}/../Podfile.lock\" \"${PODS_ROOT}/Manifest.lock\" > /dev/null\nif [[ $? != 0 ]] ; then\n    cat << EOM\nerror: The sandbox is not in sync with the Podfile.lock. Run 'pod install' or update your CocoaPods installation.\nEOM\n    exit 1\nfi\n";
			showEnvVarsInLog = 0;
		};
		E251CEDC3E72643F6C589E6E /* Copy Pods Resources */ = {
			isa = PBXShellScriptBuildPhase;
			buildActionMask = 2147483647;
			files = (
			);
			inputPaths = (
			);
			name = "Copy Pods Resources";
			outputPaths = (
			);
			runOnlyForDeploymentPostprocessing = 0;
			shellPath = /bin/sh;
			shellScript = "\"${SRCROOT}/Pods/Target Support Files/Pods-Simplified/Pods-Simplified-resources.sh\"\n";
			showEnvVarsInLog = 0;
		};
/* End PBXShellScriptBuildPhase section */

/* Begin PBXSourcesBuildPhase section */
		A823D809192BABA400B55DE2 /* Sources */ = {
			isa = PBXSourcesBuildPhase;
			buildActionMask = 2147483647;
			files = (
				11172764197F31280043EFBF /* NYPLAccount.m in Sources */,
				114C8CD719BE2FD300719B72 /* NYPLAttributedString.m in Sources */,
				11616E11196B0531003D60D9 /* NYPLBookRegistry.m in Sources */,
				081387571BC574DA003DEA6A /* UILabel+NYPLAppearanceAdditions.m in Sources */,
				11369D48199527C200BB11F8 /* NYPLJSON.m in Sources */,
				116A5EB91947B57500491A21 /* NYPLConfiguration.m in Sources */,
				116A5EAF194767B200491A21 /* NYPLMyBooksNavigationController.m in Sources */,
				84357B7F1B79357A00D4040F /* NYPLSettingsPrivacyPolicyViewController.m in Sources */,
				1120749319D20BF9008203A4 /* NYPLBookCellCollectionViewController.m in Sources */,
				111559ED19B8FA590003BE94 /* NYPLXML.m in Sources */,
				11580AC81986A77B00949A15 /* NYPLBookCell.m in Sources */,
				085640CE1BB99FC30088BDBF /* NSURL+NYPLURLAdditions.m in Sources */,
				1183F35B194F847100DC322F /* NYPLAsync.m in Sources */,
				11B20E6E19D9F6DD00877A23 /* NYPLReloadView.m in Sources */,
				A4BA1D0E1B430341006F83DF /* NYPLCatalogGroupedFeedViewController.m in Sources */,
				119BEBB919902A8800121439 /* NYPLOpenSearchDescription.m in Sources */,
				11BFDB36199C08E900378691 /* NYPLReaderTOCElement.m in Sources */,
				08C469CE1BDAB484009D8AFD /* NYPLRegistrationStoryboard.m in Sources */,
				081387361BC42727003DEA6A /* NYPLCardApplicationModel.m in Sources */,
				11BFDB33199C01F700378691 /* NYPLReaderTOCViewController.m in Sources */,
				110AF8961961D94D004887C3 /* NYPLBookDetailView.m in Sources */,
				0813875A1BC5767F003DEA6A /* UIButton+NYPLAppearanceAdditions.m in Sources */,
				1139DA6519C7755D00A07810 /* NYPLBookCoverRegistry.m in Sources */,
				11119742198827850014462F /* NYPLBookDetailDownloadingView.m in Sources */,
				11068C55196DD37900E8A94B /* NYPLNull.m in Sources */,
				5A69291E1B95C8AD00FB4C10 /* readium-shared-js_all.js.map in Sources */,
				1111973C19880E8D0014462F /* NYPLLinearView.m in Sources */,
				11396FB9193D289100E16EE8 /* NSDate+NYPLDateAdditions.m in Sources */,
				0813870E1BC2E8A9003DEA6A /* NYPLDateCardController.m in Sources */,
				1183F347194F744D00DC322F /* NYPLBook.m in Sources */,
				1183F341194F723D00DC322F /* NYPLCatalogLane.m in Sources */,
				11A16E6F195B60DF004147F4 /* NYPLBookNormalCell.m in Sources */,
				11548C0E1939147D009DBF2E /* NYPLCatalogNavigationController.m in Sources */,
				0813873A1BC4328D003DEA6A /* NYPLCardApplicationViewController.m in Sources */,
				081387461BC5589D003DEA6A /* NYPLValidatingTextField.m in Sources */,
				111E75891A818C1F00718AD7 /* NYPLSettingsCreditsViewController.m in Sources */,
				A46226271B39D4980063F549 /* NYPLOPDSGroup.m in Sources */,
				B5ED41DA1B8F6E2E009FC164 /* NYPLBookButtonsView.m in Sources */,
				111197341986D7550014462F /* NYPLDismissibleViewController.m in Sources */,
				A823D81D192BABA400B55DE2 /* main.m in Sources */,
				1107835E19816E3D0071AB1E /* UIView+NYPLViewAdditions.m in Sources */,
				111E75831A815CFB00718AD7 /* NYPLSettingsPrimaryTableViewController.m in Sources */,
				11E0208D197F05D9009DEA93 /* UIFont+NYPLSystemFontOverride.m in Sources */,
				1183F353194F795800DC322F /* NYPLBookAcquisition.m in Sources */,
				11A14DF41A1BF94F00D6C510 /* UIColor+NYPLColorAdditions.m in Sources */,
				A42E0DF41B40F4E00095EBAE /* NYPLCatalogFeedViewController.m in Sources */,
				081387601BC57B43003DEA6A /* NYPLVerifyCardController.m in Sources */,
				11B6020519806CD300800DA9 /* NYPLBookDownloadingCell.m in Sources */,
				114B7F161A3644CF00B8582B /* NYPLTenPrintCoverView+NYPLImageAdditions.m in Sources */,
				1142E4EB19EED86A00D9B3D9 /* NYPLFacetBarView.m in Sources */,
				1195040B1994075B009FB788 /* NYPLReaderViewController.m in Sources */,
				1183F33B194B775900DC322F /* NYPLCatalogLaneCell.m in Sources */,
				113137E71A48DAB90082954E /* NYPLReaderReadiumView.m in Sources */,
				08A352731BDFF5380040BF1D /* NYPLAlertController.m in Sources */,
				118B7ABF195CBF72005CE3E7 /* NYPLSession.m in Sources */,
				111E75861A818C0B00718AD7 /* NYPLSettingsFeedbackViewController.m in Sources */,
				841B55431B740F2700FAC1AF /* NYPLSettingsEULAViewController.m in Sources */,
				A4276F481B00046300CA7194 /* NYPLMyBooksDownloadInfo.m in Sources */,
				1164F106199AC236009BF8BF /* NYPLBookLocation.m in Sources */,
				08C375461BD7CFF6005B233D /* NYPLSubmittingViewController.m in Sources */,
				11F3771F19DB62B000487769 /* NYPLFacetView.m in Sources */,
				085D31C41BE2987E007F7672 /* NYPLProblemDocument.m in Sources */,
				5A5B901B1B946FAD002C53E9 /* NYPLReaderContainerDelegate.mm in Sources */,
				111197281986B43B0014462F /* NYPLBookCellDelegate.m in Sources */,
				111197391987F4070014462F /* NYPLBookDetailNormalView.m in Sources */,
				081387401BC455CF003DEA6A /* NYPLPhotoCardController.m in Sources */,
				111E757D1A801A6F00718AD7 /* NYPLSettingsPrimaryNavigationController.m in Sources */,
				0813875D1BC579C4003DEA6A /* NYPLEmailCardController.m in Sources */,
				11A16E69195B2BD3004147F4 /* NYPLCatalogUngroupedFeedViewController.m in Sources */,
				111E757A1A80165C00718AD7 /* NYPLSettingsSplitViewController.m in Sources */,
				112C694D197301FE00C48F95 /* NYPLBookRegistryRecord.m in Sources */,
				08373B431BCFE58D00AC1AFA /* NYPLIntroCardController.m in Sources */,
				116A5EB3194767DC00491A21 /* NYPLMyBooksViewController.m in Sources */,
				081387541BC57297003DEA6A /* NYPLAddressCardController.m in Sources */,
				11078357198160A50071AB1E /* NYPLBookDownloadFailedCell.m in Sources */,
				110AF89C1961ED1F004887C3 /* NYPLBookDetailViewController.m in Sources */,
				1164A9F71A797238002BD3AE /* NYPLSettings.m in Sources */,
				11BFDB39199C117B00378691 /* NYPLReaderTOCCell.m in Sources */,
				085D31D71BE29E38007F7672 /* NYPLProblemReportViewController.m in Sources */,
				11C5DCF21976D1E0005A9945 /* NYPLHoldsNavigationController.m in Sources */,
				081387111BC2F07B003DEA6A /* NYPLLocationCardController.m in Sources */,
				A42E0DF11B3F5A490095EBAE /* NYPLRemoteViewController.m in Sources */,
				110AD83D19E497D6005724C3 /* NYPLOPDSAttribute.m in Sources */,
				1114A6A1195884CB007507A2 /* NYPLCatalogUngroupedFeed.m in Sources */,
				11C5DCF51976D22F005A9945 /* NYPLHoldsViewController.m in Sources */,
				A823D821192BABA400B55DE2 /* NYPLAppDelegate.m in Sources */,
				112C684F19EF003300106973 /* NYPLCatalogFacetGroup.m in Sources */,
				085D31DF1BE3CD3C007F7672 /* NSURLRequest+NYPLURLRequestAdditions.m in Sources */,
				11548C0B1939136C009DBF2E /* NYPLRootTabBarController.m in Sources */,
				118A0B1B19915BDF00792DDE /* NYPLCatalogSearchViewController.m in Sources */,
				A4E254FA1B0E610900193FE4 /* NYPLBasicAuth.m in Sources */,
				1188F3E11A1ECC4B006B2F36 /* NYPLReaderSettings.m in Sources */,
				841B553E1B73FB2700FAC1AF /* NYPLEULAViewController.m in Sources */,
				11C5DD16197727A6005A9945 /* NYPLKeychain.m in Sources */,
				AE77E9B832371587493FF281 /* NYPLOPDSEntry.m in Sources */,
				11DC19281A12F92500721DBA /* NYPLReaderSettingsView.m in Sources */,
				113DB8A719C24E54004E1154 /* NYPLIndeterminateProgressView.m in Sources */,
				119BEB89198C43A600121439 /* NSString+NYPLStringAdditions.m in Sources */,
				A499BF261B39EFC7002F8B8B /* NYPLOPDSEntryGroupAttributes.m in Sources */,
				081387921BCD4C6C003DEA6A /* NYPLAnimatingButton.m in Sources */,
				1196F75B1970727C00F62670 /* NYPLMyBooksDownloadCenter.m in Sources */,
				A4BA1D131B43046B006F83DF /* NYPLCatalogGroupedFeed.m in Sources */,
				112C6953197309C500C48F95 /* NYPLBookState.m in Sources */,
				11F3773319E0876F00487769 /* NYPLCatalogFacet.m in Sources */,
				1158812E1A894F4E008672C3 /* NYPLSettingsAccountViewController.m in Sources */,
				081387431BC465C9003DEA6A /* NYPLNameCardController.m in Sources */,
				1111973F1988226F0014462F /* NYPLBookDetailDownloadFailedView.m in Sources */,
				AE77EE7AACC975280BAB9A4C /* NYPLOPDSFeed.m in Sources */,
				114C8CDA19BF55F900719B72 /* NYPLRoundedButton.m in Sources */,
				A4AED41A1B4A267C00E27498 /* NYPLSettingsRegistrationViewController.m in Sources */,
				AE77EB0CB5B94AEC591E2D91 /* NYPLOPDSLink.m in Sources */,
				AE77E7E37D89FB3EED630624 /* NYPLOPDSType.m in Sources */,
			);
			runOnlyForDeploymentPostprocessing = 0;
		};
		A823D824192BABA400B55DE2 /* Sources */ = {
			isa = PBXSourcesBuildPhase;
			buildActionMask = 2147483647;
			files = (
				119BEBB21990217B00121439 /* NSDate+NYPLDateAdditions.m in Sources */,
				119BEBB31990217B00121439 /* NSString+NYPLStringAdditions.m in Sources */,
				111559EF19B8FA8E0003BE94 /* NYPLXMLTests.m in Sources */,
				119BEBB51990217B00121439 /* UIFont+NYPLSystemFontOverride.m in Sources */,
				1142E4E819EEC7C500D9B3D9 /* NYPLCatalogFacetTests.m in Sources */,
				119BEBB61990217B00121439 /* UIView+NYPLViewAdditions.m in Sources */,
				119BEBAA1990207E00121439 /* NYPLOPDSFeedTests.m in Sources */,
				A4E255151B0E704100193FE4 /* NYPLQueueTests.m in Sources */,
				119BEBAB1990207E00121439 /* NYPLOPDSEntryTests.m in Sources */,
				119BEBAC1990207E00121439 /* NYPLOPDSLinkTests.m in Sources */,
				119BEBAD1990207E00121439 /* NYPLMyBooksRegistryTests.m in Sources */,
				119BEBAF1990207E00121439 /* NYPLDateAdditionsTests.m in Sources */,
				119BEBB01990207E00121439 /* NYPLKeychainTests.m in Sources */,
				11A14DF61A1BFBED00D6C510 /* UIColor+NYPLColorAdditionsTests.m in Sources */,
				1157E92E19CA0009003BFDBF /* NSString+NYPLStringAdditionsTests.m in Sources */,
			);
			runOnlyForDeploymentPostprocessing = 0;
		};
/* End PBXSourcesBuildPhase section */

/* Begin PBXTargetDependency section */
		A823D82E192BABA400B55DE2 /* PBXTargetDependency */ = {
			isa = PBXTargetDependency;
			target = A823D80C192BABA400B55DE2 /* Simplified */;
			targetProxy = A823D82D192BABA400B55DE2 /* PBXContainerItemProxy */;
		};
/* End PBXTargetDependency section */

/* Begin PBXVariantGroup section */
		A823D819192BABA400B55DE2 /* InfoPlist.strings */ = {
			isa = PBXVariantGroup;
			children = (
				A823D81A192BABA400B55DE2 /* en */,
			);
			name = InfoPlist.strings;
			sourceTree = "<group>";
		};
		A823D832192BABA400B55DE2 /* InfoPlist.strings */ = {
			isa = PBXVariantGroup;
			children = (
				A823D833192BABA400B55DE2 /* en */,
			);
			name = InfoPlist.strings;
			sourceTree = "<group>";
		};
/* End PBXVariantGroup section */

/* Begin XCBuildConfiguration section */
		A823D837192BABA400B55DE2 /* Debug */ = {
			isa = XCBuildConfiguration;
			baseConfigurationReference = B54F998D1BAC976C0033F303 /* Simplified.debug.xcconfig */;
			buildSettings = {
				ALWAYS_SEARCH_USER_PATHS = YES;
				CLANG_ENABLE_MODULES = YES;
				CLANG_ENABLE_OBJC_ARC = YES;
				CLANG_WARN_BOOL_CONVERSION = YES;
				CLANG_WARN_CONSTANT_CONVERSION = YES;
				CLANG_WARN_DIRECT_OBJC_ISA_USAGE = YES_ERROR;
				CLANG_WARN_EMPTY_BODY = YES;
				CLANG_WARN_ENUM_CONVERSION = YES;
				CLANG_WARN_INT_CONVERSION = YES;
				CLANG_WARN_OBJC_ROOT_CLASS = YES_ERROR;
				CLANG_WARN__DUPLICATE_METHOD_MATCH = YES;
				"CODE_SIGN_IDENTITY[sdk=iphoneos*]" = "iPhone Developer";
				COPY_PHASE_STRIP = NO;
				GCC_C_LANGUAGE_STANDARD = c99;
				GCC_DYNAMIC_NO_PIC = NO;
				GCC_OPTIMIZATION_LEVEL = 0;
				GCC_PREPROCESSOR_DEFINITIONS = (
					"DEBUG=1",
					"$(inherited)",
				);
				GCC_SYMBOLS_PRIVATE_EXTERN = NO;
				GCC_WARN_64_TO_32_BIT_CONVERSION = YES;
				GCC_WARN_ABOUT_RETURN_TYPE = YES_ERROR;
				GCC_WARN_UNDECLARED_SELECTOR = YES;
				GCC_WARN_UNINITIALIZED_AUTOS = YES_AGGRESSIVE;
				GCC_WARN_UNUSED_FUNCTION = YES;
				GCC_WARN_UNUSED_VARIABLE = YES;
				IPHONEOS_DEPLOYMENT_TARGET = 8.0;
				ONLY_ACTIVE_ARCH = YES;
				OTHER_LDFLAGS = (
					"-all_load",
					"-ObjC",
				);
				SDKROOT = iphoneos;
				TARGETED_DEVICE_FAMILY = "1,2";
			};
			name = Debug;
		};
		A823D838192BABA400B55DE2 /* Release */ = {
			isa = XCBuildConfiguration;
			baseConfigurationReference = B54F998E1BAC97AB0033F303 /* Simplified.release.xcconfig */;
			buildSettings = {
				ALWAYS_SEARCH_USER_PATHS = YES;
				CLANG_ENABLE_MODULES = YES;
				CLANG_ENABLE_OBJC_ARC = YES;
				CLANG_WARN_BOOL_CONVERSION = YES;
				CLANG_WARN_CONSTANT_CONVERSION = YES;
				CLANG_WARN_DIRECT_OBJC_ISA_USAGE = YES_ERROR;
				CLANG_WARN_EMPTY_BODY = YES;
				CLANG_WARN_ENUM_CONVERSION = YES;
				CLANG_WARN_INT_CONVERSION = YES;
				CLANG_WARN_OBJC_ROOT_CLASS = YES_ERROR;
				CLANG_WARN__DUPLICATE_METHOD_MATCH = YES;
				"CODE_SIGN_IDENTITY[sdk=iphoneos*]" = "iPhone Developer";
				COPY_PHASE_STRIP = YES;
				ENABLE_NS_ASSERTIONS = NO;
				GCC_C_LANGUAGE_STANDARD = c99;
				GCC_WARN_64_TO_32_BIT_CONVERSION = YES;
				GCC_WARN_ABOUT_RETURN_TYPE = YES_ERROR;
				GCC_WARN_UNDECLARED_SELECTOR = YES;
				GCC_WARN_UNINITIALIZED_AUTOS = YES_AGGRESSIVE;
				GCC_WARN_UNUSED_FUNCTION = YES;
				GCC_WARN_UNUSED_VARIABLE = YES;
				IPHONEOS_DEPLOYMENT_TARGET = 8.0;
				OTHER_LDFLAGS = (
					"-all_load",
					"-ObjC",
				);
				SDKROOT = iphoneos;
				TARGETED_DEVICE_FAMILY = "1,2";
				VALIDATE_PRODUCT = YES;
			};
			name = Release;
		};
		A823D83A192BABA400B55DE2 /* Debug */ = {
			isa = XCBuildConfiguration;
			baseConfigurationReference = CAE35BBA1B86289500BF9BC5 /* Simplified+RMSDK.xcconfig */;
			buildSettings = {
				ARCHS = "$(ARCHS_STANDARD)";
				ASSETCATALOG_COMPILER_APPICON_NAME = AppIcon;
				CODE_SIGN_IDENTITY = "iPhone Developer";
				"CODE_SIGN_IDENTITY[sdk=iphoneos*]" = "iPhone Developer";
				ENABLE_BITCODE = NO;
				GCC_PRECOMPILE_PREFIX_HEADER = YES;
				GCC_PREFIX_HEADER = "Simplified/Simplified-Prefix.pch";
				INFOPLIST_FILE = "Simplified/Simplified-Info.plist";
				LIBRARY_SEARCH_PATHS = (
					"$(PROJECT_DIR)/build/Debug-iphoneos",
					"$(inherited)",
					"$(PROJECT_DIR)/Pods/Heap",
					"$(PROJECT_DIR)/heap-ios-latest",
					"$(PROJECT_DIR)/readium-sdk/Platform/Apple/build/Debug-iphoneos",
				);
				OTHER_LDFLAGS = "-ObjC";
				PRODUCT_NAME = "$(TARGET_NAME)";
				PROVISIONING_PROFILE = "";
				TARGETED_DEVICE_FAMILY = "1,2";
				WARNING_CFLAGS = (
					"-Wall",
					"-Wextra",
					"-Wno-documentation",
					"-Wno-c++98-compat-pedantic",
					"-Wno-c++98-compat",
					"-Wno-c11-extensions",
					"-Wno-objc-missing-property-synthesis",
				);
				WRAPPER_EXTENSION = app;
			};
			name = Debug;
		};
		A823D83B192BABA400B55DE2 /* Release */ = {
			isa = XCBuildConfiguration;
			baseConfigurationReference = CAE35BBA1B86289500BF9BC5 /* Simplified+RMSDK.xcconfig */;
			buildSettings = {
				ARCHS = "$(ARCHS_STANDARD)";
				ASSETCATALOG_COMPILER_APPICON_NAME = AppIcon;
				CODE_SIGN_IDENTITY = "iPhone Developer";
				"CODE_SIGN_IDENTITY[sdk=iphoneos*]" = "iPhone Developer";
				ENABLE_BITCODE = NO;
				GCC_PRECOMPILE_PREFIX_HEADER = YES;
				GCC_PREFIX_HEADER = "Simplified/Simplified-Prefix.pch";
				INFOPLIST_FILE = "Simplified/Simplified-Info.plist";
				LIBRARY_SEARCH_PATHS = (
					"$(PROJECT_DIR)/build/Debug-iphoneos",
					"$(inherited)",
					"$(PROJECT_DIR)/Pods/Heap",
					"$(PROJECT_DIR)/heap-ios-latest",
					"$(PROJECT_DIR)/readium-sdk/Platform/Apple/build/Debug-iphoneos",
				);
				OTHER_LDFLAGS = "-ObjC";
				PRODUCT_NAME = "$(TARGET_NAME)";
				PROVISIONING_PROFILE = "";
				TARGETED_DEVICE_FAMILY = "1,2";
				WARNING_CFLAGS = (
					"-Wall",
					"-Wextra",
					"-Wno-documentation",
					"-Wno-c++98-compat-pedantic",
					"-Wno-c++98-compat",
					"-Wno-c11-extensions",
					"-Wno-objc-missing-property-synthesis",
				);
				WRAPPER_EXTENSION = app;
			};
			name = Release;
		};
		A823D83D192BABA400B55DE2 /* Debug */ = {
			isa = XCBuildConfiguration;
			buildSettings = {
				BUNDLE_LOADER = "$(BUILT_PRODUCTS_DIR)/Simplified.app/Simplified";
				FRAMEWORK_SEARCH_PATHS = (
					"$(SDKROOT)/Developer/Library/Frameworks",
					"$(inherited)",
					"$(DEVELOPER_FRAMEWORKS_DIR)",
				);
				GCC_PRECOMPILE_PREFIX_HEADER = YES;
				GCC_PREFIX_HEADER = "Simplified/Simplified-Prefix.pch";
				GCC_PREPROCESSOR_DEFINITIONS = (
					"DEBUG=1",
					"$(inherited)",
				);
				INFOPLIST_FILE = "SimplifiedTests/SimplifiedTests-Info.plist";
				PRODUCT_NAME = "$(TARGET_NAME)";
				TEST_HOST = "$(BUNDLE_LOADER)";
				WARNING_CFLAGS = (
					"-Werror",
					"-Wall",
					"-Wextra",
				);
				WRAPPER_EXTENSION = xctest;
			};
			name = Debug;
		};
		A823D83E192BABA400B55DE2 /* Release */ = {
			isa = XCBuildConfiguration;
			buildSettings = {
				BUNDLE_LOADER = "$(BUILT_PRODUCTS_DIR)/Simplified.app/Simplified";
				FRAMEWORK_SEARCH_PATHS = (
					"$(SDKROOT)/Developer/Library/Frameworks",
					"$(inherited)",
					"$(DEVELOPER_FRAMEWORKS_DIR)",
				);
				GCC_PRECOMPILE_PREFIX_HEADER = YES;
				GCC_PREFIX_HEADER = "Simplified/Simplified-Prefix.pch";
				INFOPLIST_FILE = "SimplifiedTests/SimplifiedTests-Info.plist";
				PRODUCT_NAME = "$(TARGET_NAME)";
				TEST_HOST = "$(BUNDLE_LOADER)";
				WARNING_CFLAGS = (
					"-Werror",
					"-Wall",
					"-Wextra",
				);
				WRAPPER_EXTENSION = xctest;
			};
			name = Release;
		};
/* End XCBuildConfiguration section */

/* Begin XCConfigurationList section */
		A823D808192BABA400B55DE2 /* Build configuration list for PBXProject "Simplified" */ = {
			isa = XCConfigurationList;
			buildConfigurations = (
				A823D837192BABA400B55DE2 /* Debug */,
				A823D838192BABA400B55DE2 /* Release */,
			);
			defaultConfigurationIsVisible = 0;
			defaultConfigurationName = Release;
		};
		A823D839192BABA400B55DE2 /* Build configuration list for PBXNativeTarget "Simplified" */ = {
			isa = XCConfigurationList;
			buildConfigurations = (
				A823D83A192BABA400B55DE2 /* Debug */,
				A823D83B192BABA400B55DE2 /* Release */,
			);
			defaultConfigurationIsVisible = 0;
			defaultConfigurationName = Release;
		};
		A823D83C192BABA400B55DE2 /* Build configuration list for PBXNativeTarget "SimplifiedTests" */ = {
			isa = XCConfigurationList;
			buildConfigurations = (
				A823D83D192BABA400B55DE2 /* Debug */,
				A823D83E192BABA400B55DE2 /* Release */,
			);
			defaultConfigurationIsVisible = 0;
			defaultConfigurationName = Release;
		};
/* End XCConfigurationList section */
	};
	rootObject = A823D805192BABA400B55DE2 /* Project object */;
}<|MERGE_RESOLUTION|>--- conflicted
+++ resolved
@@ -25,7 +25,6 @@
 		081387921BCD4C6C003DEA6A /* NYPLAnimatingButton.m in Sources */ = {isa = PBXBuildFile; fileRef = 081387911BCD4C6C003DEA6A /* NYPLAnimatingButton.m */; };
 		08373B431BCFE58D00AC1AFA /* NYPLIntroCardController.m in Sources */ = {isa = PBXBuildFile; fileRef = 08373B421BCFE58D00AC1AFA /* NYPLIntroCardController.m */; };
 		085640CE1BB99FC30088BDBF /* NSURL+NYPLURLAdditions.m in Sources */ = {isa = PBXBuildFile; fileRef = 085640CD1BB99FC30088BDBF /* NSURL+NYPLURLAdditions.m */; };
-<<<<<<< HEAD
 		085D31D71BE29E38007F7672 /* NYPLProblemReportViewController.m in Sources */ = {isa = PBXBuildFile; fileRef = 085D31D61BE29E38007F7672 /* NYPLProblemReportViewController.m */; };
 		085D31D91BE29ED4007F7672 /* NYPLProblemReportViewController.xib in Resources */ = {isa = PBXBuildFile; fileRef = 085D31D81BE29ED4007F7672 /* NYPLProblemReportViewController.xib */; };
 		085D31DF1BE3CD3C007F7672 /* NSURLRequest+NYPLURLRequestAdditions.m in Sources */ = {isa = PBXBuildFile; fileRef = 085D31DE1BE3CD3C007F7672 /* NSURLRequest+NYPLURLRequestAdditions.m */; };
@@ -38,10 +37,8 @@
 		08A352291BDE91B80040BF1D /* libePub3-iOS.a in Frameworks */ = {isa = PBXBuildFile; fileRef = 08A352281BDE91B80040BF1D /* libePub3-iOS.a */; };
 		08A3522A1BDE94170040BF1D /* libADEPT.a in Frameworks */ = {isa = PBXBuildFile; fileRef = 5A569A2C1B8351C6003B5B61 /* libADEPT.a */; };
 		08A3522B1BDE94170040BF1D /* libAdobe Content Filter.a in Frameworks */ = {isa = PBXBuildFile; fileRef = 5A7048961B94A6710046FFF0 /* libAdobe Content Filter.a */; };
-=======
 		085D31C41BE2987E007F7672 /* NYPLProblemDocument.m in Sources */ = {isa = PBXBuildFile; fileRef = 085D31C31BE2987E007F7672 /* NYPLProblemDocument.m */; };
 		08A352731BDFF5380040BF1D /* NYPLAlertController.m in Sources */ = {isa = PBXBuildFile; fileRef = 08A352721BDFF5380040BF1D /* NYPLAlertController.m */; };
->>>>>>> 7b4459b9
 		08C375461BD7CFF6005B233D /* NYPLSubmittingViewController.m in Sources */ = {isa = PBXBuildFile; fileRef = 08C375451BD7CFF6005B233D /* NYPLSubmittingViewController.m */; };
 		08C469C11BDAAEB1009D8AFD /* libADEPT.a in Frameworks */ = {isa = PBXBuildFile; fileRef = 5A569A2C1B8351C6003B5B61 /* libADEPT.a */; };
 		08C469C21BDAAEB1009D8AFD /* libAdobe Content Filter.a in Frameworks */ = {isa = PBXBuildFile; fileRef = 5A7048961B94A6710046FFF0 /* libAdobe Content Filter.a */; };
@@ -268,7 +265,6 @@
 		08373B421BCFE58D00AC1AFA /* NYPLIntroCardController.m */ = {isa = PBXFileReference; fileEncoding = 4; lastKnownFileType = sourcecode.c.objc; path = NYPLIntroCardController.m; sourceTree = "<group>"; };
 		085640CC1BB99FC30088BDBF /* NSURL+NYPLURLAdditions.h */ = {isa = PBXFileReference; fileEncoding = 4; lastKnownFileType = sourcecode.c.h; path = "NSURL+NYPLURLAdditions.h"; sourceTree = "<group>"; };
 		085640CD1BB99FC30088BDBF /* NSURL+NYPLURLAdditions.m */ = {isa = PBXFileReference; fileEncoding = 4; lastKnownFileType = sourcecode.c.objc; path = "NSURL+NYPLURLAdditions.m"; sourceTree = "<group>"; };
-<<<<<<< HEAD
 		085D31D51BE29E38007F7672 /* NYPLProblemReportViewController.h */ = {isa = PBXFileReference; fileEncoding = 4; lastKnownFileType = sourcecode.c.h; path = NYPLProblemReportViewController.h; sourceTree = "<group>"; };
 		085D31D61BE29E38007F7672 /* NYPLProblemReportViewController.m */ = {isa = PBXFileReference; fileEncoding = 4; lastKnownFileType = sourcecode.c.objc; path = NYPLProblemReportViewController.m; sourceTree = "<group>"; };
 		085D31D81BE29ED4007F7672 /* NYPLProblemReportViewController.xib */ = {isa = PBXFileReference; fileEncoding = 4; lastKnownFileType = file.xib; path = NYPLProblemReportViewController.xib; sourceTree = "<group>"; };
@@ -284,12 +280,10 @@
 		08A352231BDE8E640040BF1D /* Security.framework */ = {isa = PBXFileReference; lastKnownFileType = wrapper.framework; name = Security.framework; path = System/Library/Frameworks/Security.framework; sourceTree = SDKROOT; };
 		08A352251BDE8E700040BF1D /* SystemConfiguration.framework */ = {isa = PBXFileReference; lastKnownFileType = wrapper.framework; name = SystemConfiguration.framework; path = System/Library/Frameworks/SystemConfiguration.framework; sourceTree = SDKROOT; };
 		08A352281BDE91B80040BF1D /* libePub3-iOS.a */ = {isa = PBXFileReference; lastKnownFileType = archive.ar; name = "libePub3-iOS.a"; path = "readium-sdk/Platform/Apple/build/Debug-iphoneos/libePub3-iOS.a"; sourceTree = "<group>"; };
-=======
 		085D31C21BE2987E007F7672 /* NYPLProblemDocument.h */ = {isa = PBXFileReference; fileEncoding = 4; lastKnownFileType = sourcecode.c.h; path = NYPLProblemDocument.h; sourceTree = "<group>"; };
 		085D31C31BE2987E007F7672 /* NYPLProblemDocument.m */ = {isa = PBXFileReference; fileEncoding = 4; lastKnownFileType = sourcecode.c.objc; path = NYPLProblemDocument.m; sourceTree = "<group>"; };
 		08A352711BDFF5380040BF1D /* NYPLAlertController.h */ = {isa = PBXFileReference; fileEncoding = 4; lastKnownFileType = sourcecode.c.h; path = NYPLAlertController.h; sourceTree = "<group>"; };
 		08A352721BDFF5380040BF1D /* NYPLAlertController.m */ = {isa = PBXFileReference; fileEncoding = 4; lastKnownFileType = sourcecode.c.objc; path = NYPLAlertController.m; sourceTree = "<group>"; };
->>>>>>> 7b4459b9
 		08C375441BD7CFF6005B233D /* NYPLSubmittingViewController.h */ = {isa = PBXFileReference; fileEncoding = 4; lastKnownFileType = sourcecode.c.h; path = NYPLSubmittingViewController.h; sourceTree = "<group>"; };
 		08C375451BD7CFF6005B233D /* NYPLSubmittingViewController.m */ = {isa = PBXFileReference; fileEncoding = 4; lastKnownFileType = sourcecode.c.objc; path = NYPLSubmittingViewController.m; sourceTree = "<group>"; };
 		08C469CC1BDAB484009D8AFD /* NYPLRegistrationStoryboard.h */ = {isa = PBXFileReference; fileEncoding = 4; lastKnownFileType = sourcecode.c.h; path = NYPLRegistrationStoryboard.h; sourceTree = "<group>"; };
