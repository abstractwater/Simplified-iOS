// !$*UTF8*$!
{
	archiveVersion = 1;
	classes = {
	};
	objectVersion = 46;
	objects = {

/* Begin PBXBuildFile section */
		11068C55196DD37900E8A94B /* NYPLNull.m in Sources */ = {isa = PBXBuildFile; fileRef = 11068C54196DD37900E8A94B /* NYPLNull.m */; };
		11078357198160A50071AB1E /* NYPLBookDownloadFailedCell.m in Sources */ = {isa = PBXBuildFile; fileRef = 11078356198160A50071AB1E /* NYPLBookDownloadFailedCell.m */; };
		1107835E19816E3D0071AB1E /* UIView+NYPLViewAdditions.m in Sources */ = {isa = PBXBuildFile; fileRef = 1107835D19816E3D0071AB1E /* UIView+NYPLViewAdditions.m */; };
		110AD83D19E497D6005724C3 /* NYPLOPDSAttribute.m in Sources */ = {isa = PBXBuildFile; fileRef = 110AD83B19E497D6005724C3 /* NYPLOPDSAttribute.m */; };
		110AF8961961D94D004887C3 /* NYPLBookDetailView.m in Sources */ = {isa = PBXBuildFile; fileRef = 110AF8951961D94D004887C3 /* NYPLBookDetailView.m */; };
		110AF89C1961ED1F004887C3 /* NYPLBookDetailViewController.m in Sources */ = {isa = PBXBuildFile; fileRef = 110AF89B1961ED1F004887C3 /* NYPLBookDetailViewController.m */; };
		110F853E19D5FA7300052DF7 /* DetailSummaryTemplate.html in Resources */ = {isa = PBXBuildFile; fileRef = 110F853C19D5FA7300052DF7 /* DetailSummaryTemplate.html */; };
		111197281986B43B0014462F /* NYPLBookCellDelegate.m in Sources */ = {isa = PBXBuildFile; fileRef = 111197271986B43B0014462F /* NYPLBookCellDelegate.m */; };
		111197341986D7550014462F /* NYPLDismissibleViewController.m in Sources */ = {isa = PBXBuildFile; fileRef = 111197331986D7550014462F /* NYPLDismissibleViewController.m */; };
		111197391987F4070014462F /* NYPLBookDetailNormalView.m in Sources */ = {isa = PBXBuildFile; fileRef = 111197381987F4070014462F /* NYPLBookDetailNormalView.m */; };
		1111973C19880E8D0014462F /* NYPLLinearView.m in Sources */ = {isa = PBXBuildFile; fileRef = 1111973B19880E8D0014462F /* NYPLLinearView.m */; };
		1111973F1988226F0014462F /* NYPLBookDetailDownloadFailedView.m in Sources */ = {isa = PBXBuildFile; fileRef = 1111973E1988226F0014462F /* NYPLBookDetailDownloadFailedView.m */; };
		11119742198827850014462F /* NYPLBookDetailDownloadingView.m in Sources */ = {isa = PBXBuildFile; fileRef = 11119741198827850014462F /* NYPLBookDetailDownloadingView.m */; };
		1112A8431A3249B4002B8CC1 /* libTenPrintCover.a in Frameworks */ = {isa = PBXBuildFile; fileRef = 1112A81F1A322C53002B8CC1 /* libTenPrintCover.a */; };
		1114A6A1195884CB007507A2 /* NYPLCatalogUngroupedFeed.m in Sources */ = {isa = PBXBuildFile; fileRef = 1114A6A0195884CB007507A2 /* NYPLCatalogUngroupedFeed.m */; };
		111559ED19B8FA590003BE94 /* NYPLXML.m in Sources */ = {isa = PBXBuildFile; fileRef = 111559EC19B8FA590003BE94 /* NYPLXML.m */; };
		111559EF19B8FA8E0003BE94 /* NYPLXMLTests.m in Sources */ = {isa = PBXBuildFile; fileRef = 111559EE19B8FA8E0003BE94 /* NYPLXMLTests.m */; };
		111559F219B8FAA10003BE94 /* invalid.xml in Resources */ = {isa = PBXBuildFile; fileRef = 111559F019B8FAA10003BE94 /* invalid.xml */; };
		111559F319B8FAA10003BE94 /* valid.xml in Resources */ = {isa = PBXBuildFile; fileRef = 111559F119B8FAA10003BE94 /* valid.xml */; };
		11172764197F31280043EFBF /* NYPLAccount.m in Sources */ = {isa = PBXBuildFile; fileRef = 11172763197F31280043EFBF /* NYPLAccount.m */; };
		111E757A1A80165C00718AD7 /* NYPLSettingsSplitViewController.m in Sources */ = {isa = PBXBuildFile; fileRef = 111E75791A80165C00718AD7 /* NYPLSettingsSplitViewController.m */; };
		111E757D1A801A6F00718AD7 /* NYPLSettingsPrimaryNavigationController.m in Sources */ = {isa = PBXBuildFile; fileRef = 111E757C1A801A6F00718AD7 /* NYPLSettingsPrimaryNavigationController.m */; };
		111E75831A815CFB00718AD7 /* NYPLSettingsPrimaryTableViewController.m in Sources */ = {isa = PBXBuildFile; fileRef = 111E75821A815CFB00718AD7 /* NYPLSettingsPrimaryTableViewController.m */; };
		111E75861A818C0B00718AD7 /* NYPLSettingsFeedbackViewController.m in Sources */ = {isa = PBXBuildFile; fileRef = 111E75851A818C0B00718AD7 /* NYPLSettingsFeedbackViewController.m */; };
		111E75891A818C1F00718AD7 /* NYPLSettingsCreditsViewController.m in Sources */ = {isa = PBXBuildFile; fileRef = 111E75881A818C1F00718AD7 /* NYPLSettingsCreditsViewController.m */; };
		111E758B1A840A1600718AD7 /* credits.html in Resources */ = {isa = PBXBuildFile; fileRef = 111E758A1A840A1600718AD7 /* credits.html */; };
		111E758D1A840DC500718AD7 /* credits.css in Resources */ = {isa = PBXBuildFile; fileRef = 111E758C1A840DC500718AD7 /* credits.css */; };
		1120749319D20BF9008203A4 /* NYPLBookCellCollectionViewController.m in Sources */ = {isa = PBXBuildFile; fileRef = 1120749219D20BF9008203A4 /* NYPLBookCellCollectionViewController.m */; };
		112492581A5B5B690054D6E2 /* libstdc++.6.dylib in Frameworks */ = {isa = PBXBuildFile; fileRef = 112492571A5B5B690054D6E2 /* libstdc++.6.dylib */; };
		112C684F19EF003300106973 /* NYPLCatalogFacetGroup.m in Sources */ = {isa = PBXBuildFile; fileRef = 112C684E19EF003300106973 /* NYPLCatalogFacetGroup.m */; };
		112C694D197301FE00C48F95 /* NYPLBookRegistryRecord.m in Sources */ = {isa = PBXBuildFile; fileRef = 112C694C197301FE00C48F95 /* NYPLBookRegistryRecord.m */; };
		112C6953197309C500C48F95 /* NYPLBookState.m in Sources */ = {isa = PBXBuildFile; fileRef = 112C6952197309C500C48F95 /* NYPLBookState.m */; };
		113137E71A48DAB90082954E /* NYPLReaderReadiumView.m in Sources */ = {isa = PBXBuildFile; fileRef = 113137E61A48DAB90082954E /* NYPLReaderReadiumView.m */; };
		11369D48199527C200BB11F8 /* NYPLJSON.m in Sources */ = {isa = PBXBuildFile; fileRef = 11369D47199527C200BB11F8 /* NYPLJSON.m */; };
		11396FB9193D289100E16EE8 /* NSDate+NYPLDateAdditions.m in Sources */ = {isa = PBXBuildFile; fileRef = 11396FB8193D289100E16EE8 /* NSDate+NYPLDateAdditions.m */; };
		1139DA6519C7755D00A07810 /* NYPLBookCoverRegistry.m in Sources */ = {isa = PBXBuildFile; fileRef = 1139DA6419C7755D00A07810 /* NYPLBookCoverRegistry.m */; };
		113DB8A719C24E54004E1154 /* NYPLIndeterminateProgressView.m in Sources */ = {isa = PBXBuildFile; fileRef = 113DB8A619C24E54004E1154 /* NYPLIndeterminateProgressView.m */; };
		1142E4E819EEC7C500D9B3D9 /* NYPLCatalogFacetTests.m in Sources */ = {isa = PBXBuildFile; fileRef = 1142E4E719EEC7C500D9B3D9 /* NYPLCatalogFacetTests.m */; };
		1142E4EB19EED86A00D9B3D9 /* NYPLFacetBarView.m in Sources */ = {isa = PBXBuildFile; fileRef = 1142E4EA19EED86A00D9B3D9 /* NYPLFacetBarView.m */; };
		114B7F161A3644CF00B8582B /* NYPLTenPrintCoverView+NYPLImageAdditions.m in Sources */ = {isa = PBXBuildFile; fileRef = 114B7F151A3644CF00B8582B /* NYPLTenPrintCoverView+NYPLImageAdditions.m */; };
		114C8CD719BE2FD300719B72 /* NYPLAttributedString.m in Sources */ = {isa = PBXBuildFile; fileRef = 114C8CD619BE2FD300719B72 /* NYPLAttributedString.m */; };
		114C8CDA19BF55F900719B72 /* NYPLRoundedButton.m in Sources */ = {isa = PBXBuildFile; fileRef = 114C8CD919BF55F900719B72 /* NYPLRoundedButton.m */; };
		11548C0B1939136C009DBF2E /* NYPLRootTabBarController.m in Sources */ = {isa = PBXBuildFile; fileRef = 11548C0A1939136C009DBF2E /* NYPLRootTabBarController.m */; };
		11548C0E1939147D009DBF2E /* NYPLCatalogNavigationController.m in Sources */ = {isa = PBXBuildFile; fileRef = 11548C0D1939147D009DBF2E /* NYPLCatalogNavigationController.m */; };
		1157E92E19CA0009003BFDBF /* NSString+NYPLStringAdditionsTests.m in Sources */ = {isa = PBXBuildFile; fileRef = 1157E92D19CA0009003BFDBF /* NSString+NYPLStringAdditionsTests.m */; };
		11580AC81986A77B00949A15 /* NYPLBookCell.m in Sources */ = {isa = PBXBuildFile; fileRef = 11580AC71986A77B00949A15 /* NYPLBookCell.m */; };
		1158812E1A894F4E008672C3 /* NYPLSettingsAccountViewController.m in Sources */ = {isa = PBXBuildFile; fileRef = 1158812D1A894F4E008672C3 /* NYPLSettingsAccountViewController.m */; };
		11616E11196B0531003D60D9 /* NYPLBookRegistry.m in Sources */ = {isa = PBXBuildFile; fileRef = 11616E10196B0531003D60D9 /* NYPLBookRegistry.m */; };
		1164A9F71A797238002BD3AE /* NYPLSettings.m in Sources */ = {isa = PBXBuildFile; fileRef = 1164A9F61A797238002BD3AE /* NYPLSettings.m */; };
		1164F106199AC236009BF8BF /* NYPLBookLocation.m in Sources */ = {isa = PBXBuildFile; fileRef = 1164F105199AC236009BF8BF /* NYPLBookLocation.m */; };
		116A5EA4194653BE00491A21 /* Localizable.strings in Resources */ = {isa = PBXBuildFile; fileRef = 116A5EA3194653BE00491A21 /* Localizable.strings */; };
		116A5EAF194767B200491A21 /* NYPLMyBooksNavigationController.m in Sources */ = {isa = PBXBuildFile; fileRef = 116A5EAE194767B200491A21 /* NYPLMyBooksNavigationController.m */; };
		116A5EB3194767DC00491A21 /* NYPLMyBooksViewController.m in Sources */ = {isa = PBXBuildFile; fileRef = 116A5EB2194767DC00491A21 /* NYPLMyBooksViewController.m */; };
		116A5EB91947B57500491A21 /* NYPLConfiguration.m in Sources */ = {isa = PBXBuildFile; fileRef = 116A5EB81947B57500491A21 /* NYPLConfiguration.m */; };
		1183F33B194B775900DC322F /* NYPLCatalogLaneCell.m in Sources */ = {isa = PBXBuildFile; fileRef = 1183F33A194B775900DC322F /* NYPLCatalogLaneCell.m */; };
		1183F341194F723D00DC322F /* NYPLCatalogLane.m in Sources */ = {isa = PBXBuildFile; fileRef = 1183F340194F723D00DC322F /* NYPLCatalogLane.m */; };
		1183F347194F744D00DC322F /* NYPLBook.m in Sources */ = {isa = PBXBuildFile; fileRef = 1183F346194F744D00DC322F /* NYPLBook.m */; };
		1183F353194F795800DC322F /* NYPLBookAcquisition.m in Sources */ = {isa = PBXBuildFile; fileRef = 1183F352194F795800DC322F /* NYPLBookAcquisition.m */; };
		1183F35B194F847100DC322F /* NYPLAsync.m in Sources */ = {isa = PBXBuildFile; fileRef = 1183F35A194F847100DC322F /* NYPLAsync.m */; };
		1188F3E11A1ECC4B006B2F36 /* NYPLReaderSettings.m in Sources */ = {isa = PBXBuildFile; fileRef = 1188F3E01A1ECC4B006B2F36 /* NYPLReaderSettings.m */; };
		118A0B1B19915BDF00792DDE /* NYPLCatalogSearchViewController.m in Sources */ = {isa = PBXBuildFile; fileRef = 118A0B1A19915BDF00792DDE /* NYPLCatalogSearchViewController.m */; };
		118B7ABF195CBF72005CE3E7 /* NYPLSession.m in Sources */ = {isa = PBXBuildFile; fileRef = 118B7ABE195CBF72005CE3E7 /* NYPLSession.m */; };
		119503E71993F914009FB788 /* libxml2.dylib in Frameworks */ = {isa = PBXBuildFile; fileRef = 119503E61993F914009FB788 /* libxml2.dylib */; };
		119503E91993F919009FB788 /* libz.dylib in Frameworks */ = {isa = PBXBuildFile; fileRef = 119503E81993F919009FB788 /* libz.dylib */; };
		119503EB1993F91E009FB788 /* libc++.dylib in Frameworks */ = {isa = PBXBuildFile; fileRef = 119503EA1993F91E009FB788 /* libc++.dylib */; };
		119503F41994001F009FB788 /* readium-shared-js in Resources */ = {isa = PBXBuildFile; fileRef = 119503F31994001F009FB788 /* readium-shared-js */; };
		1195040B1994075B009FB788 /* NYPLReaderViewController.m in Sources */ = {isa = PBXBuildFile; fileRef = 1195040A1994075B009FB788 /* NYPLReaderViewController.m */; };
		1196F75B1970727C00F62670 /* NYPLMyBooksDownloadCenter.m in Sources */ = {isa = PBXBuildFile; fileRef = 1196F75A1970727C00F62670 /* NYPLMyBooksDownloadCenter.m */; };
		119BEB89198C43A600121439 /* NSString+NYPLStringAdditions.m in Sources */ = {isa = PBXBuildFile; fileRef = 119BEB88198C43A600121439 /* NSString+NYPLStringAdditions.m */; };
		119BEBAA1990207E00121439 /* NYPLOPDSFeedTests.m in Sources */ = {isa = PBXBuildFile; fileRef = 11396FC8193F674F00E16EE8 /* NYPLOPDSFeedTests.m */; };
		119BEBAB1990207E00121439 /* NYPLOPDSEntryTests.m in Sources */ = {isa = PBXBuildFile; fileRef = 11F54C2619410C700086FCAF /* NYPLOPDSEntryTests.m */; };
		119BEBAC1990207E00121439 /* NYPLOPDSLinkTests.m in Sources */ = {isa = PBXBuildFile; fileRef = 11F54C2919423A040086FCAF /* NYPLOPDSLinkTests.m */; };
		119BEBAD1990207E00121439 /* NYPLMyBooksRegistryTests.m in Sources */ = {isa = PBXBuildFile; fileRef = 11616E12196B2FB8003D60D9 /* NYPLMyBooksRegistryTests.m */; };
		119BEBAF1990207E00121439 /* NYPLDateAdditionsTests.m in Sources */ = {isa = PBXBuildFile; fileRef = 11396FBA193D2FAC00E16EE8 /* NYPLDateAdditionsTests.m */; };
		119BEBB01990207E00121439 /* NYPLKeychainTests.m in Sources */ = {isa = PBXBuildFile; fileRef = 11C5DD171977335E005A9945 /* NYPLKeychainTests.m */; };
		119BEBB21990217B00121439 /* NSDate+NYPLDateAdditions.m in Sources */ = {isa = PBXBuildFile; fileRef = 11396FB8193D289100E16EE8 /* NSDate+NYPLDateAdditions.m */; };
		119BEBB31990217B00121439 /* NSString+NYPLStringAdditions.m in Sources */ = {isa = PBXBuildFile; fileRef = 119BEB88198C43A600121439 /* NSString+NYPLStringAdditions.m */; };
		119BEBB51990217B00121439 /* UIFont+NYPLSystemFontOverride.m in Sources */ = {isa = PBXBuildFile; fileRef = 11E0208C197F05D9009DEA93 /* UIFont+NYPLSystemFontOverride.m */; };
		119BEBB61990217B00121439 /* UIView+NYPLViewAdditions.m in Sources */ = {isa = PBXBuildFile; fileRef = 1107835D19816E3D0071AB1E /* UIView+NYPLViewAdditions.m */; };
		119BEBB919902A8800121439 /* NYPLOpenSearchDescription.m in Sources */ = {isa = PBXBuildFile; fileRef = 119BEBB819902A8800121439 /* NYPLOpenSearchDescription.m */; };
		11A14DF41A1BF94F00D6C510 /* UIColor+NYPLColorAdditions.m in Sources */ = {isa = PBXBuildFile; fileRef = 11A14DF31A1BF94F00D6C510 /* UIColor+NYPLColorAdditions.m */; };
		11A14DF61A1BFBED00D6C510 /* UIColor+NYPLColorAdditionsTests.m in Sources */ = {isa = PBXBuildFile; fileRef = 11A14DF51A1BFBED00D6C510 /* UIColor+NYPLColorAdditionsTests.m */; };
		11A16E69195B2BD3004147F4 /* NYPLCatalogUngroupedFeedViewController.m in Sources */ = {isa = PBXBuildFile; fileRef = 11A16E68195B2BD3004147F4 /* NYPLCatalogUngroupedFeedViewController.m */; };
		11A16E6F195B60DF004147F4 /* NYPLBookNormalCell.m in Sources */ = {isa = PBXBuildFile; fileRef = 11A16E6E195B60DF004147F4 /* NYPLBookNormalCell.m */; };
		11B20E6E19D9F6DD00877A23 /* NYPLReloadView.m in Sources */ = {isa = PBXBuildFile; fileRef = 11B20E6D19D9F6DD00877A23 /* NYPLReloadView.m */; };
		11B6020519806CD300800DA9 /* NYPLBookDownloadingCell.m in Sources */ = {isa = PBXBuildFile; fileRef = 11B6020419806CD300800DA9 /* NYPLBookDownloadingCell.m */; };
		11BFDB33199C01F700378691 /* NYPLReaderTOCViewController.m in Sources */ = {isa = PBXBuildFile; fileRef = 11BFDB32199C01F700378691 /* NYPLReaderTOCViewController.m */; };
		11BFDB36199C08E900378691 /* NYPLReaderTOCElement.m in Sources */ = {isa = PBXBuildFile; fileRef = 11BFDB35199C08E900378691 /* NYPLReaderTOCElement.m */; };
		11BFDB39199C117B00378691 /* NYPLReaderTOCCell.m in Sources */ = {isa = PBXBuildFile; fileRef = 11BFDB38199C117B00378691 /* NYPLReaderTOCCell.m */; };
		11C113D019F842B9005B3F63 /* reader.html in Resources */ = {isa = PBXBuildFile; fileRef = 11C113CF19F842B9005B3F63 /* reader.html */; };
		11C113D219F842BE005B3F63 /* host_app_feedback.js in Resources */ = {isa = PBXBuildFile; fileRef = 11C113D119F842BE005B3F63 /* host_app_feedback.js */; };
		11C113D719F84613005B3F63 /* simplified.js in Resources */ = {isa = PBXBuildFile; fileRef = 11C113D519F84613005B3F63 /* simplified.js */; };
		11C5DCF21976D1E0005A9945 /* NYPLHoldsNavigationController.m in Sources */ = {isa = PBXBuildFile; fileRef = 11C5DCF11976D1E0005A9945 /* NYPLHoldsNavigationController.m */; };
		11C5DCF51976D22F005A9945 /* NYPLHoldsViewController.m in Sources */ = {isa = PBXBuildFile; fileRef = 11C5DCF41976D22F005A9945 /* NYPLHoldsViewController.m */; };
		11C5DD16197727A6005A9945 /* NYPLKeychain.m in Sources */ = {isa = PBXBuildFile; fileRef = 11C5DD15197727A6005A9945 /* NYPLKeychain.m */; };
		11DC19281A12F92500721DBA /* NYPLReaderSettingsView.m in Sources */ = {isa = PBXBuildFile; fileRef = 11DC19271A12F92500721DBA /* NYPLReaderSettingsView.m */; };
		11E0208D197F05D9009DEA93 /* UIFont+NYPLSystemFontOverride.m in Sources */ = {isa = PBXBuildFile; fileRef = 11E0208C197F05D9009DEA93 /* UIFont+NYPLSystemFontOverride.m */; };
		11F3771F19DB62B000487769 /* NYPLFacetView.m in Sources */ = {isa = PBXBuildFile; fileRef = 11F3771E19DB62B000487769 /* NYPLFacetView.m */; };
		11F3773319E0876F00487769 /* NYPLCatalogFacet.m in Sources */ = {isa = PBXBuildFile; fileRef = 11F3773219E0876F00487769 /* NYPLCatalogFacet.m */; };
		11F54C1F194109550086FCAF /* main.xml in Resources */ = {isa = PBXBuildFile; fileRef = 11F54C1D194109120086FCAF /* main.xml */; };
		11F54C2519410BE40086FCAF /* single_entry.xml in Resources */ = {isa = PBXBuildFile; fileRef = 11F54C2419410BE40086FCAF /* single_entry.xml */; };
<<<<<<< HEAD
		A4206FDE1AEEC985009A1D73 /* ReaderClientCert.sig in Resources */ = {isa = PBXBuildFile; fileRef = A4206FDD1AEEC985009A1D73 /* ReaderClientCert.sig */; };
		A4276F481B00046300CA7194 /* NYPLMyBooksDownloadInfo.m in Sources */ = {isa = PBXBuildFile; fileRef = A4276F471B00046300CA7194 /* NYPLMyBooksDownloadInfo.m */; };
		A46D1CB81AF2C2E000F5321E /* NYPLAdeptConnector.mm in Sources */ = {isa = PBXBuildFile; fileRef = A46D1CB71AF2C2E000F5321E /* NYPLAdeptConnector.mm */; };
		A49C25581AE05D0A00D63B89 /* libePub3-iOS.a in Frameworks */ = {isa = PBXBuildFile; fileRef = A49C25571AE05D0A00D63B89 /* libePub3-iOS.a */; };
		A49C25591AE05D0D00D63B89 /* libRDServices.a in Frameworks */ = {isa = PBXBuildFile; fileRef = A49C25461AE05A2600D63B89 /* libRDServices.a */; };
		A4E254FA1B0E610900193FE4 /* NYPLBasicAuth.m in Sources */ = {isa = PBXBuildFile; fileRef = A4E254F91B0E610900193FE4 /* NYPLBasicAuth.m */; };
		A4E255111B0E648C00193FE4 /* NYPLQueue.m in Sources */ = {isa = PBXBuildFile; fileRef = A4E255101B0E648C00193FE4 /* NYPLQueue.m */; };
		A4E255151B0E704100193FE4 /* NYPLQueueTests.m in Sources */ = {isa = PBXBuildFile; fileRef = A4E255141B0E704100193FE4 /* NYPLQueueTests.m */; };
=======
		A42E0DF11B3F5A490095EBAE /* NYPLRemoteViewController.m in Sources */ = {isa = PBXBuildFile; fileRef = A42E0DF01B3F5A490095EBAE /* NYPLRemoteViewController.m */; };
		A42E0DF41B40F4E00095EBAE /* NYPLCatalogFeedViewController.m in Sources */ = {isa = PBXBuildFile; fileRef = A42E0DF31B40F4E00095EBAE /* NYPLCatalogFeedViewController.m */; };
		A46226271B39D4980063F549 /* NYPLOPDSGroup.m in Sources */ = {isa = PBXBuildFile; fileRef = A46226251B39D4980063F549 /* NYPLOPDSGroup.m */; };
		A489280C1B03C4430078B409 /* NYPLBasicAuth.m in Sources */ = {isa = PBXBuildFile; fileRef = A489280B1B03C4430078B409 /* NYPLBasicAuth.m */; };
		A499BF261B39EFC7002F8B8B /* NYPLOPDSEntryGroupAttributes.m in Sources */ = {isa = PBXBuildFile; fileRef = A499BF251B39EFC7002F8B8B /* NYPLOPDSEntryGroupAttributes.m */; };
		A49C25581AE05D0A00D63B89 /* libePub3-iOS.a in Frameworks */ = {isa = PBXBuildFile; fileRef = A49C25571AE05D0A00D63B89 /* libePub3-iOS.a */; };
		A49C25591AE05D0D00D63B89 /* libRDServices.a in Frameworks */ = {isa = PBXBuildFile; fileRef = A49C25461AE05A2600D63B89 /* libRDServices.a */; };
		A4BA1D0E1B430341006F83DF /* NYPLCatalogGroupedFeedViewController.m in Sources */ = {isa = PBXBuildFile; fileRef = A4BA1D0D1B430341006F83DF /* NYPLCatalogGroupedFeedViewController.m */; };
		A4BA1D131B43046B006F83DF /* NYPLCatalogGroupedFeed.m in Sources */ = {isa = PBXBuildFile; fileRef = A4BA1D121B43046B006F83DF /* NYPLCatalogGroupedFeed.m */; };
>>>>>>> b41e8f21
		A823D811192BABA400B55DE2 /* Foundation.framework in Frameworks */ = {isa = PBXBuildFile; fileRef = A823D810192BABA400B55DE2 /* Foundation.framework */; };
		A823D813192BABA400B55DE2 /* CoreGraphics.framework in Frameworks */ = {isa = PBXBuildFile; fileRef = A823D812192BABA400B55DE2 /* CoreGraphics.framework */; };
		A823D815192BABA400B55DE2 /* UIKit.framework in Frameworks */ = {isa = PBXBuildFile; fileRef = A823D814192BABA400B55DE2 /* UIKit.framework */; };
		A823D81B192BABA400B55DE2 /* InfoPlist.strings in Resources */ = {isa = PBXBuildFile; fileRef = A823D819192BABA400B55DE2 /* InfoPlist.strings */; };
		A823D81D192BABA400B55DE2 /* main.m in Sources */ = {isa = PBXBuildFile; fileRef = A823D81C192BABA400B55DE2 /* main.m */; };
		A823D821192BABA400B55DE2 /* NYPLAppDelegate.m in Sources */ = {isa = PBXBuildFile; fileRef = A823D820192BABA400B55DE2 /* NYPLAppDelegate.m */; };
		A823D823192BABA400B55DE2 /* Images.xcassets in Resources */ = {isa = PBXBuildFile; fileRef = A823D822192BABA400B55DE2 /* Images.xcassets */; };
		A823D82A192BABA400B55DE2 /* XCTest.framework in Frameworks */ = {isa = PBXBuildFile; fileRef = A823D829192BABA400B55DE2 /* XCTest.framework */; };
		A823D82B192BABA400B55DE2 /* Foundation.framework in Frameworks */ = {isa = PBXBuildFile; fileRef = A823D810192BABA400B55DE2 /* Foundation.framework */; };
		A823D82C192BABA400B55DE2 /* UIKit.framework in Frameworks */ = {isa = PBXBuildFile; fileRef = A823D814192BABA400B55DE2 /* UIKit.framework */; };
		A823D834192BABA400B55DE2 /* InfoPlist.strings in Resources */ = {isa = PBXBuildFile; fileRef = A823D832192BABA400B55DE2 /* InfoPlist.strings */; };
		AE77E7E37D89FB3EED630624 /* NYPLOPDSType.m in Sources */ = {isa = PBXBuildFile; fileRef = AE77EFD5622206475B6715A9 /* NYPLOPDSType.m */; };
		AE77E9B832371587493FF281 /* NYPLOPDSEntry.m in Sources */ = {isa = PBXBuildFile; fileRef = AE77E4AF64208439F78B3D73 /* NYPLOPDSEntry.m */; };
		AE77EB0CB5B94AEC591E2D91 /* NYPLOPDSLink.m in Sources */ = {isa = PBXBuildFile; fileRef = AE77ECC029F3DABDB46A64EB /* NYPLOPDSLink.m */; };
		AE77EE7AACC975280BAB9A4C /* NYPLOPDSFeed.m in Sources */ = {isa = PBXBuildFile; fileRef = AE77E94D56B65997B861C0C0 /* NYPLOPDSFeed.m */; };
/* End PBXBuildFile section */

/* Begin PBXContainerItemProxy section */
		1112A81E1A322C53002B8CC1 /* PBXContainerItemProxy */ = {
			isa = PBXContainerItemProxy;
			containerPortal = 1112A8191A322C53002B8CC1 /* TenPrintCover.xcodeproj */;
			proxyType = 2;
			remoteGlobalIDString = CCAC4FAE195B3DD700D775F5;
			remoteInfo = TenPrintCover;
		};
		A49C25451AE05A2600D63B89 /* PBXContainerItemProxy */ = {
			isa = PBXContainerItemProxy;
			containerPortal = A49C25401AE05A2600D63B89 /* RDServices.xcodeproj */;
			proxyType = 2;
			remoteGlobalIDString = 118A0E281992B3FD00792DDE;
			remoteInfo = RDServices;
		};
		A823D82D192BABA400B55DE2 /* PBXContainerItemProxy */ = {
			isa = PBXContainerItemProxy;
			containerPortal = A823D805192BABA400B55DE2 /* Project object */;
			proxyType = 1;
			remoteGlobalIDString = A823D80C192BABA400B55DE2;
			remoteInfo = Simplified;
		};
/* End PBXContainerItemProxy section */

/* Begin PBXFileReference section */
		11068C53196DD37900E8A94B /* NYPLNull.h */ = {isa = PBXFileReference; fileEncoding = 4; lastKnownFileType = sourcecode.c.h; path = NYPLNull.h; sourceTree = "<group>"; };
		11068C54196DD37900E8A94B /* NYPLNull.m */ = {isa = PBXFileReference; fileEncoding = 4; lastKnownFileType = sourcecode.c.objc; path = NYPLNull.m; sourceTree = "<group>"; };
		11078355198160A50071AB1E /* NYPLBookDownloadFailedCell.h */ = {isa = PBXFileReference; fileEncoding = 4; lastKnownFileType = sourcecode.c.h; path = NYPLBookDownloadFailedCell.h; sourceTree = "<group>"; };
		11078356198160A50071AB1E /* NYPLBookDownloadFailedCell.m */ = {isa = PBXFileReference; fileEncoding = 4; lastKnownFileType = sourcecode.c.objc; path = NYPLBookDownloadFailedCell.m; sourceTree = "<group>"; };
		1107835C19816E3D0071AB1E /* UIView+NYPLViewAdditions.h */ = {isa = PBXFileReference; fileEncoding = 4; lastKnownFileType = sourcecode.c.h; path = "UIView+NYPLViewAdditions.h"; sourceTree = "<group>"; };
		1107835D19816E3D0071AB1E /* UIView+NYPLViewAdditions.m */ = {isa = PBXFileReference; fileEncoding = 4; lastKnownFileType = sourcecode.c.objc; path = "UIView+NYPLViewAdditions.m"; sourceTree = "<group>"; };
		110AD83A19E4960C005724C3 /* NYPLOPDSAttribute.h */ = {isa = PBXFileReference; lastKnownFileType = sourcecode.c.h; path = NYPLOPDSAttribute.h; sourceTree = "<group>"; };
		110AD83B19E497D6005724C3 /* NYPLOPDSAttribute.m */ = {isa = PBXFileReference; fileEncoding = 4; lastKnownFileType = sourcecode.c.objc; path = NYPLOPDSAttribute.m; sourceTree = "<group>"; };
		110AF8941961D94D004887C3 /* NYPLBookDetailView.h */ = {isa = PBXFileReference; fileEncoding = 4; lastKnownFileType = sourcecode.c.h; path = NYPLBookDetailView.h; sourceTree = "<group>"; };
		110AF8951961D94D004887C3 /* NYPLBookDetailView.m */ = {isa = PBXFileReference; fileEncoding = 4; lastKnownFileType = sourcecode.c.objc; lineEnding = 0; path = NYPLBookDetailView.m; sourceTree = "<group>"; xcLanguageSpecificationIdentifier = xcode.lang.objc; };
		110AF89A1961ED1F004887C3 /* NYPLBookDetailViewController.h */ = {isa = PBXFileReference; fileEncoding = 4; lastKnownFileType = sourcecode.c.h; path = NYPLBookDetailViewController.h; sourceTree = "<group>"; };
		110AF89B1961ED1F004887C3 /* NYPLBookDetailViewController.m */ = {isa = PBXFileReference; fileEncoding = 4; lastKnownFileType = sourcecode.c.objc; path = NYPLBookDetailViewController.m; sourceTree = "<group>"; };
		110F853C19D5FA7300052DF7 /* DetailSummaryTemplate.html */ = {isa = PBXFileReference; fileEncoding = 4; lastKnownFileType = text.html; path = DetailSummaryTemplate.html; sourceTree = "<group>"; };
		111197261986B43B0014462F /* NYPLBookCellDelegate.h */ = {isa = PBXFileReference; fileEncoding = 4; lastKnownFileType = sourcecode.c.h; path = NYPLBookCellDelegate.h; sourceTree = "<group>"; };
		111197271986B43B0014462F /* NYPLBookCellDelegate.m */ = {isa = PBXFileReference; fileEncoding = 4; lastKnownFileType = sourcecode.c.objc; path = NYPLBookCellDelegate.m; sourceTree = "<group>"; };
		111197321986D7550014462F /* NYPLDismissibleViewController.h */ = {isa = PBXFileReference; fileEncoding = 4; lastKnownFileType = sourcecode.c.h; path = NYPLDismissibleViewController.h; sourceTree = "<group>"; };
		111197331986D7550014462F /* NYPLDismissibleViewController.m */ = {isa = PBXFileReference; fileEncoding = 4; lastKnownFileType = sourcecode.c.objc; path = NYPLDismissibleViewController.m; sourceTree = "<group>"; };
		111197371987F4070014462F /* NYPLBookDetailNormalView.h */ = {isa = PBXFileReference; fileEncoding = 4; lastKnownFileType = sourcecode.c.h; path = NYPLBookDetailNormalView.h; sourceTree = "<group>"; };
		111197381987F4070014462F /* NYPLBookDetailNormalView.m */ = {isa = PBXFileReference; fileEncoding = 4; lastKnownFileType = sourcecode.c.objc; path = NYPLBookDetailNormalView.m; sourceTree = "<group>"; };
		1111973A19880E8D0014462F /* NYPLLinearView.h */ = {isa = PBXFileReference; fileEncoding = 4; lastKnownFileType = sourcecode.c.h; path = NYPLLinearView.h; sourceTree = "<group>"; };
		1111973B19880E8D0014462F /* NYPLLinearView.m */ = {isa = PBXFileReference; fileEncoding = 4; lastKnownFileType = sourcecode.c.objc; path = NYPLLinearView.m; sourceTree = "<group>"; };
		1111973D1988226F0014462F /* NYPLBookDetailDownloadFailedView.h */ = {isa = PBXFileReference; fileEncoding = 4; lastKnownFileType = sourcecode.c.h; path = NYPLBookDetailDownloadFailedView.h; sourceTree = "<group>"; };
		1111973E1988226F0014462F /* NYPLBookDetailDownloadFailedView.m */ = {isa = PBXFileReference; fileEncoding = 4; lastKnownFileType = sourcecode.c.objc; path = NYPLBookDetailDownloadFailedView.m; sourceTree = "<group>"; };
		11119740198827850014462F /* NYPLBookDetailDownloadingView.h */ = {isa = PBXFileReference; fileEncoding = 4; lastKnownFileType = sourcecode.c.h; path = NYPLBookDetailDownloadingView.h; sourceTree = "<group>"; };
		11119741198827850014462F /* NYPLBookDetailDownloadingView.m */ = {isa = PBXFileReference; fileEncoding = 4; lastKnownFileType = sourcecode.c.objc; path = NYPLBookDetailDownloadingView.m; sourceTree = "<group>"; };
		1112A8191A322C53002B8CC1 /* TenPrintCover.xcodeproj */ = {isa = PBXFileReference; lastKnownFileType = "wrapper.pb-project"; name = TenPrintCover.xcodeproj; path = "tenprintcover-ios/TenPrintCover.xcodeproj"; sourceTree = "<group>"; };
		1114A69F195884CB007507A2 /* NYPLCatalogUngroupedFeed.h */ = {isa = PBXFileReference; fileEncoding = 4; lastKnownFileType = sourcecode.c.h; path = NYPLCatalogUngroupedFeed.h; sourceTree = "<group>"; };
		1114A6A0195884CB007507A2 /* NYPLCatalogUngroupedFeed.m */ = {isa = PBXFileReference; fileEncoding = 4; lastKnownFileType = sourcecode.c.objc; path = NYPLCatalogUngroupedFeed.m; sourceTree = "<group>"; };
		1114A6AC1958B215007507A2 /* NYPLLOG.h */ = {isa = PBXFileReference; lastKnownFileType = sourcecode.c.h; lineEnding = 0; path = NYPLLOG.h; sourceTree = "<group>"; xcLanguageSpecificationIdentifier = xcode.lang.objcpp; };
		111559EB19B8FA530003BE94 /* NYPLXML.h */ = {isa = PBXFileReference; fileEncoding = 4; lastKnownFileType = sourcecode.c.h; path = NYPLXML.h; sourceTree = "<group>"; };
		111559EC19B8FA590003BE94 /* NYPLXML.m */ = {isa = PBXFileReference; fileEncoding = 4; lastKnownFileType = sourcecode.c.objc; path = NYPLXML.m; sourceTree = "<group>"; };
		111559EE19B8FA8E0003BE94 /* NYPLXMLTests.m */ = {isa = PBXFileReference; fileEncoding = 4; lastKnownFileType = sourcecode.c.objc; path = NYPLXMLTests.m; sourceTree = "<group>"; };
		111559F019B8FAA10003BE94 /* invalid.xml */ = {isa = PBXFileReference; fileEncoding = 4; lastKnownFileType = text.xml; path = invalid.xml; sourceTree = "<group>"; };
		111559F119B8FAA10003BE94 /* valid.xml */ = {isa = PBXFileReference; fileEncoding = 4; lastKnownFileType = text.xml; path = valid.xml; sourceTree = "<group>"; };
		11172762197F31280043EFBF /* NYPLAccount.h */ = {isa = PBXFileReference; fileEncoding = 4; lastKnownFileType = sourcecode.c.h; path = NYPLAccount.h; sourceTree = "<group>"; };
		11172763197F31280043EFBF /* NYPLAccount.m */ = {isa = PBXFileReference; fileEncoding = 4; lastKnownFileType = sourcecode.c.objc; path = NYPLAccount.m; sourceTree = "<group>"; };
		111E75781A80165C00718AD7 /* NYPLSettingsSplitViewController.h */ = {isa = PBXFileReference; fileEncoding = 4; lastKnownFileType = sourcecode.c.h; path = NYPLSettingsSplitViewController.h; sourceTree = "<group>"; };
		111E75791A80165C00718AD7 /* NYPLSettingsSplitViewController.m */ = {isa = PBXFileReference; fileEncoding = 4; lastKnownFileType = sourcecode.c.objc; path = NYPLSettingsSplitViewController.m; sourceTree = "<group>"; };
		111E757B1A801A6F00718AD7 /* NYPLSettingsPrimaryNavigationController.h */ = {isa = PBXFileReference; fileEncoding = 4; lastKnownFileType = sourcecode.c.h; path = NYPLSettingsPrimaryNavigationController.h; sourceTree = "<group>"; };
		111E757C1A801A6F00718AD7 /* NYPLSettingsPrimaryNavigationController.m */ = {isa = PBXFileReference; fileEncoding = 4; lastKnownFileType = sourcecode.c.objc; path = NYPLSettingsPrimaryNavigationController.m; sourceTree = "<group>"; };
		111E75811A815CFB00718AD7 /* NYPLSettingsPrimaryTableViewController.h */ = {isa = PBXFileReference; fileEncoding = 4; lastKnownFileType = sourcecode.c.h; path = NYPLSettingsPrimaryTableViewController.h; sourceTree = "<group>"; };
		111E75821A815CFB00718AD7 /* NYPLSettingsPrimaryTableViewController.m */ = {isa = PBXFileReference; fileEncoding = 4; lastKnownFileType = sourcecode.c.objc; path = NYPLSettingsPrimaryTableViewController.m; sourceTree = "<group>"; };
		111E75841A818C0B00718AD7 /* NYPLSettingsFeedbackViewController.h */ = {isa = PBXFileReference; fileEncoding = 4; lastKnownFileType = sourcecode.c.h; path = NYPLSettingsFeedbackViewController.h; sourceTree = "<group>"; };
		111E75851A818C0B00718AD7 /* NYPLSettingsFeedbackViewController.m */ = {isa = PBXFileReference; fileEncoding = 4; lastKnownFileType = sourcecode.c.objc; path = NYPLSettingsFeedbackViewController.m; sourceTree = "<group>"; };
		111E75871A818C1F00718AD7 /* NYPLSettingsCreditsViewController.h */ = {isa = PBXFileReference; fileEncoding = 4; lastKnownFileType = sourcecode.c.h; path = NYPLSettingsCreditsViewController.h; sourceTree = "<group>"; };
		111E75881A818C1F00718AD7 /* NYPLSettingsCreditsViewController.m */ = {isa = PBXFileReference; fileEncoding = 4; lastKnownFileType = sourcecode.c.objc; path = NYPLSettingsCreditsViewController.m; sourceTree = "<group>"; };
		111E758A1A840A1600718AD7 /* credits.html */ = {isa = PBXFileReference; fileEncoding = 4; lastKnownFileType = text.html; path = credits.html; sourceTree = "<group>"; };
		111E758C1A840DC500718AD7 /* credits.css */ = {isa = PBXFileReference; fileEncoding = 4; lastKnownFileType = text.css; path = credits.css; sourceTree = "<group>"; };
		1120749119D20BF9008203A4 /* NYPLBookCellCollectionViewController.h */ = {isa = PBXFileReference; fileEncoding = 4; lastKnownFileType = sourcecode.c.h; path = NYPLBookCellCollectionViewController.h; sourceTree = "<group>"; };
		1120749219D20BF9008203A4 /* NYPLBookCellCollectionViewController.m */ = {isa = PBXFileReference; fileEncoding = 4; lastKnownFileType = sourcecode.c.objc; path = NYPLBookCellCollectionViewController.m; sourceTree = "<group>"; };
		112492571A5B5B690054D6E2 /* libstdc++.6.dylib */ = {isa = PBXFileReference; lastKnownFileType = "compiled.mach-o.dylib"; name = "libstdc++.6.dylib"; path = "usr/lib/libstdc++.6.dylib"; sourceTree = SDKROOT; };
		112C684D19EF003300106973 /* NYPLCatalogFacetGroup.h */ = {isa = PBXFileReference; fileEncoding = 4; lastKnownFileType = sourcecode.c.h; path = NYPLCatalogFacetGroup.h; sourceTree = "<group>"; };
		112C684E19EF003300106973 /* NYPLCatalogFacetGroup.m */ = {isa = PBXFileReference; fileEncoding = 4; lastKnownFileType = sourcecode.c.objc; path = NYPLCatalogFacetGroup.m; sourceTree = "<group>"; };
		112C694B197301FE00C48F95 /* NYPLBookRegistryRecord.h */ = {isa = PBXFileReference; fileEncoding = 4; lastKnownFileType = sourcecode.c.h; path = NYPLBookRegistryRecord.h; sourceTree = "<group>"; };
		112C694C197301FE00C48F95 /* NYPLBookRegistryRecord.m */ = {isa = PBXFileReference; fileEncoding = 4; lastKnownFileType = sourcecode.c.objc; path = NYPLBookRegistryRecord.m; sourceTree = "<group>"; };
		112C6951197309C500C48F95 /* NYPLBookState.h */ = {isa = PBXFileReference; fileEncoding = 4; lastKnownFileType = sourcecode.c.h; path = NYPLBookState.h; sourceTree = "<group>"; };
		112C6952197309C500C48F95 /* NYPLBookState.m */ = {isa = PBXFileReference; fileEncoding = 4; lastKnownFileType = sourcecode.c.objc; lineEnding = 0; path = NYPLBookState.m; sourceTree = "<group>"; xcLanguageSpecificationIdentifier = xcode.lang.objc; };
		113137E51A48DAB90082954E /* NYPLReaderReadiumView.h */ = {isa = PBXFileReference; fileEncoding = 4; lastKnownFileType = sourcecode.c.h; path = NYPLReaderReadiumView.h; sourceTree = "<group>"; };
		113137E61A48DAB90082954E /* NYPLReaderReadiumView.m */ = {isa = PBXFileReference; fileEncoding = 4; lastKnownFileType = sourcecode.c.objc; path = NYPLReaderReadiumView.m; sourceTree = "<group>"; };
		11369D46199527C200BB11F8 /* NYPLJSON.h */ = {isa = PBXFileReference; fileEncoding = 4; lastKnownFileType = sourcecode.c.h; path = NYPLJSON.h; sourceTree = "<group>"; };
		11369D47199527C200BB11F8 /* NYPLJSON.m */ = {isa = PBXFileReference; fileEncoding = 4; lastKnownFileType = sourcecode.c.objc; path = NYPLJSON.m; sourceTree = "<group>"; };
		11396FB7193D289100E16EE8 /* NSDate+NYPLDateAdditions.h */ = {isa = PBXFileReference; fileEncoding = 4; lastKnownFileType = sourcecode.c.h; path = "NSDate+NYPLDateAdditions.h"; sourceTree = "<group>"; };
		11396FB8193D289100E16EE8 /* NSDate+NYPLDateAdditions.m */ = {isa = PBXFileReference; fileEncoding = 4; lastKnownFileType = sourcecode.c.objc; path = "NSDate+NYPLDateAdditions.m"; sourceTree = "<group>"; };
		11396FBA193D2FAC00E16EE8 /* NYPLDateAdditionsTests.m */ = {isa = PBXFileReference; fileEncoding = 4; lastKnownFileType = sourcecode.c.objc; path = NYPLDateAdditionsTests.m; sourceTree = "<group>"; };
		11396FC8193F674F00E16EE8 /* NYPLOPDSFeedTests.m */ = {isa = PBXFileReference; fileEncoding = 4; lastKnownFileType = sourcecode.c.objc; path = NYPLOPDSFeedTests.m; sourceTree = "<group>"; };
		1139DA6319C7755D00A07810 /* NYPLBookCoverRegistry.h */ = {isa = PBXFileReference; fileEncoding = 4; lastKnownFileType = sourcecode.c.h; path = NYPLBookCoverRegistry.h; sourceTree = "<group>"; };
		1139DA6419C7755D00A07810 /* NYPLBookCoverRegistry.m */ = {isa = PBXFileReference; fileEncoding = 4; lastKnownFileType = sourcecode.c.objc; path = NYPLBookCoverRegistry.m; sourceTree = "<group>"; };
		113DB8A519C24E54004E1154 /* NYPLIndeterminateProgressView.h */ = {isa = PBXFileReference; fileEncoding = 4; lastKnownFileType = sourcecode.c.h; path = NYPLIndeterminateProgressView.h; sourceTree = "<group>"; };
		113DB8A619C24E54004E1154 /* NYPLIndeterminateProgressView.m */ = {isa = PBXFileReference; fileEncoding = 4; lastKnownFileType = sourcecode.c.objc; path = NYPLIndeterminateProgressView.m; sourceTree = "<group>"; };
		1142E4E719EEC7C500D9B3D9 /* NYPLCatalogFacetTests.m */ = {isa = PBXFileReference; fileEncoding = 4; lastKnownFileType = sourcecode.c.objc; path = NYPLCatalogFacetTests.m; sourceTree = "<group>"; };
		1142E4E919EED86A00D9B3D9 /* NYPLFacetBarView.h */ = {isa = PBXFileReference; fileEncoding = 4; lastKnownFileType = sourcecode.c.h; path = NYPLFacetBarView.h; sourceTree = "<group>"; };
		1142E4EA19EED86A00D9B3D9 /* NYPLFacetBarView.m */ = {isa = PBXFileReference; fileEncoding = 4; lastKnownFileType = sourcecode.c.objc; path = NYPLFacetBarView.m; sourceTree = "<group>"; };
		1146EE3F1A5DD071009F7576 /* CoreText.framework */ = {isa = PBXFileReference; lastKnownFileType = wrapper.framework; name = CoreText.framework; path = System/Library/Frameworks/CoreText.framework; sourceTree = SDKROOT; };
		114B7F141A3644CF00B8582B /* NYPLTenPrintCoverView+NYPLImageAdditions.h */ = {isa = PBXFileReference; fileEncoding = 4; lastKnownFileType = sourcecode.c.h; path = "NYPLTenPrintCoverView+NYPLImageAdditions.h"; sourceTree = "<group>"; };
		114B7F151A3644CF00B8582B /* NYPLTenPrintCoverView+NYPLImageAdditions.m */ = {isa = PBXFileReference; fileEncoding = 4; lastKnownFileType = sourcecode.c.objc; path = "NYPLTenPrintCoverView+NYPLImageAdditions.m"; sourceTree = "<group>"; };
		114C8CD519BE2FD300719B72 /* NYPLAttributedString.h */ = {isa = PBXFileReference; fileEncoding = 4; lastKnownFileType = sourcecode.c.h; path = NYPLAttributedString.h; sourceTree = "<group>"; };
		114C8CD619BE2FD300719B72 /* NYPLAttributedString.m */ = {isa = PBXFileReference; fileEncoding = 4; lastKnownFileType = sourcecode.c.objc; path = NYPLAttributedString.m; sourceTree = "<group>"; };
		114C8CD819BF55F900719B72 /* NYPLRoundedButton.h */ = {isa = PBXFileReference; fileEncoding = 4; lastKnownFileType = sourcecode.c.h; path = NYPLRoundedButton.h; sourceTree = "<group>"; };
		114C8CD919BF55F900719B72 /* NYPLRoundedButton.m */ = {isa = PBXFileReference; fileEncoding = 4; lastKnownFileType = sourcecode.c.objc; path = NYPLRoundedButton.m; sourceTree = "<group>"; };
		115081381A48E1220007AEA5 /* NYPLReaderRenderer.h */ = {isa = PBXFileReference; lastKnownFileType = sourcecode.c.h; path = NYPLReaderRenderer.h; sourceTree = "<group>"; };
		11548C091939136C009DBF2E /* NYPLRootTabBarController.h */ = {isa = PBXFileReference; fileEncoding = 4; lastKnownFileType = sourcecode.c.h; path = NYPLRootTabBarController.h; sourceTree = "<group>"; };
		11548C0A1939136C009DBF2E /* NYPLRootTabBarController.m */ = {isa = PBXFileReference; fileEncoding = 4; lastKnownFileType = sourcecode.c.objc; path = NYPLRootTabBarController.m; sourceTree = "<group>"; };
		11548C0C1939147D009DBF2E /* NYPLCatalogNavigationController.h */ = {isa = PBXFileReference; fileEncoding = 4; lastKnownFileType = sourcecode.c.h; path = NYPLCatalogNavigationController.h; sourceTree = "<group>"; };
		11548C0D1939147D009DBF2E /* NYPLCatalogNavigationController.m */ = {isa = PBXFileReference; fileEncoding = 4; lastKnownFileType = sourcecode.c.objc; path = NYPLCatalogNavigationController.m; sourceTree = "<group>"; };
		1157E92D19CA0009003BFDBF /* NSString+NYPLStringAdditionsTests.m */ = {isa = PBXFileReference; fileEncoding = 4; lastKnownFileType = sourcecode.c.objc; path = "NSString+NYPLStringAdditionsTests.m"; sourceTree = "<group>"; };
		11580AC61986A77B00949A15 /* NYPLBookCell.h */ = {isa = PBXFileReference; fileEncoding = 4; lastKnownFileType = sourcecode.c.h; path = NYPLBookCell.h; sourceTree = "<group>"; };
		11580AC71986A77B00949A15 /* NYPLBookCell.m */ = {isa = PBXFileReference; fileEncoding = 4; lastKnownFileType = sourcecode.c.objc; lineEnding = 0; path = NYPLBookCell.m; sourceTree = "<group>"; xcLanguageSpecificationIdentifier = xcode.lang.objc; };
		1158812C1A894F4E008672C3 /* NYPLSettingsAccountViewController.h */ = {isa = PBXFileReference; fileEncoding = 4; lastKnownFileType = sourcecode.c.h; path = NYPLSettingsAccountViewController.h; sourceTree = "<group>"; };
		1158812D1A894F4E008672C3 /* NYPLSettingsAccountViewController.m */ = {isa = PBXFileReference; fileEncoding = 4; lastKnownFileType = sourcecode.c.objc; path = NYPLSettingsAccountViewController.m; sourceTree = "<group>"; };
		11616E0F196B0531003D60D9 /* NYPLBookRegistry.h */ = {isa = PBXFileReference; fileEncoding = 4; lastKnownFileType = sourcecode.c.h; lineEnding = 0; path = NYPLBookRegistry.h; sourceTree = "<group>"; xcLanguageSpecificationIdentifier = xcode.lang.objcpp; };
		11616E10196B0531003D60D9 /* NYPLBookRegistry.m */ = {isa = PBXFileReference; fileEncoding = 4; lastKnownFileType = sourcecode.c.objc; lineEnding = 0; path = NYPLBookRegistry.m; sourceTree = "<group>"; xcLanguageSpecificationIdentifier = xcode.lang.objc; };
		11616E12196B2FB8003D60D9 /* NYPLMyBooksRegistryTests.m */ = {isa = PBXFileReference; fileEncoding = 4; lastKnownFileType = sourcecode.c.objc; path = NYPLMyBooksRegistryTests.m; sourceTree = "<group>"; };
		1164A9F51A797238002BD3AE /* NYPLSettings.h */ = {isa = PBXFileReference; fileEncoding = 4; lastKnownFileType = sourcecode.c.h; path = NYPLSettings.h; sourceTree = "<group>"; };
		1164A9F61A797238002BD3AE /* NYPLSettings.m */ = {isa = PBXFileReference; fileEncoding = 4; lastKnownFileType = sourcecode.c.objc; path = NYPLSettings.m; sourceTree = "<group>"; };
		1164F104199AC236009BF8BF /* NYPLBookLocation.h */ = {isa = PBXFileReference; fileEncoding = 4; lastKnownFileType = sourcecode.c.h; path = NYPLBookLocation.h; sourceTree = "<group>"; };
		1164F105199AC236009BF8BF /* NYPLBookLocation.m */ = {isa = PBXFileReference; fileEncoding = 4; lastKnownFileType = sourcecode.c.objc; path = NYPLBookLocation.m; sourceTree = "<group>"; };
		116A5EA3194653BE00491A21 /* Localizable.strings */ = {isa = PBXFileReference; fileEncoding = 4; lastKnownFileType = text.plist.strings; path = Localizable.strings; sourceTree = "<group>"; };
		116A5EAD194767B200491A21 /* NYPLMyBooksNavigationController.h */ = {isa = PBXFileReference; fileEncoding = 4; lastKnownFileType = sourcecode.c.h; path = NYPLMyBooksNavigationController.h; sourceTree = "<group>"; };
		116A5EAE194767B200491A21 /* NYPLMyBooksNavigationController.m */ = {isa = PBXFileReference; fileEncoding = 4; lastKnownFileType = sourcecode.c.objc; path = NYPLMyBooksNavigationController.m; sourceTree = "<group>"; };
		116A5EB1194767DC00491A21 /* NYPLMyBooksViewController.h */ = {isa = PBXFileReference; fileEncoding = 4; lastKnownFileType = sourcecode.c.h; path = NYPLMyBooksViewController.h; sourceTree = "<group>"; };
		116A5EB2194767DC00491A21 /* NYPLMyBooksViewController.m */ = {isa = PBXFileReference; fileEncoding = 4; lastKnownFileType = sourcecode.c.objc; path = NYPLMyBooksViewController.m; sourceTree = "<group>"; };
		116A5EB71947B57500491A21 /* NYPLConfiguration.h */ = {isa = PBXFileReference; fileEncoding = 4; lastKnownFileType = sourcecode.c.h; path = NYPLConfiguration.h; sourceTree = "<group>"; };
		116A5EB81947B57500491A21 /* NYPLConfiguration.m */ = {isa = PBXFileReference; fileEncoding = 4; lastKnownFileType = sourcecode.c.objc; path = NYPLConfiguration.m; sourceTree = "<group>"; };
		1183F339194B775900DC322F /* NYPLCatalogLaneCell.h */ = {isa = PBXFileReference; fileEncoding = 4; lastKnownFileType = sourcecode.c.h; path = NYPLCatalogLaneCell.h; sourceTree = "<group>"; };
		1183F33A194B775900DC322F /* NYPLCatalogLaneCell.m */ = {isa = PBXFileReference; fileEncoding = 4; lastKnownFileType = sourcecode.c.objc; path = NYPLCatalogLaneCell.m; sourceTree = "<group>"; };
		1183F33F194F723D00DC322F /* NYPLCatalogLane.h */ = {isa = PBXFileReference; fileEncoding = 4; lastKnownFileType = sourcecode.c.h; path = NYPLCatalogLane.h; sourceTree = "<group>"; };
		1183F340194F723D00DC322F /* NYPLCatalogLane.m */ = {isa = PBXFileReference; fileEncoding = 4; lastKnownFileType = sourcecode.c.objc; path = NYPLCatalogLane.m; sourceTree = "<group>"; };
		1183F345194F744D00DC322F /* NYPLBook.h */ = {isa = PBXFileReference; fileEncoding = 4; lastKnownFileType = sourcecode.c.h; path = NYPLBook.h; sourceTree = "<group>"; };
		1183F346194F744D00DC322F /* NYPLBook.m */ = {isa = PBXFileReference; fileEncoding = 4; lastKnownFileType = sourcecode.c.objc; path = NYPLBook.m; sourceTree = "<group>"; };
		1183F351194F795800DC322F /* NYPLBookAcquisition.h */ = {isa = PBXFileReference; fileEncoding = 4; lastKnownFileType = sourcecode.c.h; path = NYPLBookAcquisition.h; sourceTree = "<group>"; };
		1183F352194F795800DC322F /* NYPLBookAcquisition.m */ = {isa = PBXFileReference; fileEncoding = 4; lastKnownFileType = sourcecode.c.objc; path = NYPLBookAcquisition.m; sourceTree = "<group>"; };
		1183F359194F847100DC322F /* NYPLAsync.h */ = {isa = PBXFileReference; fileEncoding = 4; lastKnownFileType = sourcecode.c.h; path = NYPLAsync.h; sourceTree = "<group>"; };
		1183F35A194F847100DC322F /* NYPLAsync.m */ = {isa = PBXFileReference; fileEncoding = 4; lastKnownFileType = sourcecode.c.objc; lineEnding = 0; path = NYPLAsync.m; sourceTree = "<group>"; xcLanguageSpecificationIdentifier = xcode.lang.objc; };
		1188F3DF1A1ECC4B006B2F36 /* NYPLReaderSettings.h */ = {isa = PBXFileReference; fileEncoding = 4; lastKnownFileType = sourcecode.c.h; path = NYPLReaderSettings.h; sourceTree = "<group>"; };
		1188F3E01A1ECC4B006B2F36 /* NYPLReaderSettings.m */ = {isa = PBXFileReference; fileEncoding = 4; lastKnownFileType = sourcecode.c.objc; path = NYPLReaderSettings.m; sourceTree = "<group>"; };
		118A0B1919915BDF00792DDE /* NYPLCatalogSearchViewController.h */ = {isa = PBXFileReference; fileEncoding = 4; lastKnownFileType = sourcecode.c.h; path = NYPLCatalogSearchViewController.h; sourceTree = "<group>"; };
		118A0B1A19915BDF00792DDE /* NYPLCatalogSearchViewController.m */ = {isa = PBXFileReference; fileEncoding = 4; lastKnownFileType = sourcecode.c.objc; path = NYPLCatalogSearchViewController.m; sourceTree = "<group>"; };
		118B7ABD195CBF72005CE3E7 /* NYPLSession.h */ = {isa = PBXFileReference; fileEncoding = 4; lastKnownFileType = sourcecode.c.h; path = NYPLSession.h; sourceTree = "<group>"; };
		118B7ABE195CBF72005CE3E7 /* NYPLSession.m */ = {isa = PBXFileReference; fileEncoding = 4; lastKnownFileType = sourcecode.c.objc; path = NYPLSession.m; sourceTree = "<group>"; };
		119503E41993F90C009FB788 /* libePub3-iOS.a */ = {isa = PBXFileReference; lastKnownFileType = archive.ar; name = "libePub3-iOS.a"; path = "readium-sdk/Platform/Apple/build/Debug-iphoneos/libePub3-iOS.a"; sourceTree = "<group>"; };
		119503E61993F914009FB788 /* libxml2.dylib */ = {isa = PBXFileReference; lastKnownFileType = "compiled.mach-o.dylib"; name = libxml2.dylib; path = usr/lib/libxml2.dylib; sourceTree = SDKROOT; };
		119503E81993F919009FB788 /* libz.dylib */ = {isa = PBXFileReference; lastKnownFileType = "compiled.mach-o.dylib"; name = libz.dylib; path = usr/lib/libz.dylib; sourceTree = SDKROOT; };
		119503EA1993F91E009FB788 /* libc++.dylib */ = {isa = PBXFileReference; lastKnownFileType = "compiled.mach-o.dylib"; name = "libc++.dylib"; path = "usr/lib/libc++.dylib"; sourceTree = SDKROOT; };
		119503EE1993FB90009FB788 /* NYPLReadium.h */ = {isa = PBXFileReference; lastKnownFileType = sourcecode.c.h; path = NYPLReadium.h; sourceTree = "<group>"; };
		119503F31994001F009FB788 /* readium-shared-js */ = {isa = PBXFileReference; lastKnownFileType = folder; path = "readium-shared-js"; sourceTree = SOURCE_ROOT; };
		119504091994075B009FB788 /* NYPLReaderViewController.h */ = {isa = PBXFileReference; fileEncoding = 4; lastKnownFileType = sourcecode.c.h; path = NYPLReaderViewController.h; sourceTree = "<group>"; };
		1195040A1994075B009FB788 /* NYPLReaderViewController.m */ = {isa = PBXFileReference; fileEncoding = 4; lastKnownFileType = sourcecode.c.objc; path = NYPLReaderViewController.m; sourceTree = "<group>"; };
		1196F7591970727C00F62670 /* NYPLMyBooksDownloadCenter.h */ = {isa = PBXFileReference; fileEncoding = 4; lastKnownFileType = sourcecode.c.h; path = NYPLMyBooksDownloadCenter.h; sourceTree = "<group>"; };
		1196F75A1970727C00F62670 /* NYPLMyBooksDownloadCenter.m */ = {isa = PBXFileReference; fileEncoding = 4; lastKnownFileType = sourcecode.c.objc; lineEnding = 0; path = NYPLMyBooksDownloadCenter.m; sourceTree = "<group>"; xcLanguageSpecificationIdentifier = xcode.lang.objc; };
		119BEB87198C43A600121439 /* NSString+NYPLStringAdditions.h */ = {isa = PBXFileReference; fileEncoding = 4; lastKnownFileType = sourcecode.c.h; path = "NSString+NYPLStringAdditions.h"; sourceTree = "<group>"; };
		119BEB88198C43A600121439 /* NSString+NYPLStringAdditions.m */ = {isa = PBXFileReference; fileEncoding = 4; lastKnownFileType = sourcecode.c.objc; path = "NSString+NYPLStringAdditions.m"; sourceTree = "<group>"; };
		119BEB8D19901E1000121439 /* NYPLOPDS.h */ = {isa = PBXFileReference; lastKnownFileType = sourcecode.c.h; path = NYPLOPDS.h; sourceTree = "<group>"; };
		119BEBB719902A8800121439 /* NYPLOpenSearchDescription.h */ = {isa = PBXFileReference; fileEncoding = 4; lastKnownFileType = sourcecode.c.h; path = NYPLOpenSearchDescription.h; sourceTree = "<group>"; };
		119BEBB819902A8800121439 /* NYPLOpenSearchDescription.m */ = {isa = PBXFileReference; fileEncoding = 4; lastKnownFileType = sourcecode.c.objc; path = NYPLOpenSearchDescription.m; sourceTree = "<group>"; };
		11A14DF21A1BF94F00D6C510 /* UIColor+NYPLColorAdditions.h */ = {isa = PBXFileReference; fileEncoding = 4; lastKnownFileType = sourcecode.c.h; path = "UIColor+NYPLColorAdditions.h"; sourceTree = "<group>"; };
		11A14DF31A1BF94F00D6C510 /* UIColor+NYPLColorAdditions.m */ = {isa = PBXFileReference; fileEncoding = 4; lastKnownFileType = sourcecode.c.objc; path = "UIColor+NYPLColorAdditions.m"; sourceTree = "<group>"; };
		11A14DF51A1BFBED00D6C510 /* UIColor+NYPLColorAdditionsTests.m */ = {isa = PBXFileReference; fileEncoding = 4; lastKnownFileType = sourcecode.c.objc; path = "UIColor+NYPLColorAdditionsTests.m"; sourceTree = "<group>"; };
		11A16E67195B2BD3004147F4 /* NYPLCatalogUngroupedFeedViewController.h */ = {isa = PBXFileReference; fileEncoding = 4; lastKnownFileType = sourcecode.c.h; path = NYPLCatalogUngroupedFeedViewController.h; sourceTree = "<group>"; };
		11A16E68195B2BD3004147F4 /* NYPLCatalogUngroupedFeedViewController.m */ = {isa = PBXFileReference; fileEncoding = 4; lastKnownFileType = sourcecode.c.objc; path = NYPLCatalogUngroupedFeedViewController.m; sourceTree = "<group>"; };
		11A16E6D195B60DF004147F4 /* NYPLBookNormalCell.h */ = {isa = PBXFileReference; fileEncoding = 4; lastKnownFileType = sourcecode.c.h; path = NYPLBookNormalCell.h; sourceTree = "<group>"; };
		11A16E6E195B60DF004147F4 /* NYPLBookNormalCell.m */ = {isa = PBXFileReference; fileEncoding = 4; lastKnownFileType = sourcecode.c.objc; path = NYPLBookNormalCell.m; sourceTree = "<group>"; };
		11B20E6C19D9F6DD00877A23 /* NYPLReloadView.h */ = {isa = PBXFileReference; fileEncoding = 4; lastKnownFileType = sourcecode.c.h; path = NYPLReloadView.h; sourceTree = "<group>"; };
		11B20E6D19D9F6DD00877A23 /* NYPLReloadView.m */ = {isa = PBXFileReference; fileEncoding = 4; lastKnownFileType = sourcecode.c.objc; path = NYPLReloadView.m; sourceTree = "<group>"; };
		11B6020319806CD300800DA9 /* NYPLBookDownloadingCell.h */ = {isa = PBXFileReference; fileEncoding = 4; lastKnownFileType = sourcecode.c.h; path = NYPLBookDownloadingCell.h; sourceTree = "<group>"; };
		11B6020419806CD300800DA9 /* NYPLBookDownloadingCell.m */ = {isa = PBXFileReference; fileEncoding = 4; lastKnownFileType = sourcecode.c.objc; path = NYPLBookDownloadingCell.m; sourceTree = "<group>"; };
		11BFDB31199C01F700378691 /* NYPLReaderTOCViewController.h */ = {isa = PBXFileReference; fileEncoding = 4; lastKnownFileType = sourcecode.c.h; path = NYPLReaderTOCViewController.h; sourceTree = "<group>"; };
		11BFDB32199C01F700378691 /* NYPLReaderTOCViewController.m */ = {isa = PBXFileReference; fileEncoding = 4; lastKnownFileType = sourcecode.c.objc; path = NYPLReaderTOCViewController.m; sourceTree = "<group>"; };
		11BFDB34199C08E900378691 /* NYPLReaderTOCElement.h */ = {isa = PBXFileReference; fileEncoding = 4; lastKnownFileType = sourcecode.c.h; path = NYPLReaderTOCElement.h; sourceTree = "<group>"; };
		11BFDB35199C08E900378691 /* NYPLReaderTOCElement.m */ = {isa = PBXFileReference; fileEncoding = 4; lastKnownFileType = sourcecode.c.objc; path = NYPLReaderTOCElement.m; sourceTree = "<group>"; };
		11BFDB37199C117B00378691 /* NYPLReaderTOCCell.h */ = {isa = PBXFileReference; fileEncoding = 4; lastKnownFileType = sourcecode.c.h; path = NYPLReaderTOCCell.h; sourceTree = "<group>"; };
		11BFDB38199C117B00378691 /* NYPLReaderTOCCell.m */ = {isa = PBXFileReference; fileEncoding = 4; lastKnownFileType = sourcecode.c.objc; path = NYPLReaderTOCCell.m; sourceTree = "<group>"; };
		11C113CF19F842B9005B3F63 /* reader.html */ = {isa = PBXFileReference; fileEncoding = 4; lastKnownFileType = text.html; path = reader.html; sourceTree = "<group>"; };
		11C113D119F842BE005B3F63 /* host_app_feedback.js */ = {isa = PBXFileReference; fileEncoding = 4; lastKnownFileType = sourcecode.javascript; path = host_app_feedback.js; sourceTree = "<group>"; };
		11C113D519F84613005B3F63 /* simplified.js */ = {isa = PBXFileReference; fileEncoding = 4; lastKnownFileType = sourcecode.javascript; path = simplified.js; sourceTree = "<group>"; };
		11C5DCF01976D1E0005A9945 /* NYPLHoldsNavigationController.h */ = {isa = PBXFileReference; fileEncoding = 4; lastKnownFileType = sourcecode.c.h; path = NYPLHoldsNavigationController.h; sourceTree = "<group>"; };
		11C5DCF11976D1E0005A9945 /* NYPLHoldsNavigationController.m */ = {isa = PBXFileReference; fileEncoding = 4; lastKnownFileType = sourcecode.c.objc; path = NYPLHoldsNavigationController.m; sourceTree = "<group>"; };
		11C5DCF31976D22F005A9945 /* NYPLHoldsViewController.h */ = {isa = PBXFileReference; fileEncoding = 4; lastKnownFileType = sourcecode.c.h; path = NYPLHoldsViewController.h; sourceTree = "<group>"; };
		11C5DCF41976D22F005A9945 /* NYPLHoldsViewController.m */ = {isa = PBXFileReference; fileEncoding = 4; lastKnownFileType = sourcecode.c.objc; path = NYPLHoldsViewController.m; sourceTree = "<group>"; };
		11C5DD14197727A6005A9945 /* NYPLKeychain.h */ = {isa = PBXFileReference; fileEncoding = 4; lastKnownFileType = sourcecode.c.h; path = NYPLKeychain.h; sourceTree = "<group>"; };
		11C5DD15197727A6005A9945 /* NYPLKeychain.m */ = {isa = PBXFileReference; fileEncoding = 4; lastKnownFileType = sourcecode.c.objc; path = NYPLKeychain.m; sourceTree = "<group>"; };
		11C5DD171977335E005A9945 /* NYPLKeychainTests.m */ = {isa = PBXFileReference; fileEncoding = 4; lastKnownFileType = sourcecode.c.objc; path = NYPLKeychainTests.m; sourceTree = "<group>"; };
		11D521991A44980D00636240 /* librmservices_iphone.a */ = {isa = PBXFileReference; lastKnownFileType = archive.ar; name = librmservices_iphone.a; path = "../../Code/RMSDK-10_0_2014-08-25/samples/rmservices/build/xc3/build/Release-iphoneos/librmservices_iphone.a"; sourceTree = "<group>"; };
		11D5219B1A449ABA00636240 /* libstdc++.dylib */ = {isa = PBXFileReference; lastKnownFileType = "compiled.mach-o.dylib"; name = "libstdc++.dylib"; path = "usr/lib/libstdc++.dylib"; sourceTree = SDKROOT; };
		11DC19261A12F92500721DBA /* NYPLReaderSettingsView.h */ = {isa = PBXFileReference; fileEncoding = 4; lastKnownFileType = sourcecode.c.h; path = NYPLReaderSettingsView.h; sourceTree = "<group>"; };
		11DC19271A12F92500721DBA /* NYPLReaderSettingsView.m */ = {isa = PBXFileReference; fileEncoding = 4; lastKnownFileType = sourcecode.c.objc; path = NYPLReaderSettingsView.m; sourceTree = "<group>"; };
		11E0208B197F05D9009DEA93 /* UIFont+NYPLSystemFontOverride.h */ = {isa = PBXFileReference; fileEncoding = 4; lastKnownFileType = sourcecode.c.h; path = "UIFont+NYPLSystemFontOverride.h"; sourceTree = "<group>"; };
		11E0208C197F05D9009DEA93 /* UIFont+NYPLSystemFontOverride.m */ = {isa = PBXFileReference; fileEncoding = 4; lastKnownFileType = sourcecode.c.objc; path = "UIFont+NYPLSystemFontOverride.m"; sourceTree = "<group>"; };
		11F3771D19DB62B000487769 /* NYPLFacetView.h */ = {isa = PBXFileReference; fileEncoding = 4; lastKnownFileType = sourcecode.c.h; path = NYPLFacetView.h; sourceTree = "<group>"; };
		11F3771E19DB62B000487769 /* NYPLFacetView.m */ = {isa = PBXFileReference; fileEncoding = 4; lastKnownFileType = sourcecode.c.objc; path = NYPLFacetView.m; sourceTree = "<group>"; };
		11F3773119E0876F00487769 /* NYPLCatalogFacet.h */ = {isa = PBXFileReference; fileEncoding = 4; lastKnownFileType = sourcecode.c.h; path = NYPLCatalogFacet.h; sourceTree = "<group>"; };
		11F3773219E0876F00487769 /* NYPLCatalogFacet.m */ = {isa = PBXFileReference; fileEncoding = 4; lastKnownFileType = sourcecode.c.objc; path = NYPLCatalogFacet.m; sourceTree = "<group>"; };
		11F54C1D194109120086FCAF /* main.xml */ = {isa = PBXFileReference; fileEncoding = 4; lastKnownFileType = text.xml; path = main.xml; sourceTree = "<group>"; };
		11F54C2419410BE40086FCAF /* single_entry.xml */ = {isa = PBXFileReference; fileEncoding = 4; lastKnownFileType = text.xml; path = single_entry.xml; sourceTree = "<group>"; };
		11F54C2619410C700086FCAF /* NYPLOPDSEntryTests.m */ = {isa = PBXFileReference; fileEncoding = 4; lastKnownFileType = sourcecode.c.objc; path = NYPLOPDSEntryTests.m; sourceTree = "<group>"; };
		11F54C2919423A040086FCAF /* NYPLOPDSLinkTests.m */ = {isa = PBXFileReference; fileEncoding = 4; lastKnownFileType = sourcecode.c.objc; path = NYPLOPDSLinkTests.m; sourceTree = "<group>"; };
		5705D893E0FE4395A50F089E /* libPods.a */ = {isa = PBXFileReference; explicitFileType = archive.ar; includeInIndex = 0; path = libPods.a; sourceTree = BUILT_PRODUCTS_DIR; };
<<<<<<< HEAD
		A4206FBB1AEE991E009A1D73 /* AdeptHost.xcconfig */ = {isa = PBXFileReference; lastKnownFileType = text.xcconfig; path = AdeptHost.xcconfig; sourceTree = "<group>"; };
		A4206FDD1AEEC985009A1D73 /* ReaderClientCert.sig */ = {isa = PBXFileReference; fileEncoding = 4; lastKnownFileType = text; path = ReaderClientCert.sig; sourceTree = "<group>"; };
		A4276F461B00046300CA7194 /* NYPLMyBooksDownloadInfo.h */ = {isa = PBXFileReference; fileEncoding = 4; lastKnownFileType = sourcecode.c.h; path = NYPLMyBooksDownloadInfo.h; sourceTree = "<group>"; };
		A4276F471B00046300CA7194 /* NYPLMyBooksDownloadInfo.m */ = {isa = PBXFileReference; fileEncoding = 4; lastKnownFileType = sourcecode.c.objc; path = NYPLMyBooksDownloadInfo.m; sourceTree = "<group>"; };
		A46D1CB61AF2C2E000F5321E /* NYPLAdeptConnector.h */ = {isa = PBXFileReference; fileEncoding = 4; lastKnownFileType = sourcecode.c.h; path = NYPLAdeptConnector.h; sourceTree = "<group>"; };
		A46D1CB71AF2C2E000F5321E /* NYPLAdeptConnector.mm */ = {isa = PBXFileReference; fileEncoding = 4; lastKnownFileType = sourcecode.cpp.objcpp; path = NYPLAdeptConnector.mm; sourceTree = "<group>"; };
		A49C25401AE05A2600D63B89 /* RDServices.xcodeproj */ = {isa = PBXFileReference; lastKnownFileType = "wrapper.pb-project"; path = RDServices.xcodeproj; sourceTree = "<group>"; };
		A49C25571AE05D0A00D63B89 /* libePub3-iOS.a */ = {isa = PBXFileReference; lastKnownFileType = archive.ar; name = "libePub3-iOS.a"; path = "readium-sdk/Platform/Apple/build/Debug-iphoneos/libePub3-iOS.a"; sourceTree = "<group>"; };
		A4E254F81B0E610900193FE4 /* NYPLBasicAuth.h */ = {isa = PBXFileReference; fileEncoding = 4; lastKnownFileType = sourcecode.c.h; path = NYPLBasicAuth.h; sourceTree = "<group>"; };
		A4E254F91B0E610900193FE4 /* NYPLBasicAuth.m */ = {isa = PBXFileReference; fileEncoding = 4; lastKnownFileType = sourcecode.c.objc; path = NYPLBasicAuth.m; sourceTree = "<group>"; };
		A4E2550F1B0E648C00193FE4 /* NYPLQueue.h */ = {isa = PBXFileReference; fileEncoding = 4; lastKnownFileType = sourcecode.c.h; path = NYPLQueue.h; sourceTree = "<group>"; };
		A4E255101B0E648C00193FE4 /* NYPLQueue.m */ = {isa = PBXFileReference; fileEncoding = 4; lastKnownFileType = sourcecode.c.objc; path = NYPLQueue.m; sourceTree = "<group>"; };
		A4E255141B0E704100193FE4 /* NYPLQueueTests.m */ = {isa = PBXFileReference; fileEncoding = 4; lastKnownFileType = sourcecode.c.objc; path = NYPLQueueTests.m; sourceTree = "<group>"; };
=======
		A42E0DEF1B3F5A490095EBAE /* NYPLRemoteViewController.h */ = {isa = PBXFileReference; fileEncoding = 4; lastKnownFileType = sourcecode.c.h; path = NYPLRemoteViewController.h; sourceTree = "<group>"; };
		A42E0DF01B3F5A490095EBAE /* NYPLRemoteViewController.m */ = {isa = PBXFileReference; fileEncoding = 4; lastKnownFileType = sourcecode.c.objc; path = NYPLRemoteViewController.m; sourceTree = "<group>"; };
		A42E0DF21B40F4E00095EBAE /* NYPLCatalogFeedViewController.h */ = {isa = PBXFileReference; fileEncoding = 4; lastKnownFileType = sourcecode.c.h; path = NYPLCatalogFeedViewController.h; sourceTree = "<group>"; };
		A42E0DF31B40F4E00095EBAE /* NYPLCatalogFeedViewController.m */ = {isa = PBXFileReference; fileEncoding = 4; lastKnownFileType = sourcecode.c.objc; path = NYPLCatalogFeedViewController.m; sourceTree = "<group>"; };
		A46226251B39D4980063F549 /* NYPLOPDSGroup.m */ = {isa = PBXFileReference; fileEncoding = 4; lastKnownFileType = sourcecode.c.objc; path = NYPLOPDSGroup.m; sourceTree = "<group>"; };
		A46226261B39D4980063F549 /* NYPLOPDSGroup.h */ = {isa = PBXFileReference; fileEncoding = 4; lastKnownFileType = sourcecode.c.h; path = NYPLOPDSGroup.h; sourceTree = "<group>"; };
		A489280A1B03C4430078B409 /* NYPLBasicAuth.h */ = {isa = PBXFileReference; fileEncoding = 4; lastKnownFileType = sourcecode.c.h; path = NYPLBasicAuth.h; sourceTree = "<group>"; };
		A489280B1B03C4430078B409 /* NYPLBasicAuth.m */ = {isa = PBXFileReference; fileEncoding = 4; lastKnownFileType = sourcecode.c.objc; path = NYPLBasicAuth.m; sourceTree = "<group>"; };
		A499BF241B39EFC7002F8B8B /* NYPLOPDSEntryGroupAttributes.h */ = {isa = PBXFileReference; fileEncoding = 4; lastKnownFileType = sourcecode.c.h; path = NYPLOPDSEntryGroupAttributes.h; sourceTree = "<group>"; };
		A499BF251B39EFC7002F8B8B /* NYPLOPDSEntryGroupAttributes.m */ = {isa = PBXFileReference; fileEncoding = 4; lastKnownFileType = sourcecode.c.objc; path = NYPLOPDSEntryGroupAttributes.m; sourceTree = "<group>"; };
		A49C25401AE05A2600D63B89 /* RDServices.xcodeproj */ = {isa = PBXFileReference; lastKnownFileType = "wrapper.pb-project"; path = RDServices.xcodeproj; sourceTree = "<group>"; };
		A49C25571AE05D0A00D63B89 /* libePub3-iOS.a */ = {isa = PBXFileReference; lastKnownFileType = archive.ar; name = "libePub3-iOS.a"; path = "readium-sdk/Platform/Apple/build/Debug-iphoneos/libePub3-iOS.a"; sourceTree = "<group>"; };
		A4BA1D0C1B430341006F83DF /* NYPLCatalogGroupedFeedViewController.h */ = {isa = PBXFileReference; fileEncoding = 4; lastKnownFileType = sourcecode.c.h; path = NYPLCatalogGroupedFeedViewController.h; sourceTree = "<group>"; };
		A4BA1D0D1B430341006F83DF /* NYPLCatalogGroupedFeedViewController.m */ = {isa = PBXFileReference; fileEncoding = 4; lastKnownFileType = sourcecode.c.objc; path = NYPLCatalogGroupedFeedViewController.m; sourceTree = "<group>"; };
		A4BA1D111B43046B006F83DF /* NYPLCatalogGroupedFeed.h */ = {isa = PBXFileReference; fileEncoding = 4; lastKnownFileType = sourcecode.c.h; path = NYPLCatalogGroupedFeed.h; sourceTree = "<group>"; };
		A4BA1D121B43046B006F83DF /* NYPLCatalogGroupedFeed.m */ = {isa = PBXFileReference; fileEncoding = 4; lastKnownFileType = sourcecode.c.objc; path = NYPLCatalogGroupedFeed.m; sourceTree = "<group>"; };
>>>>>>> b41e8f21
		A823D80D192BABA400B55DE2 /* Simplified.app */ = {isa = PBXFileReference; explicitFileType = wrapper.application; includeInIndex = 0; path = Simplified.app; sourceTree = BUILT_PRODUCTS_DIR; };
		A823D810192BABA400B55DE2 /* Foundation.framework */ = {isa = PBXFileReference; lastKnownFileType = wrapper.framework; name = Foundation.framework; path = System/Library/Frameworks/Foundation.framework; sourceTree = SDKROOT; };
		A823D812192BABA400B55DE2 /* CoreGraphics.framework */ = {isa = PBXFileReference; lastKnownFileType = wrapper.framework; name = CoreGraphics.framework; path = System/Library/Frameworks/CoreGraphics.framework; sourceTree = SDKROOT; };
		A823D814192BABA400B55DE2 /* UIKit.framework */ = {isa = PBXFileReference; lastKnownFileType = wrapper.framework; name = UIKit.framework; path = System/Library/Frameworks/UIKit.framework; sourceTree = SDKROOT; };
		A823D818192BABA400B55DE2 /* Simplified-Info.plist */ = {isa = PBXFileReference; lastKnownFileType = text.plist.xml; path = "Simplified-Info.plist"; sourceTree = "<group>"; };
		A823D81A192BABA400B55DE2 /* en */ = {isa = PBXFileReference; lastKnownFileType = text.plist.strings; name = en; path = en.lproj/InfoPlist.strings; sourceTree = "<group>"; };
		A823D81C192BABA400B55DE2 /* main.m */ = {isa = PBXFileReference; lastKnownFileType = sourcecode.c.objc; path = main.m; sourceTree = "<group>"; };
		A823D81E192BABA400B55DE2 /* Simplified-Prefix.pch */ = {isa = PBXFileReference; lastKnownFileType = sourcecode.c.h; path = "Simplified-Prefix.pch"; sourceTree = "<group>"; };
		A823D81F192BABA400B55DE2 /* NYPLAppDelegate.h */ = {isa = PBXFileReference; lastKnownFileType = sourcecode.c.h; path = NYPLAppDelegate.h; sourceTree = "<group>"; };
		A823D820192BABA400B55DE2 /* NYPLAppDelegate.m */ = {isa = PBXFileReference; lastKnownFileType = sourcecode.c.objc; path = NYPLAppDelegate.m; sourceTree = "<group>"; };
		A823D822192BABA400B55DE2 /* Images.xcassets */ = {isa = PBXFileReference; lastKnownFileType = folder.assetcatalog; path = Images.xcassets; sourceTree = "<group>"; };
		A823D828192BABA400B55DE2 /* SimplifiedTests.xctest */ = {isa = PBXFileReference; explicitFileType = wrapper.cfbundle; includeInIndex = 0; path = SimplifiedTests.xctest; sourceTree = BUILT_PRODUCTS_DIR; };
		A823D829192BABA400B55DE2 /* XCTest.framework */ = {isa = PBXFileReference; lastKnownFileType = wrapper.framework; name = XCTest.framework; path = Library/Frameworks/XCTest.framework; sourceTree = DEVELOPER_DIR; };
		A823D831192BABA400B55DE2 /* SimplifiedTests-Info.plist */ = {isa = PBXFileReference; lastKnownFileType = text.plist.xml; path = "SimplifiedTests-Info.plist"; sourceTree = "<group>"; };
		A823D833192BABA400B55DE2 /* en */ = {isa = PBXFileReference; lastKnownFileType = text.plist.strings; name = en; path = en.lproj/InfoPlist.strings; sourceTree = "<group>"; };
		AE77E0F3FB181D0C1529C865 /* NYPLOPDSLink.h */ = {isa = PBXFileReference; fileEncoding = 4; lastKnownFileType = sourcecode.c.h; path = NYPLOPDSLink.h; sourceTree = "<group>"; };
		AE77E304AA30ABF2921B6393 /* NYPLOPDSFeed.h */ = {isa = PBXFileReference; fileEncoding = 4; lastKnownFileType = sourcecode.c.h; path = NYPLOPDSFeed.h; sourceTree = "<group>"; };
		AE77E4AF64208439F78B3D73 /* NYPLOPDSEntry.m */ = {isa = PBXFileReference; fileEncoding = 4; lastKnownFileType = sourcecode.c.objc; path = NYPLOPDSEntry.m; sourceTree = "<group>"; };
		AE77E6379B5F7ACD56AE86EF /* NYPLOPDSEntry.h */ = {isa = PBXFileReference; fileEncoding = 4; lastKnownFileType = sourcecode.c.h; path = NYPLOPDSEntry.h; sourceTree = "<group>"; };
		AE77E83151ED3A20FFBE1194 /* NYPLOPDSRelation.h */ = {isa = PBXFileReference; fileEncoding = 4; lastKnownFileType = sourcecode.c.h; path = NYPLOPDSRelation.h; sourceTree = "<group>"; };
		AE77E94D56B65997B861C0C0 /* NYPLOPDSFeed.m */ = {isa = PBXFileReference; fileEncoding = 4; lastKnownFileType = sourcecode.c.objc; path = NYPLOPDSFeed.m; sourceTree = "<group>"; };
		AE77ECC029F3DABDB46A64EB /* NYPLOPDSLink.m */ = {isa = PBXFileReference; fileEncoding = 4; lastKnownFileType = sourcecode.c.objc; path = NYPLOPDSLink.m; sourceTree = "<group>"; };
		AE77EDCF05BE5D54CF8E0E70 /* NYPLOPDSType.h */ = {isa = PBXFileReference; fileEncoding = 4; lastKnownFileType = sourcecode.c.h; path = NYPLOPDSType.h; sourceTree = "<group>"; };
		AE77EFD5622206475B6715A9 /* NYPLOPDSType.m */ = {isa = PBXFileReference; fileEncoding = 4; lastKnownFileType = sourcecode.c.objc; path = NYPLOPDSType.m; sourceTree = "<group>"; };
/* End PBXFileReference section */

/* Begin PBXFrameworksBuildPhase section */
		A823D80A192BABA400B55DE2 /* Frameworks */ = {
			isa = PBXFrameworksBuildPhase;
			buildActionMask = 2147483647;
			files = (
				112492581A5B5B690054D6E2 /* libstdc++.6.dylib in Frameworks */,
				A823D813192BABA400B55DE2 /* CoreGraphics.framework in Frameworks */,
				A823D815192BABA400B55DE2 /* UIKit.framework in Frameworks */,
				A823D811192BABA400B55DE2 /* Foundation.framework in Frameworks */,
				1112A8431A3249B4002B8CC1 /* libTenPrintCover.a in Frameworks */,
				119503EB1993F91E009FB788 /* libc++.dylib in Frameworks */,
				119503E91993F919009FB788 /* libz.dylib in Frameworks */,
				119503E71993F914009FB788 /* libxml2.dylib in Frameworks */,
				A49C25581AE05D0A00D63B89 /* libePub3-iOS.a in Frameworks */,
				A49C25591AE05D0D00D63B89 /* libRDServices.a in Frameworks */,
			);
			runOnlyForDeploymentPostprocessing = 0;
		};
		A823D825192BABA400B55DE2 /* Frameworks */ = {
			isa = PBXFrameworksBuildPhase;
			buildActionMask = 2147483647;
			files = (
				A823D82A192BABA400B55DE2 /* XCTest.framework in Frameworks */,
				A823D82C192BABA400B55DE2 /* UIKit.framework in Frameworks */,
				A823D82B192BABA400B55DE2 /* Foundation.framework in Frameworks */,
			);
			runOnlyForDeploymentPostprocessing = 0;
		};
/* End PBXFrameworksBuildPhase section */

/* Begin PBXGroup section */
		110AF8881961D652004887C3 /* My Books */ = {
			isa = PBXGroup;
			children = (
				1196F7591970727C00F62670 /* NYPLMyBooksDownloadCenter.h */,
				1196F75A1970727C00F62670 /* NYPLMyBooksDownloadCenter.m */,
				A4276F461B00046300CA7194 /* NYPLMyBooksDownloadInfo.h */,
				A4276F471B00046300CA7194 /* NYPLMyBooksDownloadInfo.m */,
				116A5EAD194767B200491A21 /* NYPLMyBooksNavigationController.h */,
				116A5EAE194767B200491A21 /* NYPLMyBooksNavigationController.m */,
				116A5EB1194767DC00491A21 /* NYPLMyBooksViewController.h */,
				116A5EB2194767DC00491A21 /* NYPLMyBooksViewController.m */,
			);
			name = "My Books";
			sourceTree = "<group>";
		};
		110AF8891961D66C004887C3 /* Additions */ = {
			isa = PBXGroup;
			children = (
				11396FB7193D289100E16EE8 /* NSDate+NYPLDateAdditions.h */,
				11396FB8193D289100E16EE8 /* NSDate+NYPLDateAdditions.m */,
				119BEB87198C43A600121439 /* NSString+NYPLStringAdditions.h */,
				119BEB88198C43A600121439 /* NSString+NYPLStringAdditions.m */,
				114B7F141A3644CF00B8582B /* NYPLTenPrintCoverView+NYPLImageAdditions.h */,
				114B7F151A3644CF00B8582B /* NYPLTenPrintCoverView+NYPLImageAdditions.m */,
				11A14DF21A1BF94F00D6C510 /* UIColor+NYPLColorAdditions.h */,
				11A14DF31A1BF94F00D6C510 /* UIColor+NYPLColorAdditions.m */,
				11E0208B197F05D9009DEA93 /* UIFont+NYPLSystemFontOverride.h */,
				11E0208C197F05D9009DEA93 /* UIFont+NYPLSystemFontOverride.m */,
				1107835C19816E3D0071AB1E /* UIView+NYPLViewAdditions.h */,
				1107835D19816E3D0071AB1E /* UIView+NYPLViewAdditions.m */,
			);
			name = Additions;
			sourceTree = "<group>";
		};
		110AF8901961D822004887C3 /* Book */ = {
			isa = PBXGroup;
			children = (
				112C59FF1AA2A1B600D5A06B /* Models */,
				112C5A001AA2A1DA00D5A06B /* UI */,
			);
			name = Book;
			sourceTree = "<group>";
		};
		1112A81A1A322C53002B8CC1 /* Products */ = {
			isa = PBXGroup;
			children = (
				1112A81F1A322C53002B8CC1 /* libTenPrintCover.a */,
			);
			name = Products;
			sourceTree = "<group>";
		};
		112C59FF1AA2A1B600D5A06B /* Models */ = {
			isa = PBXGroup;
			children = (
				1183F345194F744D00DC322F /* NYPLBook.h */,
				1183F346194F744D00DC322F /* NYPLBook.m */,
				1183F351194F795800DC322F /* NYPLBookAcquisition.h */,
				1183F352194F795800DC322F /* NYPLBookAcquisition.m */,
				1139DA6319C7755D00A07810 /* NYPLBookCoverRegistry.h */,
				1139DA6419C7755D00A07810 /* NYPLBookCoverRegistry.m */,
				1164F104199AC236009BF8BF /* NYPLBookLocation.h */,
				1164F105199AC236009BF8BF /* NYPLBookLocation.m */,
				11616E0F196B0531003D60D9 /* NYPLBookRegistry.h */,
				11616E10196B0531003D60D9 /* NYPLBookRegistry.m */,
				112C694B197301FE00C48F95 /* NYPLBookRegistryRecord.h */,
				112C694C197301FE00C48F95 /* NYPLBookRegistryRecord.m */,
				112C6951197309C500C48F95 /* NYPLBookState.h */,
				112C6952197309C500C48F95 /* NYPLBookState.m */,
			);
			name = Models;
			sourceTree = "<group>";
		};
		112C5A001AA2A1DA00D5A06B /* UI */ = {
			isa = PBXGroup;
			children = (
				11580AC61986A77B00949A15 /* NYPLBookCell.h */,
				11580AC71986A77B00949A15 /* NYPLBookCell.m */,
				1120749119D20BF9008203A4 /* NYPLBookCellCollectionViewController.h */,
				1120749219D20BF9008203A4 /* NYPLBookCellCollectionViewController.m */,
				111197261986B43B0014462F /* NYPLBookCellDelegate.h */,
				111197271986B43B0014462F /* NYPLBookCellDelegate.m */,
				1111973D1988226F0014462F /* NYPLBookDetailDownloadFailedView.h */,
				1111973E1988226F0014462F /* NYPLBookDetailDownloadFailedView.m */,
				11119740198827850014462F /* NYPLBookDetailDownloadingView.h */,
				11119741198827850014462F /* NYPLBookDetailDownloadingView.m */,
				111197371987F4070014462F /* NYPLBookDetailNormalView.h */,
				111197381987F4070014462F /* NYPLBookDetailNormalView.m */,
				110AF8941961D94D004887C3 /* NYPLBookDetailView.h */,
				110AF8951961D94D004887C3 /* NYPLBookDetailView.m */,
				110AF89A1961ED1F004887C3 /* NYPLBookDetailViewController.h */,
				110AF89B1961ED1F004887C3 /* NYPLBookDetailViewController.m */,
				11078355198160A50071AB1E /* NYPLBookDownloadFailedCell.h */,
				11078356198160A50071AB1E /* NYPLBookDownloadFailedCell.m */,
				11B6020319806CD300800DA9 /* NYPLBookDownloadingCell.h */,
				11B6020419806CD300800DA9 /* NYPLBookDownloadingCell.m */,
				11A16E6D195B60DF004147F4 /* NYPLBookNormalCell.h */,
				11A16E6E195B60DF004147F4 /* NYPLBookNormalCell.m */,
			);
			name = UI;
			sourceTree = "<group>";
		};
		1183F349194F74EF00DC322F /* Catalog */ = {
			isa = PBXGroup;
			children = (
				11F3773119E0876F00487769 /* NYPLCatalogFacet.h */,
				11F3773219E0876F00487769 /* NYPLCatalogFacet.m */,
				112C684D19EF003300106973 /* NYPLCatalogFacetGroup.h */,
				112C684E19EF003300106973 /* NYPLCatalogFacetGroup.m */,
				A42E0DF21B40F4E00095EBAE /* NYPLCatalogFeedViewController.h */,
				A42E0DF31B40F4E00095EBAE /* NYPLCatalogFeedViewController.m */,
				A4BA1D111B43046B006F83DF /* NYPLCatalogGroupedFeed.h */,
				A4BA1D121B43046B006F83DF /* NYPLCatalogGroupedFeed.m */,
				A4BA1D0C1B430341006F83DF /* NYPLCatalogGroupedFeedViewController.h */,
				A4BA1D0D1B430341006F83DF /* NYPLCatalogGroupedFeedViewController.m */,
				1183F33F194F723D00DC322F /* NYPLCatalogLane.h */,
				1183F340194F723D00DC322F /* NYPLCatalogLane.m */,
				1183F339194B775900DC322F /* NYPLCatalogLaneCell.h */,
				1183F33A194B775900DC322F /* NYPLCatalogLaneCell.m */,
				11548C0C1939147D009DBF2E /* NYPLCatalogNavigationController.h */,
				11548C0D1939147D009DBF2E /* NYPLCatalogNavigationController.m */,
				118A0B1919915BDF00792DDE /* NYPLCatalogSearchViewController.h */,
				118A0B1A19915BDF00792DDE /* NYPLCatalogSearchViewController.m */,
				1114A69F195884CB007507A2 /* NYPLCatalogUngroupedFeed.h */,
				1114A6A0195884CB007507A2 /* NYPLCatalogUngroupedFeed.m */,
				11A16E67195B2BD3004147F4 /* NYPLCatalogUngroupedFeedViewController.h */,
				11A16E68195B2BD3004147F4 /* NYPLCatalogUngroupedFeedViewController.m */,
			);
			name = Catalog;
			sourceTree = "<group>";
		};
		1183F34D194F775400DC322F /* OPDS */ = {
			isa = PBXGroup;
			children = (
				11396FC8193F674F00E16EE8 /* NYPLOPDSFeedTests.m */,
				11F54C2619410C700086FCAF /* NYPLOPDSEntryTests.m */,
				11F54C2919423A040086FCAF /* NYPLOPDSLinkTests.m */,
			);
			name = OPDS;
			sourceTree = "<group>";
		};
		119504051994061E009FB788 /* Reader */ = {
			isa = PBXGroup;
			children = (
				113137E51A48DAB90082954E /* NYPLReaderReadiumView.h */,
				113137E61A48DAB90082954E /* NYPLReaderReadiumView.m */,
				115081381A48E1220007AEA5 /* NYPLReaderRenderer.h */,
				1188F3DF1A1ECC4B006B2F36 /* NYPLReaderSettings.h */,
				1188F3E01A1ECC4B006B2F36 /* NYPLReaderSettings.m */,
				11DC19261A12F92500721DBA /* NYPLReaderSettingsView.h */,
				11DC19271A12F92500721DBA /* NYPLReaderSettingsView.m */,
				11BFDB37199C117B00378691 /* NYPLReaderTOCCell.h */,
				11BFDB38199C117B00378691 /* NYPLReaderTOCCell.m */,
				11BFDB34199C08E900378691 /* NYPLReaderTOCElement.h */,
				11BFDB35199C08E900378691 /* NYPLReaderTOCElement.m */,
				11BFDB31199C01F700378691 /* NYPLReaderTOCViewController.h */,
				11BFDB32199C01F700378691 /* NYPLReaderTOCViewController.m */,
				119504091994075B009FB788 /* NYPLReaderViewController.h */,
				1195040A1994075B009FB788 /* NYPLReaderViewController.m */,
			);
			name = Reader;
			sourceTree = "<group>";
		};
		11C113D319F842E2005B3F63 /* Reader */ = {
			isa = PBXGroup;
			children = (
				11C113D119F842BE005B3F63 /* host_app_feedback.js */,
				11C113CF19F842B9005B3F63 /* reader.html */,
				11C113D519F84613005B3F63 /* simplified.js */,
			);
			name = Reader;
			sourceTree = "<group>";
		};
		11C5DCEE1976D19E005A9945 /* Settings */ = {
			isa = PBXGroup;
			children = (
				1164A9F51A797238002BD3AE /* NYPLSettings.h */,
				1164A9F61A797238002BD3AE /* NYPLSettings.m */,
				1158812C1A894F4E008672C3 /* NYPLSettingsAccountViewController.h */,
				1158812D1A894F4E008672C3 /* NYPLSettingsAccountViewController.m */,
				111E75871A818C1F00718AD7 /* NYPLSettingsCreditsViewController.h */,
				111E75881A818C1F00718AD7 /* NYPLSettingsCreditsViewController.m */,
				111E75841A818C0B00718AD7 /* NYPLSettingsFeedbackViewController.h */,
				111E75851A818C0B00718AD7 /* NYPLSettingsFeedbackViewController.m */,
				111E757B1A801A6F00718AD7 /* NYPLSettingsPrimaryNavigationController.h */,
				111E757C1A801A6F00718AD7 /* NYPLSettingsPrimaryNavigationController.m */,
				111E75811A815CFB00718AD7 /* NYPLSettingsPrimaryTableViewController.h */,
				111E75821A815CFB00718AD7 /* NYPLSettingsPrimaryTableViewController.m */,
				111E75781A80165C00718AD7 /* NYPLSettingsSplitViewController.h */,
				111E75791A80165C00718AD7 /* NYPLSettingsSplitViewController.m */,
			);
			name = Settings;
			sourceTree = "<group>";
		};
		11C5DCEF1976D1BA005A9945 /* Holds */ = {
			isa = PBXGroup;
			children = (
				11C5DCF01976D1E0005A9945 /* NYPLHoldsNavigationController.h */,
				11C5DCF11976D1E0005A9945 /* NYPLHoldsNavigationController.m */,
				11C5DCF31976D22F005A9945 /* NYPLHoldsViewController.h */,
				11C5DCF41976D22F005A9945 /* NYPLHoldsViewController.m */,
			);
			name = Holds;
			sourceTree = "<group>";
		};
		A49C25411AE05A2600D63B89 /* Products */ = {
			isa = PBXGroup;
			children = (
				A49C25461AE05A2600D63B89 /* libRDServices.a */,
			);
			name = Products;
			sourceTree = "<group>";
		};
		A823D804192BABA400B55DE2 = {
			isa = PBXGroup;
			children = (
				A4206FBB1AEE991E009A1D73 /* AdeptHost.xcconfig */,
				A823D816192BABA400B55DE2 /* Simplified */,
				A823D82F192BABA400B55DE2 /* SimplifiedTests */,
				A823D80F192BABA400B55DE2 /* Frameworks */,
				A823D80E192BABA400B55DE2 /* Products */,
				A49C25401AE05A2600D63B89 /* RDServices.xcodeproj */,
				1112A8191A322C53002B8CC1 /* TenPrintCover.xcodeproj */,
			);
			sourceTree = "<group>";
		};
		A823D80E192BABA400B55DE2 /* Products */ = {
			isa = PBXGroup;
			children = (
				A823D80D192BABA400B55DE2 /* Simplified.app */,
				A823D828192BABA400B55DE2 /* SimplifiedTests.xctest */,
			);
			name = Products;
			sourceTree = "<group>";
		};
		A823D80F192BABA400B55DE2 /* Frameworks */ = {
			isa = PBXGroup;
			children = (
				A49C25571AE05D0A00D63B89 /* libePub3-iOS.a */,
				1146EE3F1A5DD071009F7576 /* CoreText.framework */,
				112492571A5B5B690054D6E2 /* libstdc++.6.dylib */,
				11D5219B1A449ABA00636240 /* libstdc++.dylib */,
				11D521991A44980D00636240 /* librmservices_iphone.a */,
				119503EA1993F91E009FB788 /* libc++.dylib */,
				119503E81993F919009FB788 /* libz.dylib */,
				119503E61993F914009FB788 /* libxml2.dylib */,
				119503E41993F90C009FB788 /* libePub3-iOS.a */,
				A823D810192BABA400B55DE2 /* Foundation.framework */,
				A823D812192BABA400B55DE2 /* CoreGraphics.framework */,
				A823D814192BABA400B55DE2 /* UIKit.framework */,
				A823D829192BABA400B55DE2 /* XCTest.framework */,
				5705D893E0FE4395A50F089E /* libPods.a */,
			);
			name = Frameworks;
			sourceTree = "<group>";
		};
		A823D816192BABA400B55DE2 /* Simplified */ = {
			isa = PBXGroup;
			children = (
				110AF8891961D66C004887C3 /* Additions */,
				110AF8901961D822004887C3 /* Book */,
				1183F349194F74EF00DC322F /* Catalog */,
				11C5DCEF1976D1BA005A9945 /* Holds */,
				110AF8881961D652004887C3 /* My Books */,
				11172762197F31280043EFBF /* NYPLAccount.h */,
				11172763197F31280043EFBF /* NYPLAccount.m */,
				A46D1CB61AF2C2E000F5321E /* NYPLAdeptConnector.h */,
				A46D1CB71AF2C2E000F5321E /* NYPLAdeptConnector.mm */,
				A823D81F192BABA400B55DE2 /* NYPLAppDelegate.h */,
				A823D820192BABA400B55DE2 /* NYPLAppDelegate.m */,
				1183F359194F847100DC322F /* NYPLAsync.h */,
				1183F35A194F847100DC322F /* NYPLAsync.m */,
				114C8CD519BE2FD300719B72 /* NYPLAttributedString.h */,
				114C8CD619BE2FD300719B72 /* NYPLAttributedString.m */,
				A4E254F81B0E610900193FE4 /* NYPLBasicAuth.h */,
				A4E254F91B0E610900193FE4 /* NYPLBasicAuth.m */,
				116A5EB71947B57500491A21 /* NYPLConfiguration.h */,
				116A5EB81947B57500491A21 /* NYPLConfiguration.m */,
				111197321986D7550014462F /* NYPLDismissibleViewController.h */,
				111197331986D7550014462F /* NYPLDismissibleViewController.m */,
				1142E4E919EED86A00D9B3D9 /* NYPLFacetBarView.h */,
				1142E4EA19EED86A00D9B3D9 /* NYPLFacetBarView.m */,
				11F3771D19DB62B000487769 /* NYPLFacetView.h */,
				11F3771E19DB62B000487769 /* NYPLFacetView.m */,
				113DB8A519C24E54004E1154 /* NYPLIndeterminateProgressView.h */,
				113DB8A619C24E54004E1154 /* NYPLIndeterminateProgressView.m */,
				11369D46199527C200BB11F8 /* NYPLJSON.h */,
				11369D47199527C200BB11F8 /* NYPLJSON.m */,
				11C5DD14197727A6005A9945 /* NYPLKeychain.h */,
				11C5DD15197727A6005A9945 /* NYPLKeychain.m */,
				1111973A19880E8D0014462F /* NYPLLinearView.h */,
				1111973B19880E8D0014462F /* NYPLLinearView.m */,
				1114A6AC1958B215007507A2 /* NYPLLOG.h */,
				11068C53196DD37900E8A94B /* NYPLNull.h */,
				11068C54196DD37900E8A94B /* NYPLNull.m */,
				119BEBB719902A8800121439 /* NYPLOpenSearchDescription.h */,
				119BEBB819902A8800121439 /* NYPLOpenSearchDescription.m */,
				A4E2550F1B0E648C00193FE4 /* NYPLQueue.h */,
				A4E255101B0E648C00193FE4 /* NYPLQueue.m */,
				119503EE1993FB90009FB788 /* NYPLReadium.h */,
				11B20E6C19D9F6DD00877A23 /* NYPLReloadView.h */,
				11B20E6D19D9F6DD00877A23 /* NYPLReloadView.m */,
				A42E0DEF1B3F5A490095EBAE /* NYPLRemoteViewController.h */,
				A42E0DF01B3F5A490095EBAE /* NYPLRemoteViewController.m */,
				11548C091939136C009DBF2E /* NYPLRootTabBarController.h */,
				11548C0A1939136C009DBF2E /* NYPLRootTabBarController.m */,
				114C8CD819BF55F900719B72 /* NYPLRoundedButton.h */,
				114C8CD919BF55F900719B72 /* NYPLRoundedButton.m */,
				118B7ABD195CBF72005CE3E7 /* NYPLSession.h */,
				118B7ABE195CBF72005CE3E7 /* NYPLSession.m */,
				111559EB19B8FA530003BE94 /* NYPLXML.h */,
				111559EC19B8FA590003BE94 /* NYPLXML.m */,
				AE77E8DE5454517F1AE119BF /* OPDS */,
				119504051994061E009FB788 /* Reader */,
				11C5DCEE1976D19E005A9945 /* Settings */,
				A823D817192BABA400B55DE2 /* Supporting Files */,
			);
			path = Simplified;
			sourceTree = "<group>";
		};
		A823D817192BABA400B55DE2 /* Supporting Files */ = {
			isa = PBXGroup;
			children = (
				111E758C1A840DC500718AD7 /* credits.css */,
				111E758A1A840A1600718AD7 /* credits.html */,
				110F853C19D5FA7300052DF7 /* DetailSummaryTemplate.html */,
				A823D822192BABA400B55DE2 /* Images.xcassets */,
				A823D819192BABA400B55DE2 /* InfoPlist.strings */,
				116A5EA3194653BE00491A21 /* Localizable.strings */,
				A823D81C192BABA400B55DE2 /* main.m */,
				11C113D319F842E2005B3F63 /* Reader */,
				A4206FDD1AEEC985009A1D73 /* ReaderClientCert.sig */,
				119503F31994001F009FB788 /* readium-shared-js */,
				A823D818192BABA400B55DE2 /* Simplified-Info.plist */,
				A823D81E192BABA400B55DE2 /* Simplified-Prefix.pch */,
			);
			name = "Supporting Files";
			sourceTree = "<group>";
		};
		A823D82F192BABA400B55DE2 /* SimplifiedTests */ = {
			isa = PBXGroup;
			children = (
				1157E92D19CA0009003BFDBF /* NSString+NYPLStringAdditionsTests.m */,
				1142E4E719EEC7C500D9B3D9 /* NYPLCatalogFacetTests.m */,
				11396FBA193D2FAC00E16EE8 /* NYPLDateAdditionsTests.m */,
				11C5DD171977335E005A9945 /* NYPLKeychainTests.m */,
				11616E12196B2FB8003D60D9 /* NYPLMyBooksRegistryTests.m */,
				A4E255141B0E704100193FE4 /* NYPLQueueTests.m */,
				111559EE19B8FA8E0003BE94 /* NYPLXMLTests.m */,
				1183F34D194F775400DC322F /* OPDS */,
				A823D830192BABA400B55DE2 /* Supporting Files */,
				11A14DF51A1BFBED00D6C510 /* UIColor+NYPLColorAdditionsTests.m */,
			);
			path = SimplifiedTests;
			sourceTree = "<group>";
		};
		A823D830192BABA400B55DE2 /* Supporting Files */ = {
			isa = PBXGroup;
			children = (
				A823D831192BABA400B55DE2 /* SimplifiedTests-Info.plist */,
				111559F019B8FAA10003BE94 /* invalid.xml */,
				11F54C1D194109120086FCAF /* main.xml */,
				11F54C2419410BE40086FCAF /* single_entry.xml */,
				111559F119B8FAA10003BE94 /* valid.xml */,
				A823D832192BABA400B55DE2 /* InfoPlist.strings */,
			);
			name = "Supporting Files";
			sourceTree = "<group>";
		};
		AE77E8DE5454517F1AE119BF /* OPDS */ = {
			isa = PBXGroup;
			children = (
				119BEB8D19901E1000121439 /* NYPLOPDS.h */,
				110AD83A19E4960C005724C3 /* NYPLOPDSAttribute.h */,
				110AD83B19E497D6005724C3 /* NYPLOPDSAttribute.m */,
				AE77E6379B5F7ACD56AE86EF /* NYPLOPDSEntry.h */,
				AE77E4AF64208439F78B3D73 /* NYPLOPDSEntry.m */,
				A499BF241B39EFC7002F8B8B /* NYPLOPDSEntryGroupAttributes.h */,
				A499BF251B39EFC7002F8B8B /* NYPLOPDSEntryGroupAttributes.m */,
				AE77E304AA30ABF2921B6393 /* NYPLOPDSFeed.h */,
				AE77E94D56B65997B861C0C0 /* NYPLOPDSFeed.m */,
				A46226261B39D4980063F549 /* NYPLOPDSGroup.h */,
				A46226251B39D4980063F549 /* NYPLOPDSGroup.m */,
				AE77E0F3FB181D0C1529C865 /* NYPLOPDSLink.h */,
				AE77ECC029F3DABDB46A64EB /* NYPLOPDSLink.m */,
				AE77E83151ED3A20FFBE1194 /* NYPLOPDSRelation.h */,
				AE77EDCF05BE5D54CF8E0E70 /* NYPLOPDSType.h */,
				AE77EFD5622206475B6715A9 /* NYPLOPDSType.m */,
			);
			name = OPDS;
			sourceTree = "<group>";
		};
/* End PBXGroup section */

/* Begin PBXNativeTarget section */
		A823D80C192BABA400B55DE2 /* Simplified */ = {
			isa = PBXNativeTarget;
			buildConfigurationList = A823D839192BABA400B55DE2 /* Build configuration list for PBXNativeTarget "Simplified" */;
			buildPhases = (
				A823D809192BABA400B55DE2 /* Sources */,
				A823D80A192BABA400B55DE2 /* Frameworks */,
				A823D80B192BABA400B55DE2 /* Resources */,
			);
			buildRules = (
			);
			dependencies = (
			);
			name = Simplified;
			productName = Simplified;
			productReference = A823D80D192BABA400B55DE2 /* Simplified.app */;
			productType = "com.apple.product-type.application";
		};
		A823D827192BABA400B55DE2 /* SimplifiedTests */ = {
			isa = PBXNativeTarget;
			buildConfigurationList = A823D83C192BABA400B55DE2 /* Build configuration list for PBXNativeTarget "SimplifiedTests" */;
			buildPhases = (
				A823D824192BABA400B55DE2 /* Sources */,
				A823D825192BABA400B55DE2 /* Frameworks */,
				A823D826192BABA400B55DE2 /* Resources */,
			);
			buildRules = (
			);
			dependencies = (
				A823D82E192BABA400B55DE2 /* PBXTargetDependency */,
			);
			name = SimplifiedTests;
			productName = SimplifiedTests;
			productReference = A823D828192BABA400B55DE2 /* SimplifiedTests.xctest */;
			productType = "com.apple.product-type.bundle.unit-test";
		};
/* End PBXNativeTarget section */

/* Begin PBXProject section */
		A823D805192BABA400B55DE2 /* Project object */ = {
			isa = PBXProject;
			attributes = {
				CLASSPREFIX = NYPL;
				LastUpgradeCheck = 0510;
				ORGANIZATIONNAME = "NYPL Labs";
				TargetAttributes = {
					A823D80C192BABA400B55DE2 = {
						DevelopmentTeam = 7262U6ST2R;
					};
					A823D827192BABA400B55DE2 = {
						TestTargetID = A823D80C192BABA400B55DE2;
					};
				};
			};
			buildConfigurationList = A823D808192BABA400B55DE2 /* Build configuration list for PBXProject "Simplified" */;
			compatibilityVersion = "Xcode 3.2";
			developmentRegion = English;
			hasScannedForEncodings = 0;
			knownRegions = (
				en,
				fr,
			);
			mainGroup = A823D804192BABA400B55DE2;
			productRefGroup = A823D80E192BABA400B55DE2 /* Products */;
			projectDirPath = "";
			projectReferences = (
				{
					ProductGroup = A49C25411AE05A2600D63B89 /* Products */;
					ProjectRef = A49C25401AE05A2600D63B89 /* RDServices.xcodeproj */;
				},
				{
					ProductGroup = 1112A81A1A322C53002B8CC1 /* Products */;
					ProjectRef = 1112A8191A322C53002B8CC1 /* TenPrintCover.xcodeproj */;
				},
			);
			projectRoot = "";
			targets = (
				A823D80C192BABA400B55DE2 /* Simplified */,
				A823D827192BABA400B55DE2 /* SimplifiedTests */,
			);
		};
/* End PBXProject section */

/* Begin PBXReferenceProxy section */
		1112A81F1A322C53002B8CC1 /* libTenPrintCover.a */ = {
			isa = PBXReferenceProxy;
			fileType = archive.ar;
			path = libTenPrintCover.a;
			remoteRef = 1112A81E1A322C53002B8CC1 /* PBXContainerItemProxy */;
			sourceTree = BUILT_PRODUCTS_DIR;
		};
		A49C25461AE05A2600D63B89 /* libRDServices.a */ = {
			isa = PBXReferenceProxy;
			fileType = archive.ar;
			path = libRDServices.a;
			remoteRef = A49C25451AE05A2600D63B89 /* PBXContainerItemProxy */;
			sourceTree = BUILT_PRODUCTS_DIR;
		};
/* End PBXReferenceProxy section */

/* Begin PBXResourcesBuildPhase section */
		A823D80B192BABA400B55DE2 /* Resources */ = {
			isa = PBXResourcesBuildPhase;
			buildActionMask = 2147483647;
			files = (
				11C113D719F84613005B3F63 /* simplified.js in Resources */,
				A823D81B192BABA400B55DE2 /* InfoPlist.strings in Resources */,
				11C113D019F842B9005B3F63 /* reader.html in Resources */,
				110F853E19D5FA7300052DF7 /* DetailSummaryTemplate.html in Resources */,
				111E758B1A840A1600718AD7 /* credits.html in Resources */,
				A4206FDE1AEEC985009A1D73 /* ReaderClientCert.sig in Resources */,
				116A5EA4194653BE00491A21 /* Localizable.strings in Resources */,
				A823D823192BABA400B55DE2 /* Images.xcassets in Resources */,
				111E758D1A840DC500718AD7 /* credits.css in Resources */,
				11C113D219F842BE005B3F63 /* host_app_feedback.js in Resources */,
				119503F41994001F009FB788 /* readium-shared-js in Resources */,
			);
			runOnlyForDeploymentPostprocessing = 0;
		};
		A823D826192BABA400B55DE2 /* Resources */ = {
			isa = PBXResourcesBuildPhase;
			buildActionMask = 2147483647;
			files = (
				111559F319B8FAA10003BE94 /* valid.xml in Resources */,
				A823D834192BABA400B55DE2 /* InfoPlist.strings in Resources */,
				111559F219B8FAA10003BE94 /* invalid.xml in Resources */,
				11F54C1F194109550086FCAF /* main.xml in Resources */,
				11F54C2519410BE40086FCAF /* single_entry.xml in Resources */,
			);
			runOnlyForDeploymentPostprocessing = 0;
		};
/* End PBXResourcesBuildPhase section */

/* Begin PBXSourcesBuildPhase section */
		A823D809192BABA400B55DE2 /* Sources */ = {
			isa = PBXSourcesBuildPhase;
			buildActionMask = 2147483647;
			files = (
				11172764197F31280043EFBF /* NYPLAccount.m in Sources */,
				114C8CD719BE2FD300719B72 /* NYPLAttributedString.m in Sources */,
				11616E11196B0531003D60D9 /* NYPLBookRegistry.m in Sources */,
				11369D48199527C200BB11F8 /* NYPLJSON.m in Sources */,
				116A5EB91947B57500491A21 /* NYPLConfiguration.m in Sources */,
				116A5EAF194767B200491A21 /* NYPLMyBooksNavigationController.m in Sources */,
				1120749319D20BF9008203A4 /* NYPLBookCellCollectionViewController.m in Sources */,
				111559ED19B8FA590003BE94 /* NYPLXML.m in Sources */,
				11580AC81986A77B00949A15 /* NYPLBookCell.m in Sources */,
				1183F35B194F847100DC322F /* NYPLAsync.m in Sources */,
				11B20E6E19D9F6DD00877A23 /* NYPLReloadView.m in Sources */,
				A4BA1D0E1B430341006F83DF /* NYPLCatalogGroupedFeedViewController.m in Sources */,
				119BEBB919902A8800121439 /* NYPLOpenSearchDescription.m in Sources */,
				11BFDB36199C08E900378691 /* NYPLReaderTOCElement.m in Sources */,
				11BFDB33199C01F700378691 /* NYPLReaderTOCViewController.m in Sources */,
				110AF8961961D94D004887C3 /* NYPLBookDetailView.m in Sources */,
				1139DA6519C7755D00A07810 /* NYPLBookCoverRegistry.m in Sources */,
				11119742198827850014462F /* NYPLBookDetailDownloadingView.m in Sources */,
				11068C55196DD37900E8A94B /* NYPLNull.m in Sources */,
				1111973C19880E8D0014462F /* NYPLLinearView.m in Sources */,
				11396FB9193D289100E16EE8 /* NSDate+NYPLDateAdditions.m in Sources */,
				1183F347194F744D00DC322F /* NYPLBook.m in Sources */,
				1183F341194F723D00DC322F /* NYPLCatalogLane.m in Sources */,
				11A16E6F195B60DF004147F4 /* NYPLBookNormalCell.m in Sources */,
				A46D1CB81AF2C2E000F5321E /* NYPLAdeptConnector.mm in Sources */,
				11548C0E1939147D009DBF2E /* NYPLCatalogNavigationController.m in Sources */,
				111E75891A818C1F00718AD7 /* NYPLSettingsCreditsViewController.m in Sources */,
				A46226271B39D4980063F549 /* NYPLOPDSGroup.m in Sources */,
				111197341986D7550014462F /* NYPLDismissibleViewController.m in Sources */,
				A823D81D192BABA400B55DE2 /* main.m in Sources */,
				1107835E19816E3D0071AB1E /* UIView+NYPLViewAdditions.m in Sources */,
				111E75831A815CFB00718AD7 /* NYPLSettingsPrimaryTableViewController.m in Sources */,
				11E0208D197F05D9009DEA93 /* UIFont+NYPLSystemFontOverride.m in Sources */,
				1183F353194F795800DC322F /* NYPLBookAcquisition.m in Sources */,
				11A14DF41A1BF94F00D6C510 /* UIColor+NYPLColorAdditions.m in Sources */,
				A42E0DF41B40F4E00095EBAE /* NYPLCatalogFeedViewController.m in Sources */,
				11B6020519806CD300800DA9 /* NYPLBookDownloadingCell.m in Sources */,
				114B7F161A3644CF00B8582B /* NYPLTenPrintCoverView+NYPLImageAdditions.m in Sources */,
				1142E4EB19EED86A00D9B3D9 /* NYPLFacetBarView.m in Sources */,
				1195040B1994075B009FB788 /* NYPLReaderViewController.m in Sources */,
				1183F33B194B775900DC322F /* NYPLCatalogLaneCell.m in Sources */,
				113137E71A48DAB90082954E /* NYPLReaderReadiumView.m in Sources */,
				118B7ABF195CBF72005CE3E7 /* NYPLSession.m in Sources */,
				111E75861A818C0B00718AD7 /* NYPLSettingsFeedbackViewController.m in Sources */,
				A4276F481B00046300CA7194 /* NYPLMyBooksDownloadInfo.m in Sources */,
				1164F106199AC236009BF8BF /* NYPLBookLocation.m in Sources */,
				11F3771F19DB62B000487769 /* NYPLFacetView.m in Sources */,
				111197281986B43B0014462F /* NYPLBookCellDelegate.m in Sources */,
				111197391987F4070014462F /* NYPLBookDetailNormalView.m in Sources */,
				111E757D1A801A6F00718AD7 /* NYPLSettingsPrimaryNavigationController.m in Sources */,
				11A16E69195B2BD3004147F4 /* NYPLCatalogUngroupedFeedViewController.m in Sources */,
				111E757A1A80165C00718AD7 /* NYPLSettingsSplitViewController.m in Sources */,
				112C694D197301FE00C48F95 /* NYPLBookRegistryRecord.m in Sources */,
				116A5EB3194767DC00491A21 /* NYPLMyBooksViewController.m in Sources */,
				A4E255111B0E648C00193FE4 /* NYPLQueue.m in Sources */,
				11078357198160A50071AB1E /* NYPLBookDownloadFailedCell.m in Sources */,
				110AF89C1961ED1F004887C3 /* NYPLBookDetailViewController.m in Sources */,
				1164A9F71A797238002BD3AE /* NYPLSettings.m in Sources */,
				11BFDB39199C117B00378691 /* NYPLReaderTOCCell.m in Sources */,
				11C5DCF21976D1E0005A9945 /* NYPLHoldsNavigationController.m in Sources */,
				A42E0DF11B3F5A490095EBAE /* NYPLRemoteViewController.m in Sources */,
				110AD83D19E497D6005724C3 /* NYPLOPDSAttribute.m in Sources */,
				1114A6A1195884CB007507A2 /* NYPLCatalogUngroupedFeed.m in Sources */,
				11C5DCF51976D22F005A9945 /* NYPLHoldsViewController.m in Sources */,
				A823D821192BABA400B55DE2 /* NYPLAppDelegate.m in Sources */,
				112C684F19EF003300106973 /* NYPLCatalogFacetGroup.m in Sources */,
				11548C0B1939136C009DBF2E /* NYPLRootTabBarController.m in Sources */,
				118A0B1B19915BDF00792DDE /* NYPLCatalogSearchViewController.m in Sources */,
				A4E254FA1B0E610900193FE4 /* NYPLBasicAuth.m in Sources */,
				1188F3E11A1ECC4B006B2F36 /* NYPLReaderSettings.m in Sources */,
				11C5DD16197727A6005A9945 /* NYPLKeychain.m in Sources */,
				AE77E9B832371587493FF281 /* NYPLOPDSEntry.m in Sources */,
				11DC19281A12F92500721DBA /* NYPLReaderSettingsView.m in Sources */,
				113DB8A719C24E54004E1154 /* NYPLIndeterminateProgressView.m in Sources */,
				119BEB89198C43A600121439 /* NSString+NYPLStringAdditions.m in Sources */,
				A499BF261B39EFC7002F8B8B /* NYPLOPDSEntryGroupAttributes.m in Sources */,
				1196F75B1970727C00F62670 /* NYPLMyBooksDownloadCenter.m in Sources */,
				A4BA1D131B43046B006F83DF /* NYPLCatalogGroupedFeed.m in Sources */,
				112C6953197309C500C48F95 /* NYPLBookState.m in Sources */,
				11F3773319E0876F00487769 /* NYPLCatalogFacet.m in Sources */,
				1158812E1A894F4E008672C3 /* NYPLSettingsAccountViewController.m in Sources */,
				1111973F1988226F0014462F /* NYPLBookDetailDownloadFailedView.m in Sources */,
				AE77EE7AACC975280BAB9A4C /* NYPLOPDSFeed.m in Sources */,
				114C8CDA19BF55F900719B72 /* NYPLRoundedButton.m in Sources */,
				AE77EB0CB5B94AEC591E2D91 /* NYPLOPDSLink.m in Sources */,
				AE77E7E37D89FB3EED630624 /* NYPLOPDSType.m in Sources */,
			);
			runOnlyForDeploymentPostprocessing = 0;
		};
		A823D824192BABA400B55DE2 /* Sources */ = {
			isa = PBXSourcesBuildPhase;
			buildActionMask = 2147483647;
			files = (
				119BEBB21990217B00121439 /* NSDate+NYPLDateAdditions.m in Sources */,
				119BEBB31990217B00121439 /* NSString+NYPLStringAdditions.m in Sources */,
				111559EF19B8FA8E0003BE94 /* NYPLXMLTests.m in Sources */,
				119BEBB51990217B00121439 /* UIFont+NYPLSystemFontOverride.m in Sources */,
				1142E4E819EEC7C500D9B3D9 /* NYPLCatalogFacetTests.m in Sources */,
				119BEBB61990217B00121439 /* UIView+NYPLViewAdditions.m in Sources */,
				119BEBAA1990207E00121439 /* NYPLOPDSFeedTests.m in Sources */,
				A4E255151B0E704100193FE4 /* NYPLQueueTests.m in Sources */,
				119BEBAB1990207E00121439 /* NYPLOPDSEntryTests.m in Sources */,
				119BEBAC1990207E00121439 /* NYPLOPDSLinkTests.m in Sources */,
				119BEBAD1990207E00121439 /* NYPLMyBooksRegistryTests.m in Sources */,
				119BEBAF1990207E00121439 /* NYPLDateAdditionsTests.m in Sources */,
				119BEBB01990207E00121439 /* NYPLKeychainTests.m in Sources */,
				11A14DF61A1BFBED00D6C510 /* UIColor+NYPLColorAdditionsTests.m in Sources */,
				1157E92E19CA0009003BFDBF /* NSString+NYPLStringAdditionsTests.m in Sources */,
			);
			runOnlyForDeploymentPostprocessing = 0;
		};
/* End PBXSourcesBuildPhase section */

/* Begin PBXTargetDependency section */
		A823D82E192BABA400B55DE2 /* PBXTargetDependency */ = {
			isa = PBXTargetDependency;
			target = A823D80C192BABA400B55DE2 /* Simplified */;
			targetProxy = A823D82D192BABA400B55DE2 /* PBXContainerItemProxy */;
		};
/* End PBXTargetDependency section */

/* Begin PBXVariantGroup section */
		A823D819192BABA400B55DE2 /* InfoPlist.strings */ = {
			isa = PBXVariantGroup;
			children = (
				A823D81A192BABA400B55DE2 /* en */,
			);
			name = InfoPlist.strings;
			sourceTree = "<group>";
		};
		A823D832192BABA400B55DE2 /* InfoPlist.strings */ = {
			isa = PBXVariantGroup;
			children = (
				A823D833192BABA400B55DE2 /* en */,
			);
			name = InfoPlist.strings;
			sourceTree = "<group>";
		};
/* End PBXVariantGroup section */

/* Begin XCBuildConfiguration section */
		A823D837192BABA400B55DE2 /* Debug */ = {
			isa = XCBuildConfiguration;
			baseConfigurationReference = A4206FBB1AEE991E009A1D73 /* AdeptHost.xcconfig */;
			buildSettings = {
				ALWAYS_SEARCH_USER_PATHS = NO;
				CLANG_CXX_LANGUAGE_STANDARD = "gnu++0x";
				CLANG_CXX_LIBRARY = "libc++";
				CLANG_ENABLE_MODULES = YES;
				CLANG_ENABLE_OBJC_ARC = YES;
				CLANG_WARN_BOOL_CONVERSION = YES;
				CLANG_WARN_CONSTANT_CONVERSION = YES;
				CLANG_WARN_DIRECT_OBJC_ISA_USAGE = YES_ERROR;
				CLANG_WARN_EMPTY_BODY = YES;
				CLANG_WARN_ENUM_CONVERSION = YES;
				CLANG_WARN_INT_CONVERSION = YES;
				CLANG_WARN_OBJC_ROOT_CLASS = YES_ERROR;
				CLANG_WARN__DUPLICATE_METHOD_MATCH = YES;
				"CODE_SIGN_IDENTITY[sdk=iphoneos*]" = "iPhone Developer";
				COPY_PHASE_STRIP = NO;
				GCC_C_LANGUAGE_STANDARD = c99;
				GCC_DYNAMIC_NO_PIC = NO;
				GCC_OPTIMIZATION_LEVEL = 0;
				GCC_PREPROCESSOR_DEFINITIONS = (
					"DEBUG=1",
					"$(inherited)",
				);
				GCC_SYMBOLS_PRIVATE_EXTERN = NO;
				GCC_WARN_64_TO_32_BIT_CONVERSION = YES;
				GCC_WARN_ABOUT_RETURN_TYPE = YES_ERROR;
				GCC_WARN_UNDECLARED_SELECTOR = YES;
				GCC_WARN_UNINITIALIZED_AUTOS = YES_AGGRESSIVE;
				GCC_WARN_UNUSED_FUNCTION = YES;
				GCC_WARN_UNUSED_VARIABLE = YES;
				HEADER_SEARCH_PATHS = (
					"$(inherited)",
					/Applications/Xcode.app/Contents/Developer/Toolchains/XcodeDefault.xctoolchain/usr/include,
				);
				IPHONEOS_DEPLOYMENT_TARGET = 8.0;
				ONLY_ACTIVE_ARCH = YES;
				SDKROOT = iphoneos;
				TARGETED_DEVICE_FAMILY = "1,2";
			};
			name = Debug;
		};
		A823D838192BABA400B55DE2 /* Release */ = {
			isa = XCBuildConfiguration;
			baseConfigurationReference = A4206FBB1AEE991E009A1D73 /* AdeptHost.xcconfig */;
			buildSettings = {
				ALWAYS_SEARCH_USER_PATHS = NO;
				CLANG_CXX_LANGUAGE_STANDARD = "gnu++0x";
				CLANG_CXX_LIBRARY = "libc++";
				CLANG_ENABLE_MODULES = YES;
				CLANG_ENABLE_OBJC_ARC = YES;
				CLANG_WARN_BOOL_CONVERSION = YES;
				CLANG_WARN_CONSTANT_CONVERSION = YES;
				CLANG_WARN_DIRECT_OBJC_ISA_USAGE = YES_ERROR;
				CLANG_WARN_EMPTY_BODY = YES;
				CLANG_WARN_ENUM_CONVERSION = YES;
				CLANG_WARN_INT_CONVERSION = YES;
				CLANG_WARN_OBJC_ROOT_CLASS = YES_ERROR;
				CLANG_WARN__DUPLICATE_METHOD_MATCH = YES;
				"CODE_SIGN_IDENTITY[sdk=iphoneos*]" = "iPhone Developer";
				COPY_PHASE_STRIP = YES;
				ENABLE_NS_ASSERTIONS = NO;
				GCC_C_LANGUAGE_STANDARD = c99;
				GCC_WARN_64_TO_32_BIT_CONVERSION = YES;
				GCC_WARN_ABOUT_RETURN_TYPE = YES_ERROR;
				GCC_WARN_UNDECLARED_SELECTOR = YES;
				GCC_WARN_UNINITIALIZED_AUTOS = YES_AGGRESSIVE;
				GCC_WARN_UNUSED_FUNCTION = YES;
				GCC_WARN_UNUSED_VARIABLE = YES;
				HEADER_SEARCH_PATHS = (
					"$(inherited)",
					/Applications/Xcode.app/Contents/Developer/Toolchains/XcodeDefault.xctoolchain/usr/include,
				);
				IPHONEOS_DEPLOYMENT_TARGET = 8.0;
				SDKROOT = iphoneos;
				TARGETED_DEVICE_FAMILY = "1,2";
				VALIDATE_PRODUCT = YES;
			};
			name = Release;
		};
		A823D83A192BABA400B55DE2 /* Debug */ = {
			isa = XCBuildConfiguration;
			buildSettings = {
				ASSETCATALOG_COMPILER_APPICON_NAME = AppIcon;
				ASSETCATALOG_COMPILER_LAUNCHIMAGE_NAME = LaunchImage;
				GCC_PRECOMPILE_PREFIX_HEADER = YES;
				GCC_PREFIX_HEADER = "Simplified/Simplified-Prefix.pch";
				HEADER_SEARCH_PATHS = (
					"\"$(SRCROOT)/readium-sdk/Platform/Apple/RDServices\"/**",
					"\"$(SRCROOT)/tenprintcover-ios/TenPrintCover\"",
					"\"$(SRCROOT)/readium-sdk/Platform/Apple/include\"",
					"$(ADEPT_CONNECTOR_LAUNCHER_INCLUDES)",
				);
				INFOPLIST_FILE = "Simplified/Simplified-Info.plist";
				LIBRARY_SEARCH_PATHS = (
					"$(inherited)",
					"$(PROJECT_DIR)/readium-sdk/Platform/Apple/build/Debug-iphoneos",
					"$(ADEPT_CONNECTOR_LAUNCHER_LIBRARY_SEARCH_PATHS)",
				);
				OTHER_LDFLAGS = "$(ADEPT_CONNECTOR_LIB_FLAGS)";
				PRODUCT_NAME = "$(TARGET_NAME)";
				TARGETED_DEVICE_FAMILY = "1,2";
				WARNING_CFLAGS = (
					"-Werror",
					"-Wall",
					"-Wextra",
					"-Weverything",
					"-Wno-objc-missing-property-synthesis",
					"-Wno-c11-extensions",
					"-Wno-documentation",
					"-Wno-c++98-compat-pedantic",
					"-Wno-c++98-compat",
				);
				WRAPPER_EXTENSION = app;
			};
			name = Debug;
		};
		A823D83B192BABA400B55DE2 /* Release */ = {
			isa = XCBuildConfiguration;
			buildSettings = {
				ASSETCATALOG_COMPILER_APPICON_NAME = AppIcon;
				ASSETCATALOG_COMPILER_LAUNCHIMAGE_NAME = LaunchImage;
				GCC_PRECOMPILE_PREFIX_HEADER = YES;
				GCC_PREFIX_HEADER = "Simplified/Simplified-Prefix.pch";
				HEADER_SEARCH_PATHS = (
					"\"$(SRCROOT)/readium-sdk/Platform/Apple/RDServices\"/**",
					"\"$(SRCROOT)/tenprintcover-ios/TenPrintCover\"",
					"\"$(SRCROOT)/readium-sdk/Platform/Apple/include\"",
					"$(ADEPT_CONNECTOR_LAUNCHER_INCLUDES)",
				);
				INFOPLIST_FILE = "Simplified/Simplified-Info.plist";
				LIBRARY_SEARCH_PATHS = (
					"$(inherited)",
					"$(PROJECT_DIR)/readium-sdk/Platform/Apple/build/Debug-iphoneos",
					"$(ADEPT_CONNECTOR_LAUNCHER_LIBRARY_SEARCH_PATHS)",
				);
				OTHER_LDFLAGS = "$(ADEPT_CONNECTOR_LIB_FLAGS)";
				PRODUCT_NAME = "$(TARGET_NAME)";
				TARGETED_DEVICE_FAMILY = "1,2";
				WARNING_CFLAGS = (
					"-Werror",
					"-Wall",
					"-Wextra",
					"-Weverything",
					"-Wno-objc-missing-property-synthesis",
					"-Wno-c11-extensions",
					"-Wno-documentation",
					"-Wno-c++98-compat-pedantic",
					"-Wno-c++98-compat",
				);
				WRAPPER_EXTENSION = app;
			};
			name = Release;
		};
		A823D83D192BABA400B55DE2 /* Debug */ = {
			isa = XCBuildConfiguration;
			buildSettings = {
				BUNDLE_LOADER = "$(BUILT_PRODUCTS_DIR)/Simplified.app/Simplified";
				FRAMEWORK_SEARCH_PATHS = (
					"$(SDKROOT)/Developer/Library/Frameworks",
					"$(inherited)",
					"$(DEVELOPER_FRAMEWORKS_DIR)",
				);
				GCC_PRECOMPILE_PREFIX_HEADER = YES;
				GCC_PREFIX_HEADER = "Simplified/Simplified-Prefix.pch";
				GCC_PREPROCESSOR_DEFINITIONS = (
					"DEBUG=1",
					"$(inherited)",
				);
				INFOPLIST_FILE = "SimplifiedTests/SimplifiedTests-Info.plist";
				PRODUCT_NAME = "$(TARGET_NAME)";
				TEST_HOST = "$(BUNDLE_LOADER)";
				WARNING_CFLAGS = (
					"-Werror",
					"-Wall",
					"-Wextra",
				);
				WRAPPER_EXTENSION = xctest;
			};
			name = Debug;
		};
		A823D83E192BABA400B55DE2 /* Release */ = {
			isa = XCBuildConfiguration;
			buildSettings = {
				BUNDLE_LOADER = "$(BUILT_PRODUCTS_DIR)/Simplified.app/Simplified";
				FRAMEWORK_SEARCH_PATHS = (
					"$(SDKROOT)/Developer/Library/Frameworks",
					"$(inherited)",
					"$(DEVELOPER_FRAMEWORKS_DIR)",
				);
				GCC_PRECOMPILE_PREFIX_HEADER = YES;
				GCC_PREFIX_HEADER = "Simplified/Simplified-Prefix.pch";
				INFOPLIST_FILE = "SimplifiedTests/SimplifiedTests-Info.plist";
				PRODUCT_NAME = "$(TARGET_NAME)";
				TEST_HOST = "$(BUNDLE_LOADER)";
				WARNING_CFLAGS = (
					"-Werror",
					"-Wall",
					"-Wextra",
				);
				WRAPPER_EXTENSION = xctest;
			};
			name = Release;
		};
/* End XCBuildConfiguration section */

/* Begin XCConfigurationList section */
		A823D808192BABA400B55DE2 /* Build configuration list for PBXProject "Simplified" */ = {
			isa = XCConfigurationList;
			buildConfigurations = (
				A823D837192BABA400B55DE2 /* Debug */,
				A823D838192BABA400B55DE2 /* Release */,
			);
			defaultConfigurationIsVisible = 0;
			defaultConfigurationName = Release;
		};
		A823D839192BABA400B55DE2 /* Build configuration list for PBXNativeTarget "Simplified" */ = {
			isa = XCConfigurationList;
			buildConfigurations = (
				A823D83A192BABA400B55DE2 /* Debug */,
				A823D83B192BABA400B55DE2 /* Release */,
			);
			defaultConfigurationIsVisible = 0;
			defaultConfigurationName = Release;
		};
		A823D83C192BABA400B55DE2 /* Build configuration list for PBXNativeTarget "SimplifiedTests" */ = {
			isa = XCConfigurationList;
			buildConfigurations = (
				A823D83D192BABA400B55DE2 /* Debug */,
				A823D83E192BABA400B55DE2 /* Release */,
			);
			defaultConfigurationIsVisible = 0;
			defaultConfigurationName = Release;
		};
/* End XCConfigurationList section */
	};
	rootObject = A823D805192BABA400B55DE2 /* Project object */;
}<|MERGE_RESOLUTION|>--- conflicted
+++ resolved
@@ -108,7 +108,6 @@
 		11F3773319E0876F00487769 /* NYPLCatalogFacet.m in Sources */ = {isa = PBXBuildFile; fileRef = 11F3773219E0876F00487769 /* NYPLCatalogFacet.m */; };
 		11F54C1F194109550086FCAF /* main.xml in Resources */ = {isa = PBXBuildFile; fileRef = 11F54C1D194109120086FCAF /* main.xml */; };
 		11F54C2519410BE40086FCAF /* single_entry.xml in Resources */ = {isa = PBXBuildFile; fileRef = 11F54C2419410BE40086FCAF /* single_entry.xml */; };
-<<<<<<< HEAD
 		A4206FDE1AEEC985009A1D73 /* ReaderClientCert.sig in Resources */ = {isa = PBXBuildFile; fileRef = A4206FDD1AEEC985009A1D73 /* ReaderClientCert.sig */; };
 		A4276F481B00046300CA7194 /* NYPLMyBooksDownloadInfo.m in Sources */ = {isa = PBXBuildFile; fileRef = A4276F471B00046300CA7194 /* NYPLMyBooksDownloadInfo.m */; };
 		A46D1CB81AF2C2E000F5321E /* NYPLAdeptConnector.mm in Sources */ = {isa = PBXBuildFile; fileRef = A46D1CB71AF2C2E000F5321E /* NYPLAdeptConnector.mm */; };
@@ -117,7 +116,6 @@
 		A4E254FA1B0E610900193FE4 /* NYPLBasicAuth.m in Sources */ = {isa = PBXBuildFile; fileRef = A4E254F91B0E610900193FE4 /* NYPLBasicAuth.m */; };
 		A4E255111B0E648C00193FE4 /* NYPLQueue.m in Sources */ = {isa = PBXBuildFile; fileRef = A4E255101B0E648C00193FE4 /* NYPLQueue.m */; };
 		A4E255151B0E704100193FE4 /* NYPLQueueTests.m in Sources */ = {isa = PBXBuildFile; fileRef = A4E255141B0E704100193FE4 /* NYPLQueueTests.m */; };
-=======
 		A42E0DF11B3F5A490095EBAE /* NYPLRemoteViewController.m in Sources */ = {isa = PBXBuildFile; fileRef = A42E0DF01B3F5A490095EBAE /* NYPLRemoteViewController.m */; };
 		A42E0DF41B40F4E00095EBAE /* NYPLCatalogFeedViewController.m in Sources */ = {isa = PBXBuildFile; fileRef = A42E0DF31B40F4E00095EBAE /* NYPLCatalogFeedViewController.m */; };
 		A46226271B39D4980063F549 /* NYPLOPDSGroup.m in Sources */ = {isa = PBXBuildFile; fileRef = A46226251B39D4980063F549 /* NYPLOPDSGroup.m */; };
@@ -127,7 +125,6 @@
 		A49C25591AE05D0D00D63B89 /* libRDServices.a in Frameworks */ = {isa = PBXBuildFile; fileRef = A49C25461AE05A2600D63B89 /* libRDServices.a */; };
 		A4BA1D0E1B430341006F83DF /* NYPLCatalogGroupedFeedViewController.m in Sources */ = {isa = PBXBuildFile; fileRef = A4BA1D0D1B430341006F83DF /* NYPLCatalogGroupedFeedViewController.m */; };
 		A4BA1D131B43046B006F83DF /* NYPLCatalogGroupedFeed.m in Sources */ = {isa = PBXBuildFile; fileRef = A4BA1D121B43046B006F83DF /* NYPLCatalogGroupedFeed.m */; };
->>>>>>> b41e8f21
 		A823D811192BABA400B55DE2 /* Foundation.framework in Frameworks */ = {isa = PBXBuildFile; fileRef = A823D810192BABA400B55DE2 /* Foundation.framework */; };
 		A823D813192BABA400B55DE2 /* CoreGraphics.framework in Frameworks */ = {isa = PBXBuildFile; fileRef = A823D812192BABA400B55DE2 /* CoreGraphics.framework */; };
 		A823D815192BABA400B55DE2 /* UIKit.framework in Frameworks */ = {isa = PBXBuildFile; fileRef = A823D814192BABA400B55DE2 /* UIKit.framework */; };
@@ -346,7 +343,6 @@
 		11F54C2619410C700086FCAF /* NYPLOPDSEntryTests.m */ = {isa = PBXFileReference; fileEncoding = 4; lastKnownFileType = sourcecode.c.objc; path = NYPLOPDSEntryTests.m; sourceTree = "<group>"; };
 		11F54C2919423A040086FCAF /* NYPLOPDSLinkTests.m */ = {isa = PBXFileReference; fileEncoding = 4; lastKnownFileType = sourcecode.c.objc; path = NYPLOPDSLinkTests.m; sourceTree = "<group>"; };
 		5705D893E0FE4395A50F089E /* libPods.a */ = {isa = PBXFileReference; explicitFileType = archive.ar; includeInIndex = 0; path = libPods.a; sourceTree = BUILT_PRODUCTS_DIR; };
-<<<<<<< HEAD
 		A4206FBB1AEE991E009A1D73 /* AdeptHost.xcconfig */ = {isa = PBXFileReference; lastKnownFileType = text.xcconfig; path = AdeptHost.xcconfig; sourceTree = "<group>"; };
 		A4206FDD1AEEC985009A1D73 /* ReaderClientCert.sig */ = {isa = PBXFileReference; fileEncoding = 4; lastKnownFileType = text; path = ReaderClientCert.sig; sourceTree = "<group>"; };
 		A4276F461B00046300CA7194 /* NYPLMyBooksDownloadInfo.h */ = {isa = PBXFileReference; fileEncoding = 4; lastKnownFileType = sourcecode.c.h; path = NYPLMyBooksDownloadInfo.h; sourceTree = "<group>"; };
@@ -360,7 +356,6 @@
 		A4E2550F1B0E648C00193FE4 /* NYPLQueue.h */ = {isa = PBXFileReference; fileEncoding = 4; lastKnownFileType = sourcecode.c.h; path = NYPLQueue.h; sourceTree = "<group>"; };
 		A4E255101B0E648C00193FE4 /* NYPLQueue.m */ = {isa = PBXFileReference; fileEncoding = 4; lastKnownFileType = sourcecode.c.objc; path = NYPLQueue.m; sourceTree = "<group>"; };
 		A4E255141B0E704100193FE4 /* NYPLQueueTests.m */ = {isa = PBXFileReference; fileEncoding = 4; lastKnownFileType = sourcecode.c.objc; path = NYPLQueueTests.m; sourceTree = "<group>"; };
-=======
 		A42E0DEF1B3F5A490095EBAE /* NYPLRemoteViewController.h */ = {isa = PBXFileReference; fileEncoding = 4; lastKnownFileType = sourcecode.c.h; path = NYPLRemoteViewController.h; sourceTree = "<group>"; };
 		A42E0DF01B3F5A490095EBAE /* NYPLRemoteViewController.m */ = {isa = PBXFileReference; fileEncoding = 4; lastKnownFileType = sourcecode.c.objc; path = NYPLRemoteViewController.m; sourceTree = "<group>"; };
 		A42E0DF21B40F4E00095EBAE /* NYPLCatalogFeedViewController.h */ = {isa = PBXFileReference; fileEncoding = 4; lastKnownFileType = sourcecode.c.h; path = NYPLCatalogFeedViewController.h; sourceTree = "<group>"; };
@@ -377,7 +372,6 @@
 		A4BA1D0D1B430341006F83DF /* NYPLCatalogGroupedFeedViewController.m */ = {isa = PBXFileReference; fileEncoding = 4; lastKnownFileType = sourcecode.c.objc; path = NYPLCatalogGroupedFeedViewController.m; sourceTree = "<group>"; };
 		A4BA1D111B43046B006F83DF /* NYPLCatalogGroupedFeed.h */ = {isa = PBXFileReference; fileEncoding = 4; lastKnownFileType = sourcecode.c.h; path = NYPLCatalogGroupedFeed.h; sourceTree = "<group>"; };
 		A4BA1D121B43046B006F83DF /* NYPLCatalogGroupedFeed.m */ = {isa = PBXFileReference; fileEncoding = 4; lastKnownFileType = sourcecode.c.objc; path = NYPLCatalogGroupedFeed.m; sourceTree = "<group>"; };
->>>>>>> b41e8f21
 		A823D80D192BABA400B55DE2 /* Simplified.app */ = {isa = PBXFileReference; explicitFileType = wrapper.application; includeInIndex = 0; path = Simplified.app; sourceTree = BUILT_PRODUCTS_DIR; };
 		A823D810192BABA400B55DE2 /* Foundation.framework */ = {isa = PBXFileReference; lastKnownFileType = wrapper.framework; name = Foundation.framework; path = System/Library/Frameworks/Foundation.framework; sourceTree = SDKROOT; };
 		A823D812192BABA400B55DE2 /* CoreGraphics.framework */ = {isa = PBXFileReference; lastKnownFileType = wrapper.framework; name = CoreGraphics.framework; path = System/Library/Frameworks/CoreGraphics.framework; sourceTree = SDKROOT; };
