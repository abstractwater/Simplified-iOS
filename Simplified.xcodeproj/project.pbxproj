--- conflicted
+++ resolved
@@ -850,7 +850,7 @@
 		73B501C624F48D4C00FBAD7D /* NYPLUserAccountFrontEndValidation.swift in Sources */ = {isa = PBXBuildFile; fileRef = 73B501C024F48D4B00FBAD7D /* NYPLUserAccountFrontEndValidation.swift */; };
 		73B550F42511720E00D05B86 /* NYPLConfiguration+SE.swift in Sources */ = {isa = PBXBuildFile; fileRef = 738CB2052509A87700891F31 /* NYPLConfiguration+SE.swift */; };
 		73B550F92511721700D05B86 /* NYPLRootTabBarController+SE.swift in Sources */ = {isa = PBXBuildFile; fileRef = 739ECB2D25108EE800691A70 /* NYPLRootTabBarController+SE.swift */; };
-		73B550FA2511723000D05B86 /* NYPLCatalogNavigationController+SE.swift in Sources */ = {isa = PBXBuildFile; fileRef = 739ECB2A25102A2B00691A70 /* NYPLCatalogNavigationController+SE.swift */; };
+		73B550FA2511723000D05B86 /* NYPLCatalogs+SE.swift in Sources */ = {isa = PBXBuildFile; fileRef = 739ECB2A25102A2B00691A70 /* NYPLCatalogs+SE.swift */; };
 		73B550FB2511725C00D05B86 /* NSNotification+NYPL.swift in Sources */ = {isa = PBXBuildFile; fileRef = 739ECB2325101CCE00691A70 /* NSNotification+NYPL.swift */; };
 		73B550FC2511729E00D05B86 /* NYPLBookContentType.swift in Sources */ = {isa = PBXBuildFile; fileRef = 73FB0AC824EB403D0072E430 /* NYPLBookContentType.swift */; };
 		73B550FD251172C900D05B86 /* NYPLKeychainStoredVariable.swift in Sources */ = {isa = PBXBuildFile; fileRef = 0857A0FE247835FF00C7984E /* NYPLKeychainStoredVariable.swift */; };
@@ -874,6 +874,7 @@
 		73B5510F2511751300D05B86 /* NYPLLibraryDescriptionCell.swift in Sources */ = {isa = PBXBuildFile; fileRef = 0826CD2E24AA2801000F4030 /* NYPLLibraryDescriptionCell.swift */; };
 		73B551102511751300D05B86 /* NYPLLibraryDescriptionCell.swift in Sources */ = {isa = PBXBuildFile; fileRef = 0826CD2E24AA2801000F4030 /* NYPLLibraryDescriptionCell.swift */; };
 		73BF0CCE245769D80009FC61 /* NYPLReaderTOCCell.swift in Sources */ = {isa = PBXBuildFile; fileRef = 7386C1F9245276CA004C78BD /* NYPLReaderTOCCell.swift */; };
+		73C8F84B252F9E4500AE514F /* NYPLBook+DistributorChecks.swift in Sources */ = {isa = PBXBuildFile; fileRef = 7384C756252D20AA0012C2DD /* NYPLBook+DistributorChecks.swift */; };
 		73CCB6F724588C9000ADD3AD /* NYPLUserAccount.swift in Sources */ = {isa = PBXBuildFile; fileRef = 17CE5304243C020800315E63 /* NYPLUserAccount.swift */; };
 		73CDA121243EDAD8009CC6A6 /* URLRequest+NYPL.swift in Sources */ = {isa = PBXBuildFile; fileRef = 73CDA120243EDAD8009CC6A6 /* URLRequest+NYPL.swift */; };
 		73CE0C6E2519806900BC4DFE /* NYPLLibraryNavigationController.m in Sources */ = {isa = PBXBuildFile; fileRef = 730EE000251567820038DD9F /* NYPLLibraryNavigationController.m */; };
@@ -881,10 +882,11 @@
 		73CEF831252699DD006B2820 /* FirebaseCrashlytics.framework in Frameworks */ = {isa = PBXBuildFile; fileRef = 73CEF82F252699C9006B2820 /* FirebaseCrashlytics.framework */; };
 		73CEF832252699DD006B2820 /* FirebaseCrashlytics.framework in Frameworks */ = {isa = PBXBuildFile; fileRef = 73CEF82F252699C9006B2820 /* FirebaseCrashlytics.framework */; };
 		73DE53312525A386003E2C56 /* NYPLLibraryAccountURLsProvider.swift in Sources */ = {isa = PBXBuildFile; fileRef = 73DE53302525A386003E2C56 /* NYPLLibraryAccountURLsProvider.swift */; };
-<<<<<<< HEAD
 		73DEB54E2486FDFC00B5FF0A /* NYPLBookmarkR2Location.swift in Sources */ = {isa = PBXBuildFile; fileRef = 73DEB5462486FDFC00B5FF0A /* NYPLBookmarkR2Location.swift */; };
 		73DEB54F2486FDFC00B5FF0A /* NYPLBookmarkR2Location.swift in Sources */ = {isa = PBXBuildFile; fileRef = 73DEB5462486FDFC00B5FF0A /* NYPLBookmarkR2Location.swift */; };
 		73E4959D244E5FA500BD8F15 /* R2Streamer.framework in Embed Frameworks */ = {isa = PBXBuildFile; fileRef = 731B2B12244A1D6500A7A649 /* R2Streamer.framework */; settings = {ATTRIBUTES = (CodeSignOnCopy, RemoveHeadersOnCopy, ); }; };
+		73E64E6A252BB82600276953 /* NYPLWelcomeEULAViewController.swift in Sources */ = {isa = PBXBuildFile; fileRef = 73E64E65252BB82600276953 /* NYPLWelcomeEULAViewController.swift */; };
+		73E64E6C252BB89A00276953 /* eula.html in Resources */ = {isa = PBXBuildFile; fileRef = 73E64E6B252BB89A00276953 /* eula.html */; };
 		73EE9A67252BA60B00DEC86F /* FirebaseCrashlytics.framework in Frameworks */ = {isa = PBXBuildFile; fileRef = 73CEF82F252699C9006B2820 /* FirebaseCrashlytics.framework */; };
 		73F11E06251941F500FCD22B /* JWKResponse.swift in Sources */ = {isa = PBXBuildFile; fileRef = 2199020724FD35DC001BC727 /* JWKResponse.swift */; };
 		73F11E0B251941FD00FCD22B /* DPLAAudiobooks.swift in Sources */ = {isa = PBXBuildFile; fileRef = 21E7E07A24FEA7E800189224 /* DPLAAudiobooks.swift */; };
@@ -896,10 +898,6 @@
 		73F713562417200F00C63B81 /* NYPLEPUBViewController.swift in Sources */ = {isa = PBXBuildFile; fileRef = 73F713502417200F00C63B81 /* NYPLEPUBViewController.swift */; };
 		73F713572417200F00C63B81 /* NYPLBaseReaderViewController.swift in Sources */ = {isa = PBXBuildFile; fileRef = 73F713552417200F00C63B81 /* NYPLBaseReaderViewController.swift */; };
 		73F713682417240100C63B81 /* UIViewController+NYPL.swift in Sources */ = {isa = PBXBuildFile; fileRef = 73F713672417240100C63B81 /* UIViewController+NYPL.swift */; };
-=======
-		73E64E6A252BB82600276953 /* NYPLWelcomeEULAViewController.swift in Sources */ = {isa = PBXBuildFile; fileRef = 73E64E65252BB82600276953 /* NYPLWelcomeEULAViewController.swift */; };
-		73E64E6C252BB89A00276953 /* eula.html in Resources */ = {isa = PBXBuildFile; fileRef = 73E64E6B252BB89A00276953 /* eula.html */; };
->>>>>>> 8b444abd
 		73FB0AC924EB403D0072E430 /* NYPLBookContentType.swift in Sources */ = {isa = PBXBuildFile; fileRef = 73FB0AC824EB403D0072E430 /* NYPLBookContentType.swift */; };
 		73FB0ACA24EB403D0072E430 /* NYPLBookContentType.swift in Sources */ = {isa = PBXBuildFile; fileRef = 73FB0AC824EB403D0072E430 /* NYPLBookContentType.swift */; };
 		73FCA2A925005BA4001B0C5D /* NYPLLibraryDescriptionCell.swift in Sources */ = {isa = PBXBuildFile; fileRef = 0826CD2E24AA2801000F4030 /* NYPLLibraryDescriptionCell.swift */; };
@@ -1685,15 +1683,12 @@
 		73DA43A72404BA5600985482 /* build_curl.sh */ = {isa = PBXFileReference; lastKnownFileType = text.script.sh; name = build_curl.sh; path = scripts/build_curl.sh; sourceTree = SOURCE_ROOT; };
 		73DA43A82404BA5600985482 /* build-openssl-curl.sh */ = {isa = PBXFileReference; lastKnownFileType = text.script.sh; name = "build-openssl-curl.sh"; path = "scripts/build-openssl-curl.sh"; sourceTree = SOURCE_ROOT; };
 		73DE53302525A386003E2C56 /* NYPLLibraryAccountURLsProvider.swift */ = {isa = PBXFileReference; lastKnownFileType = sourcecode.swift; path = NYPLLibraryAccountURLsProvider.swift; sourceTree = "<group>"; };
-<<<<<<< HEAD
 		73DEB5462486FDFC00B5FF0A /* NYPLBookmarkR2Location.swift */ = {isa = PBXFileReference; fileEncoding = 4; lastKnownFileType = sourcecode.swift; path = NYPLBookmarkR2Location.swift; sourceTree = "<group>"; };
+		73E64E65252BB82600276953 /* NYPLWelcomeEULAViewController.swift */ = {isa = PBXFileReference; fileEncoding = 4; lastKnownFileType = sourcecode.swift; path = NYPLWelcomeEULAViewController.swift; sourceTree = "<group>"; };
+		73E64E6B252BB89A00276953 /* eula.html */ = {isa = PBXFileReference; fileEncoding = 4; lastKnownFileType = text.html; path = eula.html; sourceTree = "<group>"; };
 		73F713502417200F00C63B81 /* NYPLEPUBViewController.swift */ = {isa = PBXFileReference; fileEncoding = 4; lastKnownFileType = sourcecode.swift; name = NYPLEPUBViewController.swift; path = Simplified/Reader2/UI/NYPLEPUBViewController.swift; sourceTree = SOURCE_ROOT; };
 		73F713552417200F00C63B81 /* NYPLBaseReaderViewController.swift */ = {isa = PBXFileReference; fileEncoding = 4; lastKnownFileType = sourcecode.swift; name = NYPLBaseReaderViewController.swift; path = Simplified/Reader2/UI/NYPLBaseReaderViewController.swift; sourceTree = SOURCE_ROOT; };
 		73F713672417240100C63B81 /* UIViewController+NYPL.swift */ = {isa = PBXFileReference; fileEncoding = 4; lastKnownFileType = sourcecode.swift; name = "UIViewController+NYPL.swift"; path = "Simplified/Reader2/UI/UIViewController+NYPL.swift"; sourceTree = SOURCE_ROOT; };
-=======
-		73E64E65252BB82600276953 /* NYPLWelcomeEULAViewController.swift */ = {isa = PBXFileReference; fileEncoding = 4; lastKnownFileType = sourcecode.swift; path = NYPLWelcomeEULAViewController.swift; sourceTree = "<group>"; };
-		73E64E6B252BB89A00276953 /* eula.html */ = {isa = PBXFileReference; fileEncoding = 4; lastKnownFileType = text.html; path = eula.html; sourceTree = "<group>"; };
->>>>>>> 8b444abd
 		73FB0AC824EB403D0072E430 /* NYPLBookContentType.swift */ = {isa = PBXFileReference; lastKnownFileType = sourcecode.swift; name = NYPLBookContentType.swift; path = Models/NYPLBookContentType.swift; sourceTree = "<group>"; };
 		73FCA3A425005BA4001B0C5D /* Open eBooks.app */ = {isa = PBXFileReference; explicitFileType = wrapper.application; includeInIndex = 0; path = "Open eBooks.app"; sourceTree = BUILT_PRODUCTS_DIR; };
 		841B55411B740F2700FAC1AF /* NYPLSettingsEULAViewController.h */ = {isa = PBXFileReference; fileEncoding = 4; lastKnownFileType = sourcecode.c.h; path = NYPLSettingsEULAViewController.h; sourceTree = "<group>"; };
@@ -2341,8 +2336,6 @@
 			children = (
 				73E84FBD24464FF3009071D8 /* Authentication */,
 				7384C801242BCC4800D5F960 /* Date+NYPLAdditions.swift */,
-				732327B12478504500A041E6 /* NSError+NYPLAdditions.swift */,
-				0824D44D24B8DFE400C85A7E /* NSString+JSONParse.swift */,
 				1183F359194F847100DC322F /* NYPLAsync.h */,
 				1183F35A194F847100DC322F /* NYPLAsync.m */,
 				114C8CD519BE2FD300719B72 /* NYPLAttributedString.h */,
@@ -2363,12 +2356,9 @@
 				111559EC19B8FA590003BE94 /* NYPLXML.m */,
 				179699D024131BA500EC309F /* UIColor+LabelColor.swift */,
 				73CDA120243EDAD8009CC6A6 /* URLRequest+NYPL.swift */,
-<<<<<<< HEAD
 				730B7867249AB9D7008F28B3 /* StdLib+NYPLAdditions.swift */,
 				732327B12478504500A041E6 /* NSError+NYPLAdditions.swift */,
 				0824D44D24B8DFE400C85A7E /* NSString+JSONParse.swift */,
-=======
->>>>>>> 8b444abd
 				7340DA6124B7E45C00361387 /* URLResponse+NYPL.swift */,
 			);
 			path = Utilities;
@@ -4022,7 +4012,7 @@
 				739E60B3244A0D8600D00301 /* NYPLOPDSIndirectAcquisition.m in Sources */,
 				739E60B4244A0D8600D00301 /* NYPLR1R2UserSettings.swift in Sources */,
 				739E60B5244A0D8600D00301 /* NYPLMyBooksViewController.m in Sources */,
-				73B550FA2511723000D05B86 /* NYPLCatalogNavigationController+SE.swift in Sources */,
+				73B550FA2511723000D05B86 /* NYPLCatalogs+SE.swift in Sources */,
 				739E60B6244A0D8600D00301 /* NYPLBookDetailTableView.swift in Sources */,
 				739E60B7244A0D8600D00301 /* Account.swift in Sources */,
 				739E60B8244A0D8600D00301 /* NYPLBookDownloadFailedCell.m in Sources */,
@@ -4037,6 +4027,7 @@
 				739E60BF244A0D8600D00301 /* NYPLHoldsNavigationController.m in Sources */,
 				21F238CC24991A2B004DC0B1 /* AdobeDRMLicense.swift in Sources */,
 				739E60C0244A0D8600D00301 /* NYPLRemoteViewController.m in Sources */,
+				73C8F84B252F9E4500AE514F /* NYPLBook+DistributorChecks.swift in Sources */,
 				739E60C1244A0D8600D00301 /* NYPLWelcomeScreenViewController.swift in Sources */,
 				739E60C2244A0D8600D00301 /* NYPLSettingsAccountURLSessionChallengeHandler.m in Sources */,
 				739E60C3244A0D8600D00301 /* NYPLOPDSAttribute.m in Sources */,
@@ -4509,11 +4500,8 @@
 				73A2299B240F3B9B006B9EAD /* NYPLR2Owner.swift in Sources */,
 				A4BA1D131B43046B006F83DF /* NYPLCatalogGroupedFeed.m in Sources */,
 				11F3773319E0876F00487769 /* NYPLCatalogFacet.m in Sources */,
-<<<<<<< HEAD
 				21F238C32499155E004DC0B1 /* AdobeDRMContainer.mm in Sources */,
-=======
 				7384C757252D20AA0012C2DD /* NYPLBook+DistributorChecks.swift in Sources */,
->>>>>>> 8b444abd
 				089E430C24A2459100310360 /* NYPLLoginCellTypes.swift in Sources */,
 				1158812E1A894F4E008672C3 /* NYPLAccountSignInViewController.m in Sources */,
 				5D3A28CC22D3DA850042B3BD /* NYPLUserProfileDocument.swift in Sources */,
