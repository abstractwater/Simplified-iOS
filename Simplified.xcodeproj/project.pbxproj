// !$*UTF8*$!
{
	archiveVersion = 1;
	classes = {
	};
	objectVersion = 46;
	objects = {

/* Begin PBXBuildFile section */
		032A31051DC02E8E0001E4AF /* Localizable.strings in Resources */ = {isa = PBXBuildFile; fileRef = 032A31071DC02E8E0001E4AF /* Localizable.strings */; };
		0345BFE81DBF027200398B6F /* APIKeys.swift in Sources */ = {isa = PBXBuildFile; fileRef = 0345BFD61DBF002E00398B6F /* APIKeys.swift */; };
		03690E231EB2B35000F75D5F /* NYPLReaderBookmarkCell.swift in Sources */ = {isa = PBXBuildFile; fileRef = 03690E221EB2B35000F75D5F /* NYPLReaderBookmarkCell.swift */; };
		03690E291EB2B44300F75D5F /* NYPLReadiumBookmark.swift in Sources */ = {isa = PBXBuildFile; fileRef = 03690E281EB2B44300F75D5F /* NYPLReadiumBookmark.swift */; };
		03B092241E78839D00AD338D /* QuartzCore.framework in Frameworks */ = {isa = PBXBuildFile; fileRef = 03B092231E78839D00AD338D /* QuartzCore.framework */; };
		03B092261E7883C400AD338D /* libiconv.tbd in Frameworks */ = {isa = PBXBuildFile; fileRef = 03B092251E7883C400AD338D /* libiconv.tbd */; };
		03B092281E78859E00AD338D /* CoreMedia.framework in Frameworks */ = {isa = PBXBuildFile; fileRef = 03B092271E78859E00AD338D /* CoreMedia.framework */; };
		03B0922A1E7885A600AD338D /* AudioToolbox.framework in Frameworks */ = {isa = PBXBuildFile; fileRef = 03B092291E7885A600AD338D /* AudioToolbox.framework */; };
		03B0922C1E7886C900AD338D /* AVFoundation.framework in Frameworks */ = {isa = PBXBuildFile; fileRef = 03B0922B1E7886C900AD338D /* AVFoundation.framework */; };
		03B0922E1E7886ED00AD338D /* CoreVideo.framework in Frameworks */ = {isa = PBXBuildFile; fileRef = 03B0922D1E7886ED00AD338D /* CoreVideo.framework */; };
		03B092301E78871A00AD338D /* MediaPlayer.framework in Frameworks */ = {isa = PBXBuildFile; fileRef = 03B0922F1E78871A00AD338D /* MediaPlayer.framework */; };
		03DE7BE91DBF0DE400E89064 /* UpdateCheckShim.swift in Sources */ = {isa = PBXBuildFile; fileRef = 2DC8D9DD1D09F9B4007DD125 /* UpdateCheckShim.swift */; };
		03E5F42D1EA5BCE400DFFC3A /* NYPLReaderTOC.storyboard in Resources */ = {isa = PBXBuildFile; fileRef = 03E5F42A1EA5BCE400DFFC3A /* NYPLReaderTOC.storyboard */; };
		03F94CCF1DD627AA00CE8F4F /* Accounts.json in Resources */ = {isa = PBXBuildFile; fileRef = 03F94CCE1DD627AA00CE8F4F /* Accounts.json */; };
		03F94CD11DD6288C00CE8F4F /* AccountsManager.swift in Sources */ = {isa = PBXBuildFile; fileRef = 03F94CD01DD6288C00CE8F4F /* AccountsManager.swift */; };
		081387571BC574DA003DEA6A /* UILabel+NYPLAppearanceAdditions.m in Sources */ = {isa = PBXBuildFile; fileRef = 081387561BC574DA003DEA6A /* UILabel+NYPLAppearanceAdditions.m */; };
		0813875A1BC5767F003DEA6A /* UIButton+NYPLAppearanceAdditions.m in Sources */ = {isa = PBXBuildFile; fileRef = 081387591BC5767F003DEA6A /* UIButton+NYPLAppearanceAdditions.m */; };
		0824D44E24B8DFE400C85A7E /* NSString+JSONParse.swift in Sources */ = {isa = PBXBuildFile; fileRef = 0824D44D24B8DFE400C85A7E /* NSString+JSONParse.swift */; };
		0824D44F24B8DFE400C85A7E /* NSString+JSONParse.swift in Sources */ = {isa = PBXBuildFile; fileRef = 0824D44D24B8DFE400C85A7E /* NSString+JSONParse.swift */; };
		0826CD2924AA21B2000F4030 /* NYPLSamlIDPCell.swift in Sources */ = {isa = PBXBuildFile; fileRef = 0826CD2824AA21B2000F4030 /* NYPLSamlIDPCell.swift */; };
		0826CD2F24AA2801000F4030 /* NYPLLibraryDescriptionCell.swift in Sources */ = {isa = PBXBuildFile; fileRef = 0826CD2E24AA2801000F4030 /* NYPLLibraryDescriptionCell.swift */; };
		085640CE1BB99FC30088BDBF /* NSURL+NYPLURLAdditions.m in Sources */ = {isa = PBXBuildFile; fileRef = 085640CD1BB99FC30088BDBF /* NSURL+NYPLURLAdditions.m */; };
		0857A0F72478337D00C7984E /* NYPLSessionCredentials.swift in Sources */ = {isa = PBXBuildFile; fileRef = 0857A0F62478337D00C7984E /* NYPLSessionCredentials.swift */; };
		0857A0FF247835FF00C7984E /* KeychainStoredVariable.swift in Sources */ = {isa = PBXBuildFile; fileRef = 0857A0FE247835FF00C7984E /* KeychainStoredVariable.swift */; };
		085D31D71BE29E38007F7672 /* NYPLProblemReportViewController.m in Sources */ = {isa = PBXBuildFile; fileRef = 085D31D61BE29E38007F7672 /* NYPLProblemReportViewController.m */; };
		085D31D91BE29ED4007F7672 /* NYPLProblemReportViewController.xib in Resources */ = {isa = PBXBuildFile; fileRef = 085D31D81BE29ED4007F7672 /* NYPLProblemReportViewController.xib */; };
		085D31DF1BE3CD3C007F7672 /* NSURLRequest+NYPLURLRequestAdditions.m in Sources */ = {isa = PBXBuildFile; fileRef = 085D31DE1BE3CD3C007F7672 /* NSURLRequest+NYPLURLRequestAdditions.m */; };
		086C45D624AE77CA00F5108E /* NYPLBasicAuth.swift in Sources */ = {isa = PBXBuildFile; fileRef = 086C45D524AE77CA00F5108E /* NYPLBasicAuth.swift */; };
		086C45D724AE77CA00F5108E /* NYPLBasicAuth.swift in Sources */ = {isa = PBXBuildFile; fileRef = 086C45D524AE77CA00F5108E /* NYPLBasicAuth.swift */; };
		089E42C6249A823800310360 /* NYPLCookiesWebViewController.swift in Sources */ = {isa = PBXBuildFile; fileRef = 089E42C5249A823800310360 /* NYPLCookiesWebViewController.swift */; };
		089E430C24A2459100310360 /* NYPLLoginCellTypes.swift in Sources */ = {isa = PBXBuildFile; fileRef = 089E430B24A2459100310360 /* NYPLLoginCellTypes.swift */; };
		08A352201BDE8E410040BF1D /* CFNetwork.framework in Frameworks */ = {isa = PBXBuildFile; fileRef = 08A3521F1BDE8E410040BF1D /* CFNetwork.framework */; };
		08A352221BDE8E560040BF1D /* libicucore.tbd in Frameworks */ = {isa = PBXBuildFile; fileRef = 08A352211BDE8E560040BF1D /* libicucore.tbd */; };
		08A352241BDE8E640040BF1D /* Security.framework in Frameworks */ = {isa = PBXBuildFile; fileRef = 08A352231BDE8E640040BF1D /* Security.framework */; };
		08A352261BDE8E700040BF1D /* SystemConfiguration.framework in Frameworks */ = {isa = PBXBuildFile; fileRef = 08A352251BDE8E700040BF1D /* SystemConfiguration.framework */; };
		08A352271BDE91B80040BF1D /* libRDServices.a in Frameworks */ = {isa = PBXBuildFile; fileRef = A49C25461AE05A2600D63B89 /* libRDServices.a */; };
		08C469C11BDAAEB1009D8AFD /* libADEPT.a in Frameworks */ = {isa = PBXBuildFile; fileRef = 5A569A2C1B8351C6003B5B61 /* libADEPT.a */; settings = {ATTRIBUTES = (Weak, ); }; };
		08C469C21BDAAEB1009D8AFD /* libAdobe Content Filter.a in Frameworks */ = {isa = PBXBuildFile; fileRef = 5A7048961B94A6710046FFF0 /* libAdobe Content Filter.a */; settings = {ATTRIBUTES = (Weak, ); }; };
		11068C55196DD37900E8A94B /* NYPLNull.m in Sources */ = {isa = PBXBuildFile; fileRef = 11068C54196DD37900E8A94B /* NYPLNull.m */; };
		11078357198160A50071AB1E /* NYPLBookDownloadFailedCell.m in Sources */ = {isa = PBXBuildFile; fileRef = 11078356198160A50071AB1E /* NYPLBookDownloadFailedCell.m */; };
		1107835E19816E3D0071AB1E /* UIView+NYPLViewAdditions.m in Sources */ = {isa = PBXBuildFile; fileRef = 1107835D19816E3D0071AB1E /* UIView+NYPLViewAdditions.m */; };
		110AD83D19E497D6005724C3 /* NYPLOPDSAttribute.m in Sources */ = {isa = PBXBuildFile; fileRef = 110AD83B19E497D6005724C3 /* NYPLOPDSAttribute.m */; };
		110AF8961961D94D004887C3 /* NYPLBookDetailView.m in Sources */ = {isa = PBXBuildFile; fileRef = 110AF8951961D94D004887C3 /* NYPLBookDetailView.m */; };
		110AF89C1961ED1F004887C3 /* NYPLBookDetailViewController.m in Sources */ = {isa = PBXBuildFile; fileRef = 110AF89B1961ED1F004887C3 /* NYPLBookDetailViewController.m */; };
		110F853E19D5FA7300052DF7 /* DetailSummaryTemplate.html in Resources */ = {isa = PBXBuildFile; fileRef = 110F853C19D5FA7300052DF7 /* DetailSummaryTemplate.html */; };
		111197281986B43B0014462F /* NYPLBookCellDelegate.m in Sources */ = {isa = PBXBuildFile; fileRef = 111197271986B43B0014462F /* NYPLBookCellDelegate.m */; };
		111197341986D7550014462F /* NYPLDismissibleViewController.m in Sources */ = {isa = PBXBuildFile; fileRef = 111197331986D7550014462F /* NYPLDismissibleViewController.m */; };
		111197391987F4070014462F /* NYPLBookDetailNormalView.m in Sources */ = {isa = PBXBuildFile; fileRef = 111197381987F4070014462F /* NYPLBookDetailNormalView.m */; };
		1111973C19880E8D0014462F /* NYPLLinearView.m in Sources */ = {isa = PBXBuildFile; fileRef = 1111973B19880E8D0014462F /* NYPLLinearView.m */; };
		1111973F1988226F0014462F /* NYPLBookDetailDownloadFailedView.m in Sources */ = {isa = PBXBuildFile; fileRef = 1111973E1988226F0014462F /* NYPLBookDetailDownloadFailedView.m */; };
		11119742198827850014462F /* NYPLBookDetailDownloadingView.m in Sources */ = {isa = PBXBuildFile; fileRef = 11119741198827850014462F /* NYPLBookDetailDownloadingView.m */; };
		1112A8431A3249B4002B8CC1 /* libTenPrintCover.a in Frameworks */ = {isa = PBXBuildFile; fileRef = 1112A81F1A322C53002B8CC1 /* libTenPrintCover.a */; };
		1114A6A1195884CB007507A2 /* NYPLCatalogUngroupedFeed.m in Sources */ = {isa = PBXBuildFile; fileRef = 1114A6A0195884CB007507A2 /* NYPLCatalogUngroupedFeed.m */; };
		111559ED19B8FA590003BE94 /* NYPLXML.m in Sources */ = {isa = PBXBuildFile; fileRef = 111559EC19B8FA590003BE94 /* NYPLXML.m */; };
		111E757A1A80165C00718AD7 /* NYPLSettingsSplitViewController.m in Sources */ = {isa = PBXBuildFile; fileRef = 111E75791A80165C00718AD7 /* NYPLSettingsSplitViewController.m */; };
		111E757D1A801A6F00718AD7 /* NYPLSettingsPrimaryNavigationController.m in Sources */ = {isa = PBXBuildFile; fileRef = 111E757C1A801A6F00718AD7 /* NYPLSettingsPrimaryNavigationController.m */; };
		111E75831A815CFB00718AD7 /* NYPLSettingsPrimaryTableViewController.m in Sources */ = {isa = PBXBuildFile; fileRef = 111E75821A815CFB00718AD7 /* NYPLSettingsPrimaryTableViewController.m */; };
		1120749319D20BF9008203A4 /* NYPLBookCellCollectionViewController.m in Sources */ = {isa = PBXBuildFile; fileRef = 1120749219D20BF9008203A4 /* NYPLBookCellCollectionViewController.m */; };
		112C684F19EF003300106973 /* NYPLCatalogFacetGroup.m in Sources */ = {isa = PBXBuildFile; fileRef = 112C684E19EF003300106973 /* NYPLCatalogFacetGroup.m */; };
		112C694D197301FE00C48F95 /* NYPLBookRegistryRecord.m in Sources */ = {isa = PBXBuildFile; fileRef = 112C694C197301FE00C48F95 /* NYPLBookRegistryRecord.m */; };
		113137E71A48DAB90082954E /* NYPLReaderReadiumView.m in Sources */ = {isa = PBXBuildFile; fileRef = 113137E61A48DAB90082954E /* NYPLReaderReadiumView.m */; };
		11369D48199527C200BB11F8 /* NYPLJSON.m in Sources */ = {isa = PBXBuildFile; fileRef = 11369D47199527C200BB11F8 /* NYPLJSON.m */; };
		11396FB9193D289100E16EE8 /* NSDate+NYPLDateAdditions.m in Sources */ = {isa = PBXBuildFile; fileRef = 11396FB8193D289100E16EE8 /* NSDate+NYPLDateAdditions.m */; };
		1139DA6519C7755D00A07810 /* NYPLBookCoverRegistry.m in Sources */ = {isa = PBXBuildFile; fileRef = 1139DA6419C7755D00A07810 /* NYPLBookCoverRegistry.m */; };
		113DB8A719C24E54004E1154 /* NYPLIndeterminateProgressView.m in Sources */ = {isa = PBXBuildFile; fileRef = 113DB8A619C24E54004E1154 /* NYPLIndeterminateProgressView.m */; };
		114B7F161A3644CF00B8582B /* NYPLTenPrintCoverView+NYPLImageAdditions.m in Sources */ = {isa = PBXBuildFile; fileRef = 114B7F151A3644CF00B8582B /* NYPLTenPrintCoverView+NYPLImageAdditions.m */; };
		114C8CD719BE2FD300719B72 /* NYPLAttributedString.m in Sources */ = {isa = PBXBuildFile; fileRef = 114C8CD619BE2FD300719B72 /* NYPLAttributedString.m */; };
		114C8CDA19BF55F900719B72 /* NYPLRoundedButton.m in Sources */ = {isa = PBXBuildFile; fileRef = 114C8CD919BF55F900719B72 /* NYPLRoundedButton.m */; };
		11548C0B1939136C009DBF2E /* NYPLRootTabBarController.m in Sources */ = {isa = PBXBuildFile; fileRef = 11548C0A1939136C009DBF2E /* NYPLRootTabBarController.m */; };
		11548C0E1939147D009DBF2E /* NYPLCatalogNavigationController.m in Sources */ = {isa = PBXBuildFile; fileRef = 11548C0D1939147D009DBF2E /* NYPLCatalogNavigationController.m */; };
		11580AC81986A77B00949A15 /* NYPLBookCell.m in Sources */ = {isa = PBXBuildFile; fileRef = 11580AC71986A77B00949A15 /* NYPLBookCell.m */; };
		1158812E1A894F4E008672C3 /* NYPLAccountSignInViewController.m in Sources */ = {isa = PBXBuildFile; fileRef = 1158812D1A894F4E008672C3 /* NYPLAccountSignInViewController.m */; };
		11616E11196B0531003D60D9 /* NYPLBookRegistry.m in Sources */ = {isa = PBXBuildFile; fileRef = 11616E10196B0531003D60D9 /* NYPLBookRegistry.m */; };
		1164F106199AC236009BF8BF /* NYPLBookLocation.m in Sources */ = {isa = PBXBuildFile; fileRef = 1164F105199AC236009BF8BF /* NYPLBookLocation.m */; };
		116A5EAF194767B200491A21 /* NYPLMyBooksNavigationController.m in Sources */ = {isa = PBXBuildFile; fileRef = 116A5EAE194767B200491A21 /* NYPLMyBooksNavigationController.m */; };
		116A5EB3194767DC00491A21 /* NYPLMyBooksViewController.m in Sources */ = {isa = PBXBuildFile; fileRef = 116A5EB2194767DC00491A21 /* NYPLMyBooksViewController.m */; };
		116A5EB91947B57500491A21 /* NYPLConfiguration.m in Sources */ = {isa = PBXBuildFile; fileRef = 116A5EB81947B57500491A21 /* NYPLConfiguration.m */; };
		1183F33B194B775900DC322F /* NYPLCatalogLaneCell.m in Sources */ = {isa = PBXBuildFile; fileRef = 1183F33A194B775900DC322F /* NYPLCatalogLaneCell.m */; };
		1183F341194F723D00DC322F /* NYPLCatalogLane.m in Sources */ = {isa = PBXBuildFile; fileRef = 1183F340194F723D00DC322F /* NYPLCatalogLane.m */; };
		1183F347194F744D00DC322F /* NYPLBook.m in Sources */ = {isa = PBXBuildFile; fileRef = 1183F346194F744D00DC322F /* NYPLBook.m */; };
		1183F35B194F847100DC322F /* NYPLAsync.m in Sources */ = {isa = PBXBuildFile; fileRef = 1183F35A194F847100DC322F /* NYPLAsync.m */; };
		1188F3E11A1ECC4B006B2F36 /* NYPLReaderSettings.m in Sources */ = {isa = PBXBuildFile; fileRef = 1188F3E01A1ECC4B006B2F36 /* NYPLReaderSettings.m */; };
		118A0B1B19915BDF00792DDE /* NYPLCatalogSearchViewController.m in Sources */ = {isa = PBXBuildFile; fileRef = 118A0B1A19915BDF00792DDE /* NYPLCatalogSearchViewController.m */; };
		118B7ABF195CBF72005CE3E7 /* NYPLSession.m in Sources */ = {isa = PBXBuildFile; fileRef = 118B7ABE195CBF72005CE3E7 /* NYPLSession.m */; };
		119503E71993F914009FB788 /* libxml2.dylib in Frameworks */ = {isa = PBXBuildFile; fileRef = 119503E61993F914009FB788 /* libxml2.dylib */; };
		119503E91993F919009FB788 /* libz.dylib in Frameworks */ = {isa = PBXBuildFile; fileRef = 119503E81993F919009FB788 /* libz.dylib */; };
		1195040B1994075B009FB788 /* NYPLReaderViewController.m in Sources */ = {isa = PBXBuildFile; fileRef = 1195040A1994075B009FB788 /* NYPLReaderViewController.m */; };
		1196F75B1970727C00F62670 /* NYPLMyBooksDownloadCenter.m in Sources */ = {isa = PBXBuildFile; fileRef = 1196F75A1970727C00F62670 /* NYPLMyBooksDownloadCenter.m */; };
		119BEB89198C43A600121439 /* NSString+NYPLStringAdditions.m in Sources */ = {isa = PBXBuildFile; fileRef = 119BEB88198C43A600121439 /* NSString+NYPLStringAdditions.m */; };
		119BEBB919902A8800121439 /* NYPLOpenSearchDescription.m in Sources */ = {isa = PBXBuildFile; fileRef = 119BEBB819902A8800121439 /* NYPLOpenSearchDescription.m */; };
		11A14DF41A1BF94F00D6C510 /* UIColor+NYPLColorAdditions.m in Sources */ = {isa = PBXBuildFile; fileRef = 11A14DF31A1BF94F00D6C510 /* UIColor+NYPLColorAdditions.m */; };
		11A16E69195B2BD3004147F4 /* NYPLCatalogUngroupedFeedViewController.m in Sources */ = {isa = PBXBuildFile; fileRef = 11A16E68195B2BD3004147F4 /* NYPLCatalogUngroupedFeedViewController.m */; };
		11A16E6F195B60DF004147F4 /* NYPLBookNormalCell.m in Sources */ = {isa = PBXBuildFile; fileRef = 11A16E6E195B60DF004147F4 /* NYPLBookNormalCell.m */; };
		11B20E6E19D9F6DD00877A23 /* NYPLReloadView.m in Sources */ = {isa = PBXBuildFile; fileRef = 11B20E6D19D9F6DD00877A23 /* NYPLReloadView.m */; };
		11B6020519806CD300800DA9 /* NYPLBookDownloadingCell.m in Sources */ = {isa = PBXBuildFile; fileRef = 11B6020419806CD300800DA9 /* NYPLBookDownloadingCell.m */; };
		11BFDB33199C01F700378691 /* NYPLReaderTOCViewController.m in Sources */ = {isa = PBXBuildFile; fileRef = 11BFDB32199C01F700378691 /* NYPLReaderTOCViewController.m */; };
		11BFDB36199C08E900378691 /* NYPLReaderTOCElement.m in Sources */ = {isa = PBXBuildFile; fileRef = 11BFDB35199C08E900378691 /* NYPLReaderTOCElement.m */; };
		11BFDB39199C117B00378691 /* NYPLReaderTOCCell.m in Sources */ = {isa = PBXBuildFile; fileRef = 11BFDB38199C117B00378691 /* NYPLReaderTOCCell.m */; };
		11C113D019F842B9005B3F63 /* reader.html in Resources */ = {isa = PBXBuildFile; fileRef = 11C113CF19F842B9005B3F63 /* reader.html */; };
		11C113D219F842BE005B3F63 /* host_app_feedback.js in Resources */ = {isa = PBXBuildFile; fileRef = 11C113D119F842BE005B3F63 /* host_app_feedback.js */; };
		11C113D719F84613005B3F63 /* simplified.js in Resources */ = {isa = PBXBuildFile; fileRef = 11C113D519F84613005B3F63 /* simplified.js */; };
		11C5DCF21976D1E0005A9945 /* NYPLHoldsNavigationController.m in Sources */ = {isa = PBXBuildFile; fileRef = 11C5DCF11976D1E0005A9945 /* NYPLHoldsNavigationController.m */; };
		11C5DCF51976D22F005A9945 /* NYPLHoldsViewController.m in Sources */ = {isa = PBXBuildFile; fileRef = 11C5DCF41976D22F005A9945 /* NYPLHoldsViewController.m */; };
		11C5DD16197727A6005A9945 /* NYPLKeychain.m in Sources */ = {isa = PBXBuildFile; fileRef = 11C5DD15197727A6005A9945 /* NYPLKeychain.m */; };
		11DC19281A12F92500721DBA /* NYPLReaderSettingsView.m in Sources */ = {isa = PBXBuildFile; fileRef = 11DC19271A12F92500721DBA /* NYPLReaderSettingsView.m */; };
		11E0208D197F05D9009DEA93 /* UIFont+NYPLSystemFontOverride.m in Sources */ = {isa = PBXBuildFile; fileRef = 11E0208C197F05D9009DEA93 /* UIFont+NYPLSystemFontOverride.m */; };
		11F3771F19DB62B000487769 /* NYPLFacetView.m in Sources */ = {isa = PBXBuildFile; fileRef = 11F3771E19DB62B000487769 /* NYPLFacetView.m */; };
		11F3773319E0876F00487769 /* NYPLCatalogFacet.m in Sources */ = {isa = PBXBuildFile; fileRef = 11F3773219E0876F00487769 /* NYPLCatalogFacet.m */; };
		145798F6215BE9E300F68AFD /* ProblemReportEmail.swift in Sources */ = {isa = PBXBuildFile; fileRef = 145798F5215BE9E300F68AFD /* ProblemReportEmail.swift */; };
		145DA48E215441A70055DB93 /* ZXingObjC.framework in Frameworks */ = {isa = PBXBuildFile; fileRef = 145DA48D215441A70055DB93 /* ZXingObjC.framework */; };
		145DA4922154464F0055DB93 /* SQLite.framework in Frameworks */ = {isa = PBXBuildFile; fileRef = 145DA4912154464F0055DB93 /* SQLite.framework */; };
		145DA49421544A3F0055DB93 /* NYPLCardCreator.framework in Frameworks */ = {isa = PBXBuildFile; fileRef = 145DA49321544A3F0055DB93 /* NYPLCardCreator.framework */; };
		145DA49621544A430055DB93 /* PureLayout.framework in Frameworks */ = {isa = PBXBuildFile; fileRef = 145DA49521544A420055DB93 /* PureLayout.framework */; };
		148B1C2D21768EAA00FF64AB /* NYPLAEToolkit.framework in Frameworks */ = {isa = PBXBuildFile; fileRef = 148B1C1721710C6800FF64AB /* NYPLAEToolkit.framework */; };
		148B1C2E21768EAA00FF64AB /* NYPLAudiobookToolkit.framework in Frameworks */ = {isa = PBXBuildFile; fileRef = 148B1C1C21710C6800FF64AB /* NYPLAudiobookToolkit.framework */; };
		148B1C392176900F00FF64AB /* AudioEngine.framework in Frameworks */ = {isa = PBXBuildFile; fileRef = 148B1C342176900E00FF64AB /* AudioEngine.framework */; settings = {ATTRIBUTES = (Weak, ); }; };
		17071065242A923400E2648F /* NYPLSecrets.swift in Sources */ = {isa = PBXBuildFile; fileRef = 17071060242A923400E2648F /* NYPLSecrets.swift */; };
		171966A924170819007BB87E /* NYPLBookState.swift in Sources */ = {isa = PBXBuildFile; fileRef = 171966A824170819007BB87E /* NYPLBookState.swift */; };
		173F0823241AAA4E00A64658 /* NYPLBookStateTests.swift in Sources */ = {isa = PBXBuildFile; fileRef = 173F0822241AAA4E00A64658 /* NYPLBookStateTests.swift */; };
		175E47DE24E477710066A6CF /* GoogleDataTransportCCTSupport.framework in Frameworks */ = {isa = PBXBuildFile; fileRef = 738EF2E82405EBC100F388FB /* GoogleDataTransportCCTSupport.framework */; };
		175E480824EF36520066A6CF /* NYPLAnnouncementBusinessLogic.swift in Sources */ = {isa = PBXBuildFile; fileRef = 175E480724EF36520066A6CF /* NYPLAnnouncementBusinessLogic.swift */; };
		175E480E24EF46EA0066A6CF /* NYPLAnnouncementViewController.swift in Sources */ = {isa = PBXBuildFile; fileRef = 175E480D24EF46EA0066A6CF /* NYPLAnnouncementViewController.swift */; };
		1763C0D624F460FE00A4D0E2 /* NYPLAnnouncementManagerTests.swift in Sources */ = {isa = PBXBuildFile; fileRef = 1763C0D524F460FE00A4D0E2 /* NYPLAnnouncementManagerTests.swift */; };
		179699D124131BA500EC309F /* UIColor+LabelColor.swift in Sources */ = {isa = PBXBuildFile; fileRef = 179699D024131BA500EC309F /* UIColor+LabelColor.swift */; };
		17CE5305243C020800315E63 /* NYPLUserAccount.swift in Sources */ = {isa = PBXBuildFile; fileRef = 17CE5304243C020800315E63 /* NYPLUserAccount.swift */; };
		17D08381248E938000092AA9 /* OverdriveProcessor.framework in Frameworks */ = {isa = PBXBuildFile; fileRef = 17D08378248E8EEB00092AA9 /* OverdriveProcessor.framework */; };
		21196605250956C000A6D0EF /* JWKResponse.swift in Sources */ = {isa = PBXBuildFile; fileRef = 2199020724FD35DC001BC727 /* JWKResponse.swift */; };
		2198F910250A90EE000D9DAB /* AudioBookVendorsHelper.swift in Sources */ = {isa = PBXBuildFile; fileRef = 2198F90F250A90EE000D9DAB /* AudioBookVendorsHelper.swift */; };
		2198F911250A90EE000D9DAB /* AudioBookVendorsHelper.swift in Sources */ = {isa = PBXBuildFile; fileRef = 2198F90F250A90EE000D9DAB /* AudioBookVendorsHelper.swift */; };
		219901F424FD2DE9001BC727 /* jwk.json in Resources */ = {isa = PBXBuildFile; fileRef = 219901F324FD2DE9001BC727 /* jwk.json */; };
		219901F524FD2DE9001BC727 /* jwk.json in Resources */ = {isa = PBXBuildFile; fileRef = 219901F324FD2DE9001BC727 /* jwk.json */; };
		219901FA24FD2E56001BC727 /* jwk_private in Resources */ = {isa = PBXBuildFile; fileRef = 219901F924FD2E56001BC727 /* jwk_private */; };
		219901FB24FD2E56001BC727 /* jwk_private in Resources */ = {isa = PBXBuildFile; fileRef = 219901F924FD2E56001BC727 /* jwk_private */; };
		2199020624FD3334001BC727 /* NYPLJWKConversionTest.swift in Sources */ = {isa = PBXBuildFile; fileRef = 2199020524FD3334001BC727 /* NYPLJWKConversionTest.swift */; };
		2199020824FD35DC001BC727 /* JWKResponse.swift in Sources */ = {isa = PBXBuildFile; fileRef = 2199020724FD35DC001BC727 /* JWKResponse.swift */; };
		21C504772513C9F00016A6C8 /* JWKResponse.swift in Sources */ = {isa = PBXBuildFile; fileRef = 2199020724FD35DC001BC727 /* JWKResponse.swift */; };
		21C504782513C9F00016A6C8 /* JWKResponse.swift in Sources */ = {isa = PBXBuildFile; fileRef = 2199020724FD35DC001BC727 /* JWKResponse.swift */; };
		21C504792513C9F30016A6C8 /* DPLAAudiobooks.swift in Sources */ = {isa = PBXBuildFile; fileRef = 21E7E07A24FEA7E800189224 /* DPLAAudiobooks.swift */; };
		21C5047A2513C9F40016A6C8 /* DPLAAudiobooks.swift in Sources */ = {isa = PBXBuildFile; fileRef = 21E7E07A24FEA7E800189224 /* DPLAAudiobooks.swift */; };
		21C5047B2513C9F40016A6C8 /* DPLAAudiobooks.swift in Sources */ = {isa = PBXBuildFile; fileRef = 21E7E07A24FEA7E800189224 /* DPLAAudiobooks.swift */; };
		21C5047C2513C9F60016A6C8 /* AudioBookVendors+Extensions.swift in Sources */ = {isa = PBXBuildFile; fileRef = 21EC1B8E2501538600A12384 /* AudioBookVendors+Extensions.swift */; };
		21C5047D2513C9F70016A6C8 /* AudioBookVendors+Extensions.swift in Sources */ = {isa = PBXBuildFile; fileRef = 21EC1B8E2501538600A12384 /* AudioBookVendors+Extensions.swift */; };
		21C5047E2513C9F70016A6C8 /* AudioBookVendors+Extensions.swift in Sources */ = {isa = PBXBuildFile; fileRef = 21EC1B8E2501538600A12384 /* AudioBookVendors+Extensions.swift */; };
		21C5047F2513C9FA0016A6C8 /* AudioBookVendorsHelper.swift in Sources */ = {isa = PBXBuildFile; fileRef = 2198F90F250A90EE000D9DAB /* AudioBookVendorsHelper.swift */; };
		21C504802513C9FB0016A6C8 /* AudioBookVendorsHelper.swift in Sources */ = {isa = PBXBuildFile; fileRef = 2198F90F250A90EE000D9DAB /* AudioBookVendorsHelper.swift */; };
		21E7E07B24FEA7E800189224 /* DPLAAudiobooks.swift in Sources */ = {isa = PBXBuildFile; fileRef = 21E7E07A24FEA7E800189224 /* DPLAAudiobooks.swift */; };
		21EC1B8F2501538600A12384 /* AudioBookVendors+Extensions.swift in Sources */ = {isa = PBXBuildFile; fileRef = 21EC1B8E2501538600A12384 /* AudioBookVendors+Extensions.swift */; };
		2D2B477C1D08F821007F7764 /* UpdateCheckTests.swift in Sources */ = {isa = PBXBuildFile; fileRef = 2D2B47631D08F1ED007F7764 /* UpdateCheckTests.swift */; };
		2D2B47841D08F8E2007F7764 /* UpdateCheckUpToDate.json in Resources */ = {isa = PBXBuildFile; fileRef = 2D2B47691D08F264007F7764 /* UpdateCheckUpToDate.json */; };
		2D2B478E1D08FDF5007F7764 /* UpdateCheckNeedsUpdate.json in Resources */ = {isa = PBXBuildFile; fileRef = 2D2B478A1D08FC78007F7764 /* UpdateCheckNeedsUpdate.json */; };
		2D2B478F1D08FDF5007F7764 /* UpdateCheckUnknown.json in Resources */ = {isa = PBXBuildFile; fileRef = 2D2B47891D08FC78007F7764 /* UpdateCheckUnknown.json */; };
		2D382BD71D08BA99002C423D /* Log.swift in Sources */ = {isa = PBXBuildFile; fileRef = 2D382BD61D08BA99002C423D /* Log.swift */; };
		2D4379FE1C46FDB600AE1AD5 /* ReaderClientCert.sig in Resources */ = {isa = PBXBuildFile; fileRef = 085D31FB1BE7BE86007F7672 /* ReaderClientCert.sig */; };
		2D62568B1D412BCB0080A81F /* BundledHTMLViewController.swift in Sources */ = {isa = PBXBuildFile; fileRef = 2D62568A1D412BCB0080A81F /* BundledHTMLViewController.swift */; };
		2D6256911D41582A0080A81F /* software-licenses.html in Resources */ = {isa = PBXBuildFile; fileRef = 2D6256901D41582A0080A81F /* software-licenses.html */; };
		2D754BBB2002E2FB0061D34F /* NYPLOPDSAcquisition.m in Sources */ = {isa = PBXBuildFile; fileRef = 2D754BBA2002E2FB0061D34F /* NYPLOPDSAcquisition.m */; };
		2D754BC22002F1B10061D34F /* NYPLOPDSIndirectAcquisition.m in Sources */ = {isa = PBXBuildFile; fileRef = 2D754BC12002F1B10061D34F /* NYPLOPDSIndirectAcquisition.m */; };
		2D87909D20127AA300E2763F /* NYPLBookAcquisitionPath.m in Sources */ = {isa = PBXBuildFile; fileRef = 2D87909C20127AA300E2763F /* NYPLBookAcquisitionPath.m */; };
		2D8790A320129AC400E2763F /* NYPLBookAcquisitionPathEntry.xml in Resources */ = {isa = PBXBuildFile; fileRef = 2D8790A220129AC400E2763F /* NYPLBookAcquisitionPathEntry.xml */; };
		2D8790A520129AF200E2763F /* NYPLBookAcquisitionPathTests.swift in Sources */ = {isa = PBXBuildFile; fileRef = 2D8790A420129AF200E2763F /* NYPLBookAcquisitionPathTests.swift */; };
		2DA4F2331C68363B008853D7 /* LocalAuthentication.framework in Frameworks */ = {isa = PBXBuildFile; fileRef = 2DA4F2321C68363B008853D7 /* LocalAuthentication.framework */; };
		2DB436381D4C049200F8E69D /* NYPLReachability.m in Sources */ = {isa = PBXBuildFile; fileRef = 2DB436371D4C049200F8E69D /* NYPLReachability.m */; };
		2DC8D9DC1D09F797007DD125 /* UpdateCheck.swift in Sources */ = {isa = PBXBuildFile; fileRef = 2DC8D9DB1D09F797007DD125 /* UpdateCheck.swift */; };
		2DCB71EE2017DFB5000E041A /* NYPLOPDSAcquisitionAvailability.m in Sources */ = {isa = PBXBuildFile; fileRef = 2DCB71ED2017DFB5000E041A /* NYPLOPDSAcquisitionAvailability.m */; };
		2DE514351DC3F0BE005A58BD /* NYPLCirculationAnalytics.swift in Sources */ = {isa = PBXBuildFile; fileRef = E66AE32F1DC0FCFC00124AE2 /* NYPLCirculationAnalytics.swift */; };
		2DEF10BA201ECCEA0082843A /* NYPLMyBooksSimplifiedBearerToken.m in Sources */ = {isa = PBXBuildFile; fileRef = 2DEF10B9201ECCEA0082843A /* NYPLMyBooksSimplifiedBearerToken.m */; };
		2DF321831DC3B83500E1858F /* NYPLAnnotations.swift in Sources */ = {isa = PBXBuildFile; fileRef = 2DF321821DC3B83500E1858F /* NYPLAnnotations.swift */; };
		2DFAC8ED1CD8DDD1003D9EC0 /* NYPLOPDSCategory.m in Sources */ = {isa = PBXBuildFile; fileRef = 2DFAC8EC1CD8DDD1003D9EC0 /* NYPLOPDSCategory.m */; };
		52545185217A76FF00BBC1B4 /* NYPLUserNotifications.swift in Sources */ = {isa = PBXBuildFile; fileRef = 52545184217A76FF00BBC1B4 /* NYPLUserNotifications.swift */; };
		52592BB821220A1100587288 /* NYPLLocalization.m in Sources */ = {isa = PBXBuildFile; fileRef = 52592BB721220A1100587288 /* NYPLLocalization.m */; };
		5A5B901B1B946FAD002C53E9 /* NYPLReaderContainerDelegate.mm in Sources */ = {isa = PBXBuildFile; fileRef = 5A5B901A1B946FAD002C53E9 /* NYPLReaderContainerDelegate.mm */; };
		5A69290E1B95ACC600FB4C10 /* readium-shared-js_all.js in Resources */ = {isa = PBXBuildFile; fileRef = 5A69290D1B95ACC600FB4C10 /* readium-shared-js_all.js */; };
		5A6929101B95ACD100FB4C10 /* sdk.css in Resources */ = {isa = PBXBuildFile; fileRef = 5A69290F1B95ACD100FB4C10 /* sdk.css */; };
		5A6929241B95C8B400FB4C10 /* readium-shared-js_all.js.bundles.js in Resources */ = {isa = PBXBuildFile; fileRef = 5A6929231B95C8B400FB4C10 /* readium-shared-js_all.js.bundles.js */; };
		5A6929251B95C93B00FB4C10 /* readium-shared-js_all.js.map in Resources */ = {isa = PBXBuildFile; fileRef = 5A69291D1B95C8AD00FB4C10 /* readium-shared-js_all.js.map */; };
		5AEA9E011B947419009F71DB /* libc++.dylib in Frameworks */ = {isa = PBXBuildFile; fileRef = 119503EA1993F91E009FB788 /* libc++.dylib */; };
		5D1B141522CBE3570006C964 /* NYPLProblemDocument.swift in Sources */ = {isa = PBXBuildFile; fileRef = 5D1B141422CBE3570006C964 /* NYPLProblemDocument.swift */; };
		5D1B142A22CC179F0006C964 /* NYPLAlertUtils.swift in Sources */ = {isa = PBXBuildFile; fileRef = 5D1B142922CC179F0006C964 /* NYPLAlertUtils.swift */; };
		5D3A28CC22D3DA850042B3BD /* NYPLUserProfileDocument.swift in Sources */ = {isa = PBXBuildFile; fileRef = 5D3A28CB22D3DA850042B3BD /* NYPLUserProfileDocument.swift */; };
		5D3A28D522D400D00042B3BD /* UserProfileDocumentTests.swift in Sources */ = {isa = PBXBuildFile; fileRef = 5D3A28D322D3FBB90042B3BD /* UserProfileDocumentTests.swift */; };
		5D60D3542297353C001080D0 /* NYPLMigrationManager.swift in Sources */ = {isa = PBXBuildFile; fileRef = 5D60D3532297353C001080D0 /* NYPLMigrationManager.swift */; };
		5D73DA4322A080BA00162CB8 /* NYPLMyBooksDownloadCenterTests.swift in Sources */ = {isa = PBXBuildFile; fileRef = 5D73DA3D22A07B9A00162CB8 /* NYPLMyBooksDownloadCenterTests.swift */; };
		5D7CF86422C19EBA007CAA34 /* NYPLReaderContainerDelegateBase.m in Sources */ = {isa = PBXBuildFile; fileRef = 5D7CF86322C19EBA007CAA34 /* NYPLReaderContainerDelegateBase.m */; };
		5D7CF8B922C3FC06007CAA34 /* NYPLErrorLogger.swift in Sources */ = {isa = PBXBuildFile; fileRef = 5D7CF8B422C3FC06007CAA34 /* NYPLErrorLogger.swift */; };
		5DD5674522B303DF001F0C83 /* NYPLDeveloperSettingsTableViewController.swift in Sources */ = {isa = PBXBuildFile; fileRef = 5DD5674422B303DF001F0C83 /* NYPLDeveloperSettingsTableViewController.swift */; };
		5DD567AF22B95A30001F0C83 /* String+MD5.swift in Sources */ = {isa = PBXBuildFile; fileRef = 5DD567AE22B95A30001F0C83 /* String+MD5.swift */; };
		5DD567B522B97344001F0C83 /* Data+Base64.swift in Sources */ = {isa = PBXBuildFile; fileRef = 5DD567B422B97344001F0C83 /* Data+Base64.swift */; };
		7307A5ED23FF1A8500DE53DE /* NYPLOpenSearchDescriptionTests.swift in Sources */ = {isa = PBXBuildFile; fileRef = 7307A5EC23FF1A8500DE53DE /* NYPLOpenSearchDescriptionTests.swift */; };
		7307A5F223FF22EC00DE53DE /* ZXingObjC.framework in Frameworks */ = {isa = PBXBuildFile; fileRef = 145DA48D215441A70055DB93 /* ZXingObjC.framework */; };
		7307A5F423FF2A6000DE53DE /* NYPLStringAdditionsTests.swift in Sources */ = {isa = PBXBuildFile; fileRef = 7307A5F323FF2A6000DE53DE /* NYPLStringAdditionsTests.swift */; };
		73085E1A2502DE88008F6244 /* OETutorialChoiceViewController.swift in Sources */ = {isa = PBXBuildFile; fileRef = 73085E182502DE87008F6244 /* OETutorialChoiceViewController.swift */; };
		73085E1B2502DE88008F6244 /* NYPLPresentationUtils.swift in Sources */ = {isa = PBXBuildFile; fileRef = 73085E192502DE88008F6244 /* NYPLPresentationUtils.swift */; };
		73085E212502E2CE008F6244 /* OpenEBooks_OPDS2_Catalog_Feed.json in Resources */ = {isa = PBXBuildFile; fileRef = 73085E202502E2CD008F6244 /* OpenEBooks_OPDS2_Catalog_Feed.json */; };
		73085E2E250308A3008F6244 /* NYPLSettingsPrimaryTableItem.swift in Sources */ = {isa = PBXBuildFile; fileRef = 73085E242502EDEF008F6244 /* NYPLSettingsPrimaryTableItem.swift */; };
		73085E2F250308A3008F6244 /* NYPLSettingsPrimaryTableViewController.swift in Sources */ = {isa = PBXBuildFile; fileRef = 73085E232502EDEE008F6244 /* NYPLSettingsPrimaryTableViewController.swift */; };
		73085E30250308A4008F6244 /* NYPLSettingsSplitViewController.swift in Sources */ = {isa = PBXBuildFile; fileRef = 73085E252502EDF0008F6244 /* NYPLSettingsSplitViewController.swift */; };
		73085E3525030D27008F6244 /* SEMigrations.swift in Sources */ = {isa = PBXBuildFile; fileRef = 73085E3425030D27008F6244 /* SEMigrations.swift */; };
		73085E3625030D27008F6244 /* SEMigrations.swift in Sources */ = {isa = PBXBuildFile; fileRef = 73085E3425030D27008F6244 /* SEMigrations.swift */; };
		73085E3A25030D80008F6244 /* OEMigrations.swift in Sources */ = {isa = PBXBuildFile; fileRef = 73085E3725030D66008F6244 /* OEMigrations.swift */; };
		730FC05025127FA2004D7C2D /* OESettings.swift in Sources */ = {isa = PBXBuildFile; fileRef = 730FC04F25127FA2004D7C2D /* OESettings.swift */; };
		730FC05125128224004D7C2D /* NYPLSettings.swift in Sources */ = {isa = PBXBuildFile; fileRef = 5DD5677122B7ECE3001F0C83 /* NYPLSettings.swift */; };
		730FC05225128225004D7C2D /* NYPLSettings.swift in Sources */ = {isa = PBXBuildFile; fileRef = 5DD5677122B7ECE3001F0C83 /* NYPLSettings.swift */; };
		730FC05725128D64004D7C2D /* OETutorialViewController.swift in Sources */ = {isa = PBXBuildFile; fileRef = 730FC05425128D63004D7C2D /* OETutorialViewController.swift */; };
		730FC05825128D64004D7C2D /* OETutorialEligibilityViewController.swift in Sources */ = {isa = PBXBuildFile; fileRef = 730FC05525128D64004D7C2D /* OETutorialEligibilityViewController.swift */; };
		730FC05925128D64004D7C2D /* OETutorialWelcomeViewController.swift in Sources */ = {isa = PBXBuildFile; fileRef = 730FC05625128D64004D7C2D /* OETutorialWelcomeViewController.swift */; };
		730FC05A2512911E004D7C2D /* NYPLWelcomeScreenViewController.swift in Sources */ = {isa = PBXBuildFile; fileRef = E6202A031DD52B8600C99553 /* NYPLWelcomeScreenViewController.swift */; };
		730FC05B2512911E004D7C2D /* NYPLWelcomeScreenViewController.swift in Sources */ = {isa = PBXBuildFile; fileRef = E6202A031DD52B8600C99553 /* NYPLWelcomeScreenViewController.swift */; };
		731A5B1224621F2B00B5E663 /* NYPLSignInBusinessLogic.swift in Sources */ = {isa = PBXBuildFile; fileRef = 731A5B1124621F2B00B5E663 /* NYPLSignInBusinessLogic.swift */; };
		731A5B1324621F2B00B5E663 /* NYPLSignInBusinessLogic.swift in Sources */ = {isa = PBXBuildFile; fileRef = 731A5B1124621F2B00B5E663 /* NYPLSignInBusinessLogic.swift */; };
		731DA5FA2407105F009CC191 /* Crashlytics.framework in Frameworks */ = {isa = PBXBuildFile; fileRef = 731DA5F52407105E009CC191 /* Crashlytics.framework */; };
		731DA5FC240711F5009CC191 /* Fabric.framework in Frameworks */ = {isa = PBXBuildFile; fileRef = 731DA5FB240711F5009CC191 /* Fabric.framework */; };
		73225DED250B4B9100EF1877 /* NYPLRootTabBarController+OE.swift in Sources */ = {isa = PBXBuildFile; fileRef = 73225DEA250B471400EF1877 /* NYPLRootTabBarController+OE.swift */; };
		732327B22478504500A041E6 /* NSError+NYPLAdditions.swift in Sources */ = {isa = PBXBuildFile; fileRef = 732327B12478504500A041E6 /* NSError+NYPLAdditions.swift */; };
		732327B32478504500A041E6 /* NSError+NYPLAdditions.swift in Sources */ = {isa = PBXBuildFile; fileRef = 732327B12478504500A041E6 /* NSError+NYPLAdditions.swift */; };
		7327A89323EE017300954748 /* NYPLMainThreadChecker.swift in Sources */ = {isa = PBXBuildFile; fileRef = 7327A89223EE017300954748 /* NYPLMainThreadChecker.swift */; };
		732F929323ECB51F0099244C /* NYPLBackgroundExecutor.swift in Sources */ = {isa = PBXBuildFile; fileRef = 732F929223ECB51F0099244C /* NYPLBackgroundExecutor.swift */; };
		733875652423E1B0000FEB67 /* NYPLNetworkExecutor.swift in Sources */ = {isa = PBXBuildFile; fileRef = 733875642423E1B0000FEB67 /* NYPLNetworkExecutor.swift */; };
		733875672423E540000FEB67 /* NYPLCaching.swift in Sources */ = {isa = PBXBuildFile; fileRef = 733875662423E540000FEB67 /* NYPLCaching.swift */; };
		7340DA6224B7E45C00361387 /* URLResponse+NYPL.swift in Sources */ = {isa = PBXBuildFile; fileRef = 7340DA6124B7E45C00361387 /* URLResponse+NYPL.swift */; };
		7340DA6824B7F27900361387 /* NYPLBook+Additions.swift in Sources */ = {isa = PBXBuildFile; fileRef = 7340DA6724B7F27900361387 /* NYPLBook+Additions.swift */; };
		7347F038245A4DE200558D7F /* NYPLCirculationAnalytics.swift in Sources */ = {isa = PBXBuildFile; fileRef = E66AE32F1DC0FCFC00124AE2 /* NYPLCirculationAnalytics.swift */; };
		7347F039245A4DE200558D7F /* NYPLBookState.swift in Sources */ = {isa = PBXBuildFile; fileRef = 171966A824170819007BB87E /* NYPLBookState.swift */; };
		7347F03A245A4DE200558D7F /* UpdateCheckShim.swift in Sources */ = {isa = PBXBuildFile; fileRef = 2DC8D9DD1D09F9B4007DD125 /* UpdateCheckShim.swift */; };
		7347F03B245A4DE200558D7F /* APIKeys.swift in Sources */ = {isa = PBXBuildFile; fileRef = 0345BFD61DBF002E00398B6F /* APIKeys.swift */; };
		7347F03C245A4DE200558D7F /* NYPLAttributedString.m in Sources */ = {isa = PBXBuildFile; fileRef = 114C8CD619BE2FD300719B72 /* NYPLAttributedString.m */; };
		7347F03D245A4DE200558D7F /* NYPLUserAccount.swift in Sources */ = {isa = PBXBuildFile; fileRef = 17CE5304243C020800315E63 /* NYPLUserAccount.swift */; };
		7347F03F245A4DE200558D7F /* NYPLAgeCheck.swift in Sources */ = {isa = PBXBuildFile; fileRef = E6BC315C1E009F3E0021B65E /* NYPLAgeCheck.swift */; };
		7347F040245A4DE200558D7F /* Log.swift in Sources */ = {isa = PBXBuildFile; fileRef = 2D382BD61D08BA99002C423D /* Log.swift */; };
		7347F041245A4DE200558D7F /* NYPLBookRegistry.m in Sources */ = {isa = PBXBuildFile; fileRef = 11616E10196B0531003D60D9 /* NYPLBookRegistry.m */; };
		7347F042245A4DE200558D7F /* UILabel+NYPLAppearanceAdditions.m in Sources */ = {isa = PBXBuildFile; fileRef = 081387561BC574DA003DEA6A /* UILabel+NYPLAppearanceAdditions.m */; };
		7347F043245A4DE200558D7F /* NYPLJSON.m in Sources */ = {isa = PBXBuildFile; fileRef = 11369D47199527C200BB11F8 /* NYPLJSON.m */; };
		7347F044245A4DE200558D7F /* NYPLMainThreadChecker.swift in Sources */ = {isa = PBXBuildFile; fileRef = 7327A89223EE017300954748 /* NYPLMainThreadChecker.swift */; };
		7347F045245A4DE200558D7F /* NYPLConfiguration.m in Sources */ = {isa = PBXBuildFile; fileRef = 116A5EB81947B57500491A21 /* NYPLConfiguration.m */; };
		7347F046245A4DE200558D7F /* NYPLAlertUtils.swift in Sources */ = {isa = PBXBuildFile; fileRef = 5D1B142922CC179F0006C964 /* NYPLAlertUtils.swift */; };
		7347F047245A4DE200558D7F /* OPDS2Publication.swift in Sources */ = {isa = PBXBuildFile; fileRef = B51C1E0122861BBF003B49A5 /* OPDS2Publication.swift */; };
		7347F048245A4DE200558D7F /* String+MD5.swift in Sources */ = {isa = PBXBuildFile; fileRef = 5DD567AE22B95A30001F0C83 /* String+MD5.swift */; };
		7347F049245A4DE200558D7F /* NYPLNetworkQueue.swift in Sources */ = {isa = PBXBuildFile; fileRef = E671FF7C1E3A7068002AB13F /* NYPLNetworkQueue.swift */; };
		7347F04A245A4DE200558D7F /* NYPLMyBooksNavigationController.m in Sources */ = {isa = PBXBuildFile; fileRef = 116A5EAE194767B200491A21 /* NYPLMyBooksNavigationController.m */; };
		7347F04B245A4DE200558D7F /* NYPLBookCellCollectionViewController.m in Sources */ = {isa = PBXBuildFile; fileRef = 1120749219D20BF9008203A4 /* NYPLBookCellCollectionViewController.m */; };
		7347F04C245A4DE200558D7F /* NYPLXML.m in Sources */ = {isa = PBXBuildFile; fileRef = 111559EC19B8FA590003BE94 /* NYPLXML.m */; };
		7347F04D245A4DE200558D7F /* NYPLBookCell.m in Sources */ = {isa = PBXBuildFile; fileRef = 11580AC71986A77B00949A15 /* NYPLBookCell.m */; };
		7347F04E245A4DE200558D7F /* NSURL+NYPLURLAdditions.m in Sources */ = {isa = PBXBuildFile; fileRef = 085640CD1BB99FC30088BDBF /* NSURL+NYPLURLAdditions.m */; };
		7347F04F245A4DE200558D7F /* NYPLAsync.m in Sources */ = {isa = PBXBuildFile; fileRef = 1183F35A194F847100DC322F /* NYPLAsync.m */; };
		7347F050245A4DE200558D7F /* NYPLReloadView.m in Sources */ = {isa = PBXBuildFile; fileRef = 11B20E6D19D9F6DD00877A23 /* NYPLReloadView.m */; };
		7347F051245A4DE200558D7F /* NYPLReachabilityManager.m in Sources */ = {isa = PBXBuildFile; fileRef = E69404091E4A789800E566ED /* NYPLReachabilityManager.m */; };
		7347F052245A4DE200558D7F /* NYPLReadiumViewSyncManager.m in Sources */ = {isa = PBXBuildFile; fileRef = E6845D961FB38D1300EBF69A /* NYPLReadiumViewSyncManager.m */; };
		7347F053245A4DE200558D7F /* NYPLCatalogGroupedFeedViewController.m in Sources */ = {isa = PBXBuildFile; fileRef = A4BA1D0D1B430341006F83DF /* NYPLCatalogGroupedFeedViewController.m */; };
		7347F054245A4DE200558D7F /* NYPLBackgroundExecutor.swift in Sources */ = {isa = PBXBuildFile; fileRef = 732F929223ECB51F0099244C /* NYPLBackgroundExecutor.swift */; };
		7347F055245A4DE200558D7F /* NYPLProblemDocument.swift in Sources */ = {isa = PBXBuildFile; fileRef = 5D1B141422CBE3570006C964 /* NYPLProblemDocument.swift */; };
		7347F056245A4DE200558D7F /* NYPLReturnPromptHelper.swift in Sources */ = {isa = PBXBuildFile; fileRef = A92FB0F821CDCE3D004740F4 /* NYPLReturnPromptHelper.swift */; };
		7347F057245A4DE200558D7F /* NYPLReaderBookmarkCell.swift in Sources */ = {isa = PBXBuildFile; fileRef = 03690E221EB2B35000F75D5F /* NYPLReaderBookmarkCell.swift */; };
		7347F058245A4DE200558D7F /* NYPLOpenSearchDescription.m in Sources */ = {isa = PBXBuildFile; fileRef = 119BEBB819902A8800121439 /* NYPLOpenSearchDescription.m */; };
		7347F059245A4DE200558D7F /* NYPLReaderTOCElement.m in Sources */ = {isa = PBXBuildFile; fileRef = 11BFDB35199C08E900378691 /* NYPLReaderTOCElement.m */; };
		7347F05A245A4DE200558D7F /* UpdateCheck.swift in Sources */ = {isa = PBXBuildFile; fileRef = 2DC8D9DB1D09F797007DD125 /* UpdateCheck.swift */; };
		7347F05B245A4DE200558D7F /* NYPLReaderTOCViewController.m in Sources */ = {isa = PBXBuildFile; fileRef = 11BFDB32199C01F700378691 /* NYPLReaderTOCViewController.m */; };
		7347F05C245A4DE200558D7F /* OPDS2CatalogsFeed.swift in Sources */ = {isa = PBXBuildFile; fileRef = B51C1DF92285FDF9003B49A5 /* OPDS2CatalogsFeed.swift */; };
		7347F05D245A4DE200558D7F /* BundledHTMLViewController.swift in Sources */ = {isa = PBXBuildFile; fileRef = 2D62568A1D412BCB0080A81F /* BundledHTMLViewController.swift */; };
		7347F05E245A4DE200558D7F /* NYPLBookDetailView.m in Sources */ = {isa = PBXBuildFile; fileRef = 110AF8951961D94D004887C3 /* NYPLBookDetailView.m */; };
		7347F05F245A4DE200558D7F /* UIButton+NYPLAppearanceAdditions.m in Sources */ = {isa = PBXBuildFile; fileRef = 081387591BC5767F003DEA6A /* UIButton+NYPLAppearanceAdditions.m */; };
		7347F060245A4DE200558D7F /* NYPLBookCoverRegistry.m in Sources */ = {isa = PBXBuildFile; fileRef = 1139DA6419C7755D00A07810 /* NYPLBookCoverRegistry.m */; };
		7347F061245A4DE200558D7F /* NYPLBookDetailDownloadingView.m in Sources */ = {isa = PBXBuildFile; fileRef = 11119741198827850014462F /* NYPLBookDetailDownloadingView.m */; };
		7347F062245A4DE200558D7F /* NYPLOPDSCategory.m in Sources */ = {isa = PBXBuildFile; fileRef = 2DFAC8EC1CD8DDD1003D9EC0 /* NYPLOPDSCategory.m */; };
		7347F063245A4DE200558D7F /* NYPLNull.m in Sources */ = {isa = PBXBuildFile; fileRef = 11068C54196DD37900E8A94B /* NYPLNull.m */; };
		7347F064245A4DE200558D7F /* NYPLLinearView.m in Sources */ = {isa = PBXBuildFile; fileRef = 1111973B19880E8D0014462F /* NYPLLinearView.m */; };
		7347F065245A4DE200558D7F /* NSDate+NYPLDateAdditions.m in Sources */ = {isa = PBXBuildFile; fileRef = 11396FB8193D289100E16EE8 /* NSDate+NYPLDateAdditions.m */; };
		7347F066245A4DE200558D7F /* NYPLBook.m in Sources */ = {isa = PBXBuildFile; fileRef = 1183F346194F744D00DC322F /* NYPLBook.m */; };
		7347F067245A4DE200558D7F /* NYPLUserNotifications.swift in Sources */ = {isa = PBXBuildFile; fileRef = 52545184217A76FF00BBC1B4 /* NYPLUserNotifications.swift */; };
		7347F068245A4DE200558D7F /* NYPLCatalogLane.m in Sources */ = {isa = PBXBuildFile; fileRef = 1183F340194F723D00DC322F /* NYPLCatalogLane.m */; };
		7347F069245A4DE200558D7F /* NYPLBookNormalCell.m in Sources */ = {isa = PBXBuildFile; fileRef = 11A16E6E195B60DF004147F4 /* NYPLBookNormalCell.m */; };
		7347F06A245A4DE200558D7F /* NYPLCatalogNavigationController.m in Sources */ = {isa = PBXBuildFile; fileRef = 11548C0D1939147D009DBF2E /* NYPLCatalogNavigationController.m */; };
		7347F06B245A4DE200558D7F /* NYPLEntryPointView.swift in Sources */ = {isa = PBXBuildFile; fileRef = E699BA3F2166598B00A0736A /* NYPLEntryPointView.swift */; };
		7347F06C245A4DE200558D7F /* NYPLOPDSGroup.m in Sources */ = {isa = PBXBuildFile; fileRef = A46226251B39D4980063F549 /* NYPLOPDSGroup.m */; };
		7347F06D245A4DE200558D7F /* NYPLBookButtonsView.m in Sources */ = {isa = PBXBuildFile; fileRef = B5ED41D91B8F6E2E009FC164 /* NYPLBookButtonsView.m */; };
		7347F06E245A4DE200558D7F /* NYPLAppReviewPrompt.swift in Sources */ = {isa = PBXBuildFile; fileRef = A93F9F9621CDACF700BD3B0C /* NYPLAppReviewPrompt.swift */; };
		7347F06F245A4DE200558D7F /* NYPLFacetBarView.swift in Sources */ = {isa = PBXBuildFile; fileRef = 8C835DD4234D0B900050A18D /* NYPLFacetBarView.swift */; };
		7347F070245A4DE200558D7F /* NYPLDismissibleViewController.m in Sources */ = {isa = PBXBuildFile; fileRef = 111197331986D7550014462F /* NYPLDismissibleViewController.m */; };
		7347F071245A4DE200558D7F /* main.m in Sources */ = {isa = PBXBuildFile; fileRef = A823D81C192BABA400B55DE2 /* main.m */; };
		7347F072245A4DE200558D7F /* NYPLCaching.swift in Sources */ = {isa = PBXBuildFile; fileRef = 733875662423E540000FEB67 /* NYPLCaching.swift */; };
		7347F073245A4DE200558D7F /* UIView+NYPLViewAdditions.m in Sources */ = {isa = PBXBuildFile; fileRef = 1107835D19816E3D0071AB1E /* UIView+NYPLViewAdditions.m */; };
		7347F074245A4DE200558D7F /* NYPLSettingsPrimaryTableViewController.m in Sources */ = {isa = PBXBuildFile; fileRef = 111E75821A815CFB00718AD7 /* NYPLSettingsPrimaryTableViewController.m */; };
		7347F075245A4DE200558D7F /* UIFont+NYPLSystemFontOverride.m in Sources */ = {isa = PBXBuildFile; fileRef = 11E0208C197F05D9009DEA93 /* UIFont+NYPLSystemFontOverride.m */; };
		7347F076245A4DE200558D7F /* NYPLReadiumBookmark.swift in Sources */ = {isa = PBXBuildFile; fileRef = 03690E281EB2B44300F75D5F /* NYPLReadiumBookmark.swift */; };
		7347F077245A4DE200558D7F /* NYPLFacetViewDefaultDataSource.swift in Sources */ = {isa = PBXBuildFile; fileRef = E683953A217663B100371072 /* NYPLFacetViewDefaultDataSource.swift */; };
		7347F078245A4DE200558D7F /* NYPLAppTheme.swift in Sources */ = {isa = PBXBuildFile; fileRef = E6207B642118973800864143 /* NYPLAppTheme.swift */; };
		7347F079245A4DE200558D7F /* UIColor+NYPLColorAdditions.m in Sources */ = {isa = PBXBuildFile; fileRef = 11A14DF31A1BF94F00D6C510 /* UIColor+NYPLColorAdditions.m */; };
		7347F07A245A4DE200558D7F /* URLRequest+NYPL.swift in Sources */ = {isa = PBXBuildFile; fileRef = 73CDA120243EDAD8009CC6A6 /* URLRequest+NYPL.swift */; };
		7347F07B245A4DE200558D7F /* NYPLCatalogFeedViewController.m in Sources */ = {isa = PBXBuildFile; fileRef = A42E0DF31B40F4E00095EBAE /* NYPLCatalogFeedViewController.m */; };
		7347F07C245A4DE200558D7F /* NYPLBookDownloadingCell.m in Sources */ = {isa = PBXBuildFile; fileRef = 11B6020419806CD300800DA9 /* NYPLBookDownloadingCell.m */; };
		7347F07D245A4DE200558D7F /* NYPLTenPrintCoverView+NYPLImageAdditions.m in Sources */ = {isa = PBXBuildFile; fileRef = 114B7F151A3644CF00B8582B /* NYPLTenPrintCoverView+NYPLImageAdditions.m */; };
		7347F07E245A4DE200558D7F /* NYPLNetworkExecutor.swift in Sources */ = {isa = PBXBuildFile; fileRef = 733875642423E1B0000FEB67 /* NYPLNetworkExecutor.swift */; };
		7347F07F245A4DE200558D7F /* NYPLBookAcquisitionPath.m in Sources */ = {isa = PBXBuildFile; fileRef = 2D87909C20127AA300E2763F /* NYPLBookAcquisitionPath.m */; };
		7347F080245A4DE200558D7F /* NYPLOPDSAcquisitionAvailability.m in Sources */ = {isa = PBXBuildFile; fileRef = 2DCB71ED2017DFB5000E041A /* NYPLOPDSAcquisitionAvailability.m */; };
		7347F081245A4DE200558D7F /* NYPLReachability.m in Sources */ = {isa = PBXBuildFile; fileRef = 2DB436371D4C049200F8E69D /* NYPLReachability.m */; };
		7347F082245A4DE200558D7F /* NYPLReaderViewController.m in Sources */ = {isa = PBXBuildFile; fileRef = 1195040A1994075B009FB788 /* NYPLReaderViewController.m */; };
		7347F083245A4DE200558D7F /* NYPLCatalogLaneCell.m in Sources */ = {isa = PBXBuildFile; fileRef = 1183F33A194B775900DC322F /* NYPLCatalogLaneCell.m */; };
		7347F084245A4DE200558D7F /* NYPLSettingsAccountDetailViewController.m in Sources */ = {isa = PBXBuildFile; fileRef = E6202A011DD4E6F300C99553 /* NYPLSettingsAccountDetailViewController.m */; };
		7347F085245A4DE200558D7F /* NYPLReaderReadiumView.m in Sources */ = {isa = PBXBuildFile; fileRef = 113137E61A48DAB90082954E /* NYPLReaderReadiumView.m */; };
		7347F086245A4DE200558D7F /* NYPLBarcode.swift in Sources */ = {isa = PBXBuildFile; fileRef = E68CCFC41F9F80CF003DDA6C /* NYPLBarcode.swift */; };
		7347F087245A4DE200558D7F /* NYPLSession.m in Sources */ = {isa = PBXBuildFile; fileRef = 118B7ABE195CBF72005CE3E7 /* NYPLSession.m */; };
		7347F088245A4DE200558D7F /* NYPLSettingsEULAViewController.m in Sources */ = {isa = PBXBuildFile; fileRef = 841B55421B740F2700FAC1AF /* NYPLSettingsEULAViewController.m */; };
		7347F089245A4DE200558D7F /* NYPLMyBooksDownloadInfo.m in Sources */ = {isa = PBXBuildFile; fileRef = A4276F471B00046300CA7194 /* NYPLMyBooksDownloadInfo.m */; };
		7347F08A245A4DE200558D7F /* NYPLBookLocation.m in Sources */ = {isa = PBXBuildFile; fileRef = 1164F105199AC236009BF8BF /* NYPLBookLocation.m */; };
		7347F08B245A4DE200558D7F /* NYPLFacetView.m in Sources */ = {isa = PBXBuildFile; fileRef = 11F3771E19DB62B000487769 /* NYPLFacetView.m */; };
		7347F08C245A4DE200558D7F /* NYPLReaderContainerDelegate.mm in Sources */ = {isa = PBXBuildFile; fileRef = 5A5B901A1B946FAD002C53E9 /* NYPLReaderContainerDelegate.mm */; };
		7347F08D245A4DE200558D7F /* ProblemReportEmail.swift in Sources */ = {isa = PBXBuildFile; fileRef = 145798F5215BE9E300F68AFD /* ProblemReportEmail.swift */; };
		7347F08E245A4DE200558D7F /* NYPLBookCellDelegate.m in Sources */ = {isa = PBXBuildFile; fileRef = 111197271986B43B0014462F /* NYPLBookCellDelegate.m */; };
		7347F08F245A4DE200558D7F /* NYPLBookDetailNormalView.m in Sources */ = {isa = PBXBuildFile; fileRef = 111197381987F4070014462F /* NYPLBookDetailNormalView.m */; };
		7347F090245A4DE200558D7F /* NYPLSettingsPrimaryNavigationController.m in Sources */ = {isa = PBXBuildFile; fileRef = 111E757C1A801A6F00718AD7 /* NYPLSettingsPrimaryNavigationController.m */; };
		7347F091245A4DE200558D7F /* NYPLCatalogUngroupedFeedViewController.m in Sources */ = {isa = PBXBuildFile; fileRef = 11A16E68195B2BD3004147F4 /* NYPLCatalogUngroupedFeedViewController.m */; };
		7347F092245A4DE200558D7F /* NYPLSettingsAdvancedViewController.swift in Sources */ = {isa = PBXBuildFile; fileRef = D787E8431FB6B0290016D9D5 /* NYPLSettingsAdvancedViewController.swift */; };
		7347F093245A4DE200558D7F /* NYPLMigrationManager.swift in Sources */ = {isa = PBXBuildFile; fileRef = 5D60D3532297353C001080D0 /* NYPLMigrationManager.swift */; };
		7347F094245A4DE200558D7F /* NYPLSettingsSplitViewController.m in Sources */ = {isa = PBXBuildFile; fileRef = 111E75791A80165C00718AD7 /* NYPLSettingsSplitViewController.m */; };
		7347F095245A4DE200558D7F /* Date+NYPLAdditions.swift in Sources */ = {isa = PBXBuildFile; fileRef = 7384C801242BCC4800D5F960 /* Date+NYPLAdditions.swift */; };
		7347F096245A4DE200558D7F /* OPDS2AuthenticationDocument.swift in Sources */ = {isa = PBXBuildFile; fileRef = B51C1E0322861C1A003B49A5 /* OPDS2AuthenticationDocument.swift */; };
		7347F097245A4DE200558D7F /* NYPLBookRegistryRecord.m in Sources */ = {isa = PBXBuildFile; fileRef = 112C694C197301FE00C48F95 /* NYPLBookRegistryRecord.m */; };
		7347F098245A4DE200558D7F /* NYPLDeveloperSettingsTableViewController.swift in Sources */ = {isa = PBXBuildFile; fileRef = 5DD5674422B303DF001F0C83 /* NYPLDeveloperSettingsTableViewController.swift */; };
		7347F099245A4DE200558D7F /* NYPLBookContentType.m in Sources */ = {isa = PBXBuildFile; fileRef = E627B553216D4A9700A7D1D5 /* NYPLBookContentType.m */; };
		7347F09A245A4DE200558D7F /* NYPLOPDSIndirectAcquisition.m in Sources */ = {isa = PBXBuildFile; fileRef = 2D754BC12002F1B10061D34F /* NYPLOPDSIndirectAcquisition.m */; };
		7347F09B245A4DE200558D7F /* NYPLMyBooksViewController.m in Sources */ = {isa = PBXBuildFile; fileRef = 116A5EB2194767DC00491A21 /* NYPLMyBooksViewController.m */; };
		7347F09C245A4DE200558D7F /* NYPLBookDetailTableView.swift in Sources */ = {isa = PBXBuildFile; fileRef = E6B3269E1EE066DE00DB877A /* NYPLBookDetailTableView.swift */; };
		7347F09D245A4DE200558D7F /* Account.swift in Sources */ = {isa = PBXBuildFile; fileRef = 8CC26F822370C1DF0000D8E1 /* Account.swift */; };
		7347F09E245A4DE200558D7F /* NYPLBookDownloadFailedCell.m in Sources */ = {isa = PBXBuildFile; fileRef = 11078356198160A50071AB1E /* NYPLBookDownloadFailedCell.m */; };
		7347F09F245A4DE200558D7F /* NYPLBookDetailViewController.m in Sources */ = {isa = PBXBuildFile; fileRef = 110AF89B1961ED1F004887C3 /* NYPLBookDetailViewController.m */; };
		7347F0A0245A4DE200558D7F /* NYPLReaderTOCCell.m in Sources */ = {isa = PBXBuildFile; fileRef = 11BFDB38199C117B00378691 /* NYPLReaderTOCCell.m */; };
		7347F0A1245A4DE200558D7F /* NYPLDirectoryManager.swift in Sources */ = {isa = PBXBuildFile; fileRef = E6F26E721DFF672F00C103CA /* NYPLDirectoryManager.swift */; };
		7347F0A2245A4DE200558D7F /* NYPLContentTypeBadge.swift in Sources */ = {isa = PBXBuildFile; fileRef = E6D848E22171334800CEC142 /* NYPLContentTypeBadge.swift */; };
		7347F0A3245A4DE200558D7F /* NYPLZXingEncoder.m in Sources */ = {isa = PBXBuildFile; fileRef = E6C91BC11FD5F63B00A32F42 /* NYPLZXingEncoder.m */; };
		7347F0A4245A4DE200558D7F /* NYPLProblemReportViewController.m in Sources */ = {isa = PBXBuildFile; fileRef = 085D31D61BE29E38007F7672 /* NYPLProblemReportViewController.m */; };
		7347F0A5245A4DE200558D7F /* NYPLHoldsNavigationController.m in Sources */ = {isa = PBXBuildFile; fileRef = 11C5DCF11976D1E0005A9945 /* NYPLHoldsNavigationController.m */; };
		7347F0A6245A4DE200558D7F /* NYPLRemoteViewController.m in Sources */ = {isa = PBXBuildFile; fileRef = A42E0DF01B3F5A490095EBAE /* NYPLRemoteViewController.m */; };
		7347F0A8245A4DE200558D7F /* NYPLSettingsAccountURLSessionChallengeHandler.m in Sources */ = {isa = PBXBuildFile; fileRef = 73A3EAEC2400A9560061A7FB /* NYPLSettingsAccountURLSessionChallengeHandler.m */; };
		7347F0A9245A4DE200558D7F /* NYPLOPDSAttribute.m in Sources */ = {isa = PBXBuildFile; fileRef = 110AD83B19E497D6005724C3 /* NYPLOPDSAttribute.m */; };
		7347F0AA245A4DE200558D7F /* NYPLCatalogUngroupedFeed.m in Sources */ = {isa = PBXBuildFile; fileRef = 1114A6A0195884CB007507A2 /* NYPLCatalogUngroupedFeed.m */; };
		7347F0AB245A4DE200558D7F /* NYPLHoldsViewController.m in Sources */ = {isa = PBXBuildFile; fileRef = 11C5DCF41976D22F005A9945 /* NYPLHoldsViewController.m */; };
		7347F0AC245A4DE200558D7F /* NYPLSettingsAccountsList.swift in Sources */ = {isa = PBXBuildFile; fileRef = E6B1F4FA1DD20EA900D73CA1 /* NYPLSettingsAccountsList.swift */; };
		7347F0AD245A4DE200558D7F /* Data+Base64.swift in Sources */ = {isa = PBXBuildFile; fileRef = 5DD567B422B97344001F0C83 /* Data+Base64.swift */; };
		7347F0AE245A4DE200558D7F /* NYPLAppDelegate.m in Sources */ = {isa = PBXBuildFile; fileRef = A823D820192BABA400B55DE2 /* NYPLAppDelegate.m */; };
		7347F0AF245A4DE200558D7F /* NYPLCatalogFacetGroup.m in Sources */ = {isa = PBXBuildFile; fileRef = 112C684E19EF003300106973 /* NYPLCatalogFacetGroup.m */; };
		7347F0B0245A4DE200558D7F /* NYPLOPDSAcquisition.m in Sources */ = {isa = PBXBuildFile; fileRef = 2D754BBA2002E2FB0061D34F /* NYPLOPDSAcquisition.m */; };
		7347F0B1245A4DE200558D7F /* NSURLRequest+NYPLURLRequestAdditions.m in Sources */ = {isa = PBXBuildFile; fileRef = 085D31DE1BE3CD3C007F7672 /* NSURLRequest+NYPLURLRequestAdditions.m */; };
		7347F0B2245A4DE200558D7F /* NYPLRootTabBarController.m in Sources */ = {isa = PBXBuildFile; fileRef = 11548C0A1939136C009DBF2E /* NYPLRootTabBarController.m */; };
		7347F0B3245A4DE200558D7F /* ExtendedNavBarView.swift in Sources */ = {isa = PBXBuildFile; fileRef = E63F2C6B1EAA81B3002B6373 /* ExtendedNavBarView.swift */; };
		7347F0B4245A4DE200558D7F /* OPDS2Link.swift in Sources */ = {isa = PBXBuildFile; fileRef = B51C1DFF22861BAD003B49A5 /* OPDS2Link.swift */; };
		7347F0B5245A4DE200558D7F /* NYPLBookAuthor.swift in Sources */ = {isa = PBXBuildFile; fileRef = E6DA7E9F1F2A718600CFBEC8 /* NYPLBookAuthor.swift */; };
		7347F0B6245A4DE200558D7F /* NYPLCatalogSearchViewController.m in Sources */ = {isa = PBXBuildFile; fileRef = 118A0B1A19915BDF00792DDE /* NYPLCatalogSearchViewController.m */; };
		7347F0B7245A4DE200558D7F /* UIColor+LabelColor.swift in Sources */ = {isa = PBXBuildFile; fileRef = 179699D024131BA500EC309F /* UIColor+LabelColor.swift */; };
		7347F0B9245A4DE200558D7F /* NYPLNetworkResponder.swift in Sources */ = {isa = PBXBuildFile; fileRef = 735FED252427494900144C97 /* NYPLNetworkResponder.swift */; };
		7347F0BB245A4DE200558D7F /* NYPLReaderSettings.m in Sources */ = {isa = PBXBuildFile; fileRef = 1188F3E01A1ECC4B006B2F36 /* NYPLReaderSettings.m */; };
		7347F0BC245A4DE200558D7F /* NYPLKeychain.m in Sources */ = {isa = PBXBuildFile; fileRef = 11C5DD15197727A6005A9945 /* NYPLKeychain.m */; };
		7347F0BD245A4DE200558D7F /* NYPLReaderContainerDelegateBase.m in Sources */ = {isa = PBXBuildFile; fileRef = 5D7CF86322C19EBA007CAA34 /* NYPLReaderContainerDelegateBase.m */; };
		7347F0BE245A4DE200558D7F /* NYPLOPDSEntry.m in Sources */ = {isa = PBXBuildFile; fileRef = AE77E4AF64208439F78B3D73 /* NYPLOPDSEntry.m */; };
		7347F0BF245A4DE200558D7F /* NYPLReaderSettingsView.m in Sources */ = {isa = PBXBuildFile; fileRef = 11DC19271A12F92500721DBA /* NYPLReaderSettingsView.m */; };
		7347F0C0245A4DE200558D7F /* NYPLIndeterminateProgressView.m in Sources */ = {isa = PBXBuildFile; fileRef = 113DB8A619C24E54004E1154 /* NYPLIndeterminateProgressView.m */; };
		7347F0C1245A4DE200558D7F /* NSString+NYPLStringAdditions.m in Sources */ = {isa = PBXBuildFile; fileRef = 119BEB88198C43A600121439 /* NSString+NYPLStringAdditions.m */; };
		7347F0C2245A4DE200558D7F /* NYPLKeychainManager.swift in Sources */ = {isa = PBXBuildFile; fileRef = E6B6E76E1F6859A4007EE361 /* NYPLKeychainManager.swift */; };
		7347F0C3245A4DE200558D7F /* NYPLErrorLogger.swift in Sources */ = {isa = PBXBuildFile; fileRef = 5D7CF8B422C3FC06007CAA34 /* NYPLErrorLogger.swift */; };
		7347F0C4245A4DE200558D7F /* NYPLOPDSEntryGroupAttributes.m in Sources */ = {isa = PBXBuildFile; fileRef = A499BF251B39EFC7002F8B8B /* NYPLOPDSEntryGroupAttributes.m */; };
		7347F0C5245A4DE200558D7F /* NYPLMyBooksDownloadCenter.m in Sources */ = {isa = PBXBuildFile; fileRef = 1196F75A1970727C00F62670 /* NYPLMyBooksDownloadCenter.m */; };
		7347F0C6245A4DE200558D7F /* NYPLProblemDocumentCacheManager.swift in Sources */ = {isa = PBXBuildFile; fileRef = 8C40D6A62375FF8B006EA63B /* NYPLProblemDocumentCacheManager.swift */; };
		7347F0C7245A4DE200558D7F /* NYPLBookDetailButtonsView.m in Sources */ = {isa = PBXBuildFile; fileRef = E66A6C431EAFB63300AA282D /* NYPLBookDetailButtonsView.m */; };
		7347F0C8245A4DE200558D7F /* NYPLMyBooksSimplifiedBearerToken.m in Sources */ = {isa = PBXBuildFile; fileRef = 2DEF10B9201ECCEA0082843A /* NYPLMyBooksSimplifiedBearerToken.m */; };
		7347F0C9245A4DE200558D7F /* NYPLAnnotations.swift in Sources */ = {isa = PBXBuildFile; fileRef = 2DF321821DC3B83500E1858F /* NYPLAnnotations.swift */; };
		7347F0CA245A4DE200558D7F /* RemoteHTMLViewController.swift in Sources */ = {isa = PBXBuildFile; fileRef = E6BA02B71DE4B6F600F76404 /* RemoteHTMLViewController.swift */; };
		7347F0CB245A4DE200558D7F /* NYPLBookDetailsProblemDocumentViewController.swift in Sources */ = {isa = PBXBuildFile; fileRef = 8CE9C470237F84820072E964 /* NYPLBookDetailsProblemDocumentViewController.swift */; };
		7347F0CC245A4DE200558D7F /* NYPLCatalogGroupedFeed.m in Sources */ = {isa = PBXBuildFile; fileRef = A4BA1D121B43046B006F83DF /* NYPLCatalogGroupedFeed.m */; };
		7347F0CD245A4DE200558D7F /* NYPLCatalogFacet.m in Sources */ = {isa = PBXBuildFile; fileRef = 11F3773219E0876F00487769 /* NYPLCatalogFacet.m */; };
		7347F0CE245A4DE200558D7F /* NYPLAccountSignInViewController.m in Sources */ = {isa = PBXBuildFile; fileRef = 1158812D1A894F4E008672C3 /* NYPLAccountSignInViewController.m */; };
		7347F0CF245A4DE200558D7F /* NYPLUserProfileDocument.swift in Sources */ = {isa = PBXBuildFile; fileRef = 5D3A28CB22D3DA850042B3BD /* NYPLUserProfileDocument.swift */; };
		7347F0D0245A4DE200558D7F /* AccountsManager.swift in Sources */ = {isa = PBXBuildFile; fileRef = 03F94CD01DD6288C00CE8F4F /* AccountsManager.swift */; };
		7347F0D1245A4DE200558D7F /* NYPLLocalization.m in Sources */ = {isa = PBXBuildFile; fileRef = 52592BB721220A1100587288 /* NYPLLocalization.m */; };
		7347F0D2245A4DE200558D7F /* NYPLSecrets.swift in Sources */ = {isa = PBXBuildFile; fileRef = 17071060242A923400E2648F /* NYPLSecrets.swift */; };
		7347F0D3245A4DE200558D7F /* NYPLBarcodeScanningViewController.m in Sources */ = {isa = PBXBuildFile; fileRef = E6D7753D1F9FE0AF00C0B722 /* NYPLBarcodeScanningViewController.m */; };
		7347F0D4245A4DE200558D7F /* NYPLBookDetailDownloadFailedView.m in Sources */ = {isa = PBXBuildFile; fileRef = 1111973E1988226F0014462F /* NYPLBookDetailDownloadFailedView.m */; };
		7347F0D5245A4DE200558D7F /* NYPLOPDSFeed.m in Sources */ = {isa = PBXBuildFile; fileRef = AE77E94D56B65997B861C0C0 /* NYPLOPDSFeed.m */; };
		7347F0D6245A4DE200558D7F /* NYPLRoundedButton.m in Sources */ = {isa = PBXBuildFile; fileRef = 114C8CD919BF55F900719B72 /* NYPLRoundedButton.m */; };
		7347F0D7245A4DE200558D7F /* NYPLOPDSLink.m in Sources */ = {isa = PBXBuildFile; fileRef = AE77ECC029F3DABDB46A64EB /* NYPLOPDSLink.m */; };
		7347F0D8245A4DE200558D7F /* NYPLOPDSType.m in Sources */ = {isa = PBXBuildFile; fileRef = AE77EFD5622206475B6715A9 /* NYPLOPDSType.m */; };
		7347F0D9245A4DE200558D7F /* NYPLPDFViewControllerDelegate.swift in Sources */ = {isa = PBXBuildFile; fileRef = A949984E2235826500CE4241 /* NYPLPDFViewControllerDelegate.swift */; };
		7347F0DB245A4DE200558D7F /* PDFRendererProvider.framework in Frameworks */ = {isa = PBXBuildFile; fileRef = A9AD993F2225D4AF009FF54A /* PDFRendererProvider.framework */; };
		7347F0DC245A4DE200558D7F /* AudioEngine.framework in Frameworks */ = {isa = PBXBuildFile; fileRef = 148B1C342176900E00FF64AB /* AudioEngine.framework */; settings = {ATTRIBUTES = (Weak, ); }; };
		7347F0DD245A4DE200558D7F /* MediaPlayer.framework in Frameworks */ = {isa = PBXBuildFile; fileRef = 03B0922F1E78871A00AD338D /* MediaPlayer.framework */; };
		7347F0DE245A4DE200558D7F /* CoreMedia.framework in Frameworks */ = {isa = PBXBuildFile; fileRef = 03B092271E78859E00AD338D /* CoreMedia.framework */; };
		7347F0DF245A4DE200558D7F /* CoreVideo.framework in Frameworks */ = {isa = PBXBuildFile; fileRef = 03B0922D1E7886ED00AD338D /* CoreVideo.framework */; };
		7347F0E0245A4DE200558D7F /* AVFoundation.framework in Frameworks */ = {isa = PBXBuildFile; fileRef = 03B0922B1E7886C900AD338D /* AVFoundation.framework */; };
		7347F0E1245A4DE200558D7F /* AudioToolbox.framework in Frameworks */ = {isa = PBXBuildFile; fileRef = 03B092291E7885A600AD338D /* AudioToolbox.framework */; };
		7347F0E2245A4DE200558D7F /* libiconv.tbd in Frameworks */ = {isa = PBXBuildFile; fileRef = 03B092251E7883C400AD338D /* libiconv.tbd */; };
		7347F0E3245A4DE200558D7F /* CoreGraphics.framework in Frameworks */ = {isa = PBXBuildFile; fileRef = A823D812192BABA400B55DE2 /* CoreGraphics.framework */; };
		7347F0E4245A4DE200558D7F /* QuartzCore.framework in Frameworks */ = {isa = PBXBuildFile; fileRef = 03B092231E78839D00AD338D /* QuartzCore.framework */; };
		7347F0E5245A4DE200558D7F /* libADEPT.a in Frameworks */ = {isa = PBXBuildFile; fileRef = 5A569A2C1B8351C6003B5B61 /* libADEPT.a */; settings = {ATTRIBUTES = (Weak, ); }; };
		7347F0E6245A4DE200558D7F /* libAdobe Content Filter.a in Frameworks */ = {isa = PBXBuildFile; fileRef = 5A7048961B94A6710046FFF0 /* libAdobe Content Filter.a */; settings = {ATTRIBUTES = (Weak, ); }; };
		7347F0E7245A4DE200558D7F /* libRDServices.a in Frameworks */ = {isa = PBXBuildFile; fileRef = A49C25461AE05A2600D63B89 /* libRDServices.a */; };
		7347F0E8245A4DE200558D7F /* libicucore.tbd in Frameworks */ = {isa = PBXBuildFile; fileRef = 08A352211BDE8E560040BF1D /* libicucore.tbd */; };
		7347F0E9245A4DE200558D7F /* libc++.dylib in Frameworks */ = {isa = PBXBuildFile; fileRef = 119503EA1993F91E009FB788 /* libc++.dylib */; };
		7347F0EA245A4DE200558D7F /* LocalAuthentication.framework in Frameworks */ = {isa = PBXBuildFile; fileRef = 2DA4F2321C68363B008853D7 /* LocalAuthentication.framework */; };
		7347F0EB245A4DE200558D7F /* SystemConfiguration.framework in Frameworks */ = {isa = PBXBuildFile; fileRef = 08A352251BDE8E700040BF1D /* SystemConfiguration.framework */; };
		7347F0EC245A4DE200558D7F /* Security.framework in Frameworks */ = {isa = PBXBuildFile; fileRef = 08A352231BDE8E640040BF1D /* Security.framework */; };
		7347F0ED245A4DE200558D7F /* CFNetwork.framework in Frameworks */ = {isa = PBXBuildFile; fileRef = 08A3521F1BDE8E410040BF1D /* CFNetwork.framework */; };
		7347F0EE245A4DE200558D7F /* CoreLocation.framework in Frameworks */ = {isa = PBXBuildFile; fileRef = 84FCD2601B7BA79200BFEDD9 /* CoreLocation.framework */; };
		7347F0EF245A4DE200558D7F /* UIKit.framework in Frameworks */ = {isa = PBXBuildFile; fileRef = A823D814192BABA400B55DE2 /* UIKit.framework */; };
		7347F0F0245A4DE200558D7F /* Foundation.framework in Frameworks */ = {isa = PBXBuildFile; fileRef = A823D810192BABA400B55DE2 /* Foundation.framework */; };
		7347F0F1245A4DE200558D7F /* libTenPrintCover.a in Frameworks */ = {isa = PBXBuildFile; fileRef = 1112A81F1A322C53002B8CC1 /* libTenPrintCover.a */; };
		7347F0F2245A4DE200558D7F /* libz.dylib in Frameworks */ = {isa = PBXBuildFile; fileRef = 119503E81993F919009FB788 /* libz.dylib */; };
		7347F0F3245A4DE200558D7F /* libxml2.dylib in Frameworks */ = {isa = PBXBuildFile; fileRef = 119503E61993F914009FB788 /* libxml2.dylib */; };
		7347F0F4245A4DE200558D7F /* ZXingObjC.framework in Frameworks */ = {isa = PBXBuildFile; fileRef = 145DA48D215441A70055DB93 /* ZXingObjC.framework */; };
		7347F0F6245A4DE200558D7F /* PureLayout.framework in Frameworks */ = {isa = PBXBuildFile; fileRef = 145DA49521544A420055DB93 /* PureLayout.framework */; };
		7347F0F7245A4DE200558D7F /* SQLite.framework in Frameworks */ = {isa = PBXBuildFile; fileRef = 145DA4912154464F0055DB93 /* SQLite.framework */; };
		7347F0F8245A4DE200558D7F /* NYPLAEToolkit.framework in Frameworks */ = {isa = PBXBuildFile; fileRef = 148B1C1721710C6800FF64AB /* NYPLAEToolkit.framework */; };
		7347F0F9245A4DE200558D7F /* NYPLAudiobookToolkit.framework in Frameworks */ = {isa = PBXBuildFile; fileRef = 148B1C1C21710C6800FF64AB /* NYPLAudiobookToolkit.framework */; };
		7347F0FA245A4DE200558D7F /* Firebase.framework in Frameworks */ = {isa = PBXBuildFile; fileRef = 738EF2D22405EA5F00F388FB /* Firebase.framework */; };
		7347F0FB245A4DE200558D7F /* FirebaseCoreDiagnostics.framework in Frameworks */ = {isa = PBXBuildFile; fileRef = 738EF2D32405EA5F00F388FB /* FirebaseCoreDiagnostics.framework */; };
		7347F0FC245A4DE200558D7F /* FirebaseCore.framework in Frameworks */ = {isa = PBXBuildFile; fileRef = 738EF2D42405EA5F00F388FB /* FirebaseCore.framework */; };
		7347F0FD245A4DE200558D7F /* FirebaseAnalytics.framework in Frameworks */ = {isa = PBXBuildFile; fileRef = 738EF2D52405EA5F00F388FB /* FirebaseAnalytics.framework */; };
		7347F0FE245A4DE200558D7F /* nanopb.framework in Frameworks */ = {isa = PBXBuildFile; fileRef = 738EF2D72405EA6000F388FB /* nanopb.framework */; };
		7347F0FF245A4DE200558D7F /* GoogleUtilities.framework in Frameworks */ = {isa = PBXBuildFile; fileRef = 738EF2D82405EA6000F388FB /* GoogleUtilities.framework */; };
		7347F100245A4DE200558D7F /* GoogleAppMeasurement.framework in Frameworks */ = {isa = PBXBuildFile; fileRef = 738EF2D92405EA6000F388FB /* GoogleAppMeasurement.framework */; };
		7347F101245A4DE200558D7F /* FIRAnalyticsConnector.framework in Frameworks */ = {isa = PBXBuildFile; fileRef = 738EF2DA2405EA6000F388FB /* FIRAnalyticsConnector.framework */; };
		7347F102245A4DE200558D7F /* GoogleDataTransport.framework in Frameworks */ = {isa = PBXBuildFile; fileRef = 738EF2E52405EBAD00F388FB /* GoogleDataTransport.framework */; };
		7347F103245A4DE200558D7F /* GoogleDataTransportCCTSupport.framework in Frameworks */ = {isa = PBXBuildFile; fileRef = 738EF2E82405EBC100F388FB /* GoogleDataTransportCCTSupport.framework */; };
		7347F104245A4DE200558D7F /* FirebaseInstallations.framework in Frameworks */ = {isa = PBXBuildFile; fileRef = 738EF2E42405EBAD00F388FB /* FirebaseInstallations.framework */; };
		7347F105245A4DE200558D7F /* PromisesObjC.framework in Frameworks */ = {isa = PBXBuildFile; fileRef = 738EF2EB2405EC5900F388FB /* PromisesObjC.framework */; };
		7347F106245A4DE200558D7F /* Fabric.framework in Frameworks */ = {isa = PBXBuildFile; fileRef = 731DA5FB240711F5009CC191 /* Fabric.framework */; };
		7347F107245A4DE200558D7F /* Crashlytics.framework in Frameworks */ = {isa = PBXBuildFile; fileRef = 731DA5F52407105E009CC191 /* Crashlytics.framework */; };
		7347F109245A4DE200558D7F /* OFL.txt in Resources */ = {isa = PBXBuildFile; fileRef = 84B7A3431B84E8FE00584FB2 /* OFL.txt */; };
		7347F10A245A4DE200558D7F /* simplified.js in Resources */ = {isa = PBXBuildFile; fileRef = 11C113D519F84613005B3F63 /* simplified.js */; };
		7347F10B245A4DE200558D7F /* NYPLProblemReportViewController.xib in Resources */ = {isa = PBXBuildFile; fileRef = 085D31D81BE29ED4007F7672 /* NYPLProblemReportViewController.xib */; };
		7347F10C245A4DE200558D7F /* readium-shared-js_all.js in Resources */ = {isa = PBXBuildFile; fileRef = 5A69290D1B95ACC600FB4C10 /* readium-shared-js_all.js */; };
		7347F10D245A4DE200558D7F /* ReaderClientCert.sig in Resources */ = {isa = PBXBuildFile; fileRef = 085D31FB1BE7BE86007F7672 /* ReaderClientCert.sig */; };
		7347F10E245A4DE200558D7F /* software-licenses.html in Resources */ = {isa = PBXBuildFile; fileRef = 2D6256901D41582A0080A81F /* software-licenses.html */; };
		7347F10F245A4DE200558D7F /* NYPL_Launch_Screen.storyboard in Resources */ = {isa = PBXBuildFile; fileRef = E65977C41F82AC91003CD6BC /* NYPL_Launch_Screen.storyboard */; };
		7347F110245A4DE200558D7F /* Accounts.json in Resources */ = {isa = PBXBuildFile; fileRef = 03F94CCE1DD627AA00CE8F4F /* Accounts.json */; };
		7347F111245A4DE200558D7F /* InfoPlist.strings in Resources */ = {isa = PBXBuildFile; fileRef = A823D819192BABA400B55DE2 /* InfoPlist.strings */; };
		7347F112245A4DE200558D7F /* reader.html in Resources */ = {isa = PBXBuildFile; fileRef = 11C113CF19F842B9005B3F63 /* reader.html */; };
		7347F113245A4DE200558D7F /* DetailSummaryTemplate.html in Resources */ = {isa = PBXBuildFile; fileRef = 110F853C19D5FA7300052DF7 /* DetailSummaryTemplate.html */; };
		7347F114245A4DE200558D7F /* Localizable.strings in Resources */ = {isa = PBXBuildFile; fileRef = 032A31071DC02E8E0001E4AF /* Localizable.strings */; };
		7347F116245A4DE200558D7F /* sdk.css in Resources */ = {isa = PBXBuildFile; fileRef = 5A69290F1B95ACD100FB4C10 /* sdk.css */; };
		7347F117245A4DE200558D7F /* OpenDyslexic3-Bold.ttf in Resources */ = {isa = PBXBuildFile; fileRef = 84B7A3441B84E8FE00584FB2 /* OpenDyslexic3-Bold.ttf */; };
		7347F118245A4DE200558D7F /* NYPLReaderTOC.storyboard in Resources */ = {isa = PBXBuildFile; fileRef = 03E5F42A1EA5BCE400DFFC3A /* NYPLReaderTOC.storyboard */; };
		7347F119245A4DE200558D7F /* readium-shared-js_all.js.map in Resources */ = {isa = PBXBuildFile; fileRef = 5A69291D1B95C8AD00FB4C10 /* readium-shared-js_all.js.map */; };
		7347F11A245A4DE200558D7F /* host_app_feedback.js in Resources */ = {isa = PBXBuildFile; fileRef = 11C113D119F842BE005B3F63 /* host_app_feedback.js */; };
		7347F11B245A4DE200558D7F /* readium-shared-js_all.js.bundles.js in Resources */ = {isa = PBXBuildFile; fileRef = 5A6929231B95C8B400FB4C10 /* readium-shared-js_all.js.bundles.js */; };
		7347F11C245A4DE200558D7F /* OpenDyslexic3-Regular.ttf in Resources */ = {isa = PBXBuildFile; fileRef = 84B7A3451B84E8FE00584FB2 /* OpenDyslexic3-Regular.ttf */; };
		7347F11D245A4DE200558D7F /* GoogleService-Info.plist in Resources */ = {isa = PBXBuildFile; fileRef = 738EF2CB2405E38800F388FB /* GoogleService-Info.plist */; };
		7347F133245A508400558D7F /* NYPLCardCreator.framework in Frameworks */ = {isa = PBXBuildFile; fileRef = 7347F132245A508400558D7F /* NYPLCardCreator.framework */; };
		7347F135245A50CA00558D7F /* NYPLCardCreator.framework in CopyFiles */ = {isa = PBXBuildFile; fileRef = 7347F132245A508400558D7F /* NYPLCardCreator.framework */; settings = {ATTRIBUTES = (CodeSignOnCopy, RemoveHeadersOnCopy, ); }; };
		735350B724918432006021BD /* URLRequest+NYPLTests.swift in Sources */ = {isa = PBXBuildFile; fileRef = 735350B624918432006021BD /* URLRequest+NYPLTests.swift */; };
		7353940C250854A90043C800 /* OESettingsSetUp.swift in Sources */ = {isa = PBXBuildFile; fileRef = 7353940B250854A90043C800 /* OESettingsSetUp.swift */; };
		7353940D25085DBB0043C800 /* NYPLPresentationUtils.swift in Sources */ = {isa = PBXBuildFile; fileRef = 73085E192502DE88008F6244 /* NYPLPresentationUtils.swift */; };
		7353940E25085DBC0043C800 /* NYPLPresentationUtils.swift in Sources */ = {isa = PBXBuildFile; fileRef = 73085E192502DE88008F6244 /* NYPLPresentationUtils.swift */; };
		7358EE7C250062BD00DDA0CC /* OEImages.xcassets in Resources */ = {isa = PBXBuildFile; fileRef = 7358EE7B250062BD00DDA0CC /* OEImages.xcassets */; };
		7358EE912500642900DDA0CC /* OELaunchScreen.xib in Resources */ = {isa = PBXBuildFile; fileRef = 7358EE902500642900DDA0CC /* OELaunchScreen.xib */; };
		735F41A3243E381D00046182 /* String+NYPLAdditionsTests.swift in Sources */ = {isa = PBXBuildFile; fileRef = 735F41A2243E381D00046182 /* String+NYPLAdditionsTests.swift */; };
		735FCB3A2506FAD0009A8C95 /* ReaderClientCert.sig in Resources */ = {isa = PBXBuildFile; fileRef = 735FCB392506FACF009A8C95 /* ReaderClientCert.sig */; };
		735FED262427494900144C97 /* NYPLNetworkResponder.swift in Sources */ = {isa = PBXBuildFile; fileRef = 735FED252427494900144C97 /* NYPLNetworkResponder.swift */; };
		7360D0D524BFCB9700C8AD16 /* NYPLUserFriendlyError.swift in Sources */ = {isa = PBXBuildFile; fileRef = 7360D0D424BFCB9700C8AD16 /* NYPLUserFriendlyError.swift */; };
		7360D0D624BFCB9700C8AD16 /* NYPLUserFriendlyError.swift in Sources */ = {isa = PBXBuildFile; fileRef = 7360D0D424BFCB9700C8AD16 /* NYPLUserFriendlyError.swift */; };
		7384C800242BB43400D5F960 /* NYPLCachingTests.swift in Sources */ = {isa = PBXBuildFile; fileRef = 7384C7FF242BB43300D5F960 /* NYPLCachingTests.swift */; };
		7384C802242BCC4800D5F960 /* Date+NYPLAdditions.swift in Sources */ = {isa = PBXBuildFile; fileRef = 7384C801242BCC4800D5F960 /* Date+NYPLAdditions.swift */; };
		7384C804242BCE5900D5F960 /* Date+NYPLAdditionsTests.swift in Sources */ = {isa = PBXBuildFile; fileRef = 7384C803242BCE5900D5F960 /* Date+NYPLAdditionsTests.swift */; };
		738CB2002509A61E00891F31 /* NYPLConfiguration+OE.swift in Sources */ = {isa = PBXBuildFile; fileRef = 738CB1FF2509A61E00891F31 /* NYPLConfiguration+OE.swift */; };
		738CB2062509A87700891F31 /* NYPLConfiguration+SE.swift in Sources */ = {isa = PBXBuildFile; fileRef = 738CB2052509A87700891F31 /* NYPLConfiguration+SE.swift */; };
		738CB2072509A87700891F31 /* NYPLConfiguration+SE.swift in Sources */ = {isa = PBXBuildFile; fileRef = 738CB2052509A87700891F31 /* NYPLConfiguration+SE.swift */; };
		738EF2D02405E38800F388FB /* GoogleService-Info.plist in Resources */ = {isa = PBXBuildFile; fileRef = 738EF2CB2405E38800F388FB /* GoogleService-Info.plist */; };
		738EF2DB2405EA6000F388FB /* Firebase.framework in Frameworks */ = {isa = PBXBuildFile; fileRef = 738EF2D22405EA5F00F388FB /* Firebase.framework */; };
		738EF2DC2405EA6000F388FB /* FirebaseCoreDiagnostics.framework in Frameworks */ = {isa = PBXBuildFile; fileRef = 738EF2D32405EA5F00F388FB /* FirebaseCoreDiagnostics.framework */; };
		738EF2DD2405EA6000F388FB /* FirebaseCore.framework in Frameworks */ = {isa = PBXBuildFile; fileRef = 738EF2D42405EA5F00F388FB /* FirebaseCore.framework */; };
		738EF2DE2405EA6000F388FB /* FirebaseAnalytics.framework in Frameworks */ = {isa = PBXBuildFile; fileRef = 738EF2D52405EA5F00F388FB /* FirebaseAnalytics.framework */; };
		738EF2E02405EA6000F388FB /* nanopb.framework in Frameworks */ = {isa = PBXBuildFile; fileRef = 738EF2D72405EA6000F388FB /* nanopb.framework */; };
		738EF2E12405EA6000F388FB /* GoogleUtilities.framework in Frameworks */ = {isa = PBXBuildFile; fileRef = 738EF2D82405EA6000F388FB /* GoogleUtilities.framework */; };
		738EF2E22405EA6000F388FB /* GoogleAppMeasurement.framework in Frameworks */ = {isa = PBXBuildFile; fileRef = 738EF2D92405EA6000F388FB /* GoogleAppMeasurement.framework */; };
		738EF2E32405EA6000F388FB /* FIRAnalyticsConnector.framework in Frameworks */ = {isa = PBXBuildFile; fileRef = 738EF2DA2405EA6000F388FB /* FIRAnalyticsConnector.framework */; };
		738EF2E72405EBAD00F388FB /* GoogleDataTransport.framework in Frameworks */ = {isa = PBXBuildFile; fileRef = 738EF2E52405EBAD00F388FB /* GoogleDataTransport.framework */; };
		738EF2EA2405EC1100F388FB /* FirebaseInstallations.framework in Frameworks */ = {isa = PBXBuildFile; fileRef = 738EF2E42405EBAD00F388FB /* FirebaseInstallations.framework */; };
		738EF2EC2405EC5900F388FB /* PromisesObjC.framework in Frameworks */ = {isa = PBXBuildFile; fileRef = 738EF2EB2405EC5900F388FB /* PromisesObjC.framework */; };
		739ECB2425101CCE00691A70 /* NSNotification+NYPL.swift in Sources */ = {isa = PBXBuildFile; fileRef = 739ECB2325101CCE00691A70 /* NSNotification+NYPL.swift */; };
		739ECB2525101CCE00691A70 /* NSNotification+NYPL.swift in Sources */ = {isa = PBXBuildFile; fileRef = 739ECB2325101CCE00691A70 /* NSNotification+NYPL.swift */; };
		739ECB2625101CCE00691A70 /* NSNotification+NYPL.swift in Sources */ = {isa = PBXBuildFile; fileRef = 739ECB2325101CCE00691A70 /* NSNotification+NYPL.swift */; };
		739ECB292510207E00691A70 /* NYPLCatalogNavigationController+OE.swift in Sources */ = {isa = PBXBuildFile; fileRef = 739ECB282510207E00691A70 /* NYPLCatalogNavigationController+OE.swift */; };
		739ECB2B25102A2B00691A70 /* NYPLCatalogNavigationController+SE.swift in Sources */ = {isa = PBXBuildFile; fileRef = 739ECB2A25102A2B00691A70 /* NYPLCatalogNavigationController+SE.swift */; };
		739ECB2C25102A2B00691A70 /* NYPLCatalogNavigationController+SE.swift in Sources */ = {isa = PBXBuildFile; fileRef = 739ECB2A25102A2B00691A70 /* NYPLCatalogNavigationController+SE.swift */; };
		739ECB2E25108EE800691A70 /* NYPLRootTabBarController+SE.swift in Sources */ = {isa = PBXBuildFile; fileRef = 739ECB2D25108EE800691A70 /* NYPLRootTabBarController+SE.swift */; };
		739ECB2F25108EE800691A70 /* NYPLRootTabBarController+SE.swift in Sources */ = {isa = PBXBuildFile; fileRef = 739ECB2D25108EE800691A70 /* NYPLRootTabBarController+SE.swift */; };
		73A3EAED2400A9560061A7FB /* NYPLSettingsAccountURLSessionChallengeHandler.m in Sources */ = {isa = PBXBuildFile; fileRef = 73A3EAEC2400A9560061A7FB /* NYPLSettingsAccountURLSessionChallengeHandler.m */; };
		73AA32D824EF0853000C90B2 /* URLResponse+NYPL.swift in Sources */ = {isa = PBXBuildFile; fileRef = 7340DA6124B7E45C00361387 /* URLResponse+NYPL.swift */; };
		73AA32D924EF0B1F000C90B2 /* NYPLBook+Additions.swift in Sources */ = {isa = PBXBuildFile; fileRef = 7340DA6724B7F27900361387 /* NYPLBook+Additions.swift */; };
		73B501C524F48D4C00FBAD7D /* NYPLUserAccountFrontEndValidation.swift in Sources */ = {isa = PBXBuildFile; fileRef = 73B501C024F48D4B00FBAD7D /* NYPLUserAccountFrontEndValidation.swift */; };
		73B501C624F48D4C00FBAD7D /* NYPLUserAccountFrontEndValidation.swift in Sources */ = {isa = PBXBuildFile; fileRef = 73B501C024F48D4B00FBAD7D /* NYPLUserAccountFrontEndValidation.swift */; };
		73CDA121243EDAD8009CC6A6 /* URLRequest+NYPL.swift in Sources */ = {isa = PBXBuildFile; fileRef = 73CDA120243EDAD8009CC6A6 /* URLRequest+NYPL.swift */; };
		73FB0AC924EB403D0072E430 /* NYPLBookContentType.swift in Sources */ = {isa = PBXBuildFile; fileRef = 73FB0AC824EB403D0072E430 /* NYPLBookContentType.swift */; };
		73FB0ACA24EB403D0072E430 /* NYPLBookContentType.swift in Sources */ = {isa = PBXBuildFile; fileRef = 73FB0AC824EB403D0072E430 /* NYPLBookContentType.swift */; };
		73FCA2A925005BA4001B0C5D /* NYPLLibraryDescriptionCell.swift in Sources */ = {isa = PBXBuildFile; fileRef = 0826CD2E24AA2801000F4030 /* NYPLLibraryDescriptionCell.swift */; };
		73FCA2AA25005BA4001B0C5D /* NYPLCirculationAnalytics.swift in Sources */ = {isa = PBXBuildFile; fileRef = E66AE32F1DC0FCFC00124AE2 /* NYPLCirculationAnalytics.swift */; };
		73FCA2AB25005BA4001B0C5D /* NYPLBookState.swift in Sources */ = {isa = PBXBuildFile; fileRef = 171966A824170819007BB87E /* NYPLBookState.swift */; };
		73FCA2AC25005BA4001B0C5D /* UpdateCheckShim.swift in Sources */ = {isa = PBXBuildFile; fileRef = 2DC8D9DD1D09F9B4007DD125 /* UpdateCheckShim.swift */; };
		73FCA2AD25005BA4001B0C5D /* APIKeys.swift in Sources */ = {isa = PBXBuildFile; fileRef = 0345BFD61DBF002E00398B6F /* APIKeys.swift */; };
		73FCA2AE25005BA4001B0C5D /* NYPLAttributedString.m in Sources */ = {isa = PBXBuildFile; fileRef = 114C8CD619BE2FD300719B72 /* NYPLAttributedString.m */; };
		73FCA2AF25005BA4001B0C5D /* NYPLUserAccount.swift in Sources */ = {isa = PBXBuildFile; fileRef = 17CE5304243C020800315E63 /* NYPLUserAccount.swift */; };
		73FCA2B025005BA4001B0C5D /* NYPLAnnouncementViewController.swift in Sources */ = {isa = PBXBuildFile; fileRef = 175E480D24EF46EA0066A6CF /* NYPLAnnouncementViewController.swift */; };
		73FCA2B125005BA4001B0C5D /* NYPLSettings.swift in Sources */ = {isa = PBXBuildFile; fileRef = 5DD5677122B7ECE3001F0C83 /* NYPLSettings.swift */; };
		73FCA2B225005BA4001B0C5D /* NYPLBookContentType.swift in Sources */ = {isa = PBXBuildFile; fileRef = 73FB0AC824EB403D0072E430 /* NYPLBookContentType.swift */; };
		73FCA2B325005BA4001B0C5D /* NYPLAgeCheck.swift in Sources */ = {isa = PBXBuildFile; fileRef = E6BC315C1E009F3E0021B65E /* NYPLAgeCheck.swift */; };
		73FCA2B425005BA4001B0C5D /* Log.swift in Sources */ = {isa = PBXBuildFile; fileRef = 2D382BD61D08BA99002C423D /* Log.swift */; };
		73FCA2B525005BA4001B0C5D /* NYPLBookRegistry.m in Sources */ = {isa = PBXBuildFile; fileRef = 11616E10196B0531003D60D9 /* NYPLBookRegistry.m */; };
		73FCA2B625005BA4001B0C5D /* UILabel+NYPLAppearanceAdditions.m in Sources */ = {isa = PBXBuildFile; fileRef = 081387561BC574DA003DEA6A /* UILabel+NYPLAppearanceAdditions.m */; };
		73FCA2B725005BA4001B0C5D /* NYPLJSON.m in Sources */ = {isa = PBXBuildFile; fileRef = 11369D47199527C200BB11F8 /* NYPLJSON.m */; };
		73FCA2B825005BA4001B0C5D /* NYPLMainThreadChecker.swift in Sources */ = {isa = PBXBuildFile; fileRef = 7327A89223EE017300954748 /* NYPLMainThreadChecker.swift */; };
		73FCA2B925005BA4001B0C5D /* NYPLConfiguration.m in Sources */ = {isa = PBXBuildFile; fileRef = 116A5EB81947B57500491A21 /* NYPLConfiguration.m */; };
		73FCA2BA25005BA4001B0C5D /* NYPLAlertUtils.swift in Sources */ = {isa = PBXBuildFile; fileRef = 5D1B142922CC179F0006C964 /* NYPLAlertUtils.swift */; };
		73FCA2BB25005BA4001B0C5D /* OPDS2Publication.swift in Sources */ = {isa = PBXBuildFile; fileRef = B51C1E0122861BBF003B49A5 /* OPDS2Publication.swift */; };
		73FCA2BC25005BA4001B0C5D /* String+MD5.swift in Sources */ = {isa = PBXBuildFile; fileRef = 5DD567AE22B95A30001F0C83 /* String+MD5.swift */; };
		73FCA2BD25005BA4001B0C5D /* NYPLNetworkQueue.swift in Sources */ = {isa = PBXBuildFile; fileRef = E671FF7C1E3A7068002AB13F /* NYPLNetworkQueue.swift */; };
		73FCA2BE25005BA4001B0C5D /* NYPLMyBooksNavigationController.m in Sources */ = {isa = PBXBuildFile; fileRef = 116A5EAE194767B200491A21 /* NYPLMyBooksNavigationController.m */; };
		73FCA2BF25005BA4001B0C5D /* NYPLBookCellCollectionViewController.m in Sources */ = {isa = PBXBuildFile; fileRef = 1120749219D20BF9008203A4 /* NYPLBookCellCollectionViewController.m */; };
		73FCA2C025005BA4001B0C5D /* KeychainStoredVariable.swift in Sources */ = {isa = PBXBuildFile; fileRef = 0857A0FE247835FF00C7984E /* KeychainStoredVariable.swift */; };
		73FCA2C125005BA4001B0C5D /* NYPLXML.m in Sources */ = {isa = PBXBuildFile; fileRef = 111559EC19B8FA590003BE94 /* NYPLXML.m */; };
		73FCA2C225005BA4001B0C5D /* NYPLSignInBusinessLogic.swift in Sources */ = {isa = PBXBuildFile; fileRef = 731A5B1124621F2B00B5E663 /* NYPLSignInBusinessLogic.swift */; };
		73FCA2C325005BA4001B0C5D /* NYPLBookCell.m in Sources */ = {isa = PBXBuildFile; fileRef = 11580AC71986A77B00949A15 /* NYPLBookCell.m */; };
		73FCA2C425005BA4001B0C5D /* NSURL+NYPLURLAdditions.m in Sources */ = {isa = PBXBuildFile; fileRef = 085640CD1BB99FC30088BDBF /* NSURL+NYPLURLAdditions.m */; };
		73FCA2C525005BA4001B0C5D /* NYPLAsync.m in Sources */ = {isa = PBXBuildFile; fileRef = 1183F35A194F847100DC322F /* NYPLAsync.m */; };
		73FCA2C625005BA4001B0C5D /* NYPLReloadView.m in Sources */ = {isa = PBXBuildFile; fileRef = 11B20E6D19D9F6DD00877A23 /* NYPLReloadView.m */; };
		73FCA2C725005BA4001B0C5D /* NYPLReachabilityManager.m in Sources */ = {isa = PBXBuildFile; fileRef = E69404091E4A789800E566ED /* NYPLReachabilityManager.m */; };
		73FCA2C825005BA4001B0C5D /* NYPLReadiumViewSyncManager.m in Sources */ = {isa = PBXBuildFile; fileRef = E6845D961FB38D1300EBF69A /* NYPLReadiumViewSyncManager.m */; };
		73FCA2C925005BA4001B0C5D /* NYPLCatalogGroupedFeedViewController.m in Sources */ = {isa = PBXBuildFile; fileRef = A4BA1D0D1B430341006F83DF /* NYPLCatalogGroupedFeedViewController.m */; };
		73FCA2CA25005BA4001B0C5D /* NYPLBackgroundExecutor.swift in Sources */ = {isa = PBXBuildFile; fileRef = 732F929223ECB51F0099244C /* NYPLBackgroundExecutor.swift */; };
		73FCA2CB25005BA4001B0C5D /* NYPLProblemDocument.swift in Sources */ = {isa = PBXBuildFile; fileRef = 5D1B141422CBE3570006C964 /* NYPLProblemDocument.swift */; };
		73FCA2CC25005BA4001B0C5D /* NYPLReturnPromptHelper.swift in Sources */ = {isa = PBXBuildFile; fileRef = A92FB0F821CDCE3D004740F4 /* NYPLReturnPromptHelper.swift */; };
		73FCA2CD25005BA4001B0C5D /* NYPLReaderBookmarkCell.swift in Sources */ = {isa = PBXBuildFile; fileRef = 03690E221EB2B35000F75D5F /* NYPLReaderBookmarkCell.swift */; };
		73FCA2CE25005BA4001B0C5D /* NYPLOpenSearchDescription.m in Sources */ = {isa = PBXBuildFile; fileRef = 119BEBB819902A8800121439 /* NYPLOpenSearchDescription.m */; };
		73FCA2CF25005BA4001B0C5D /* NYPLReaderTOCElement.m in Sources */ = {isa = PBXBuildFile; fileRef = 11BFDB35199C08E900378691 /* NYPLReaderTOCElement.m */; };
		73FCA2D025005BA4001B0C5D /* UpdateCheck.swift in Sources */ = {isa = PBXBuildFile; fileRef = 2DC8D9DB1D09F797007DD125 /* UpdateCheck.swift */; };
		73FCA2D125005BA4001B0C5D /* NYPLReaderTOCViewController.m in Sources */ = {isa = PBXBuildFile; fileRef = 11BFDB32199C01F700378691 /* NYPLReaderTOCViewController.m */; };
		73FCA2D225005BA4001B0C5D /* OPDS2CatalogsFeed.swift in Sources */ = {isa = PBXBuildFile; fileRef = B51C1DF92285FDF9003B49A5 /* OPDS2CatalogsFeed.swift */; };
		73FCA2D325005BA4001B0C5D /* BundledHTMLViewController.swift in Sources */ = {isa = PBXBuildFile; fileRef = 2D62568A1D412BCB0080A81F /* BundledHTMLViewController.swift */; };
		73FCA2D425005BA4001B0C5D /* NYPLBookDetailView.m in Sources */ = {isa = PBXBuildFile; fileRef = 110AF8951961D94D004887C3 /* NYPLBookDetailView.m */; };
		73FCA2D525005BA4001B0C5D /* UIButton+NYPLAppearanceAdditions.m in Sources */ = {isa = PBXBuildFile; fileRef = 081387591BC5767F003DEA6A /* UIButton+NYPLAppearanceAdditions.m */; };
		73FCA2D625005BA4001B0C5D /* NYPLBookCoverRegistry.m in Sources */ = {isa = PBXBuildFile; fileRef = 1139DA6419C7755D00A07810 /* NYPLBookCoverRegistry.m */; };
		73FCA2D725005BA4001B0C5D /* NYPLBookDetailDownloadingView.m in Sources */ = {isa = PBXBuildFile; fileRef = 11119741198827850014462F /* NYPLBookDetailDownloadingView.m */; };
		73FCA2D825005BA4001B0C5D /* NYPLOPDSCategory.m in Sources */ = {isa = PBXBuildFile; fileRef = 2DFAC8EC1CD8DDD1003D9EC0 /* NYPLOPDSCategory.m */; };
		73FCA2D925005BA4001B0C5D /* NYPLUserFriendlyError.swift in Sources */ = {isa = PBXBuildFile; fileRef = 7360D0D424BFCB9700C8AD16 /* NYPLUserFriendlyError.swift */; };
		73FCA2DA25005BA4001B0C5D /* NYPLNull.m in Sources */ = {isa = PBXBuildFile; fileRef = 11068C54196DD37900E8A94B /* NYPLNull.m */; };
		73FCA2DB25005BA4001B0C5D /* NYPLLinearView.m in Sources */ = {isa = PBXBuildFile; fileRef = 1111973B19880E8D0014462F /* NYPLLinearView.m */; };
		73FCA2DC25005BA4001B0C5D /* NSDate+NYPLDateAdditions.m in Sources */ = {isa = PBXBuildFile; fileRef = 11396FB8193D289100E16EE8 /* NSDate+NYPLDateAdditions.m */; };
		73FCA2DD25005BA4001B0C5D /* NYPLBook.m in Sources */ = {isa = PBXBuildFile; fileRef = 1183F346194F744D00DC322F /* NYPLBook.m */; };
		73FCA2DE25005BA4001B0C5D /* NYPLUserNotifications.swift in Sources */ = {isa = PBXBuildFile; fileRef = 52545184217A76FF00BBC1B4 /* NYPLUserNotifications.swift */; };
		73FCA2DF25005BA4001B0C5D /* NYPLCatalogLane.m in Sources */ = {isa = PBXBuildFile; fileRef = 1183F340194F723D00DC322F /* NYPLCatalogLane.m */; };
		73FCA2E025005BA4001B0C5D /* NYPLBookNormalCell.m in Sources */ = {isa = PBXBuildFile; fileRef = 11A16E6E195B60DF004147F4 /* NYPLBookNormalCell.m */; };
		73FCA2E125005BA4001B0C5D /* NYPLCatalogNavigationController.m in Sources */ = {isa = PBXBuildFile; fileRef = 11548C0D1939147D009DBF2E /* NYPLCatalogNavigationController.m */; };
		73FCA2E225005BA4001B0C5D /* NYPLEntryPointView.swift in Sources */ = {isa = PBXBuildFile; fileRef = E699BA3F2166598B00A0736A /* NYPLEntryPointView.swift */; };
		73FCA2E325005BA4001B0C5D /* NYPLOPDSGroup.m in Sources */ = {isa = PBXBuildFile; fileRef = A46226251B39D4980063F549 /* NYPLOPDSGroup.m */; };
		73FCA2E425005BA4001B0C5D /* NYPLBookButtonsView.m in Sources */ = {isa = PBXBuildFile; fileRef = B5ED41D91B8F6E2E009FC164 /* NYPLBookButtonsView.m */; };
		73FCA2E525005BA4001B0C5D /* NYPLAppReviewPrompt.swift in Sources */ = {isa = PBXBuildFile; fileRef = A93F9F9621CDACF700BD3B0C /* NYPLAppReviewPrompt.swift */; };
		73FCA2E625005BA4001B0C5D /* NYPLFacetBarView.swift in Sources */ = {isa = PBXBuildFile; fileRef = 8C835DD4234D0B900050A18D /* NYPLFacetBarView.swift */; };
		73FCA2E725005BA4001B0C5D /* NYPLDismissibleViewController.m in Sources */ = {isa = PBXBuildFile; fileRef = 111197331986D7550014462F /* NYPLDismissibleViewController.m */; };
		73FCA2E825005BA4001B0C5D /* main.m in Sources */ = {isa = PBXBuildFile; fileRef = A823D81C192BABA400B55DE2 /* main.m */; };
		73FCA2E925005BA4001B0C5D /* NYPLCaching.swift in Sources */ = {isa = PBXBuildFile; fileRef = 733875662423E540000FEB67 /* NYPLCaching.swift */; };
		73FCA2EA25005BA4001B0C5D /* UIView+NYPLViewAdditions.m in Sources */ = {isa = PBXBuildFile; fileRef = 1107835D19816E3D0071AB1E /* UIView+NYPLViewAdditions.m */; };
		73FCA2EC25005BA4001B0C5D /* UIFont+NYPLSystemFontOverride.m in Sources */ = {isa = PBXBuildFile; fileRef = 11E0208C197F05D9009DEA93 /* UIFont+NYPLSystemFontOverride.m */; };
		73FCA2ED25005BA4001B0C5D /* NYPLReadiumBookmark.swift in Sources */ = {isa = PBXBuildFile; fileRef = 03690E281EB2B44300F75D5F /* NYPLReadiumBookmark.swift */; };
		73FCA2EE25005BA4001B0C5D /* NYPLFacetViewDefaultDataSource.swift in Sources */ = {isa = PBXBuildFile; fileRef = E683953A217663B100371072 /* NYPLFacetViewDefaultDataSource.swift */; };
		73FCA2EF25005BA4001B0C5D /* NYPLAppTheme.swift in Sources */ = {isa = PBXBuildFile; fileRef = E6207B642118973800864143 /* NYPLAppTheme.swift */; };
		73FCA2F025005BA4001B0C5D /* UIColor+NYPLColorAdditions.m in Sources */ = {isa = PBXBuildFile; fileRef = 11A14DF31A1BF94F00D6C510 /* UIColor+NYPLColorAdditions.m */; };
		73FCA2F125005BA4001B0C5D /* URLRequest+NYPL.swift in Sources */ = {isa = PBXBuildFile; fileRef = 73CDA120243EDAD8009CC6A6 /* URLRequest+NYPL.swift */; };
		73FCA2F225005BA4001B0C5D /* NYPLSessionCredentials.swift in Sources */ = {isa = PBXBuildFile; fileRef = 0857A0F62478337D00C7984E /* NYPLSessionCredentials.swift */; };
		73FCA2F325005BA4001B0C5D /* NYPLCatalogFeedViewController.m in Sources */ = {isa = PBXBuildFile; fileRef = A42E0DF31B40F4E00095EBAE /* NYPLCatalogFeedViewController.m */; };
		73FCA2F425005BA4001B0C5D /* NYPLBookDownloadingCell.m in Sources */ = {isa = PBXBuildFile; fileRef = 11B6020419806CD300800DA9 /* NYPLBookDownloadingCell.m */; };
		73FCA2F525005BA4001B0C5D /* NYPLTenPrintCoverView+NYPLImageAdditions.m in Sources */ = {isa = PBXBuildFile; fileRef = 114B7F151A3644CF00B8582B /* NYPLTenPrintCoverView+NYPLImageAdditions.m */; };
		73FCA2F625005BA4001B0C5D /* NYPLNetworkExecutor.swift in Sources */ = {isa = PBXBuildFile; fileRef = 733875642423E1B0000FEB67 /* NYPLNetworkExecutor.swift */; };
		73FCA2F725005BA4001B0C5D /* NYPLBookAcquisitionPath.m in Sources */ = {isa = PBXBuildFile; fileRef = 2D87909C20127AA300E2763F /* NYPLBookAcquisitionPath.m */; };
		73FCA2F825005BA4001B0C5D /* NYPLOPDSAcquisitionAvailability.m in Sources */ = {isa = PBXBuildFile; fileRef = 2DCB71ED2017DFB5000E041A /* NYPLOPDSAcquisitionAvailability.m */; };
		73FCA2F925005BA4001B0C5D /* NSError+NYPLAdditions.swift in Sources */ = {isa = PBXBuildFile; fileRef = 732327B12478504500A041E6 /* NSError+NYPLAdditions.swift */; };
		73FCA2FA25005BA4001B0C5D /* NYPLReachability.m in Sources */ = {isa = PBXBuildFile; fileRef = 2DB436371D4C049200F8E69D /* NYPLReachability.m */; };
		73FCA2FB25005BA4001B0C5D /* NYPLReaderViewController.m in Sources */ = {isa = PBXBuildFile; fileRef = 1195040A1994075B009FB788 /* NYPLReaderViewController.m */; };
		73FCA2FC25005BA4001B0C5D /* NYPLCatalogLaneCell.m in Sources */ = {isa = PBXBuildFile; fileRef = 1183F33A194B775900DC322F /* NYPLCatalogLaneCell.m */; };
		73FCA2FD25005BA4001B0C5D /* URLResponse+NYPL.swift in Sources */ = {isa = PBXBuildFile; fileRef = 7340DA6124B7E45C00361387 /* URLResponse+NYPL.swift */; };
		73FCA2FE25005BA4001B0C5D /* NYPLSettingsAccountDetailViewController.m in Sources */ = {isa = PBXBuildFile; fileRef = E6202A011DD4E6F300C99553 /* NYPLSettingsAccountDetailViewController.m */; };
		73FCA2FF25005BA4001B0C5D /* NYPLReaderReadiumView.m in Sources */ = {isa = PBXBuildFile; fileRef = 113137E61A48DAB90082954E /* NYPLReaderReadiumView.m */; };
		73FCA30025005BA4001B0C5D /* NYPLBarcode.swift in Sources */ = {isa = PBXBuildFile; fileRef = E68CCFC41F9F80CF003DDA6C /* NYPLBarcode.swift */; };
		73FCA30125005BA4001B0C5D /* NYPLSession.m in Sources */ = {isa = PBXBuildFile; fileRef = 118B7ABE195CBF72005CE3E7 /* NYPLSession.m */; };
		73FCA30225005BA4001B0C5D /* NYPLSettingsEULAViewController.m in Sources */ = {isa = PBXBuildFile; fileRef = 841B55421B740F2700FAC1AF /* NYPLSettingsEULAViewController.m */; };
		73FCA30325005BA4001B0C5D /* NYPLMyBooksDownloadInfo.m in Sources */ = {isa = PBXBuildFile; fileRef = A4276F471B00046300CA7194 /* NYPLMyBooksDownloadInfo.m */; };
		73FCA30425005BA4001B0C5D /* NYPLBookLocation.m in Sources */ = {isa = PBXBuildFile; fileRef = 1164F105199AC236009BF8BF /* NYPLBookLocation.m */; };
		73FCA30525005BA4001B0C5D /* NYPLFacetView.m in Sources */ = {isa = PBXBuildFile; fileRef = 11F3771E19DB62B000487769 /* NYPLFacetView.m */; };
		73FCA30625005BA4001B0C5D /* NYPLReaderContainerDelegate.mm in Sources */ = {isa = PBXBuildFile; fileRef = 5A5B901A1B946FAD002C53E9 /* NYPLReaderContainerDelegate.mm */; };
		73FCA30725005BA4001B0C5D /* ProblemReportEmail.swift in Sources */ = {isa = PBXBuildFile; fileRef = 145798F5215BE9E300F68AFD /* ProblemReportEmail.swift */; };
		73FCA30825005BA4001B0C5D /* NYPLBookCellDelegate.m in Sources */ = {isa = PBXBuildFile; fileRef = 111197271986B43B0014462F /* NYPLBookCellDelegate.m */; };
		73FCA30925005BA4001B0C5D /* NYPLBookDetailNormalView.m in Sources */ = {isa = PBXBuildFile; fileRef = 111197381987F4070014462F /* NYPLBookDetailNormalView.m */; };
		73FCA30B25005BA4001B0C5D /* NYPLCatalogUngroupedFeedViewController.m in Sources */ = {isa = PBXBuildFile; fileRef = 11A16E68195B2BD3004147F4 /* NYPLCatalogUngroupedFeedViewController.m */; };
		73FCA30C25005BA4001B0C5D /* NYPLSettingsAdvancedViewController.swift in Sources */ = {isa = PBXBuildFile; fileRef = D787E8431FB6B0290016D9D5 /* NYPLSettingsAdvancedViewController.swift */; };
		73FCA30D25005BA4001B0C5D /* NYPLMigrationManager.swift in Sources */ = {isa = PBXBuildFile; fileRef = 5D60D3532297353C001080D0 /* NYPLMigrationManager.swift */; };
		73FCA30F25005BA4001B0C5D /* Date+NYPLAdditions.swift in Sources */ = {isa = PBXBuildFile; fileRef = 7384C801242BCC4800D5F960 /* Date+NYPLAdditions.swift */; };
		73FCA31025005BA4001B0C5D /* NYPLBasicAuth.swift in Sources */ = {isa = PBXBuildFile; fileRef = 086C45D524AE77CA00F5108E /* NYPLBasicAuth.swift */; };
		73FCA31125005BA4001B0C5D /* OPDS2AuthenticationDocument.swift in Sources */ = {isa = PBXBuildFile; fileRef = B51C1E0322861C1A003B49A5 /* OPDS2AuthenticationDocument.swift */; };
		73FCA31225005BA4001B0C5D /* NYPLBookRegistryRecord.m in Sources */ = {isa = PBXBuildFile; fileRef = 112C694C197301FE00C48F95 /* NYPLBookRegistryRecord.m */; };
		73FCA31325005BA4001B0C5D /* NYPLDeveloperSettingsTableViewController.swift in Sources */ = {isa = PBXBuildFile; fileRef = 5DD5674422B303DF001F0C83 /* NYPLDeveloperSettingsTableViewController.swift */; };
		73FCA31425005BA4001B0C5D /* NYPLBookContentType.m in Sources */ = {isa = PBXBuildFile; fileRef = E627B553216D4A9700A7D1D5 /* NYPLBookContentType.m */; };
		73FCA31525005BA4001B0C5D /* NYPLOPDSIndirectAcquisition.m in Sources */ = {isa = PBXBuildFile; fileRef = 2D754BC12002F1B10061D34F /* NYPLOPDSIndirectAcquisition.m */; };
		73FCA31625005BA4001B0C5D /* NYPLMyBooksViewController.m in Sources */ = {isa = PBXBuildFile; fileRef = 116A5EB2194767DC00491A21 /* NYPLMyBooksViewController.m */; };
		73FCA31725005BA4001B0C5D /* NYPLBookDetailTableView.swift in Sources */ = {isa = PBXBuildFile; fileRef = E6B3269E1EE066DE00DB877A /* NYPLBookDetailTableView.swift */; };
		73FCA31825005BA4001B0C5D /* NYPLAnnouncementBusinessLogic.swift in Sources */ = {isa = PBXBuildFile; fileRef = 175E480724EF36520066A6CF /* NYPLAnnouncementBusinessLogic.swift */; };
		73FCA31925005BA4001B0C5D /* Account.swift in Sources */ = {isa = PBXBuildFile; fileRef = 8CC26F822370C1DF0000D8E1 /* Account.swift */; };
		73FCA31A25005BA4001B0C5D /* NYPLBookDownloadFailedCell.m in Sources */ = {isa = PBXBuildFile; fileRef = 11078356198160A50071AB1E /* NYPLBookDownloadFailedCell.m */; };
		73FCA31B25005BA4001B0C5D /* NYPLBookDetailViewController.m in Sources */ = {isa = PBXBuildFile; fileRef = 110AF89B1961ED1F004887C3 /* NYPLBookDetailViewController.m */; };
		73FCA31C25005BA4001B0C5D /* NYPLReaderTOCCell.m in Sources */ = {isa = PBXBuildFile; fileRef = 11BFDB38199C117B00378691 /* NYPLReaderTOCCell.m */; };
		73FCA31D25005BA4001B0C5D /* NYPLDirectoryManager.swift in Sources */ = {isa = PBXBuildFile; fileRef = E6F26E721DFF672F00C103CA /* NYPLDirectoryManager.swift */; };
		73FCA31E25005BA4001B0C5D /* NYPLContentTypeBadge.swift in Sources */ = {isa = PBXBuildFile; fileRef = E6D848E22171334800CEC142 /* NYPLContentTypeBadge.swift */; };
		73FCA31F25005BA4001B0C5D /* NYPLZXingEncoder.m in Sources */ = {isa = PBXBuildFile; fileRef = E6C91BC11FD5F63B00A32F42 /* NYPLZXingEncoder.m */; };
		73FCA32025005BA4001B0C5D /* NYPLProblemReportViewController.m in Sources */ = {isa = PBXBuildFile; fileRef = 085D31D61BE29E38007F7672 /* NYPLProblemReportViewController.m */; };
		73FCA32125005BA4001B0C5D /* NYPLHoldsNavigationController.m in Sources */ = {isa = PBXBuildFile; fileRef = 11C5DCF11976D1E0005A9945 /* NYPLHoldsNavigationController.m */; };
		73FCA32225005BA4001B0C5D /* NYPLRemoteViewController.m in Sources */ = {isa = PBXBuildFile; fileRef = A42E0DF01B3F5A490095EBAE /* NYPLRemoteViewController.m */; };
		73FCA32425005BA4001B0C5D /* NYPLSettingsAccountURLSessionChallengeHandler.m in Sources */ = {isa = PBXBuildFile; fileRef = 73A3EAEC2400A9560061A7FB /* NYPLSettingsAccountURLSessionChallengeHandler.m */; };
		73FCA32525005BA4001B0C5D /* NYPLOPDSAttribute.m in Sources */ = {isa = PBXBuildFile; fileRef = 110AD83B19E497D6005724C3 /* NYPLOPDSAttribute.m */; };
		73FCA32625005BA4001B0C5D /* NYPLCatalogUngroupedFeed.m in Sources */ = {isa = PBXBuildFile; fileRef = 1114A6A0195884CB007507A2 /* NYPLCatalogUngroupedFeed.m */; };
		73FCA32725005BA4001B0C5D /* NYPLHoldsViewController.m in Sources */ = {isa = PBXBuildFile; fileRef = 11C5DCF41976D22F005A9945 /* NYPLHoldsViewController.m */; };
		73FCA32825005BA4001B0C5D /* NYPLSettingsAccountsList.swift in Sources */ = {isa = PBXBuildFile; fileRef = E6B1F4FA1DD20EA900D73CA1 /* NYPLSettingsAccountsList.swift */; };
		73FCA32925005BA4001B0C5D /* Data+Base64.swift in Sources */ = {isa = PBXBuildFile; fileRef = 5DD567B422B97344001F0C83 /* Data+Base64.swift */; };
		73FCA32A25005BA4001B0C5D /* NYPLAppDelegate.m in Sources */ = {isa = PBXBuildFile; fileRef = A823D820192BABA400B55DE2 /* NYPLAppDelegate.m */; };
		73FCA32B25005BA4001B0C5D /* NYPLCatalogFacetGroup.m in Sources */ = {isa = PBXBuildFile; fileRef = 112C684E19EF003300106973 /* NYPLCatalogFacetGroup.m */; };
		73FCA32C25005BA4001B0C5D /* NYPLOPDSAcquisition.m in Sources */ = {isa = PBXBuildFile; fileRef = 2D754BBA2002E2FB0061D34F /* NYPLOPDSAcquisition.m */; };
		73FCA32D25005BA4001B0C5D /* NSURLRequest+NYPLURLRequestAdditions.m in Sources */ = {isa = PBXBuildFile; fileRef = 085D31DE1BE3CD3C007F7672 /* NSURLRequest+NYPLURLRequestAdditions.m */; };
		73FCA32E25005BA4001B0C5D /* NYPLRootTabBarController.m in Sources */ = {isa = PBXBuildFile; fileRef = 11548C0A1939136C009DBF2E /* NYPLRootTabBarController.m */; };
		73FCA32F25005BA4001B0C5D /* ExtendedNavBarView.swift in Sources */ = {isa = PBXBuildFile; fileRef = E63F2C6B1EAA81B3002B6373 /* ExtendedNavBarView.swift */; };
		73FCA33025005BA4001B0C5D /* OPDS2Link.swift in Sources */ = {isa = PBXBuildFile; fileRef = B51C1DFF22861BAD003B49A5 /* OPDS2Link.swift */; };
		73FCA33125005BA4001B0C5D /* NYPLBookAuthor.swift in Sources */ = {isa = PBXBuildFile; fileRef = E6DA7E9F1F2A718600CFBEC8 /* NYPLBookAuthor.swift */; };
		73FCA33225005BA4001B0C5D /* NYPLCatalogSearchViewController.m in Sources */ = {isa = PBXBuildFile; fileRef = 118A0B1A19915BDF00792DDE /* NYPLCatalogSearchViewController.m */; };
		73FCA33325005BA4001B0C5D /* UIColor+LabelColor.swift in Sources */ = {isa = PBXBuildFile; fileRef = 179699D024131BA500EC309F /* UIColor+LabelColor.swift */; };
		73FCA33425005BA4001B0C5D /* NYPLNetworkResponder.swift in Sources */ = {isa = PBXBuildFile; fileRef = 735FED252427494900144C97 /* NYPLNetworkResponder.swift */; };
		73FCA33525005BA4001B0C5D /* NYPLReaderSettings.m in Sources */ = {isa = PBXBuildFile; fileRef = 1188F3E01A1ECC4B006B2F36 /* NYPLReaderSettings.m */; };
		73FCA33625005BA4001B0C5D /* NYPLKeychain.m in Sources */ = {isa = PBXBuildFile; fileRef = 11C5DD15197727A6005A9945 /* NYPLKeychain.m */; };
		73FCA33725005BA4001B0C5D /* NYPLReaderContainerDelegateBase.m in Sources */ = {isa = PBXBuildFile; fileRef = 5D7CF86322C19EBA007CAA34 /* NYPLReaderContainerDelegateBase.m */; };
		73FCA33825005BA4001B0C5D /* NYPLOPDSEntry.m in Sources */ = {isa = PBXBuildFile; fileRef = AE77E4AF64208439F78B3D73 /* NYPLOPDSEntry.m */; };
		73FCA33925005BA4001B0C5D /* NYPLReaderSettingsView.m in Sources */ = {isa = PBXBuildFile; fileRef = 11DC19271A12F92500721DBA /* NYPLReaderSettingsView.m */; };
		73FCA33A25005BA4001B0C5D /* NYPLIndeterminateProgressView.m in Sources */ = {isa = PBXBuildFile; fileRef = 113DB8A619C24E54004E1154 /* NYPLIndeterminateProgressView.m */; };
		73FCA33B25005BA4001B0C5D /* NSString+NYPLStringAdditions.m in Sources */ = {isa = PBXBuildFile; fileRef = 119BEB88198C43A600121439 /* NSString+NYPLStringAdditions.m */; };
		73FCA33C25005BA4001B0C5D /* NYPLKeychainManager.swift in Sources */ = {isa = PBXBuildFile; fileRef = E6B6E76E1F6859A4007EE361 /* NYPLKeychainManager.swift */; };
		73FCA33D25005BA4001B0C5D /* NYPLCookiesWebViewController.swift in Sources */ = {isa = PBXBuildFile; fileRef = 089E42C5249A823800310360 /* NYPLCookiesWebViewController.swift */; };
		73FCA33E25005BA4001B0C5D /* NYPLSamlIDPCell.swift in Sources */ = {isa = PBXBuildFile; fileRef = 0826CD2824AA21B2000F4030 /* NYPLSamlIDPCell.swift */; };
		73FCA33F25005BA4001B0C5D /* NYPLErrorLogger.swift in Sources */ = {isa = PBXBuildFile; fileRef = 5D7CF8B422C3FC06007CAA34 /* NYPLErrorLogger.swift */; };
		73FCA34025005BA4001B0C5D /* NSString+JSONParse.swift in Sources */ = {isa = PBXBuildFile; fileRef = 0824D44D24B8DFE400C85A7E /* NSString+JSONParse.swift */; };
		73FCA34125005BA4001B0C5D /* NYPLOPDSEntryGroupAttributes.m in Sources */ = {isa = PBXBuildFile; fileRef = A499BF251B39EFC7002F8B8B /* NYPLOPDSEntryGroupAttributes.m */; };
		73FCA34225005BA4001B0C5D /* NYPLMyBooksDownloadCenter.m in Sources */ = {isa = PBXBuildFile; fileRef = 1196F75A1970727C00F62670 /* NYPLMyBooksDownloadCenter.m */; };
		73FCA34325005BA4001B0C5D /* NYPLProblemDocumentCacheManager.swift in Sources */ = {isa = PBXBuildFile; fileRef = 8C40D6A62375FF8B006EA63B /* NYPLProblemDocumentCacheManager.swift */; };
		73FCA34425005BA4001B0C5D /* NYPLBookDetailButtonsView.m in Sources */ = {isa = PBXBuildFile; fileRef = E66A6C431EAFB63300AA282D /* NYPLBookDetailButtonsView.m */; };
		73FCA34525005BA4001B0C5D /* NYPLMyBooksSimplifiedBearerToken.m in Sources */ = {isa = PBXBuildFile; fileRef = 2DEF10B9201ECCEA0082843A /* NYPLMyBooksSimplifiedBearerToken.m */; };
		73FCA34625005BA4001B0C5D /* NYPLAnnotations.swift in Sources */ = {isa = PBXBuildFile; fileRef = 2DF321821DC3B83500E1858F /* NYPLAnnotations.swift */; };
		73FCA34725005BA4001B0C5D /* RemoteHTMLViewController.swift in Sources */ = {isa = PBXBuildFile; fileRef = E6BA02B71DE4B6F600F76404 /* RemoteHTMLViewController.swift */; };
		73FCA34825005BA4001B0C5D /* NYPLBookDetailsProblemDocumentViewController.swift in Sources */ = {isa = PBXBuildFile; fileRef = 8CE9C470237F84820072E964 /* NYPLBookDetailsProblemDocumentViewController.swift */; };
		73FCA34925005BA4001B0C5D /* NYPLCatalogGroupedFeed.m in Sources */ = {isa = PBXBuildFile; fileRef = A4BA1D121B43046B006F83DF /* NYPLCatalogGroupedFeed.m */; };
		73FCA34A25005BA4001B0C5D /* NYPLCatalogFacet.m in Sources */ = {isa = PBXBuildFile; fileRef = 11F3773219E0876F00487769 /* NYPLCatalogFacet.m */; };
		73FCA34B25005BA4001B0C5D /* NYPLLoginCellTypes.swift in Sources */ = {isa = PBXBuildFile; fileRef = 089E430B24A2459100310360 /* NYPLLoginCellTypes.swift */; };
		73FCA34C25005BA4001B0C5D /* NYPLAccountSignInViewController.m in Sources */ = {isa = PBXBuildFile; fileRef = 1158812D1A894F4E008672C3 /* NYPLAccountSignInViewController.m */; };
		73FCA34D25005BA4001B0C5D /* NYPLUserProfileDocument.swift in Sources */ = {isa = PBXBuildFile; fileRef = 5D3A28CB22D3DA850042B3BD /* NYPLUserProfileDocument.swift */; };
		73FCA34E25005BA4001B0C5D /* AccountsManager.swift in Sources */ = {isa = PBXBuildFile; fileRef = 03F94CD01DD6288C00CE8F4F /* AccountsManager.swift */; };
		73FCA34F25005BA4001B0C5D /* NYPLLocalization.m in Sources */ = {isa = PBXBuildFile; fileRef = 52592BB721220A1100587288 /* NYPLLocalization.m */; };
		73FCA35025005BA4001B0C5D /* NYPLSecrets.swift in Sources */ = {isa = PBXBuildFile; fileRef = 17071060242A923400E2648F /* NYPLSecrets.swift */; };
		73FCA35125005BA4001B0C5D /* NYPLBarcodeScanningViewController.m in Sources */ = {isa = PBXBuildFile; fileRef = E6D7753D1F9FE0AF00C0B722 /* NYPLBarcodeScanningViewController.m */; };
		73FCA35225005BA4001B0C5D /* NYPLBookDetailDownloadFailedView.m in Sources */ = {isa = PBXBuildFile; fileRef = 1111973E1988226F0014462F /* NYPLBookDetailDownloadFailedView.m */; };
		73FCA35325005BA4001B0C5D /* NYPLOPDSFeed.m in Sources */ = {isa = PBXBuildFile; fileRef = AE77E94D56B65997B861C0C0 /* NYPLOPDSFeed.m */; };
		73FCA35425005BA4001B0C5D /* NYPLRoundedButton.m in Sources */ = {isa = PBXBuildFile; fileRef = 114C8CD919BF55F900719B72 /* NYPLRoundedButton.m */; };
		73FCA35525005BA4001B0C5D /* NYPLOPDSLink.m in Sources */ = {isa = PBXBuildFile; fileRef = AE77ECC029F3DABDB46A64EB /* NYPLOPDSLink.m */; };
		73FCA35625005BA4001B0C5D /* NYPLOPDSType.m in Sources */ = {isa = PBXBuildFile; fileRef = AE77EFD5622206475B6715A9 /* NYPLOPDSType.m */; };
		73FCA35725005BA4001B0C5D /* NYPLBook+Additions.swift in Sources */ = {isa = PBXBuildFile; fileRef = 7340DA6724B7F27900361387 /* NYPLBook+Additions.swift */; };
		73FCA35825005BA4001B0C5D /* NYPLPDFViewControllerDelegate.swift in Sources */ = {isa = PBXBuildFile; fileRef = A949984E2235826500CE4241 /* NYPLPDFViewControllerDelegate.swift */; };
		73FCA35925005BA4001B0C5D /* NYPLUserAccountFrontEndValidation.swift in Sources */ = {isa = PBXBuildFile; fileRef = 73B501C024F48D4B00FBAD7D /* NYPLUserAccountFrontEndValidation.swift */; };
		73FCA35B25005BA4001B0C5D /* PDFRendererProvider.framework in Frameworks */ = {isa = PBXBuildFile; fileRef = A9AD993F2225D4AF009FF54A /* PDFRendererProvider.framework */; };
		73FCA35C25005BA4001B0C5D /* AudioEngine.framework in Frameworks */ = {isa = PBXBuildFile; fileRef = 148B1C342176900E00FF64AB /* AudioEngine.framework */; settings = {ATTRIBUTES = (Weak, ); }; };
		73FCA35D25005BA4001B0C5D /* MediaPlayer.framework in Frameworks */ = {isa = PBXBuildFile; fileRef = 03B0922F1E78871A00AD338D /* MediaPlayer.framework */; };
		73FCA35E25005BA4001B0C5D /* CoreMedia.framework in Frameworks */ = {isa = PBXBuildFile; fileRef = 03B092271E78859E00AD338D /* CoreMedia.framework */; };
		73FCA35F25005BA4001B0C5D /* CoreVideo.framework in Frameworks */ = {isa = PBXBuildFile; fileRef = 03B0922D1E7886ED00AD338D /* CoreVideo.framework */; };
		73FCA36025005BA4001B0C5D /* AVFoundation.framework in Frameworks */ = {isa = PBXBuildFile; fileRef = 03B0922B1E7886C900AD338D /* AVFoundation.framework */; };
		73FCA36125005BA4001B0C5D /* AudioToolbox.framework in Frameworks */ = {isa = PBXBuildFile; fileRef = 03B092291E7885A600AD338D /* AudioToolbox.framework */; };
		73FCA36225005BA4001B0C5D /* libiconv.tbd in Frameworks */ = {isa = PBXBuildFile; fileRef = 03B092251E7883C400AD338D /* libiconv.tbd */; };
		73FCA36325005BA4001B0C5D /* CoreGraphics.framework in Frameworks */ = {isa = PBXBuildFile; fileRef = A823D812192BABA400B55DE2 /* CoreGraphics.framework */; };
		73FCA36425005BA4001B0C5D /* QuartzCore.framework in Frameworks */ = {isa = PBXBuildFile; fileRef = 03B092231E78839D00AD338D /* QuartzCore.framework */; };
		73FCA36525005BA4001B0C5D /* libADEPT.a in Frameworks */ = {isa = PBXBuildFile; fileRef = 5A569A2C1B8351C6003B5B61 /* libADEPT.a */; settings = {ATTRIBUTES = (Weak, ); }; };
		73FCA36625005BA4001B0C5D /* libAdobe Content Filter.a in Frameworks */ = {isa = PBXBuildFile; fileRef = 5A7048961B94A6710046FFF0 /* libAdobe Content Filter.a */; settings = {ATTRIBUTES = (Weak, ); }; };
		73FCA36725005BA4001B0C5D /* libRDServices.a in Frameworks */ = {isa = PBXBuildFile; fileRef = A49C25461AE05A2600D63B89 /* libRDServices.a */; };
		73FCA36825005BA4001B0C5D /* libicucore.tbd in Frameworks */ = {isa = PBXBuildFile; fileRef = 08A352211BDE8E560040BF1D /* libicucore.tbd */; };
		73FCA36925005BA4001B0C5D /* libc++.dylib in Frameworks */ = {isa = PBXBuildFile; fileRef = 119503EA1993F91E009FB788 /* libc++.dylib */; };
		73FCA36A25005BA4001B0C5D /* LocalAuthentication.framework in Frameworks */ = {isa = PBXBuildFile; fileRef = 2DA4F2321C68363B008853D7 /* LocalAuthentication.framework */; };
		73FCA36B25005BA4001B0C5D /* SystemConfiguration.framework in Frameworks */ = {isa = PBXBuildFile; fileRef = 08A352251BDE8E700040BF1D /* SystemConfiguration.framework */; };
		73FCA36C25005BA4001B0C5D /* Security.framework in Frameworks */ = {isa = PBXBuildFile; fileRef = 08A352231BDE8E640040BF1D /* Security.framework */; };
		73FCA36D25005BA4001B0C5D /* CFNetwork.framework in Frameworks */ = {isa = PBXBuildFile; fileRef = 08A3521F1BDE8E410040BF1D /* CFNetwork.framework */; };
		73FCA36E25005BA4001B0C5D /* CoreLocation.framework in Frameworks */ = {isa = PBXBuildFile; fileRef = 84FCD2601B7BA79200BFEDD9 /* CoreLocation.framework */; };
		73FCA36F25005BA4001B0C5D /* UIKit.framework in Frameworks */ = {isa = PBXBuildFile; fileRef = A823D814192BABA400B55DE2 /* UIKit.framework */; };
		73FCA37025005BA4001B0C5D /* Foundation.framework in Frameworks */ = {isa = PBXBuildFile; fileRef = A823D810192BABA400B55DE2 /* Foundation.framework */; };
		73FCA37125005BA4001B0C5D /* libTenPrintCover.a in Frameworks */ = {isa = PBXBuildFile; fileRef = 1112A81F1A322C53002B8CC1 /* libTenPrintCover.a */; };
		73FCA37225005BA4001B0C5D /* libz.dylib in Frameworks */ = {isa = PBXBuildFile; fileRef = 119503E81993F919009FB788 /* libz.dylib */; };
		73FCA37325005BA4001B0C5D /* libxml2.dylib in Frameworks */ = {isa = PBXBuildFile; fileRef = 119503E61993F914009FB788 /* libxml2.dylib */; };
		73FCA37425005BA4001B0C5D /* ZXingObjC.framework in Frameworks */ = {isa = PBXBuildFile; fileRef = 145DA48D215441A70055DB93 /* ZXingObjC.framework */; };
		73FCA37525005BA4001B0C5D /* NYPLCardCreator.framework in Frameworks */ = {isa = PBXBuildFile; fileRef = 145DA49321544A3F0055DB93 /* NYPLCardCreator.framework */; };
		73FCA37625005BA4001B0C5D /* PureLayout.framework in Frameworks */ = {isa = PBXBuildFile; fileRef = 145DA49521544A420055DB93 /* PureLayout.framework */; };
		73FCA37725005BA4001B0C5D /* OverdriveProcessor.framework in Frameworks */ = {isa = PBXBuildFile; fileRef = 17D08378248E8EEB00092AA9 /* OverdriveProcessor.framework */; };
		73FCA37825005BA4001B0C5D /* SQLite.framework in Frameworks */ = {isa = PBXBuildFile; fileRef = 145DA4912154464F0055DB93 /* SQLite.framework */; };
		73FCA37925005BA4001B0C5D /* NYPLAEToolkit.framework in Frameworks */ = {isa = PBXBuildFile; fileRef = 148B1C1721710C6800FF64AB /* NYPLAEToolkit.framework */; };
		73FCA37A25005BA4001B0C5D /* NYPLAudiobookToolkit.framework in Frameworks */ = {isa = PBXBuildFile; fileRef = 148B1C1C21710C6800FF64AB /* NYPLAudiobookToolkit.framework */; };
		73FCA37B25005BA4001B0C5D /* Firebase.framework in Frameworks */ = {isa = PBXBuildFile; fileRef = 738EF2D22405EA5F00F388FB /* Firebase.framework */; };
		73FCA37C25005BA4001B0C5D /* FirebaseCoreDiagnostics.framework in Frameworks */ = {isa = PBXBuildFile; fileRef = 738EF2D32405EA5F00F388FB /* FirebaseCoreDiagnostics.framework */; };
		73FCA37D25005BA4001B0C5D /* FirebaseCore.framework in Frameworks */ = {isa = PBXBuildFile; fileRef = 738EF2D42405EA5F00F388FB /* FirebaseCore.framework */; };
		73FCA37E25005BA4001B0C5D /* FirebaseAnalytics.framework in Frameworks */ = {isa = PBXBuildFile; fileRef = 738EF2D52405EA5F00F388FB /* FirebaseAnalytics.framework */; };
		73FCA37F25005BA4001B0C5D /* nanopb.framework in Frameworks */ = {isa = PBXBuildFile; fileRef = 738EF2D72405EA6000F388FB /* nanopb.framework */; };
		73FCA38025005BA4001B0C5D /* GoogleUtilities.framework in Frameworks */ = {isa = PBXBuildFile; fileRef = 738EF2D82405EA6000F388FB /* GoogleUtilities.framework */; };
		73FCA38125005BA4001B0C5D /* GoogleAppMeasurement.framework in Frameworks */ = {isa = PBXBuildFile; fileRef = 738EF2D92405EA6000F388FB /* GoogleAppMeasurement.framework */; };
		73FCA38225005BA4001B0C5D /* FIRAnalyticsConnector.framework in Frameworks */ = {isa = PBXBuildFile; fileRef = 738EF2DA2405EA6000F388FB /* FIRAnalyticsConnector.framework */; };
		73FCA38325005BA4001B0C5D /* GoogleDataTransport.framework in Frameworks */ = {isa = PBXBuildFile; fileRef = 738EF2E52405EBAD00F388FB /* GoogleDataTransport.framework */; };
		73FCA38425005BA4001B0C5D /* GoogleDataTransportCCTSupport.framework in Frameworks */ = {isa = PBXBuildFile; fileRef = 738EF2E82405EBC100F388FB /* GoogleDataTransportCCTSupport.framework */; };
		73FCA38525005BA4001B0C5D /* FirebaseInstallations.framework in Frameworks */ = {isa = PBXBuildFile; fileRef = 738EF2E42405EBAD00F388FB /* FirebaseInstallations.framework */; };
		73FCA38625005BA4001B0C5D /* PromisesObjC.framework in Frameworks */ = {isa = PBXBuildFile; fileRef = 738EF2EB2405EC5900F388FB /* PromisesObjC.framework */; };
		73FCA38725005BA4001B0C5D /* Fabric.framework in Frameworks */ = {isa = PBXBuildFile; fileRef = 731DA5FB240711F5009CC191 /* Fabric.framework */; };
		73FCA38825005BA4001B0C5D /* Crashlytics.framework in Frameworks */ = {isa = PBXBuildFile; fileRef = 731DA5F52407105E009CC191 /* Crashlytics.framework */; };
		73FCA38A25005BA4001B0C5D /* OFL.txt in Resources */ = {isa = PBXBuildFile; fileRef = 84B7A3431B84E8FE00584FB2 /* OFL.txt */; };
		73FCA38B25005BA4001B0C5D /* simplified.js in Resources */ = {isa = PBXBuildFile; fileRef = 11C113D519F84613005B3F63 /* simplified.js */; };
		73FCA38C25005BA4001B0C5D /* NYPLProblemReportViewController.xib in Resources */ = {isa = PBXBuildFile; fileRef = 085D31D81BE29ED4007F7672 /* NYPLProblemReportViewController.xib */; };
		73FCA38D25005BA4001B0C5D /* readium-shared-js_all.js in Resources */ = {isa = PBXBuildFile; fileRef = 5A69290D1B95ACC600FB4C10 /* readium-shared-js_all.js */; };
		73FCA38F25005BA4001B0C5D /* software-licenses.html in Resources */ = {isa = PBXBuildFile; fileRef = 2D6256901D41582A0080A81F /* software-licenses.html */; };
		73FCA39025005BA4001B0C5D /* NYPL_Launch_Screen.storyboard in Resources */ = {isa = PBXBuildFile; fileRef = E65977C41F82AC91003CD6BC /* NYPL_Launch_Screen.storyboard */; };
		73FCA39225005BA4001B0C5D /* InfoPlist.strings in Resources */ = {isa = PBXBuildFile; fileRef = A823D819192BABA400B55DE2 /* InfoPlist.strings */; };
		73FCA39325005BA4001B0C5D /* reader.html in Resources */ = {isa = PBXBuildFile; fileRef = 11C113CF19F842B9005B3F63 /* reader.html */; };
		73FCA39425005BA4001B0C5D /* DetailSummaryTemplate.html in Resources */ = {isa = PBXBuildFile; fileRef = 110F853C19D5FA7300052DF7 /* DetailSummaryTemplate.html */; };
		73FCA39525005BA4001B0C5D /* Localizable.strings in Resources */ = {isa = PBXBuildFile; fileRef = 032A31071DC02E8E0001E4AF /* Localizable.strings */; };
		73FCA39725005BA4001B0C5D /* sdk.css in Resources */ = {isa = PBXBuildFile; fileRef = 5A69290F1B95ACD100FB4C10 /* sdk.css */; };
		73FCA39825005BA4001B0C5D /* OpenDyslexic3-Bold.ttf in Resources */ = {isa = PBXBuildFile; fileRef = 84B7A3441B84E8FE00584FB2 /* OpenDyslexic3-Bold.ttf */; };
		73FCA39925005BA4001B0C5D /* NYPLReaderTOC.storyboard in Resources */ = {isa = PBXBuildFile; fileRef = 03E5F42A1EA5BCE400DFFC3A /* NYPLReaderTOC.storyboard */; };
		73FCA39A25005BA4001B0C5D /* readium-shared-js_all.js.map in Resources */ = {isa = PBXBuildFile; fileRef = 5A69291D1B95C8AD00FB4C10 /* readium-shared-js_all.js.map */; };
		73FCA39B25005BA4001B0C5D /* host_app_feedback.js in Resources */ = {isa = PBXBuildFile; fileRef = 11C113D119F842BE005B3F63 /* host_app_feedback.js */; };
		73FCA39C25005BA4001B0C5D /* readium-shared-js_all.js.bundles.js in Resources */ = {isa = PBXBuildFile; fileRef = 5A6929231B95C8B400FB4C10 /* readium-shared-js_all.js.bundles.js */; };
		73FCA39D25005BA4001B0C5D /* OpenDyslexic3-Regular.ttf in Resources */ = {isa = PBXBuildFile; fileRef = 84B7A3451B84E8FE00584FB2 /* OpenDyslexic3-Regular.ttf */; };
		73FCA39E25005BA4001B0C5D /* GoogleService-Info.plist in Resources */ = {isa = PBXBuildFile; fileRef = 738EF2CB2405E38800F388FB /* GoogleService-Info.plist */; };
		73FCA3AA25005D33001B0C5D /* Images.xcassets in Resources */ = {isa = PBXBuildFile; fileRef = A823D822192BABA400B55DE2 /* Images.xcassets */; };
		841B55431B740F2700FAC1AF /* NYPLSettingsEULAViewController.m in Sources */ = {isa = PBXBuildFile; fileRef = 841B55421B740F2700FAC1AF /* NYPLSettingsEULAViewController.m */; };
		84B7A3461B84E8FE00584FB2 /* OFL.txt in Resources */ = {isa = PBXBuildFile; fileRef = 84B7A3431B84E8FE00584FB2 /* OFL.txt */; };
		84B7A3471B84E8FE00584FB2 /* OpenDyslexic3-Bold.ttf in Resources */ = {isa = PBXBuildFile; fileRef = 84B7A3441B84E8FE00584FB2 /* OpenDyslexic3-Bold.ttf */; };
		84B7A3481B84E8FE00584FB2 /* OpenDyslexic3-Regular.ttf in Resources */ = {isa = PBXBuildFile; fileRef = 84B7A3451B84E8FE00584FB2 /* OpenDyslexic3-Regular.ttf */; };
		84FCD2611B7BA79200BFEDD9 /* CoreLocation.framework in Frameworks */ = {isa = PBXBuildFile; fileRef = 84FCD2601B7BA79200BFEDD9 /* CoreLocation.framework */; };
		8C40D6A72375FF8B006EA63B /* NYPLProblemDocumentCacheManager.swift in Sources */ = {isa = PBXBuildFile; fileRef = 8C40D6A62375FF8B006EA63B /* NYPLProblemDocumentCacheManager.swift */; };
		8C835DD5234D0B900050A18D /* NYPLFacetBarView.swift in Sources */ = {isa = PBXBuildFile; fileRef = 8C835DD4234D0B900050A18D /* NYPLFacetBarView.swift */; };
		8CC26F832370C1DF0000D8E1 /* Account.swift in Sources */ = {isa = PBXBuildFile; fileRef = 8CC26F822370C1DF0000D8E1 /* Account.swift */; };
		8CE9C471237F84820072E964 /* NYPLBookDetailsProblemDocumentViewController.swift in Sources */ = {isa = PBXBuildFile; fileRef = 8CE9C470237F84820072E964 /* NYPLBookDetailsProblemDocumentViewController.swift */; };
		A4276F481B00046300CA7194 /* NYPLMyBooksDownloadInfo.m in Sources */ = {isa = PBXBuildFile; fileRef = A4276F471B00046300CA7194 /* NYPLMyBooksDownloadInfo.m */; };
		A42E0DF11B3F5A490095EBAE /* NYPLRemoteViewController.m in Sources */ = {isa = PBXBuildFile; fileRef = A42E0DF01B3F5A490095EBAE /* NYPLRemoteViewController.m */; };
		A42E0DF41B40F4E00095EBAE /* NYPLCatalogFeedViewController.m in Sources */ = {isa = PBXBuildFile; fileRef = A42E0DF31B40F4E00095EBAE /* NYPLCatalogFeedViewController.m */; };
		A46226271B39D4980063F549 /* NYPLOPDSGroup.m in Sources */ = {isa = PBXBuildFile; fileRef = A46226251B39D4980063F549 /* NYPLOPDSGroup.m */; };
		A499BF261B39EFC7002F8B8B /* NYPLOPDSEntryGroupAttributes.m in Sources */ = {isa = PBXBuildFile; fileRef = A499BF251B39EFC7002F8B8B /* NYPLOPDSEntryGroupAttributes.m */; };
		A4BA1D0E1B430341006F83DF /* NYPLCatalogGroupedFeedViewController.m in Sources */ = {isa = PBXBuildFile; fileRef = A4BA1D0D1B430341006F83DF /* NYPLCatalogGroupedFeedViewController.m */; };
		A4BA1D131B43046B006F83DF /* NYPLCatalogGroupedFeed.m in Sources */ = {isa = PBXBuildFile; fileRef = A4BA1D121B43046B006F83DF /* NYPLCatalogGroupedFeed.m */; };
		A823D811192BABA400B55DE2 /* Foundation.framework in Frameworks */ = {isa = PBXBuildFile; fileRef = A823D810192BABA400B55DE2 /* Foundation.framework */; };
		A823D813192BABA400B55DE2 /* CoreGraphics.framework in Frameworks */ = {isa = PBXBuildFile; fileRef = A823D812192BABA400B55DE2 /* CoreGraphics.framework */; };
		A823D815192BABA400B55DE2 /* UIKit.framework in Frameworks */ = {isa = PBXBuildFile; fileRef = A823D814192BABA400B55DE2 /* UIKit.framework */; };
		A823D81B192BABA400B55DE2 /* InfoPlist.strings in Resources */ = {isa = PBXBuildFile; fileRef = A823D819192BABA400B55DE2 /* InfoPlist.strings */; };
		A823D81D192BABA400B55DE2 /* main.m in Sources */ = {isa = PBXBuildFile; fileRef = A823D81C192BABA400B55DE2 /* main.m */; };
		A823D821192BABA400B55DE2 /* NYPLAppDelegate.m in Sources */ = {isa = PBXBuildFile; fileRef = A823D820192BABA400B55DE2 /* NYPLAppDelegate.m */; };
		A823D823192BABA400B55DE2 /* Images.xcassets in Resources */ = {isa = PBXBuildFile; fileRef = A823D822192BABA400B55DE2 /* Images.xcassets */; };
		A92FB0F921CDCE3D004740F4 /* NYPLReturnPromptHelper.swift in Sources */ = {isa = PBXBuildFile; fileRef = A92FB0F821CDCE3D004740F4 /* NYPLReturnPromptHelper.swift */; };
		A93F9F9721CDACF700BD3B0C /* NYPLAppReviewPrompt.swift in Sources */ = {isa = PBXBuildFile; fileRef = A93F9F9621CDACF700BD3B0C /* NYPLAppReviewPrompt.swift */; };
		A949984F2235826500CE4241 /* NYPLPDFViewControllerDelegate.swift in Sources */ = {isa = PBXBuildFile; fileRef = A949984E2235826500CE4241 /* NYPLPDFViewControllerDelegate.swift */; };
		A9AD99402225D4AF009FF54A /* PDFRendererProvider.framework in Frameworks */ = {isa = PBXBuildFile; fileRef = A9AD993F2225D4AF009FF54A /* PDFRendererProvider.framework */; };
		AE77E7E37D89FB3EED630624 /* NYPLOPDSType.m in Sources */ = {isa = PBXBuildFile; fileRef = AE77EFD5622206475B6715A9 /* NYPLOPDSType.m */; };
		AE77E9B832371587493FF281 /* NYPLOPDSEntry.m in Sources */ = {isa = PBXBuildFile; fileRef = AE77E4AF64208439F78B3D73 /* NYPLOPDSEntry.m */; };
		AE77EB0CB5B94AEC591E2D91 /* NYPLOPDSLink.m in Sources */ = {isa = PBXBuildFile; fileRef = AE77ECC029F3DABDB46A64EB /* NYPLOPDSLink.m */; };
		AE77EE7AACC975280BAB9A4C /* NYPLOPDSFeed.m in Sources */ = {isa = PBXBuildFile; fileRef = AE77E94D56B65997B861C0C0 /* NYPLOPDSFeed.m */; };
		B51C1DFA2285FDF9003B49A5 /* OPDS2CatalogsFeed.swift in Sources */ = {isa = PBXBuildFile; fileRef = B51C1DF92285FDF9003B49A5 /* OPDS2CatalogsFeed.swift */; };
		B51C1DFC22860513003B49A5 /* OPDS2CatalogsFeed.json in Resources */ = {isa = PBXBuildFile; fileRef = B51C1DFB22860513003B49A5 /* OPDS2CatalogsFeed.json */; };
		B51C1DFE22860563003B49A5 /* OPDS2CatalogsFeedTests.swift in Sources */ = {isa = PBXBuildFile; fileRef = B51C1DFD22860563003B49A5 /* OPDS2CatalogsFeedTests.swift */; };
		B51C1E0022861BAD003B49A5 /* OPDS2Link.swift in Sources */ = {isa = PBXBuildFile; fileRef = B51C1DFF22861BAD003B49A5 /* OPDS2Link.swift */; };
		B51C1E0222861BBF003B49A5 /* OPDS2Publication.swift in Sources */ = {isa = PBXBuildFile; fileRef = B51C1E0122861BBF003B49A5 /* OPDS2Publication.swift */; };
		B51C1E0422861C1A003B49A5 /* OPDS2AuthenticationDocument.swift in Sources */ = {isa = PBXBuildFile; fileRef = B51C1E0322861C1A003B49A5 /* OPDS2AuthenticationDocument.swift */; };
		B51C1E17229456E2003B49A5 /* acl_authentication_document.json in Resources */ = {isa = PBXBuildFile; fileRef = B51C1E13229456E2003B49A5 /* acl_authentication_document.json */; };
		B51C1E18229456E2003B49A5 /* gpl_authentication_document.json in Resources */ = {isa = PBXBuildFile; fileRef = B51C1E14229456E2003B49A5 /* gpl_authentication_document.json */; };
		B51C1E19229456E2003B49A5 /* nypl_authentication_document.json in Resources */ = {isa = PBXBuildFile; fileRef = B51C1E15229456E2003B49A5 /* nypl_authentication_document.json */; };
		B51C1E1A229456E2003B49A5 /* dpl_authentication_document.json in Resources */ = {isa = PBXBuildFile; fileRef = B51C1E16229456E2003B49A5 /* dpl_authentication_document.json */; };
		B5ED41DA1B8F6E2E009FC164 /* NYPLBookButtonsView.m in Sources */ = {isa = PBXBuildFile; fileRef = B5ED41D91B8F6E2E009FC164 /* NYPLBookButtonsView.m */; };
		D787E8441FB6B0290016D9D5 /* NYPLSettingsAdvancedViewController.swift in Sources */ = {isa = PBXBuildFile; fileRef = D787E8431FB6B0290016D9D5 /* NYPLSettingsAdvancedViewController.swift */; };
		E6202A021DD4E6F300C99553 /* NYPLSettingsAccountDetailViewController.m in Sources */ = {isa = PBXBuildFile; fileRef = E6202A011DD4E6F300C99553 /* NYPLSettingsAccountDetailViewController.m */; };
		E6207B652118973800864143 /* NYPLAppTheme.swift in Sources */ = {isa = PBXBuildFile; fileRef = E6207B642118973800864143 /* NYPLAppTheme.swift */; };
		E627B554216D4A9700A7D1D5 /* NYPLBookContentType.m in Sources */ = {isa = PBXBuildFile; fileRef = E627B553216D4A9700A7D1D5 /* NYPLBookContentType.m */; };
		E63F2C6C1EAA81B3002B6373 /* ExtendedNavBarView.swift in Sources */ = {isa = PBXBuildFile; fileRef = E63F2C6B1EAA81B3002B6373 /* ExtendedNavBarView.swift */; };
		E65977C51F82AC91003CD6BC /* NYPL_Launch_Screen.storyboard in Resources */ = {isa = PBXBuildFile; fileRef = E65977C41F82AC91003CD6BC /* NYPL_Launch_Screen.storyboard */; };
		E66A6C441EAFB63300AA282D /* NYPLBookDetailButtonsView.m in Sources */ = {isa = PBXBuildFile; fileRef = E66A6C431EAFB63300AA282D /* NYPLBookDetailButtonsView.m */; };
		E671FF7D1E3A7068002AB13F /* NYPLNetworkQueue.swift in Sources */ = {isa = PBXBuildFile; fileRef = E671FF7C1E3A7068002AB13F /* NYPLNetworkQueue.swift */; };
		E683953B217663B100371072 /* NYPLFacetViewDefaultDataSource.swift in Sources */ = {isa = PBXBuildFile; fileRef = E683953A217663B100371072 /* NYPLFacetViewDefaultDataSource.swift */; };
		E6845D971FB38D1300EBF69A /* NYPLReadiumViewSyncManager.m in Sources */ = {isa = PBXBuildFile; fileRef = E6845D961FB38D1300EBF69A /* NYPLReadiumViewSyncManager.m */; };
		E68CCFC51F9F80CF003DDA6C /* NYPLBarcode.swift in Sources */ = {isa = PBXBuildFile; fileRef = E68CCFC41F9F80CF003DDA6C /* NYPLBarcode.swift */; };
		E694040A1E4A789800E566ED /* NYPLReachabilityManager.m in Sources */ = {isa = PBXBuildFile; fileRef = E69404091E4A789800E566ED /* NYPLReachabilityManager.m */; };
		E699BA402166598B00A0736A /* NYPLEntryPointView.swift in Sources */ = {isa = PBXBuildFile; fileRef = E699BA3F2166598B00A0736A /* NYPLEntryPointView.swift */; };
		E6B1F4FB1DD20EA900D73CA1 /* NYPLSettingsAccountsList.swift in Sources */ = {isa = PBXBuildFile; fileRef = E6B1F4FA1DD20EA900D73CA1 /* NYPLSettingsAccountsList.swift */; };
		E6B3269F1EE066DE00DB877A /* NYPLBookDetailTableView.swift in Sources */ = {isa = PBXBuildFile; fileRef = E6B3269E1EE066DE00DB877A /* NYPLBookDetailTableView.swift */; };
		E6B6E76F1F6859A4007EE361 /* NYPLKeychainManager.swift in Sources */ = {isa = PBXBuildFile; fileRef = E6B6E76E1F6859A4007EE361 /* NYPLKeychainManager.swift */; };
		E6BA02B81DE4B6F600F76404 /* RemoteHTMLViewController.swift in Sources */ = {isa = PBXBuildFile; fileRef = E6BA02B71DE4B6F600F76404 /* RemoteHTMLViewController.swift */; };
		E6BC315D1E009F3E0021B65E /* NYPLAgeCheck.swift in Sources */ = {isa = PBXBuildFile; fileRef = E6BC315C1E009F3E0021B65E /* NYPLAgeCheck.swift */; };
		E6C91BC21FD5F63B00A32F42 /* NYPLZXingEncoder.m in Sources */ = {isa = PBXBuildFile; fileRef = E6C91BC11FD5F63B00A32F42 /* NYPLZXingEncoder.m */; };
		E6D775421F9FE0AF00C0B722 /* NYPLBarcodeScanningViewController.m in Sources */ = {isa = PBXBuildFile; fileRef = E6D7753D1F9FE0AF00C0B722 /* NYPLBarcodeScanningViewController.m */; };
		E6D848E32171334800CEC142 /* NYPLContentTypeBadge.swift in Sources */ = {isa = PBXBuildFile; fileRef = E6D848E22171334800CEC142 /* NYPLContentTypeBadge.swift */; };
		E6DA7EA01F2A718600CFBEC8 /* NYPLBookAuthor.swift in Sources */ = {isa = PBXBuildFile; fileRef = E6DA7E9F1F2A718600CFBEC8 /* NYPLBookAuthor.swift */; };
		E6F26E731DFF672F00C103CA /* NYPLDirectoryManager.swift in Sources */ = {isa = PBXBuildFile; fileRef = E6F26E721DFF672F00C103CA /* NYPLDirectoryManager.swift */; };
/* End PBXBuildFile section */

/* Begin PBXContainerItemProxy section */
		1112A81E1A322C53002B8CC1 /* PBXContainerItemProxy */ = {
			isa = PBXContainerItemProxy;
			containerPortal = 1112A8191A322C53002B8CC1 /* TenPrintCover.xcodeproj */;
			proxyType = 2;
			remoteGlobalIDString = CCAC4FAE195B3DD700D775F5;
			remoteInfo = TenPrintCover;
		};
		2D2B47771D08F808007F7764 /* PBXContainerItemProxy */ = {
			isa = PBXContainerItemProxy;
			containerPortal = A823D805192BABA400B55DE2 /* Project object */;
			proxyType = 1;
			remoteGlobalIDString = A823D80C192BABA400B55DE2;
			remoteInfo = SimplyE;
		};
		5A569A2B1B8351C6003B5B61 /* PBXContainerItemProxy */ = {
			isa = PBXContainerItemProxy;
			containerPortal = 5A569A261B8351C6003B5B61 /* ADEPT.xcodeproj */;
			proxyType = 2;
			remoteGlobalIDString = A4FD2F3A1B601DDA0013DF4F;
			remoteInfo = ADEPT;
		};
		5A7048951B94A6710046FFF0 /* PBXContainerItemProxy */ = {
			isa = PBXContainerItemProxy;
			containerPortal = 5A7048911B94A6700046FFF0 /* Adobe Content Filter.xcodeproj */;
			proxyType = 2;
			remoteGlobalIDString = 5A5B8F981B9455A5002C53E9;
			remoteInfo = "Adobe Content Filter";
		};
		A49C25451AE05A2600D63B89 /* PBXContainerItemProxy */ = {
			isa = PBXContainerItemProxy;
			containerPortal = A49C25401AE05A2600D63B89 /* RDServices.xcodeproj */;
			proxyType = 2;
			remoteGlobalIDString = 118A0E281992B3FD00792DDE;
			remoteInfo = RDServices;
		};
/* End PBXContainerItemProxy section */

/* Begin PBXCopyFilesBuildPhase section */
		7347F134245A50A900558D7F /* CopyFiles */ = {
			isa = PBXCopyFilesBuildPhase;
			buildActionMask = 2147483647;
			dstPath = "";
			dstSubfolderSpec = 10;
			files = (
				7347F135245A50CA00558D7F /* NYPLCardCreator.framework in CopyFiles */,
			);
			runOnlyForDeploymentPostprocessing = 0;
		};
/* End PBXCopyFilesBuildPhase section */

/* Begin PBXFileReference section */
		032A31061DC02E8E0001E4AF /* en */ = {isa = PBXFileReference; lastKnownFileType = text.plist.strings; name = en; path = en.lproj/Localizable.strings; sourceTree = "<group>"; };
		032A310C1DC02EAD0001E4AF /* it */ = {isa = PBXFileReference; lastKnownFileType = text.plist.strings; name = it; path = it.lproj/Localizable.strings; sourceTree = "<group>"; };
		032A310D1DC02EB30001E4AF /* de */ = {isa = PBXFileReference; lastKnownFileType = text.plist.strings; name = de; path = de.lproj/Localizable.strings; sourceTree = "<group>"; };
		032A310E1DC02EC00001E4AF /* es */ = {isa = PBXFileReference; lastKnownFileType = text.plist.strings; name = es; path = es.lproj/Localizable.strings; sourceTree = "<group>"; };
		0345BFD61DBF002E00398B6F /* APIKeys.swift */ = {isa = PBXFileReference; fileEncoding = 4; lastKnownFileType = sourcecode.swift; path = APIKeys.swift; sourceTree = "<group>"; };
		03690E221EB2B35000F75D5F /* NYPLReaderBookmarkCell.swift */ = {isa = PBXFileReference; fileEncoding = 4; lastKnownFileType = sourcecode.swift; path = NYPLReaderBookmarkCell.swift; sourceTree = "<group>"; };
		03690E281EB2B44300F75D5F /* NYPLReadiumBookmark.swift */ = {isa = PBXFileReference; fileEncoding = 4; lastKnownFileType = sourcecode.swift; path = NYPLReadiumBookmark.swift; sourceTree = "<group>"; };
		03B092231E78839D00AD338D /* QuartzCore.framework */ = {isa = PBXFileReference; lastKnownFileType = wrapper.framework; name = QuartzCore.framework; path = System/Library/Frameworks/QuartzCore.framework; sourceTree = SDKROOT; };
		03B092251E7883C400AD338D /* libiconv.tbd */ = {isa = PBXFileReference; lastKnownFileType = "sourcecode.text-based-dylib-definition"; name = libiconv.tbd; path = usr/lib/libiconv.tbd; sourceTree = SDKROOT; };
		03B092271E78859E00AD338D /* CoreMedia.framework */ = {isa = PBXFileReference; lastKnownFileType = wrapper.framework; name = CoreMedia.framework; path = System/Library/Frameworks/CoreMedia.framework; sourceTree = SDKROOT; };
		03B092291E7885A600AD338D /* AudioToolbox.framework */ = {isa = PBXFileReference; lastKnownFileType = wrapper.framework; name = AudioToolbox.framework; path = System/Library/Frameworks/AudioToolbox.framework; sourceTree = SDKROOT; };
		03B0922B1E7886C900AD338D /* AVFoundation.framework */ = {isa = PBXFileReference; lastKnownFileType = wrapper.framework; name = AVFoundation.framework; path = System/Library/Frameworks/AVFoundation.framework; sourceTree = SDKROOT; };
		03B0922D1E7886ED00AD338D /* CoreVideo.framework */ = {isa = PBXFileReference; lastKnownFileType = wrapper.framework; name = CoreVideo.framework; path = System/Library/Frameworks/CoreVideo.framework; sourceTree = SDKROOT; };
		03B0922F1E78871A00AD338D /* MediaPlayer.framework */ = {isa = PBXFileReference; lastKnownFileType = wrapper.framework; name = MediaPlayer.framework; path = System/Library/Frameworks/MediaPlayer.framework; sourceTree = SDKROOT; };
		03E5F42A1EA5BCE400DFFC3A /* NYPLReaderTOC.storyboard */ = {isa = PBXFileReference; fileEncoding = 4; lastKnownFileType = file.storyboard; path = NYPLReaderTOC.storyboard; sourceTree = "<group>"; };
		03F94CCE1DD627AA00CE8F4F /* Accounts.json */ = {isa = PBXFileReference; fileEncoding = 4; lastKnownFileType = text.json; path = Accounts.json; sourceTree = "<group>"; };
		03F94CD01DD6288C00CE8F4F /* AccountsManager.swift */ = {isa = PBXFileReference; fileEncoding = 4; lastKnownFileType = sourcecode.swift; path = AccountsManager.swift; sourceTree = "<group>"; };
		081387551BC574DA003DEA6A /* UILabel+NYPLAppearanceAdditions.h */ = {isa = PBXFileReference; fileEncoding = 4; lastKnownFileType = sourcecode.c.h; path = "UILabel+NYPLAppearanceAdditions.h"; sourceTree = "<group>"; };
		081387561BC574DA003DEA6A /* UILabel+NYPLAppearanceAdditions.m */ = {isa = PBXFileReference; fileEncoding = 4; lastKnownFileType = sourcecode.c.objc; path = "UILabel+NYPLAppearanceAdditions.m"; sourceTree = "<group>"; };
		081387581BC5767F003DEA6A /* UIButton+NYPLAppearanceAdditions.h */ = {isa = PBXFileReference; fileEncoding = 4; lastKnownFileType = sourcecode.c.h; path = "UIButton+NYPLAppearanceAdditions.h"; sourceTree = "<group>"; };
		081387591BC5767F003DEA6A /* UIButton+NYPLAppearanceAdditions.m */ = {isa = PBXFileReference; fileEncoding = 4; lastKnownFileType = sourcecode.c.objc; path = "UIButton+NYPLAppearanceAdditions.m"; sourceTree = "<group>"; };
		0824D44D24B8DFE400C85A7E /* NSString+JSONParse.swift */ = {isa = PBXFileReference; lastKnownFileType = sourcecode.swift; path = "NSString+JSONParse.swift"; sourceTree = "<group>"; };
		0826CD2824AA21B2000F4030 /* NYPLSamlIDPCell.swift */ = {isa = PBXFileReference; lastKnownFileType = sourcecode.swift; path = NYPLSamlIDPCell.swift; sourceTree = "<group>"; };
		0826CD2E24AA2801000F4030 /* NYPLLibraryDescriptionCell.swift */ = {isa = PBXFileReference; lastKnownFileType = sourcecode.swift; path = NYPLLibraryDescriptionCell.swift; sourceTree = "<group>"; };
		085640CC1BB99FC30088BDBF /* NSURL+NYPLURLAdditions.h */ = {isa = PBXFileReference; fileEncoding = 4; lastKnownFileType = sourcecode.c.h; path = "NSURL+NYPLURLAdditions.h"; sourceTree = "<group>"; };
		085640CD1BB99FC30088BDBF /* NSURL+NYPLURLAdditions.m */ = {isa = PBXFileReference; fileEncoding = 4; lastKnownFileType = sourcecode.c.objc; path = "NSURL+NYPLURLAdditions.m"; sourceTree = "<group>"; };
		0857A0F62478337D00C7984E /* NYPLSessionCredentials.swift */ = {isa = PBXFileReference; lastKnownFileType = sourcecode.swift; path = NYPLSessionCredentials.swift; sourceTree = "<group>"; };
		0857A0FE247835FF00C7984E /* KeychainStoredVariable.swift */ = {isa = PBXFileReference; lastKnownFileType = sourcecode.swift; path = KeychainStoredVariable.swift; sourceTree = "<group>"; };
		085D31D51BE29E38007F7672 /* NYPLProblemReportViewController.h */ = {isa = PBXFileReference; fileEncoding = 4; lastKnownFileType = sourcecode.c.h; path = NYPLProblemReportViewController.h; sourceTree = "<group>"; };
		085D31D61BE29E38007F7672 /* NYPLProblemReportViewController.m */ = {isa = PBXFileReference; fileEncoding = 4; lastKnownFileType = sourcecode.c.objc; path = NYPLProblemReportViewController.m; sourceTree = "<group>"; };
		085D31D81BE29ED4007F7672 /* NYPLProblemReportViewController.xib */ = {isa = PBXFileReference; fileEncoding = 4; lastKnownFileType = file.xib; path = NYPLProblemReportViewController.xib; sourceTree = "<group>"; };
		085D31DD1BE3CD3C007F7672 /* NSURLRequest+NYPLURLRequestAdditions.h */ = {isa = PBXFileReference; fileEncoding = 4; lastKnownFileType = sourcecode.c.h; path = "NSURLRequest+NYPLURLRequestAdditions.h"; sourceTree = "<group>"; };
		085D31DE1BE3CD3C007F7672 /* NSURLRequest+NYPLURLRequestAdditions.m */ = {isa = PBXFileReference; fileEncoding = 4; lastKnownFileType = sourcecode.c.objc; path = "NSURLRequest+NYPLURLRequestAdditions.m"; sourceTree = "<group>"; };
		085D31FB1BE7BE86007F7672 /* ReaderClientCert.sig */ = {isa = PBXFileReference; fileEncoding = 4; lastKnownFileType = text; path = ReaderClientCert.sig; sourceTree = "<group>"; };
		086C45D524AE77CA00F5108E /* NYPLBasicAuth.swift */ = {isa = PBXFileReference; lastKnownFileType = sourcecode.swift; path = NYPLBasicAuth.swift; sourceTree = "<group>"; };
		089E42C5249A823800310360 /* NYPLCookiesWebViewController.swift */ = {isa = PBXFileReference; lastKnownFileType = sourcecode.swift; path = NYPLCookiesWebViewController.swift; sourceTree = "<group>"; };
		089E430B24A2459100310360 /* NYPLLoginCellTypes.swift */ = {isa = PBXFileReference; lastKnownFileType = sourcecode.swift; path = NYPLLoginCellTypes.swift; sourceTree = "<group>"; };
		08A3521F1BDE8E410040BF1D /* CFNetwork.framework */ = {isa = PBXFileReference; lastKnownFileType = wrapper.framework; name = CFNetwork.framework; path = System/Library/Frameworks/CFNetwork.framework; sourceTree = SDKROOT; };
		08A352211BDE8E560040BF1D /* libicucore.tbd */ = {isa = PBXFileReference; lastKnownFileType = "sourcecode.text-based-dylib-definition"; name = libicucore.tbd; path = usr/lib/libicucore.tbd; sourceTree = SDKROOT; };
		08A352231BDE8E640040BF1D /* Security.framework */ = {isa = PBXFileReference; lastKnownFileType = wrapper.framework; name = Security.framework; path = System/Library/Frameworks/Security.framework; sourceTree = SDKROOT; };
		08A352251BDE8E700040BF1D /* SystemConfiguration.framework */ = {isa = PBXFileReference; lastKnownFileType = wrapper.framework; name = SystemConfiguration.framework; path = System/Library/Frameworks/SystemConfiguration.framework; sourceTree = SDKROOT; };
		11068C53196DD37900E8A94B /* NYPLNull.h */ = {isa = PBXFileReference; fileEncoding = 4; lastKnownFileType = sourcecode.c.h; path = NYPLNull.h; sourceTree = "<group>"; };
		11068C54196DD37900E8A94B /* NYPLNull.m */ = {isa = PBXFileReference; fileEncoding = 4; lastKnownFileType = sourcecode.c.objc; path = NYPLNull.m; sourceTree = "<group>"; };
		11078355198160A50071AB1E /* NYPLBookDownloadFailedCell.h */ = {isa = PBXFileReference; fileEncoding = 4; lastKnownFileType = sourcecode.c.h; path = NYPLBookDownloadFailedCell.h; sourceTree = "<group>"; };
		11078356198160A50071AB1E /* NYPLBookDownloadFailedCell.m */ = {isa = PBXFileReference; fileEncoding = 4; lastKnownFileType = sourcecode.c.objc; path = NYPLBookDownloadFailedCell.m; sourceTree = "<group>"; };
		1107835C19816E3D0071AB1E /* UIView+NYPLViewAdditions.h */ = {isa = PBXFileReference; fileEncoding = 4; lastKnownFileType = sourcecode.c.h; path = "UIView+NYPLViewAdditions.h"; sourceTree = "<group>"; };
		1107835D19816E3D0071AB1E /* UIView+NYPLViewAdditions.m */ = {isa = PBXFileReference; fileEncoding = 4; lastKnownFileType = sourcecode.c.objc; path = "UIView+NYPLViewAdditions.m"; sourceTree = "<group>"; };
		110AD83A19E4960C005724C3 /* NYPLOPDSAttribute.h */ = {isa = PBXFileReference; lastKnownFileType = sourcecode.c.h; path = NYPLOPDSAttribute.h; sourceTree = "<group>"; };
		110AD83B19E497D6005724C3 /* NYPLOPDSAttribute.m */ = {isa = PBXFileReference; fileEncoding = 4; lastKnownFileType = sourcecode.c.objc; path = NYPLOPDSAttribute.m; sourceTree = "<group>"; };
		110AF8941961D94D004887C3 /* NYPLBookDetailView.h */ = {isa = PBXFileReference; fileEncoding = 4; lastKnownFileType = sourcecode.c.h; path = NYPLBookDetailView.h; sourceTree = "<group>"; };
		110AF8951961D94D004887C3 /* NYPLBookDetailView.m */ = {isa = PBXFileReference; fileEncoding = 4; lastKnownFileType = sourcecode.c.objc; lineEnding = 0; path = NYPLBookDetailView.m; sourceTree = "<group>"; xcLanguageSpecificationIdentifier = xcode.lang.objc; };
		110AF89A1961ED1F004887C3 /* NYPLBookDetailViewController.h */ = {isa = PBXFileReference; fileEncoding = 4; lastKnownFileType = sourcecode.c.h; path = NYPLBookDetailViewController.h; sourceTree = "<group>"; };
		110AF89B1961ED1F004887C3 /* NYPLBookDetailViewController.m */ = {isa = PBXFileReference; fileEncoding = 4; lastKnownFileType = sourcecode.c.objc; path = NYPLBookDetailViewController.m; sourceTree = "<group>"; };
		110F853C19D5FA7300052DF7 /* DetailSummaryTemplate.html */ = {isa = PBXFileReference; fileEncoding = 4; lastKnownFileType = text.html; path = DetailSummaryTemplate.html; sourceTree = "<group>"; };
		111197261986B43B0014462F /* NYPLBookCellDelegate.h */ = {isa = PBXFileReference; fileEncoding = 4; lastKnownFileType = sourcecode.c.h; path = NYPLBookCellDelegate.h; sourceTree = "<group>"; };
		111197271986B43B0014462F /* NYPLBookCellDelegate.m */ = {isa = PBXFileReference; fileEncoding = 4; lastKnownFileType = sourcecode.c.objc; path = NYPLBookCellDelegate.m; sourceTree = "<group>"; };
		111197321986D7550014462F /* NYPLDismissibleViewController.h */ = {isa = PBXFileReference; fileEncoding = 4; lastKnownFileType = sourcecode.c.h; path = NYPLDismissibleViewController.h; sourceTree = "<group>"; };
		111197331986D7550014462F /* NYPLDismissibleViewController.m */ = {isa = PBXFileReference; fileEncoding = 4; lastKnownFileType = sourcecode.c.objc; path = NYPLDismissibleViewController.m; sourceTree = "<group>"; };
		111197371987F4070014462F /* NYPLBookDetailNormalView.h */ = {isa = PBXFileReference; fileEncoding = 4; lastKnownFileType = sourcecode.c.h; path = NYPLBookDetailNormalView.h; sourceTree = "<group>"; };
		111197381987F4070014462F /* NYPLBookDetailNormalView.m */ = {isa = PBXFileReference; fileEncoding = 4; lastKnownFileType = sourcecode.c.objc; path = NYPLBookDetailNormalView.m; sourceTree = "<group>"; };
		1111973A19880E8D0014462F /* NYPLLinearView.h */ = {isa = PBXFileReference; fileEncoding = 4; lastKnownFileType = sourcecode.c.h; path = NYPLLinearView.h; sourceTree = "<group>"; };
		1111973B19880E8D0014462F /* NYPLLinearView.m */ = {isa = PBXFileReference; fileEncoding = 4; lastKnownFileType = sourcecode.c.objc; path = NYPLLinearView.m; sourceTree = "<group>"; };
		1111973D1988226F0014462F /* NYPLBookDetailDownloadFailedView.h */ = {isa = PBXFileReference; fileEncoding = 4; lastKnownFileType = sourcecode.c.h; path = NYPLBookDetailDownloadFailedView.h; sourceTree = "<group>"; };
		1111973E1988226F0014462F /* NYPLBookDetailDownloadFailedView.m */ = {isa = PBXFileReference; fileEncoding = 4; lastKnownFileType = sourcecode.c.objc; path = NYPLBookDetailDownloadFailedView.m; sourceTree = "<group>"; };
		11119740198827850014462F /* NYPLBookDetailDownloadingView.h */ = {isa = PBXFileReference; fileEncoding = 4; lastKnownFileType = sourcecode.c.h; path = NYPLBookDetailDownloadingView.h; sourceTree = "<group>"; };
		11119741198827850014462F /* NYPLBookDetailDownloadingView.m */ = {isa = PBXFileReference; fileEncoding = 4; lastKnownFileType = sourcecode.c.objc; path = NYPLBookDetailDownloadingView.m; sourceTree = "<group>"; };
		1112A8191A322C53002B8CC1 /* TenPrintCover.xcodeproj */ = {isa = PBXFileReference; lastKnownFileType = "wrapper.pb-project"; name = TenPrintCover.xcodeproj; path = "tenprintcover-ios/TenPrintCover.xcodeproj"; sourceTree = "<group>"; };
		1114A69F195884CB007507A2 /* NYPLCatalogUngroupedFeed.h */ = {isa = PBXFileReference; fileEncoding = 4; lastKnownFileType = sourcecode.c.h; path = NYPLCatalogUngroupedFeed.h; sourceTree = "<group>"; };
		1114A6A0195884CB007507A2 /* NYPLCatalogUngroupedFeed.m */ = {isa = PBXFileReference; fileEncoding = 4; lastKnownFileType = sourcecode.c.objc; path = NYPLCatalogUngroupedFeed.m; sourceTree = "<group>"; };
		1114A6AC1958B215007507A2 /* NYPLLOG.h */ = {isa = PBXFileReference; lastKnownFileType = sourcecode.c.h; lineEnding = 0; path = NYPLLOG.h; sourceTree = "<group>"; xcLanguageSpecificationIdentifier = xcode.lang.objcpp; };
		111559EB19B8FA530003BE94 /* NYPLXML.h */ = {isa = PBXFileReference; fileEncoding = 4; lastKnownFileType = sourcecode.c.h; path = NYPLXML.h; sourceTree = "<group>"; };
		111559EC19B8FA590003BE94 /* NYPLXML.m */ = {isa = PBXFileReference; fileEncoding = 4; lastKnownFileType = sourcecode.c.objc; path = NYPLXML.m; sourceTree = "<group>"; };
		111559EE19B8FA8E0003BE94 /* NYPLXMLTests.m */ = {isa = PBXFileReference; fileEncoding = 4; lastKnownFileType = sourcecode.c.objc; path = NYPLXMLTests.m; sourceTree = "<group>"; };
		111559F019B8FAA10003BE94 /* invalid.xml */ = {isa = PBXFileReference; fileEncoding = 4; lastKnownFileType = text.xml; path = invalid.xml; sourceTree = "<group>"; };
		111559F119B8FAA10003BE94 /* valid.xml */ = {isa = PBXFileReference; fileEncoding = 4; lastKnownFileType = text.xml; path = valid.xml; sourceTree = "<group>"; };
		111E75781A80165C00718AD7 /* NYPLSettingsSplitViewController.h */ = {isa = PBXFileReference; fileEncoding = 4; lastKnownFileType = sourcecode.c.h; path = NYPLSettingsSplitViewController.h; sourceTree = "<group>"; };
		111E75791A80165C00718AD7 /* NYPLSettingsSplitViewController.m */ = {isa = PBXFileReference; fileEncoding = 4; lastKnownFileType = sourcecode.c.objc; path = NYPLSettingsSplitViewController.m; sourceTree = "<group>"; };
		111E757B1A801A6F00718AD7 /* NYPLSettingsPrimaryNavigationController.h */ = {isa = PBXFileReference; fileEncoding = 4; lastKnownFileType = sourcecode.c.h; path = NYPLSettingsPrimaryNavigationController.h; sourceTree = "<group>"; };
		111E757C1A801A6F00718AD7 /* NYPLSettingsPrimaryNavigationController.m */ = {isa = PBXFileReference; fileEncoding = 4; lastKnownFileType = sourcecode.c.objc; path = NYPLSettingsPrimaryNavigationController.m; sourceTree = "<group>"; };
		111E75811A815CFB00718AD7 /* NYPLSettingsPrimaryTableViewController.h */ = {isa = PBXFileReference; fileEncoding = 4; lastKnownFileType = sourcecode.c.h; path = NYPLSettingsPrimaryTableViewController.h; sourceTree = "<group>"; };
		111E75821A815CFB00718AD7 /* NYPLSettingsPrimaryTableViewController.m */ = {isa = PBXFileReference; fileEncoding = 4; lastKnownFileType = sourcecode.c.objc; path = NYPLSettingsPrimaryTableViewController.m; sourceTree = "<group>"; };
		1120749119D20BF9008203A4 /* NYPLBookCellCollectionViewController.h */ = {isa = PBXFileReference; fileEncoding = 4; lastKnownFileType = sourcecode.c.h; path = NYPLBookCellCollectionViewController.h; sourceTree = "<group>"; };
		1120749219D20BF9008203A4 /* NYPLBookCellCollectionViewController.m */ = {isa = PBXFileReference; fileEncoding = 4; lastKnownFileType = sourcecode.c.objc; path = NYPLBookCellCollectionViewController.m; sourceTree = "<group>"; };
		112492571A5B5B690054D6E2 /* libstdc++.6.dylib */ = {isa = PBXFileReference; lastKnownFileType = "compiled.mach-o.dylib"; name = "libstdc++.6.dylib"; path = "usr/lib/libstdc++.6.dylib"; sourceTree = SDKROOT; };
		112C684D19EF003300106973 /* NYPLCatalogFacetGroup.h */ = {isa = PBXFileReference; fileEncoding = 4; lastKnownFileType = sourcecode.c.h; path = NYPLCatalogFacetGroup.h; sourceTree = "<group>"; };
		112C684E19EF003300106973 /* NYPLCatalogFacetGroup.m */ = {isa = PBXFileReference; fileEncoding = 4; lastKnownFileType = sourcecode.c.objc; path = NYPLCatalogFacetGroup.m; sourceTree = "<group>"; };
		112C694B197301FE00C48F95 /* NYPLBookRegistryRecord.h */ = {isa = PBXFileReference; fileEncoding = 4; lastKnownFileType = sourcecode.c.h; path = NYPLBookRegistryRecord.h; sourceTree = "<group>"; };
		112C694C197301FE00C48F95 /* NYPLBookRegistryRecord.m */ = {isa = PBXFileReference; fileEncoding = 4; lastKnownFileType = sourcecode.c.objc; path = NYPLBookRegistryRecord.m; sourceTree = "<group>"; };
		113137E51A48DAB90082954E /* NYPLReaderReadiumView.h */ = {isa = PBXFileReference; fileEncoding = 4; lastKnownFileType = sourcecode.c.h; path = NYPLReaderReadiumView.h; sourceTree = "<group>"; };
		113137E61A48DAB90082954E /* NYPLReaderReadiumView.m */ = {isa = PBXFileReference; fileEncoding = 4; indentWidth = 2; lastKnownFileType = sourcecode.c.objc; path = NYPLReaderReadiumView.m; sourceTree = "<group>"; tabWidth = 2; };
		11369D46199527C200BB11F8 /* NYPLJSON.h */ = {isa = PBXFileReference; fileEncoding = 4; lastKnownFileType = sourcecode.c.h; path = NYPLJSON.h; sourceTree = "<group>"; };
		11369D47199527C200BB11F8 /* NYPLJSON.m */ = {isa = PBXFileReference; fileEncoding = 4; lastKnownFileType = sourcecode.c.objc; path = NYPLJSON.m; sourceTree = "<group>"; };
		11396FB7193D289100E16EE8 /* NSDate+NYPLDateAdditions.h */ = {isa = PBXFileReference; fileEncoding = 4; lastKnownFileType = sourcecode.c.h; path = "NSDate+NYPLDateAdditions.h"; sourceTree = "<group>"; };
		11396FB8193D289100E16EE8 /* NSDate+NYPLDateAdditions.m */ = {isa = PBXFileReference; fileEncoding = 4; lastKnownFileType = sourcecode.c.objc; path = "NSDate+NYPLDateAdditions.m"; sourceTree = "<group>"; };
		11396FBA193D2FAC00E16EE8 /* NYPLDateAdditionsTests.m */ = {isa = PBXFileReference; fileEncoding = 4; lastKnownFileType = sourcecode.c.objc; path = NYPLDateAdditionsTests.m; sourceTree = "<group>"; };
		11396FC8193F674F00E16EE8 /* NYPLOPDSFeedTests.m */ = {isa = PBXFileReference; fileEncoding = 4; lastKnownFileType = sourcecode.c.objc; path = NYPLOPDSFeedTests.m; sourceTree = "<group>"; };
		1139DA6319C7755D00A07810 /* NYPLBookCoverRegistry.h */ = {isa = PBXFileReference; fileEncoding = 4; lastKnownFileType = sourcecode.c.h; path = NYPLBookCoverRegistry.h; sourceTree = "<group>"; };
		1139DA6419C7755D00A07810 /* NYPLBookCoverRegistry.m */ = {isa = PBXFileReference; fileEncoding = 4; lastKnownFileType = sourcecode.c.objc; path = NYPLBookCoverRegistry.m; sourceTree = "<group>"; };
		113DB8A519C24E54004E1154 /* NYPLIndeterminateProgressView.h */ = {isa = PBXFileReference; fileEncoding = 4; lastKnownFileType = sourcecode.c.h; path = NYPLIndeterminateProgressView.h; sourceTree = "<group>"; };
		113DB8A619C24E54004E1154 /* NYPLIndeterminateProgressView.m */ = {isa = PBXFileReference; fileEncoding = 4; lastKnownFileType = sourcecode.c.objc; path = NYPLIndeterminateProgressView.m; sourceTree = "<group>"; };
		1142E4E719EEC7C500D9B3D9 /* NYPLCatalogFacetTests.m */ = {isa = PBXFileReference; fileEncoding = 4; lastKnownFileType = sourcecode.c.objc; path = NYPLCatalogFacetTests.m; sourceTree = "<group>"; };
		1146EE3F1A5DD071009F7576 /* CoreText.framework */ = {isa = PBXFileReference; lastKnownFileType = wrapper.framework; name = CoreText.framework; path = System/Library/Frameworks/CoreText.framework; sourceTree = SDKROOT; };
		114B7F141A3644CF00B8582B /* NYPLTenPrintCoverView+NYPLImageAdditions.h */ = {isa = PBXFileReference; fileEncoding = 4; lastKnownFileType = sourcecode.c.h; path = "NYPLTenPrintCoverView+NYPLImageAdditions.h"; sourceTree = "<group>"; };
		114B7F151A3644CF00B8582B /* NYPLTenPrintCoverView+NYPLImageAdditions.m */ = {isa = PBXFileReference; fileEncoding = 4; lastKnownFileType = sourcecode.c.objc; path = "NYPLTenPrintCoverView+NYPLImageAdditions.m"; sourceTree = "<group>"; };
		114C8CD519BE2FD300719B72 /* NYPLAttributedString.h */ = {isa = PBXFileReference; fileEncoding = 4; lastKnownFileType = sourcecode.c.h; path = NYPLAttributedString.h; sourceTree = "<group>"; };
		114C8CD619BE2FD300719B72 /* NYPLAttributedString.m */ = {isa = PBXFileReference; fileEncoding = 4; lastKnownFileType = sourcecode.c.objc; path = NYPLAttributedString.m; sourceTree = "<group>"; };
		114C8CD819BF55F900719B72 /* NYPLRoundedButton.h */ = {isa = PBXFileReference; fileEncoding = 4; lastKnownFileType = sourcecode.c.h; path = NYPLRoundedButton.h; sourceTree = "<group>"; };
		114C8CD919BF55F900719B72 /* NYPLRoundedButton.m */ = {isa = PBXFileReference; fileEncoding = 4; lastKnownFileType = sourcecode.c.objc; path = NYPLRoundedButton.m; sourceTree = "<group>"; };
		115081381A48E1220007AEA5 /* NYPLReaderRenderer.h */ = {isa = PBXFileReference; lastKnownFileType = sourcecode.c.h; path = NYPLReaderRenderer.h; sourceTree = "<group>"; };
		11548C091939136C009DBF2E /* NYPLRootTabBarController.h */ = {isa = PBXFileReference; fileEncoding = 4; lastKnownFileType = sourcecode.c.h; path = NYPLRootTabBarController.h; sourceTree = "<group>"; };
		11548C0A1939136C009DBF2E /* NYPLRootTabBarController.m */ = {isa = PBXFileReference; fileEncoding = 4; lastKnownFileType = sourcecode.c.objc; path = NYPLRootTabBarController.m; sourceTree = "<group>"; };
		11548C0C1939147D009DBF2E /* NYPLCatalogNavigationController.h */ = {isa = PBXFileReference; fileEncoding = 4; lastKnownFileType = sourcecode.c.h; path = NYPLCatalogNavigationController.h; sourceTree = "<group>"; };
		11548C0D1939147D009DBF2E /* NYPLCatalogNavigationController.m */ = {isa = PBXFileReference; fileEncoding = 4; indentWidth = 2; lastKnownFileType = sourcecode.c.objc; path = NYPLCatalogNavigationController.m; sourceTree = "<group>"; tabWidth = 2; };
		1157E92D19CA0009003BFDBF /* NSString+NYPLStringAdditionsTests.m */ = {isa = PBXFileReference; fileEncoding = 4; lastKnownFileType = sourcecode.c.objc; path = "NSString+NYPLStringAdditionsTests.m"; sourceTree = "<group>"; };
		11580AC61986A77B00949A15 /* NYPLBookCell.h */ = {isa = PBXFileReference; fileEncoding = 4; lastKnownFileType = sourcecode.c.h; path = NYPLBookCell.h; sourceTree = "<group>"; };
		11580AC71986A77B00949A15 /* NYPLBookCell.m */ = {isa = PBXFileReference; fileEncoding = 4; lastKnownFileType = sourcecode.c.objc; lineEnding = 0; path = NYPLBookCell.m; sourceTree = "<group>"; xcLanguageSpecificationIdentifier = xcode.lang.objc; };
		1158812C1A894F4E008672C3 /* NYPLAccountSignInViewController.h */ = {isa = PBXFileReference; fileEncoding = 4; lastKnownFileType = sourcecode.c.h; path = NYPLAccountSignInViewController.h; sourceTree = "<group>"; };
		1158812D1A894F4E008672C3 /* NYPLAccountSignInViewController.m */ = {isa = PBXFileReference; fileEncoding = 4; lastKnownFileType = sourcecode.c.objc; path = NYPLAccountSignInViewController.m; sourceTree = "<group>"; };
		11616E0F196B0531003D60D9 /* NYPLBookRegistry.h */ = {isa = PBXFileReference; fileEncoding = 4; lastKnownFileType = sourcecode.c.h; lineEnding = 0; path = NYPLBookRegistry.h; sourceTree = "<group>"; xcLanguageSpecificationIdentifier = xcode.lang.objcpp; };
		11616E10196B0531003D60D9 /* NYPLBookRegistry.m */ = {isa = PBXFileReference; fileEncoding = 4; lastKnownFileType = sourcecode.c.objc; lineEnding = 0; path = NYPLBookRegistry.m; sourceTree = "<group>"; xcLanguageSpecificationIdentifier = xcode.lang.objc; };
		11616E12196B2FB8003D60D9 /* NYPLMyBooksRegistryTests.m */ = {isa = PBXFileReference; fileEncoding = 4; lastKnownFileType = sourcecode.c.objc; path = NYPLMyBooksRegistryTests.m; sourceTree = "<group>"; };
		1164F104199AC236009BF8BF /* NYPLBookLocation.h */ = {isa = PBXFileReference; fileEncoding = 4; lastKnownFileType = sourcecode.c.h; path = NYPLBookLocation.h; sourceTree = "<group>"; };
		1164F105199AC236009BF8BF /* NYPLBookLocation.m */ = {isa = PBXFileReference; fileEncoding = 4; lastKnownFileType = sourcecode.c.objc; path = NYPLBookLocation.m; sourceTree = "<group>"; };
		116A5EAD194767B200491A21 /* NYPLMyBooksNavigationController.h */ = {isa = PBXFileReference; fileEncoding = 4; lastKnownFileType = sourcecode.c.h; path = NYPLMyBooksNavigationController.h; sourceTree = "<group>"; };
		116A5EAE194767B200491A21 /* NYPLMyBooksNavigationController.m */ = {isa = PBXFileReference; fileEncoding = 4; lastKnownFileType = sourcecode.c.objc; path = NYPLMyBooksNavigationController.m; sourceTree = "<group>"; };
		116A5EB1194767DC00491A21 /* NYPLMyBooksViewController.h */ = {isa = PBXFileReference; fileEncoding = 4; lastKnownFileType = sourcecode.c.h; path = NYPLMyBooksViewController.h; sourceTree = "<group>"; };
		116A5EB2194767DC00491A21 /* NYPLMyBooksViewController.m */ = {isa = PBXFileReference; fileEncoding = 4; lastKnownFileType = sourcecode.c.objc; path = NYPLMyBooksViewController.m; sourceTree = "<group>"; };
		116A5EB71947B57500491A21 /* NYPLConfiguration.h */ = {isa = PBXFileReference; fileEncoding = 4; lastKnownFileType = sourcecode.c.h; path = NYPLConfiguration.h; sourceTree = "<group>"; };
		116A5EB81947B57500491A21 /* NYPLConfiguration.m */ = {isa = PBXFileReference; fileEncoding = 4; indentWidth = 2; lastKnownFileType = sourcecode.c.objc; path = NYPLConfiguration.m; sourceTree = "<group>"; tabWidth = 2; };
		1183F339194B775900DC322F /* NYPLCatalogLaneCell.h */ = {isa = PBXFileReference; fileEncoding = 4; lastKnownFileType = sourcecode.c.h; path = NYPLCatalogLaneCell.h; sourceTree = "<group>"; };
		1183F33A194B775900DC322F /* NYPLCatalogLaneCell.m */ = {isa = PBXFileReference; fileEncoding = 4; lastKnownFileType = sourcecode.c.objc; path = NYPLCatalogLaneCell.m; sourceTree = "<group>"; };
		1183F33F194F723D00DC322F /* NYPLCatalogLane.h */ = {isa = PBXFileReference; fileEncoding = 4; lastKnownFileType = sourcecode.c.h; path = NYPLCatalogLane.h; sourceTree = "<group>"; };
		1183F340194F723D00DC322F /* NYPLCatalogLane.m */ = {isa = PBXFileReference; fileEncoding = 4; lastKnownFileType = sourcecode.c.objc; path = NYPLCatalogLane.m; sourceTree = "<group>"; };
		1183F345194F744D00DC322F /* NYPLBook.h */ = {isa = PBXFileReference; fileEncoding = 4; lastKnownFileType = sourcecode.c.h; path = NYPLBook.h; sourceTree = "<group>"; };
		1183F346194F744D00DC322F /* NYPLBook.m */ = {isa = PBXFileReference; fileEncoding = 4; lastKnownFileType = sourcecode.c.objc; path = NYPLBook.m; sourceTree = "<group>"; };
		1183F359194F847100DC322F /* NYPLAsync.h */ = {isa = PBXFileReference; fileEncoding = 4; lastKnownFileType = sourcecode.c.h; path = NYPLAsync.h; sourceTree = "<group>"; };
		1183F35A194F847100DC322F /* NYPLAsync.m */ = {isa = PBXFileReference; fileEncoding = 4; lastKnownFileType = sourcecode.c.objc; lineEnding = 0; path = NYPLAsync.m; sourceTree = "<group>"; xcLanguageSpecificationIdentifier = xcode.lang.objc; };
		1188F3DF1A1ECC4B006B2F36 /* NYPLReaderSettings.h */ = {isa = PBXFileReference; fileEncoding = 4; lastKnownFileType = sourcecode.c.h; path = NYPLReaderSettings.h; sourceTree = "<group>"; };
		1188F3E01A1ECC4B006B2F36 /* NYPLReaderSettings.m */ = {isa = PBXFileReference; fileEncoding = 4; lastKnownFileType = sourcecode.c.objc; path = NYPLReaderSettings.m; sourceTree = "<group>"; };
		118A0B1919915BDF00792DDE /* NYPLCatalogSearchViewController.h */ = {isa = PBXFileReference; fileEncoding = 4; lastKnownFileType = sourcecode.c.h; path = NYPLCatalogSearchViewController.h; sourceTree = "<group>"; };
		118A0B1A19915BDF00792DDE /* NYPLCatalogSearchViewController.m */ = {isa = PBXFileReference; fileEncoding = 4; lastKnownFileType = sourcecode.c.objc; path = NYPLCatalogSearchViewController.m; sourceTree = "<group>"; };
		118B7ABD195CBF72005CE3E7 /* NYPLSession.h */ = {isa = PBXFileReference; fileEncoding = 4; lastKnownFileType = sourcecode.c.h; path = NYPLSession.h; sourceTree = "<group>"; };
		118B7ABE195CBF72005CE3E7 /* NYPLSession.m */ = {isa = PBXFileReference; fileEncoding = 4; lastKnownFileType = sourcecode.c.objc; path = NYPLSession.m; sourceTree = "<group>"; };
		119503E41993F90C009FB788 /* libePub3-iOS.a */ = {isa = PBXFileReference; lastKnownFileType = archive.ar; name = "libePub3-iOS.a"; path = "readium-sdk/Platform/Apple/build/Debug-iphoneos/libePub3-iOS.a"; sourceTree = "<group>"; };
		119503E61993F914009FB788 /* libxml2.dylib */ = {isa = PBXFileReference; lastKnownFileType = "compiled.mach-o.dylib"; name = libxml2.dylib; path = usr/lib/libxml2.dylib; sourceTree = SDKROOT; };
		119503E81993F919009FB788 /* libz.dylib */ = {isa = PBXFileReference; lastKnownFileType = "compiled.mach-o.dylib"; name = libz.dylib; path = usr/lib/libz.dylib; sourceTree = SDKROOT; };
		119503EA1993F91E009FB788 /* libc++.dylib */ = {isa = PBXFileReference; lastKnownFileType = "compiled.mach-o.dylib"; name = "libc++.dylib"; path = "usr/lib/libc++.dylib"; sourceTree = SDKROOT; };
		119503EE1993FB90009FB788 /* NYPLReadium.h */ = {isa = PBXFileReference; lastKnownFileType = sourcecode.c.h; path = NYPLReadium.h; sourceTree = "<group>"; };
		119504091994075B009FB788 /* NYPLReaderViewController.h */ = {isa = PBXFileReference; fileEncoding = 4; lastKnownFileType = sourcecode.c.h; path = NYPLReaderViewController.h; sourceTree = "<group>"; };
		1195040A1994075B009FB788 /* NYPLReaderViewController.m */ = {isa = PBXFileReference; fileEncoding = 4; lastKnownFileType = sourcecode.c.objc; path = NYPLReaderViewController.m; sourceTree = "<group>"; };
		1196F7591970727C00F62670 /* NYPLMyBooksDownloadCenter.h */ = {isa = PBXFileReference; fileEncoding = 4; lastKnownFileType = sourcecode.c.h; path = NYPLMyBooksDownloadCenter.h; sourceTree = "<group>"; };
		1196F75A1970727C00F62670 /* NYPLMyBooksDownloadCenter.m */ = {isa = PBXFileReference; fileEncoding = 4; lastKnownFileType = sourcecode.c.objc; lineEnding = 0; path = NYPLMyBooksDownloadCenter.m; sourceTree = "<group>"; xcLanguageSpecificationIdentifier = xcode.lang.objc; };
		119BEB87198C43A600121439 /* NSString+NYPLStringAdditions.h */ = {isa = PBXFileReference; fileEncoding = 4; lastKnownFileType = sourcecode.c.h; path = "NSString+NYPLStringAdditions.h"; sourceTree = "<group>"; };
		119BEB88198C43A600121439 /* NSString+NYPLStringAdditions.m */ = {isa = PBXFileReference; fileEncoding = 4; lastKnownFileType = sourcecode.c.objc; path = "NSString+NYPLStringAdditions.m"; sourceTree = "<group>"; };
		119BEB8D19901E1000121439 /* NYPLOPDS.h */ = {isa = PBXFileReference; lastKnownFileType = sourcecode.c.h; path = NYPLOPDS.h; sourceTree = "<group>"; };
		119BEBB719902A8800121439 /* NYPLOpenSearchDescription.h */ = {isa = PBXFileReference; fileEncoding = 4; lastKnownFileType = sourcecode.c.h; path = NYPLOpenSearchDescription.h; sourceTree = "<group>"; };
		119BEBB819902A8800121439 /* NYPLOpenSearchDescription.m */ = {isa = PBXFileReference; fileEncoding = 4; lastKnownFileType = sourcecode.c.objc; path = NYPLOpenSearchDescription.m; sourceTree = "<group>"; };
		11A14DF21A1BF94F00D6C510 /* UIColor+NYPLColorAdditions.h */ = {isa = PBXFileReference; fileEncoding = 4; lastKnownFileType = sourcecode.c.h; path = "UIColor+NYPLColorAdditions.h"; sourceTree = "<group>"; };
		11A14DF31A1BF94F00D6C510 /* UIColor+NYPLColorAdditions.m */ = {isa = PBXFileReference; fileEncoding = 4; lastKnownFileType = sourcecode.c.objc; path = "UIColor+NYPLColorAdditions.m"; sourceTree = "<group>"; };
		11A14DF51A1BFBED00D6C510 /* UIColor+NYPLColorAdditionsTests.m */ = {isa = PBXFileReference; fileEncoding = 4; lastKnownFileType = sourcecode.c.objc; path = "UIColor+NYPLColorAdditionsTests.m"; sourceTree = "<group>"; };
		11A16E67195B2BD3004147F4 /* NYPLCatalogUngroupedFeedViewController.h */ = {isa = PBXFileReference; fileEncoding = 4; lastKnownFileType = sourcecode.c.h; path = NYPLCatalogUngroupedFeedViewController.h; sourceTree = "<group>"; };
		11A16E68195B2BD3004147F4 /* NYPLCatalogUngroupedFeedViewController.m */ = {isa = PBXFileReference; fileEncoding = 4; lastKnownFileType = sourcecode.c.objc; path = NYPLCatalogUngroupedFeedViewController.m; sourceTree = "<group>"; };
		11A16E6D195B60DF004147F4 /* NYPLBookNormalCell.h */ = {isa = PBXFileReference; fileEncoding = 4; lastKnownFileType = sourcecode.c.h; path = NYPLBookNormalCell.h; sourceTree = "<group>"; };
		11A16E6E195B60DF004147F4 /* NYPLBookNormalCell.m */ = {isa = PBXFileReference; fileEncoding = 4; lastKnownFileType = sourcecode.c.objc; path = NYPLBookNormalCell.m; sourceTree = "<group>"; };
		11B20E6C19D9F6DD00877A23 /* NYPLReloadView.h */ = {isa = PBXFileReference; fileEncoding = 4; lastKnownFileType = sourcecode.c.h; path = NYPLReloadView.h; sourceTree = "<group>"; };
		11B20E6D19D9F6DD00877A23 /* NYPLReloadView.m */ = {isa = PBXFileReference; fileEncoding = 4; lastKnownFileType = sourcecode.c.objc; path = NYPLReloadView.m; sourceTree = "<group>"; };
		11B6020319806CD300800DA9 /* NYPLBookDownloadingCell.h */ = {isa = PBXFileReference; fileEncoding = 4; lastKnownFileType = sourcecode.c.h; path = NYPLBookDownloadingCell.h; sourceTree = "<group>"; };
		11B6020419806CD300800DA9 /* NYPLBookDownloadingCell.m */ = {isa = PBXFileReference; fileEncoding = 4; lastKnownFileType = sourcecode.c.objc; path = NYPLBookDownloadingCell.m; sourceTree = "<group>"; };
		11BFDB31199C01F700378691 /* NYPLReaderTOCViewController.h */ = {isa = PBXFileReference; fileEncoding = 4; lastKnownFileType = sourcecode.c.h; path = NYPLReaderTOCViewController.h; sourceTree = "<group>"; };
		11BFDB32199C01F700378691 /* NYPLReaderTOCViewController.m */ = {isa = PBXFileReference; fileEncoding = 4; indentWidth = 2; lastKnownFileType = sourcecode.c.objc; path = NYPLReaderTOCViewController.m; sourceTree = "<group>"; tabWidth = 2; };
		11BFDB34199C08E900378691 /* NYPLReaderTOCElement.h */ = {isa = PBXFileReference; fileEncoding = 4; lastKnownFileType = sourcecode.c.h; path = NYPLReaderTOCElement.h; sourceTree = "<group>"; };
		11BFDB35199C08E900378691 /* NYPLReaderTOCElement.m */ = {isa = PBXFileReference; fileEncoding = 4; lastKnownFileType = sourcecode.c.objc; path = NYPLReaderTOCElement.m; sourceTree = "<group>"; };
		11BFDB37199C117B00378691 /* NYPLReaderTOCCell.h */ = {isa = PBXFileReference; fileEncoding = 4; lastKnownFileType = sourcecode.c.h; path = NYPLReaderTOCCell.h; sourceTree = "<group>"; };
		11BFDB38199C117B00378691 /* NYPLReaderTOCCell.m */ = {isa = PBXFileReference; fileEncoding = 4; lastKnownFileType = sourcecode.c.objc; path = NYPLReaderTOCCell.m; sourceTree = "<group>"; };
		11C113CF19F842B9005B3F63 /* reader.html */ = {isa = PBXFileReference; fileEncoding = 4; lastKnownFileType = text.html; path = reader.html; sourceTree = "<group>"; };
		11C113D119F842BE005B3F63 /* host_app_feedback.js */ = {isa = PBXFileReference; fileEncoding = 4; lastKnownFileType = sourcecode.javascript; path = host_app_feedback.js; sourceTree = "<group>"; };
		11C113D519F84613005B3F63 /* simplified.js */ = {isa = PBXFileReference; fileEncoding = 4; lastKnownFileType = sourcecode.javascript; path = simplified.js; sourceTree = "<group>"; };
		11C5DCF01976D1E0005A9945 /* NYPLHoldsNavigationController.h */ = {isa = PBXFileReference; fileEncoding = 4; lastKnownFileType = sourcecode.c.h; path = NYPLHoldsNavigationController.h; sourceTree = "<group>"; };
		11C5DCF11976D1E0005A9945 /* NYPLHoldsNavigationController.m */ = {isa = PBXFileReference; fileEncoding = 4; lastKnownFileType = sourcecode.c.objc; path = NYPLHoldsNavigationController.m; sourceTree = "<group>"; };
		11C5DCF31976D22F005A9945 /* NYPLHoldsViewController.h */ = {isa = PBXFileReference; fileEncoding = 4; lastKnownFileType = sourcecode.c.h; path = NYPLHoldsViewController.h; sourceTree = "<group>"; };
		11C5DCF41976D22F005A9945 /* NYPLHoldsViewController.m */ = {isa = PBXFileReference; fileEncoding = 4; lastKnownFileType = sourcecode.c.objc; path = NYPLHoldsViewController.m; sourceTree = "<group>"; };
		11C5DD14197727A6005A9945 /* NYPLKeychain.h */ = {isa = PBXFileReference; fileEncoding = 4; lastKnownFileType = sourcecode.c.h; path = NYPLKeychain.h; sourceTree = "<group>"; };
		11C5DD15197727A6005A9945 /* NYPLKeychain.m */ = {isa = PBXFileReference; fileEncoding = 4; lastKnownFileType = sourcecode.c.objc; path = NYPLKeychain.m; sourceTree = "<group>"; };
		11C5DD171977335E005A9945 /* NYPLKeychainTests.m */ = {isa = PBXFileReference; fileEncoding = 4; lastKnownFileType = sourcecode.c.objc; path = NYPLKeychainTests.m; sourceTree = "<group>"; };
		11D521991A44980D00636240 /* librmservices_iphone.a */ = {isa = PBXFileReference; lastKnownFileType = archive.ar; name = librmservices_iphone.a; path = "../../Code/RMSDK-10_0_2014-08-25/samples/rmservices/build/xc3/build/Release-iphoneos/librmservices_iphone.a"; sourceTree = "<group>"; };
		11D5219B1A449ABA00636240 /* libstdc++.dylib */ = {isa = PBXFileReference; lastKnownFileType = "compiled.mach-o.dylib"; name = "libstdc++.dylib"; path = "usr/lib/libstdc++.dylib"; sourceTree = SDKROOT; };
		11DC19261A12F92500721DBA /* NYPLReaderSettingsView.h */ = {isa = PBXFileReference; fileEncoding = 4; lastKnownFileType = sourcecode.c.h; path = NYPLReaderSettingsView.h; sourceTree = "<group>"; };
		11DC19271A12F92500721DBA /* NYPLReaderSettingsView.m */ = {isa = PBXFileReference; fileEncoding = 4; indentWidth = 2; lastKnownFileType = sourcecode.c.objc; path = NYPLReaderSettingsView.m; sourceTree = "<group>"; tabWidth = 2; };
		11E0208B197F05D9009DEA93 /* UIFont+NYPLSystemFontOverride.h */ = {isa = PBXFileReference; fileEncoding = 4; lastKnownFileType = sourcecode.c.h; path = "UIFont+NYPLSystemFontOverride.h"; sourceTree = "<group>"; };
		11E0208C197F05D9009DEA93 /* UIFont+NYPLSystemFontOverride.m */ = {isa = PBXFileReference; fileEncoding = 4; lastKnownFileType = sourcecode.c.objc; path = "UIFont+NYPLSystemFontOverride.m"; sourceTree = "<group>"; };
		11F3771D19DB62B000487769 /* NYPLFacetView.h */ = {isa = PBXFileReference; fileEncoding = 4; lastKnownFileType = sourcecode.c.h; path = NYPLFacetView.h; sourceTree = "<group>"; };
		11F3771E19DB62B000487769 /* NYPLFacetView.m */ = {isa = PBXFileReference; fileEncoding = 4; lastKnownFileType = sourcecode.c.objc; path = NYPLFacetView.m; sourceTree = "<group>"; };
		11F3773119E0876F00487769 /* NYPLCatalogFacet.h */ = {isa = PBXFileReference; fileEncoding = 4; lastKnownFileType = sourcecode.c.h; path = NYPLCatalogFacet.h; sourceTree = "<group>"; };
		11F3773219E0876F00487769 /* NYPLCatalogFacet.m */ = {isa = PBXFileReference; fileEncoding = 4; lastKnownFileType = sourcecode.c.objc; path = NYPLCatalogFacet.m; sourceTree = "<group>"; };
		11F54C1D194109120086FCAF /* main.xml */ = {isa = PBXFileReference; fileEncoding = 4; lastKnownFileType = text.xml; path = main.xml; sourceTree = "<group>"; };
		11F54C2419410BE40086FCAF /* single_entry.xml */ = {isa = PBXFileReference; fileEncoding = 4; lastKnownFileType = text.xml; path = single_entry.xml; sourceTree = "<group>"; };
		11F54C2619410C700086FCAF /* NYPLOPDSEntryTests.m */ = {isa = PBXFileReference; fileEncoding = 4; lastKnownFileType = sourcecode.c.objc; path = NYPLOPDSEntryTests.m; sourceTree = "<group>"; };
		11F54C2919423A040086FCAF /* NYPLOPDSLinkTests.m */ = {isa = PBXFileReference; fileEncoding = 4; lastKnownFileType = sourcecode.c.objc; path = NYPLOPDSLinkTests.m; sourceTree = "<group>"; };
		145798F5215BE9E300F68AFD /* ProblemReportEmail.swift */ = {isa = PBXFileReference; lastKnownFileType = sourcecode.swift; path = ProblemReportEmail.swift; sourceTree = "<group>"; };
		145DA48D215441A70055DB93 /* ZXingObjC.framework */ = {isa = PBXFileReference; lastKnownFileType = wrapper.framework; name = ZXingObjC.framework; path = Carthage/Build/iOS/ZXingObjC.framework; sourceTree = "<group>"; };
		145DA48F2154429E0055DB93 /* Bugsnag.framework */ = {isa = PBXFileReference; lastKnownFileType = wrapper.framework; name = Bugsnag.framework; path = Carthage/Build/iOS/Bugsnag.framework; sourceTree = "<group>"; };
		145DA4912154464F0055DB93 /* SQLite.framework */ = {isa = PBXFileReference; lastKnownFileType = wrapper.framework; name = SQLite.framework; path = Carthage/Build/iOS/SQLite.framework; sourceTree = "<group>"; };
		145DA49321544A3F0055DB93 /* NYPLCardCreator.framework */ = {isa = PBXFileReference; lastKnownFileType = wrapper.framework; name = NYPLCardCreator.framework; path = Carthage/Build/iOS/NYPLCardCreator.framework; sourceTree = "<group>"; };
		145DA49521544A420055DB93 /* PureLayout.framework */ = {isa = PBXFileReference; lastKnownFileType = wrapper.framework; name = PureLayout.framework; path = Carthage/Build/iOS/PureLayout.framework; sourceTree = "<group>"; };
		148B1C1721710C6800FF64AB /* NYPLAEToolkit.framework */ = {isa = PBXFileReference; lastKnownFileType = wrapper.framework; name = NYPLAEToolkit.framework; path = Carthage/Build/iOS/NYPLAEToolkit.framework; sourceTree = "<group>"; };
		148B1C1C21710C6800FF64AB /* NYPLAudiobookToolkit.framework */ = {isa = PBXFileReference; lastKnownFileType = wrapper.framework; name = NYPLAudiobookToolkit.framework; path = Carthage/Build/iOS/NYPLAudiobookToolkit.framework; sourceTree = "<group>"; };
		148B1C342176900E00FF64AB /* AudioEngine.framework */ = {isa = PBXFileReference; lastKnownFileType = wrapper.framework; name = AudioEngine.framework; path = Carthage/Build/iOS/AudioEngine.framework; sourceTree = "<group>"; };
		17071060242A923400E2648F /* NYPLSecrets.swift */ = {isa = PBXFileReference; fileEncoding = 4; lastKnownFileType = sourcecode.swift; path = NYPLSecrets.swift; sourceTree = "<group>"; };
		171966A824170819007BB87E /* NYPLBookState.swift */ = {isa = PBXFileReference; lastKnownFileType = sourcecode.swift; path = NYPLBookState.swift; sourceTree = "<group>"; };
		173F0822241AAA4E00A64658 /* NYPLBookStateTests.swift */ = {isa = PBXFileReference; lastKnownFileType = sourcecode.swift; path = NYPLBookStateTests.swift; sourceTree = "<group>"; };
		175E480724EF36520066A6CF /* NYPLAnnouncementBusinessLogic.swift */ = {isa = PBXFileReference; lastKnownFileType = sourcecode.swift; path = NYPLAnnouncementBusinessLogic.swift; sourceTree = "<group>"; };
		175E480D24EF46EA0066A6CF /* NYPLAnnouncementViewController.swift */ = {isa = PBXFileReference; lastKnownFileType = sourcecode.swift; path = NYPLAnnouncementViewController.swift; sourceTree = "<group>"; };
		1763C0D524F460FE00A4D0E2 /* NYPLAnnouncementManagerTests.swift */ = {isa = PBXFileReference; lastKnownFileType = sourcecode.swift; path = NYPLAnnouncementManagerTests.swift; sourceTree = "<group>"; };
		179699D024131BA500EC309F /* UIColor+LabelColor.swift */ = {isa = PBXFileReference; lastKnownFileType = sourcecode.swift; path = "UIColor+LabelColor.swift"; sourceTree = "<group>"; };
		17CE5304243C020800315E63 /* NYPLUserAccount.swift */ = {isa = PBXFileReference; lastKnownFileType = sourcecode.swift; path = NYPLUserAccount.swift; sourceTree = "<group>"; };
		17D08378248E8EEB00092AA9 /* OverdriveProcessor.framework */ = {isa = PBXFileReference; lastKnownFileType = wrapper.framework; name = OverdriveProcessor.framework; path = Carthage/Build/iOS/OverdriveProcessor.framework; sourceTree = "<group>"; };
		2198F90F250A90EE000D9DAB /* AudioBookVendorsHelper.swift */ = {isa = PBXFileReference; lastKnownFileType = sourcecode.swift; path = AudioBookVendorsHelper.swift; sourceTree = "<group>"; };
		219901F324FD2DE9001BC727 /* jwk.json */ = {isa = PBXFileReference; fileEncoding = 4; lastKnownFileType = text.json; path = jwk.json; sourceTree = "<group>"; };
		219901F924FD2E56001BC727 /* jwk_private */ = {isa = PBXFileReference; lastKnownFileType = text; path = jwk_private; sourceTree = "<group>"; };
		2199020524FD3334001BC727 /* NYPLJWKConversionTest.swift */ = {isa = PBXFileReference; lastKnownFileType = sourcecode.swift; path = NYPLJWKConversionTest.swift; sourceTree = "<group>"; };
		2199020724FD35DC001BC727 /* JWKResponse.swift */ = {isa = PBXFileReference; lastKnownFileType = sourcecode.swift; path = JWKResponse.swift; sourceTree = "<group>"; };
		21E7E07A24FEA7E800189224 /* DPLAAudiobooks.swift */ = {isa = PBXFileReference; lastKnownFileType = sourcecode.swift; path = DPLAAudiobooks.swift; sourceTree = "<group>"; };
		21EC1B8E2501538600A12384 /* AudioBookVendors+Extensions.swift */ = {isa = PBXFileReference; lastKnownFileType = sourcecode.swift; path = "AudioBookVendors+Extensions.swift"; sourceTree = "<group>"; };
		2D2B47621D08F1ED007F7764 /* SimplyETests-Bridging-Header.h */ = {isa = PBXFileReference; lastKnownFileType = sourcecode.c.h; path = "SimplyETests-Bridging-Header.h"; sourceTree = "<group>"; };
		2D2B47631D08F1ED007F7764 /* UpdateCheckTests.swift */ = {isa = PBXFileReference; fileEncoding = 4; lastKnownFileType = sourcecode.swift; path = UpdateCheckTests.swift; sourceTree = "<group>"; };
		2D2B47691D08F264007F7764 /* UpdateCheckUpToDate.json */ = {isa = PBXFileReference; fileEncoding = 4; lastKnownFileType = text.json; path = UpdateCheckUpToDate.json; sourceTree = "<group>"; };
		2D2B47721D08F807007F7764 /* SimplyETests.xctest */ = {isa = PBXFileReference; explicitFileType = wrapper.cfbundle; includeInIndex = 0; path = SimplyETests.xctest; sourceTree = BUILT_PRODUCTS_DIR; };
		2D2B47761D08F808007F7764 /* Info.plist */ = {isa = PBXFileReference; lastKnownFileType = text.plist.xml; name = Info.plist; path = ../SimplyETests/Info.plist; sourceTree = "<group>"; };
		2D2B47891D08FC78007F7764 /* UpdateCheckUnknown.json */ = {isa = PBXFileReference; fileEncoding = 4; lastKnownFileType = text.json; path = UpdateCheckUnknown.json; sourceTree = "<group>"; };
		2D2B478A1D08FC78007F7764 /* UpdateCheckNeedsUpdate.json */ = {isa = PBXFileReference; fileEncoding = 4; lastKnownFileType = text.json; path = UpdateCheckNeedsUpdate.json; sourceTree = "<group>"; };
		2D382BCF1D08B1F5002C423D /* SimplyE-Bridging-Header.h */ = {isa = PBXFileReference; lastKnownFileType = sourcecode.c.h; path = "SimplyE-Bridging-Header.h"; sourceTree = "<group>"; };
		2D382BD61D08BA99002C423D /* Log.swift */ = {isa = PBXFileReference; fileEncoding = 4; lastKnownFileType = sourcecode.swift; path = Log.swift; sourceTree = "<group>"; };
		2D62568A1D412BCB0080A81F /* BundledHTMLViewController.swift */ = {isa = PBXFileReference; fileEncoding = 4; lastKnownFileType = sourcecode.swift; path = BundledHTMLViewController.swift; sourceTree = "<group>"; };
		2D6256901D41582A0080A81F /* software-licenses.html */ = {isa = PBXFileReference; fileEncoding = 4; lastKnownFileType = text.html; path = "software-licenses.html"; sourceTree = "<group>"; };
		2D6AF74A1E7E341F005CEC90 /* Simplified+RMSDK.xcconfig */ = {isa = PBXFileReference; lastKnownFileType = text.xcconfig; path = "Simplified+RMSDK.xcconfig"; sourceTree = "<group>"; };
		2D754BB92002E2FB0061D34F /* NYPLOPDSAcquisition.h */ = {isa = PBXFileReference; lastKnownFileType = sourcecode.c.h; path = NYPLOPDSAcquisition.h; sourceTree = "<group>"; };
		2D754BBA2002E2FB0061D34F /* NYPLOPDSAcquisition.m */ = {isa = PBXFileReference; lastKnownFileType = sourcecode.c.objc; path = NYPLOPDSAcquisition.m; sourceTree = "<group>"; };
		2D754BC02002F1B10061D34F /* NYPLOPDSIndirectAcquisition.h */ = {isa = PBXFileReference; lastKnownFileType = sourcecode.c.h; path = NYPLOPDSIndirectAcquisition.h; sourceTree = "<group>"; };
		2D754BC12002F1B10061D34F /* NYPLOPDSIndirectAcquisition.m */ = {isa = PBXFileReference; lastKnownFileType = sourcecode.c.objc; path = NYPLOPDSIndirectAcquisition.m; sourceTree = "<group>"; };
		2D87909B20127AA300E2763F /* NYPLBookAcquisitionPath.h */ = {isa = PBXFileReference; lastKnownFileType = sourcecode.c.h; path = NYPLBookAcquisitionPath.h; sourceTree = "<group>"; };
		2D87909C20127AA300E2763F /* NYPLBookAcquisitionPath.m */ = {isa = PBXFileReference; lastKnownFileType = sourcecode.c.objc; path = NYPLBookAcquisitionPath.m; sourceTree = "<group>"; };
		2D8790A220129AC400E2763F /* NYPLBookAcquisitionPathEntry.xml */ = {isa = PBXFileReference; lastKnownFileType = text.xml; path = NYPLBookAcquisitionPathEntry.xml; sourceTree = "<group>"; };
		2D8790A420129AF200E2763F /* NYPLBookAcquisitionPathTests.swift */ = {isa = PBXFileReference; lastKnownFileType = sourcecode.swift; path = NYPLBookAcquisitionPathTests.swift; sourceTree = "<group>"; };
		2DA4F2321C68363B008853D7 /* LocalAuthentication.framework */ = {isa = PBXFileReference; lastKnownFileType = wrapper.framework; name = LocalAuthentication.framework; path = System/Library/Frameworks/LocalAuthentication.framework; sourceTree = SDKROOT; };
		2DB436361D4C049200F8E69D /* NYPLReachability.h */ = {isa = PBXFileReference; fileEncoding = 4; lastKnownFileType = sourcecode.c.h; path = NYPLReachability.h; sourceTree = "<group>"; };
		2DB436371D4C049200F8E69D /* NYPLReachability.m */ = {isa = PBXFileReference; fileEncoding = 4; lastKnownFileType = sourcecode.c.objc; path = NYPLReachability.m; sourceTree = "<group>"; };
		2DC8D9DB1D09F797007DD125 /* UpdateCheck.swift */ = {isa = PBXFileReference; fileEncoding = 4; lastKnownFileType = sourcecode.swift; path = UpdateCheck.swift; sourceTree = "<group>"; };
		2DC8D9DD1D09F9B4007DD125 /* UpdateCheckShim.swift */ = {isa = PBXFileReference; fileEncoding = 4; lastKnownFileType = sourcecode.swift; path = UpdateCheckShim.swift; sourceTree = "<group>"; };
		2DCB71EC2017DFB5000E041A /* NYPLOPDSAcquisitionAvailability.h */ = {isa = PBXFileReference; lastKnownFileType = sourcecode.c.h; path = NYPLOPDSAcquisitionAvailability.h; sourceTree = "<group>"; };
		2DCB71ED2017DFB5000E041A /* NYPLOPDSAcquisitionAvailability.m */ = {isa = PBXFileReference; lastKnownFileType = sourcecode.c.objc; path = NYPLOPDSAcquisitionAvailability.m; sourceTree = "<group>"; };
		2DEF10B8201ECCEA0082843A /* NYPLMyBooksSimplifiedBearerToken.h */ = {isa = PBXFileReference; lastKnownFileType = sourcecode.c.h; path = NYPLMyBooksSimplifiedBearerToken.h; sourceTree = "<group>"; };
		2DEF10B9201ECCEA0082843A /* NYPLMyBooksSimplifiedBearerToken.m */ = {isa = PBXFileReference; lastKnownFileType = sourcecode.c.objc; path = NYPLMyBooksSimplifiedBearerToken.m; sourceTree = "<group>"; };
		2DF321821DC3B83500E1858F /* NYPLAnnotations.swift */ = {isa = PBXFileReference; fileEncoding = 4; lastKnownFileType = sourcecode.swift; path = NYPLAnnotations.swift; sourceTree = "<group>"; };
		2DFAC8EB1CD8DDD1003D9EC0 /* NYPLOPDSCategory.h */ = {isa = PBXFileReference; fileEncoding = 4; lastKnownFileType = sourcecode.c.h; path = NYPLOPDSCategory.h; sourceTree = "<group>"; };
		2DFAC8EC1CD8DDD1003D9EC0 /* NYPLOPDSCategory.m */ = {isa = PBXFileReference; fileEncoding = 4; lastKnownFileType = sourcecode.c.objc; path = NYPLOPDSCategory.m; sourceTree = "<group>"; };
		52545184217A76FF00BBC1B4 /* NYPLUserNotifications.swift */ = {isa = PBXFileReference; lastKnownFileType = sourcecode.swift; path = NYPLUserNotifications.swift; sourceTree = "<group>"; };
		52592BB721220A1100587288 /* NYPLLocalization.m */ = {isa = PBXFileReference; lastKnownFileType = sourcecode.c.objc; path = NYPLLocalization.m; sourceTree = "<group>"; };
		52592BBB21220A4F00587288 /* NYPLLocalization.h */ = {isa = PBXFileReference; lastKnownFileType = sourcecode.c.h; path = NYPLLocalization.h; sourceTree = "<group>"; };
		5A569A261B8351C6003B5B61 /* ADEPT.xcodeproj */ = {isa = PBXFileReference; lastKnownFileType = "wrapper.pb-project"; name = ADEPT.xcodeproj; path = "adept-ios/ADEPT.xcodeproj"; sourceTree = "<group>"; };
		5A5B90111B946763002C53E9 /* libc++.1.dylib */ = {isa = PBXFileReference; lastKnownFileType = "compiled.mach-o.dylib"; name = "libc++.1.dylib"; path = "usr/lib/libc++.1.dylib"; sourceTree = SDKROOT; };
		5A5B90141B946CBD002C53E9 /* libstdc++.6.0.9.dylib */ = {isa = PBXFileReference; lastKnownFileType = "compiled.mach-o.dylib"; name = "libstdc++.6.0.9.dylib"; path = "usr/lib/libstdc++.6.0.9.dylib"; sourceTree = SDKROOT; };
		5A5B90191B946FAD002C53E9 /* NYPLReaderContainerDelegate.h */ = {isa = PBXFileReference; fileEncoding = 4; lastKnownFileType = sourcecode.c.h; path = NYPLReaderContainerDelegate.h; sourceTree = "<group>"; };
		5A5B901A1B946FAD002C53E9 /* NYPLReaderContainerDelegate.mm */ = {isa = PBXFileReference; fileEncoding = 4; lastKnownFileType = sourcecode.cpp.objcpp; path = NYPLReaderContainerDelegate.mm; sourceTree = "<group>"; };
		5A69290D1B95ACC600FB4C10 /* readium-shared-js_all.js */ = {isa = PBXFileReference; fileEncoding = 4; lastKnownFileType = sourcecode.javascript; name = "readium-shared-js_all.js"; path = "readium-shared-js/build-output/_single-bundle/readium-shared-js_all.js"; sourceTree = SOURCE_ROOT; };
		5A69290F1B95ACD100FB4C10 /* sdk.css */ = {isa = PBXFileReference; fileEncoding = 4; lastKnownFileType = text.css; name = sdk.css; path = "readium-shared-js/build-output/css/sdk.css"; sourceTree = SOURCE_ROOT; };
		5A69291D1B95C8AD00FB4C10 /* readium-shared-js_all.js.map */ = {isa = PBXFileReference; fileEncoding = 4; lastKnownFileType = "sourcecode.module-map"; name = "readium-shared-js_all.js.map"; path = "readium-shared-js/build-output/_single-bundle/readium-shared-js_all.js.map"; sourceTree = SOURCE_ROOT; };
		5A6929231B95C8B400FB4C10 /* readium-shared-js_all.js.bundles.js */ = {isa = PBXFileReference; fileEncoding = 4; lastKnownFileType = sourcecode.javascript; name = "readium-shared-js_all.js.bundles.js"; path = "readium-shared-js/build-output/_single-bundle/readium-shared-js_all.js.bundles.js"; sourceTree = SOURCE_ROOT; };
		5A7048911B94A6700046FFF0 /* Adobe Content Filter.xcodeproj */ = {isa = PBXFileReference; lastKnownFileType = "wrapper.pb-project"; name = "Adobe Content Filter.xcodeproj"; path = "adobe-content-filter/build/iOS/Adobe Content Filter.xcodeproj"; sourceTree = "<group>"; };
		5D1B141422CBE3570006C964 /* NYPLProblemDocument.swift */ = {isa = PBXFileReference; lastKnownFileType = sourcecode.swift; path = NYPLProblemDocument.swift; sourceTree = "<group>"; };
		5D1B142922CC179F0006C964 /* NYPLAlertUtils.swift */ = {isa = PBXFileReference; lastKnownFileType = sourcecode.swift; path = NYPLAlertUtils.swift; sourceTree = "<group>"; };
		5D3A28CB22D3DA850042B3BD /* NYPLUserProfileDocument.swift */ = {isa = PBXFileReference; lastKnownFileType = sourcecode.swift; path = NYPLUserProfileDocument.swift; sourceTree = "<group>"; };
		5D3A28D322D3FBB90042B3BD /* UserProfileDocumentTests.swift */ = {isa = PBXFileReference; lastKnownFileType = sourcecode.swift; path = UserProfileDocumentTests.swift; sourceTree = "<group>"; };
		5D60D3532297353C001080D0 /* NYPLMigrationManager.swift */ = {isa = PBXFileReference; lastKnownFileType = sourcecode.swift; path = NYPLMigrationManager.swift; sourceTree = "<group>"; };
		5D73DA3D22A07B9A00162CB8 /* NYPLMyBooksDownloadCenterTests.swift */ = {isa = PBXFileReference; lastKnownFileType = sourcecode.swift; path = NYPLMyBooksDownloadCenterTests.swift; sourceTree = "<group>"; };
		5D7CF86322C19EBA007CAA34 /* NYPLReaderContainerDelegateBase.m */ = {isa = PBXFileReference; lastKnownFileType = sourcecode.c.objc; path = NYPLReaderContainerDelegateBase.m; sourceTree = "<group>"; };
		5D7CF86922C1A2F1007CAA34 /* NYPLReaderContainerDelegateBase.h */ = {isa = PBXFileReference; lastKnownFileType = sourcecode.c.h; path = NYPLReaderContainerDelegateBase.h; sourceTree = "<group>"; };
		5D7CF8B422C3FC06007CAA34 /* NYPLErrorLogger.swift */ = {isa = PBXFileReference; fileEncoding = 4; lastKnownFileType = sourcecode.swift; path = NYPLErrorLogger.swift; sourceTree = "<group>"; };
		5DD5674422B303DF001F0C83 /* NYPLDeveloperSettingsTableViewController.swift */ = {isa = PBXFileReference; lastKnownFileType = sourcecode.swift; path = NYPLDeveloperSettingsTableViewController.swift; sourceTree = "<group>"; };
		5DD5677122B7ECE3001F0C83 /* NYPLSettings.swift */ = {isa = PBXFileReference; lastKnownFileType = sourcecode.swift; path = NYPLSettings.swift; sourceTree = "<group>"; };
		5DD567AE22B95A30001F0C83 /* String+MD5.swift */ = {isa = PBXFileReference; lastKnownFileType = sourcecode.swift; path = "String+MD5.swift"; sourceTree = "<group>"; };
		5DD567B422B97344001F0C83 /* Data+Base64.swift */ = {isa = PBXFileReference; lastKnownFileType = sourcecode.swift; path = "Data+Base64.swift"; sourceTree = "<group>"; };
		7307A5EC23FF1A8500DE53DE /* NYPLOpenSearchDescriptionTests.swift */ = {isa = PBXFileReference; lastKnownFileType = sourcecode.swift; path = NYPLOpenSearchDescriptionTests.swift; sourceTree = "<group>"; };
		7307A5F323FF2A6000DE53DE /* NYPLStringAdditionsTests.swift */ = {isa = PBXFileReference; lastKnownFileType = sourcecode.swift; path = NYPLStringAdditionsTests.swift; sourceTree = "<group>"; };
		73085E182502DE87008F6244 /* OETutorialChoiceViewController.swift */ = {isa = PBXFileReference; fileEncoding = 4; lastKnownFileType = sourcecode.swift; path = OETutorialChoiceViewController.swift; sourceTree = "<group>"; };
		73085E192502DE88008F6244 /* NYPLPresentationUtils.swift */ = {isa = PBXFileReference; fileEncoding = 4; lastKnownFileType = sourcecode.swift; path = NYPLPresentationUtils.swift; sourceTree = "<group>"; };
		73085E202502E2CD008F6244 /* OpenEBooks_OPDS2_Catalog_Feed.json */ = {isa = PBXFileReference; fileEncoding = 4; lastKnownFileType = text.json; name = OpenEBooks_OPDS2_Catalog_Feed.json; path = OpenEbooks/Resources/OpenEBooks_OPDS2_Catalog_Feed.json; sourceTree = "<group>"; };
		73085E232502EDEE008F6244 /* NYPLSettingsPrimaryTableViewController.swift */ = {isa = PBXFileReference; fileEncoding = 4; lastKnownFileType = sourcecode.swift; path = NYPLSettingsPrimaryTableViewController.swift; sourceTree = "<group>"; };
		73085E242502EDEF008F6244 /* NYPLSettingsPrimaryTableItem.swift */ = {isa = PBXFileReference; fileEncoding = 4; lastKnownFileType = sourcecode.swift; path = NYPLSettingsPrimaryTableItem.swift; sourceTree = "<group>"; };
		73085E252502EDF0008F6244 /* NYPLSettingsSplitViewController.swift */ = {isa = PBXFileReference; fileEncoding = 4; lastKnownFileType = sourcecode.swift; path = NYPLSettingsSplitViewController.swift; sourceTree = "<group>"; };
		73085E3425030D27008F6244 /* SEMigrations.swift */ = {isa = PBXFileReference; lastKnownFileType = sourcecode.swift; path = SEMigrations.swift; sourceTree = "<group>"; };
		73085E3725030D66008F6244 /* OEMigrations.swift */ = {isa = PBXFileReference; lastKnownFileType = sourcecode.swift; path = OEMigrations.swift; sourceTree = "<group>"; };
		730FC04F25127FA2004D7C2D /* OESettings.swift */ = {isa = PBXFileReference; fileEncoding = 4; lastKnownFileType = sourcecode.swift; path = OESettings.swift; sourceTree = "<group>"; };
		730FC05425128D63004D7C2D /* OETutorialViewController.swift */ = {isa = PBXFileReference; fileEncoding = 4; lastKnownFileType = sourcecode.swift; path = OETutorialViewController.swift; sourceTree = "<group>"; };
		730FC05525128D64004D7C2D /* OETutorialEligibilityViewController.swift */ = {isa = PBXFileReference; fileEncoding = 4; lastKnownFileType = sourcecode.swift; path = OETutorialEligibilityViewController.swift; sourceTree = "<group>"; };
		730FC05625128D64004D7C2D /* OETutorialWelcomeViewController.swift */ = {isa = PBXFileReference; fileEncoding = 4; lastKnownFileType = sourcecode.swift; path = OETutorialWelcomeViewController.swift; sourceTree = "<group>"; };
		731A5B1124621F2B00B5E663 /* NYPLSignInBusinessLogic.swift */ = {isa = PBXFileReference; lastKnownFileType = sourcecode.swift; path = NYPLSignInBusinessLogic.swift; sourceTree = "<group>"; };
		731DA5F52407105E009CC191 /* Crashlytics.framework */ = {isa = PBXFileReference; lastKnownFileType = wrapper.framework; name = Crashlytics.framework; path = Carthage/Build/iOS/Crashlytics.framework; sourceTree = "<group>"; };
		731DA5FB240711F5009CC191 /* Fabric.framework */ = {isa = PBXFileReference; lastKnownFileType = wrapper.framework; name = Fabric.framework; path = Carthage/Build/iOS/Fabric.framework; sourceTree = "<group>"; };
		73225DEA250B471400EF1877 /* NYPLRootTabBarController+OE.swift */ = {isa = PBXFileReference; lastKnownFileType = sourcecode.swift; path = "NYPLRootTabBarController+OE.swift"; sourceTree = "<group>"; };
		732327B12478504500A041E6 /* NSError+NYPLAdditions.swift */ = {isa = PBXFileReference; lastKnownFileType = sourcecode.swift; path = "NSError+NYPLAdditions.swift"; sourceTree = "<group>"; };
		7327A89223EE017300954748 /* NYPLMainThreadChecker.swift */ = {isa = PBXFileReference; lastKnownFileType = sourcecode.swift; path = NYPLMainThreadChecker.swift; sourceTree = "<group>"; };
		732F929223ECB51F0099244C /* NYPLBackgroundExecutor.swift */ = {isa = PBXFileReference; lastKnownFileType = sourcecode.swift; path = NYPLBackgroundExecutor.swift; sourceTree = "<group>"; };
		733875642423E1B0000FEB67 /* NYPLNetworkExecutor.swift */ = {isa = PBXFileReference; lastKnownFileType = sourcecode.swift; path = NYPLNetworkExecutor.swift; sourceTree = "<group>"; };
		733875662423E540000FEB67 /* NYPLCaching.swift */ = {isa = PBXFileReference; lastKnownFileType = sourcecode.swift; path = NYPLCaching.swift; sourceTree = "<group>"; };
		7340DA6124B7E45C00361387 /* URLResponse+NYPL.swift */ = {isa = PBXFileReference; lastKnownFileType = sourcecode.swift; path = "URLResponse+NYPL.swift"; sourceTree = "<group>"; };
		7340DA6724B7F27900361387 /* NYPLBook+Additions.swift */ = {isa = PBXFileReference; lastKnownFileType = sourcecode.swift; path = "NYPLBook+Additions.swift"; sourceTree = "<group>"; };
		7347F123245A4DE200558D7F /* SimplyE.app */ = {isa = PBXFileReference; explicitFileType = wrapper.application; includeInIndex = 0; path = SimplyE.app; sourceTree = BUILT_PRODUCTS_DIR; };
		7347F132245A508400558D7F /* NYPLCardCreator.framework */ = {isa = PBXFileReference; explicitFileType = wrapper.framework; path = NYPLCardCreator.framework; sourceTree = BUILT_PRODUCTS_DIR; };
		735350B624918432006021BD /* URLRequest+NYPLTests.swift */ = {isa = PBXFileReference; lastKnownFileType = sourcecode.swift; path = "URLRequest+NYPLTests.swift"; sourceTree = "<group>"; };
		735394012508161A0043C800 /* README.md */ = {isa = PBXFileReference; lastKnownFileType = net.daringfireball.markdown; path = README.md; sourceTree = SOURCE_ROOT; };
		7353940B250854A90043C800 /* OESettingsSetUp.swift */ = {isa = PBXFileReference; lastKnownFileType = sourcecode.swift; path = OESettingsSetUp.swift; sourceTree = "<group>"; };
		7358EE7B250062BD00DDA0CC /* OEImages.xcassets */ = {isa = PBXFileReference; lastKnownFileType = folder.assetcatalog; name = OEImages.xcassets; path = OpenEbooks/Resources/OEImages.xcassets; sourceTree = "<group>"; };
		7358EE902500642900DDA0CC /* OELaunchScreen.xib */ = {isa = PBXFileReference; fileEncoding = 4; lastKnownFileType = file.xib; name = OELaunchScreen.xib; path = OpenEbooks/Resources/OELaunchScreen.xib; sourceTree = "<group>"; };
		7358EE922500675700DDA0CC /* Open-eBooks-Info.plist */ = {isa = PBXFileReference; lastKnownFileType = text.plist.xml; name = "Open-eBooks-Info.plist"; path = "OpenEbooks/Open-eBooks-Info.plist"; sourceTree = "<group>"; };
		735F41A2243E381D00046182 /* String+NYPLAdditionsTests.swift */ = {isa = PBXFileReference; lastKnownFileType = sourcecode.swift; path = "String+NYPLAdditionsTests.swift"; sourceTree = "<group>"; };
		735FCB392506FACF009A8C95 /* ReaderClientCert.sig */ = {isa = PBXFileReference; fileEncoding = 4; lastKnownFileType = text; name = ReaderClientCert.sig; path = OpenEbooks/Resources/ReaderClientCert.sig; sourceTree = "<group>"; };
		735FED252427494900144C97 /* NYPLNetworkResponder.swift */ = {isa = PBXFileReference; lastKnownFileType = sourcecode.swift; path = NYPLNetworkResponder.swift; sourceTree = "<group>"; };
		73609AD8245B53CB00F0E08B /* update-certificates.sh */ = {isa = PBXFileReference; lastKnownFileType = text.script.sh; path = "update-certificates.sh"; sourceTree = SOURCE_ROOT; };
		7360D0D424BFCB9700C8AD16 /* NYPLUserFriendlyError.swift */ = {isa = PBXFileReference; lastKnownFileType = sourcecode.swift; path = NYPLUserFriendlyError.swift; sourceTree = "<group>"; };
		7384C7FF242BB43300D5F960 /* NYPLCachingTests.swift */ = {isa = PBXFileReference; lastKnownFileType = sourcecode.swift; path = NYPLCachingTests.swift; sourceTree = "<group>"; };
		7384C801242BCC4800D5F960 /* Date+NYPLAdditions.swift */ = {isa = PBXFileReference; lastKnownFileType = sourcecode.swift; path = "Date+NYPLAdditions.swift"; sourceTree = "<group>"; };
		7384C803242BCE5900D5F960 /* Date+NYPLAdditionsTests.swift */ = {isa = PBXFileReference; lastKnownFileType = sourcecode.swift; path = "Date+NYPLAdditionsTests.swift"; sourceTree = "<group>"; };
		738CB1FF2509A61E00891F31 /* NYPLConfiguration+OE.swift */ = {isa = PBXFileReference; lastKnownFileType = sourcecode.swift; path = "NYPLConfiguration+OE.swift"; sourceTree = "<group>"; };
		738CB2052509A87700891F31 /* NYPLConfiguration+SE.swift */ = {isa = PBXFileReference; lastKnownFileType = sourcecode.swift; path = "NYPLConfiguration+SE.swift"; sourceTree = "<group>"; };
		738EF2CB2405E38800F388FB /* GoogleService-Info.plist */ = {isa = PBXFileReference; lastKnownFileType = text.plist; path = "GoogleService-Info.plist"; sourceTree = SOURCE_ROOT; };
		738EF2D12405E3D900F388FB /* .gitignore */ = {isa = PBXFileReference; lastKnownFileType = text; path = .gitignore; sourceTree = SOURCE_ROOT; };
		738EF2D22405EA5F00F388FB /* Firebase.framework */ = {isa = PBXFileReference; lastKnownFileType = wrapper.framework; name = Firebase.framework; path = Carthage/Build/iOS/Firebase.framework; sourceTree = "<group>"; };
		738EF2D32405EA5F00F388FB /* FirebaseCoreDiagnostics.framework */ = {isa = PBXFileReference; lastKnownFileType = wrapper.framework; name = FirebaseCoreDiagnostics.framework; path = Carthage/Build/iOS/FirebaseCoreDiagnostics.framework; sourceTree = "<group>"; };
		738EF2D42405EA5F00F388FB /* FirebaseCore.framework */ = {isa = PBXFileReference; lastKnownFileType = wrapper.framework; name = FirebaseCore.framework; path = Carthage/Build/iOS/FirebaseCore.framework; sourceTree = "<group>"; };
		738EF2D52405EA5F00F388FB /* FirebaseAnalytics.framework */ = {isa = PBXFileReference; lastKnownFileType = wrapper.framework; name = FirebaseAnalytics.framework; path = Carthage/Build/iOS/FirebaseAnalytics.framework; sourceTree = "<group>"; };
		738EF2D72405EA6000F388FB /* nanopb.framework */ = {isa = PBXFileReference; lastKnownFileType = wrapper.framework; name = nanopb.framework; path = Carthage/Build/iOS/nanopb.framework; sourceTree = "<group>"; };
		738EF2D82405EA6000F388FB /* GoogleUtilities.framework */ = {isa = PBXFileReference; lastKnownFileType = wrapper.framework; name = GoogleUtilities.framework; path = Carthage/Build/iOS/GoogleUtilities.framework; sourceTree = "<group>"; };
		738EF2D92405EA6000F388FB /* GoogleAppMeasurement.framework */ = {isa = PBXFileReference; lastKnownFileType = wrapper.framework; name = GoogleAppMeasurement.framework; path = Carthage/Build/iOS/GoogleAppMeasurement.framework; sourceTree = "<group>"; };
		738EF2DA2405EA6000F388FB /* FIRAnalyticsConnector.framework */ = {isa = PBXFileReference; lastKnownFileType = wrapper.framework; name = FIRAnalyticsConnector.framework; path = Carthage/Build/iOS/FIRAnalyticsConnector.framework; sourceTree = "<group>"; };
		738EF2E42405EBAD00F388FB /* FirebaseInstallations.framework */ = {isa = PBXFileReference; lastKnownFileType = wrapper.framework; name = FirebaseInstallations.framework; path = Carthage/Build/iOS/FirebaseInstallations.framework; sourceTree = "<group>"; };
		738EF2E52405EBAD00F388FB /* GoogleDataTransport.framework */ = {isa = PBXFileReference; lastKnownFileType = wrapper.framework; name = GoogleDataTransport.framework; path = Carthage/Build/iOS/GoogleDataTransport.framework; sourceTree = "<group>"; };
		738EF2E82405EBC100F388FB /* GoogleDataTransportCCTSupport.framework */ = {isa = PBXFileReference; lastKnownFileType = wrapper.framework; name = GoogleDataTransportCCTSupport.framework; path = Carthage/Build/iOS/GoogleDataTransportCCTSupport.framework; sourceTree = "<group>"; };
		738EF2EB2405EC5900F388FB /* PromisesObjC.framework */ = {isa = PBXFileReference; lastKnownFileType = wrapper.framework; name = PromisesObjC.framework; path = Carthage/Build/iOS/PromisesObjC.framework; sourceTree = "<group>"; };
		739ECB2325101CCE00691A70 /* NSNotification+NYPL.swift */ = {isa = PBXFileReference; lastKnownFileType = sourcecode.swift; path = "NSNotification+NYPL.swift"; sourceTree = "<group>"; };
		739ECB282510207E00691A70 /* NYPLCatalogNavigationController+OE.swift */ = {isa = PBXFileReference; lastKnownFileType = sourcecode.swift; path = "NYPLCatalogNavigationController+OE.swift"; sourceTree = "<group>"; };
		739ECB2A25102A2B00691A70 /* NYPLCatalogNavigationController+SE.swift */ = {isa = PBXFileReference; lastKnownFileType = sourcecode.swift; path = "NYPLCatalogNavigationController+SE.swift"; sourceTree = "<group>"; };
		739ECB2D25108EE800691A70 /* NYPLRootTabBarController+SE.swift */ = {isa = PBXFileReference; lastKnownFileType = sourcecode.swift; path = "NYPLRootTabBarController+SE.swift"; sourceTree = "<group>"; };
		73A3EAEB2400A9560061A7FB /* NYPLSettingsAccountURLSessionChallengeHandler.h */ = {isa = PBXFileReference; lastKnownFileType = sourcecode.c.h; path = NYPLSettingsAccountURLSessionChallengeHandler.h; sourceTree = "<group>"; };
		73A3EAEC2400A9560061A7FB /* NYPLSettingsAccountURLSessionChallengeHandler.m */ = {isa = PBXFileReference; lastKnownFileType = sourcecode.c.objc; path = NYPLSettingsAccountURLSessionChallengeHandler.m; sourceTree = "<group>"; };
		73B501C024F48D4B00FBAD7D /* NYPLUserAccountFrontEndValidation.swift */ = {isa = PBXFileReference; fileEncoding = 4; lastKnownFileType = sourcecode.swift; path = NYPLUserAccountFrontEndValidation.swift; sourceTree = "<group>"; };
		73C3A33F244108F200AFE44D /* carthage-update-simplye.sh */ = {isa = PBXFileReference; lastKnownFileType = text.script.sh; path = "carthage-update-simplye.sh"; sourceTree = SOURCE_ROOT; };
		73CDA120243EDAD8009CC6A6 /* URLRequest+NYPL.swift */ = {isa = PBXFileReference; lastKnownFileType = sourcecode.swift; path = "URLRequest+NYPL.swift"; sourceTree = "<group>"; };
		73DA43A02404B4A900985482 /* Crashlytics.json */ = {isa = PBXFileReference; lastKnownFileType = text.json; path = Crashlytics.json; sourceTree = SOURCE_ROOT; };
		73DA43A12404B4A900985482 /* Cartfile */ = {isa = PBXFileReference; lastKnownFileType = text; path = Cartfile; sourceTree = SOURCE_ROOT; };
		73DA43A32404B92E00985482 /* Cartfile.resolved */ = {isa = PBXFileReference; lastKnownFileType = text; path = Cartfile.resolved; sourceTree = SOURCE_ROOT; };
		73DA43A42404B95B00985482 /* AudioEngine.json */ = {isa = PBXFileReference; lastKnownFileType = text.json; path = AudioEngine.json; sourceTree = SOURCE_ROOT; };
		73DA43A52404BA5500985482 /* build-3rd-parties-dependencies.sh */ = {isa = PBXFileReference; lastKnownFileType = text.script.sh; path = "build-3rd-parties-dependencies.sh"; sourceTree = SOURCE_ROOT; };
		73DA43A62404BA5600985482 /* build-carthage.sh */ = {isa = PBXFileReference; lastKnownFileType = text.script.sh; path = "build-carthage.sh"; sourceTree = SOURCE_ROOT; };
		73DA43A72404BA5600985482 /* build_curl.sh */ = {isa = PBXFileReference; lastKnownFileType = text.script.sh; path = build_curl.sh; sourceTree = SOURCE_ROOT; };
		73DA43A82404BA5600985482 /* build-openssl-curl.sh */ = {isa = PBXFileReference; lastKnownFileType = text.script.sh; path = "build-openssl-curl.sh"; sourceTree = SOURCE_ROOT; };
		73FB0AC824EB403D0072E430 /* NYPLBookContentType.swift */ = {isa = PBXFileReference; lastKnownFileType = sourcecode.swift; name = NYPLBookContentType.swift; path = Models/NYPLBookContentType.swift; sourceTree = "<group>"; };
		73FCA3A425005BA4001B0C5D /* Open eBooks.app */ = {isa = PBXFileReference; explicitFileType = wrapper.application; includeInIndex = 0; path = "Open eBooks.app"; sourceTree = BUILT_PRODUCTS_DIR; };
		841B55411B740F2700FAC1AF /* NYPLSettingsEULAViewController.h */ = {isa = PBXFileReference; fileEncoding = 4; lastKnownFileType = sourcecode.c.h; path = NYPLSettingsEULAViewController.h; sourceTree = "<group>"; };
		841B55421B740F2700FAC1AF /* NYPLSettingsEULAViewController.m */ = {isa = PBXFileReference; fileEncoding = 4; lastKnownFileType = sourcecode.c.objc; path = NYPLSettingsEULAViewController.m; sourceTree = "<group>"; };
		84B7A3431B84E8FE00584FB2 /* OFL.txt */ = {isa = PBXFileReference; fileEncoding = 4; lastKnownFileType = text; path = OFL.txt; sourceTree = "<group>"; };
		84B7A3441B84E8FE00584FB2 /* OpenDyslexic3-Bold.ttf */ = {isa = PBXFileReference; lastKnownFileType = file; path = "OpenDyslexic3-Bold.ttf"; sourceTree = "<group>"; };
		84B7A3451B84E8FE00584FB2 /* OpenDyslexic3-Regular.ttf */ = {isa = PBXFileReference; lastKnownFileType = file; path = "OpenDyslexic3-Regular.ttf"; sourceTree = "<group>"; };
		84FCD2601B7BA79200BFEDD9 /* CoreLocation.framework */ = {isa = PBXFileReference; lastKnownFileType = wrapper.framework; name = CoreLocation.framework; path = System/Library/Frameworks/CoreLocation.framework; sourceTree = SDKROOT; };
		8C40D6A62375FF8B006EA63B /* NYPLProblemDocumentCacheManager.swift */ = {isa = PBXFileReference; lastKnownFileType = sourcecode.swift; path = NYPLProblemDocumentCacheManager.swift; sourceTree = "<group>"; };
		8C835DD4234D0B900050A18D /* NYPLFacetBarView.swift */ = {isa = PBXFileReference; indentWidth = 2; lastKnownFileType = sourcecode.swift; path = NYPLFacetBarView.swift; sourceTree = "<group>"; tabWidth = 2; };
		8CC26F822370C1DF0000D8E1 /* Account.swift */ = {isa = PBXFileReference; lastKnownFileType = sourcecode.swift; path = Account.swift; sourceTree = "<group>"; };
		8CE9C470237F84820072E964 /* NYPLBookDetailsProblemDocumentViewController.swift */ = {isa = PBXFileReference; lastKnownFileType = sourcecode.swift; path = NYPLBookDetailsProblemDocumentViewController.swift; sourceTree = "<group>"; };
		A4276F461B00046300CA7194 /* NYPLMyBooksDownloadInfo.h */ = {isa = PBXFileReference; fileEncoding = 4; lastKnownFileType = sourcecode.c.h; path = NYPLMyBooksDownloadInfo.h; sourceTree = "<group>"; };
		A4276F471B00046300CA7194 /* NYPLMyBooksDownloadInfo.m */ = {isa = PBXFileReference; fileEncoding = 4; lastKnownFileType = sourcecode.c.objc; path = NYPLMyBooksDownloadInfo.m; sourceTree = "<group>"; };
		A42E0DEF1B3F5A490095EBAE /* NYPLRemoteViewController.h */ = {isa = PBXFileReference; fileEncoding = 4; lastKnownFileType = sourcecode.c.h; path = NYPLRemoteViewController.h; sourceTree = "<group>"; };
		A42E0DF01B3F5A490095EBAE /* NYPLRemoteViewController.m */ = {isa = PBXFileReference; fileEncoding = 4; lastKnownFileType = sourcecode.c.objc; path = NYPLRemoteViewController.m; sourceTree = "<group>"; };
		A42E0DF21B40F4E00095EBAE /* NYPLCatalogFeedViewController.h */ = {isa = PBXFileReference; fileEncoding = 4; lastKnownFileType = sourcecode.c.h; path = NYPLCatalogFeedViewController.h; sourceTree = "<group>"; };
		A42E0DF31B40F4E00095EBAE /* NYPLCatalogFeedViewController.m */ = {isa = PBXFileReference; fileEncoding = 4; lastKnownFileType = sourcecode.c.objc; path = NYPLCatalogFeedViewController.m; sourceTree = "<group>"; };
		A46226251B39D4980063F549 /* NYPLOPDSGroup.m */ = {isa = PBXFileReference; fileEncoding = 4; lastKnownFileType = sourcecode.c.objc; path = NYPLOPDSGroup.m; sourceTree = "<group>"; };
		A46226261B39D4980063F549 /* NYPLOPDSGroup.h */ = {isa = PBXFileReference; fileEncoding = 4; lastKnownFileType = sourcecode.c.h; path = NYPLOPDSGroup.h; sourceTree = "<group>"; };
		A499BF241B39EFC7002F8B8B /* NYPLOPDSEntryGroupAttributes.h */ = {isa = PBXFileReference; fileEncoding = 4; lastKnownFileType = sourcecode.c.h; path = NYPLOPDSEntryGroupAttributes.h; sourceTree = "<group>"; };
		A499BF251B39EFC7002F8B8B /* NYPLOPDSEntryGroupAttributes.m */ = {isa = PBXFileReference; fileEncoding = 4; lastKnownFileType = sourcecode.c.objc; path = NYPLOPDSEntryGroupAttributes.m; sourceTree = "<group>"; };
		A49C25401AE05A2600D63B89 /* RDServices.xcodeproj */ = {isa = PBXFileReference; lastKnownFileType = "wrapper.pb-project"; path = RDServices.xcodeproj; sourceTree = "<group>"; };
		A4BA1D0C1B430341006F83DF /* NYPLCatalogGroupedFeedViewController.h */ = {isa = PBXFileReference; fileEncoding = 4; lastKnownFileType = sourcecode.c.h; path = NYPLCatalogGroupedFeedViewController.h; sourceTree = "<group>"; };
		A4BA1D0D1B430341006F83DF /* NYPLCatalogGroupedFeedViewController.m */ = {isa = PBXFileReference; fileEncoding = 4; lastKnownFileType = sourcecode.c.objc; path = NYPLCatalogGroupedFeedViewController.m; sourceTree = "<group>"; };
		A4BA1D111B43046B006F83DF /* NYPLCatalogGroupedFeed.h */ = {isa = PBXFileReference; fileEncoding = 4; lastKnownFileType = sourcecode.c.h; path = NYPLCatalogGroupedFeed.h; sourceTree = "<group>"; };
		A4BA1D121B43046B006F83DF /* NYPLCatalogGroupedFeed.m */ = {isa = PBXFileReference; fileEncoding = 4; lastKnownFileType = sourcecode.c.objc; path = NYPLCatalogGroupedFeed.m; sourceTree = "<group>"; };
		A823D80D192BABA400B55DE2 /* SimplyE.app */ = {isa = PBXFileReference; explicitFileType = wrapper.application; includeInIndex = 0; path = SimplyE.app; sourceTree = BUILT_PRODUCTS_DIR; };
		A823D810192BABA400B55DE2 /* Foundation.framework */ = {isa = PBXFileReference; lastKnownFileType = wrapper.framework; name = Foundation.framework; path = System/Library/Frameworks/Foundation.framework; sourceTree = SDKROOT; };
		A823D812192BABA400B55DE2 /* CoreGraphics.framework */ = {isa = PBXFileReference; lastKnownFileType = wrapper.framework; name = CoreGraphics.framework; path = System/Library/Frameworks/CoreGraphics.framework; sourceTree = SDKROOT; };
		A823D814192BABA400B55DE2 /* UIKit.framework */ = {isa = PBXFileReference; lastKnownFileType = wrapper.framework; name = UIKit.framework; path = System/Library/Frameworks/UIKit.framework; sourceTree = SDKROOT; };
		A823D818192BABA400B55DE2 /* Simplified-Info.plist */ = {isa = PBXFileReference; lastKnownFileType = text.plist.xml; path = "Simplified-Info.plist"; sourceTree = "<group>"; };
		A823D81A192BABA400B55DE2 /* en */ = {isa = PBXFileReference; lastKnownFileType = text.plist.strings; name = en; path = en.lproj/InfoPlist.strings; sourceTree = "<group>"; };
		A823D81C192BABA400B55DE2 /* main.m */ = {isa = PBXFileReference; lastKnownFileType = sourcecode.c.objc; path = main.m; sourceTree = "<group>"; };
		A823D81E192BABA400B55DE2 /* Simplified-Prefix.pch */ = {isa = PBXFileReference; lastKnownFileType = sourcecode.c.h; path = "Simplified-Prefix.pch"; sourceTree = "<group>"; };
		A823D81F192BABA400B55DE2 /* NYPLAppDelegate.h */ = {isa = PBXFileReference; lastKnownFileType = sourcecode.c.h; path = NYPLAppDelegate.h; sourceTree = "<group>"; };
		A823D820192BABA400B55DE2 /* NYPLAppDelegate.m */ = {isa = PBXFileReference; lastKnownFileType = sourcecode.c.objc; path = NYPLAppDelegate.m; sourceTree = "<group>"; };
		A823D822192BABA400B55DE2 /* Images.xcassets */ = {isa = PBXFileReference; lastKnownFileType = folder.assetcatalog; path = Images.xcassets; sourceTree = "<group>"; };
		A823D833192BABA400B55DE2 /* en */ = {isa = PBXFileReference; lastKnownFileType = text.plist.strings; name = en; path = en.lproj/InfoPlist.strings; sourceTree = "<group>"; };
		A92FB0F821CDCE3D004740F4 /* NYPLReturnPromptHelper.swift */ = {isa = PBXFileReference; lastKnownFileType = sourcecode.swift; path = NYPLReturnPromptHelper.swift; sourceTree = "<group>"; };
		A93F9F9621CDACF700BD3B0C /* NYPLAppReviewPrompt.swift */ = {isa = PBXFileReference; lastKnownFileType = sourcecode.swift; path = NYPLAppReviewPrompt.swift; sourceTree = "<group>"; };
		A949984E2235826500CE4241 /* NYPLPDFViewControllerDelegate.swift */ = {isa = PBXFileReference; lastKnownFileType = sourcecode.swift; path = NYPLPDFViewControllerDelegate.swift; sourceTree = "<group>"; };
		A9AD993F2225D4AF009FF54A /* PDFRendererProvider.framework */ = {isa = PBXFileReference; lastKnownFileType = wrapper.framework; name = PDFRendererProvider.framework; path = Carthage/Build/iOS/PDFRendererProvider.framework; sourceTree = "<group>"; };
		AE77E0F3FB181D0C1529C865 /* NYPLOPDSLink.h */ = {isa = PBXFileReference; fileEncoding = 4; lastKnownFileType = sourcecode.c.h; path = NYPLOPDSLink.h; sourceTree = "<group>"; };
		AE77E304AA30ABF2921B6393 /* NYPLOPDSFeed.h */ = {isa = PBXFileReference; fileEncoding = 4; lastKnownFileType = sourcecode.c.h; path = NYPLOPDSFeed.h; sourceTree = "<group>"; };
		AE77E4AF64208439F78B3D73 /* NYPLOPDSEntry.m */ = {isa = PBXFileReference; fileEncoding = 4; lastKnownFileType = sourcecode.c.objc; path = NYPLOPDSEntry.m; sourceTree = "<group>"; };
		AE77E6379B5F7ACD56AE86EF /* NYPLOPDSEntry.h */ = {isa = PBXFileReference; fileEncoding = 4; lastKnownFileType = sourcecode.c.h; path = NYPLOPDSEntry.h; sourceTree = "<group>"; };
		AE77E83151ED3A20FFBE1194 /* NYPLOPDSRelation.h */ = {isa = PBXFileReference; fileEncoding = 4; lastKnownFileType = sourcecode.c.h; path = NYPLOPDSRelation.h; sourceTree = "<group>"; };
		AE77E94D56B65997B861C0C0 /* NYPLOPDSFeed.m */ = {isa = PBXFileReference; fileEncoding = 4; lastKnownFileType = sourcecode.c.objc; path = NYPLOPDSFeed.m; sourceTree = "<group>"; };
		AE77ECC029F3DABDB46A64EB /* NYPLOPDSLink.m */ = {isa = PBXFileReference; fileEncoding = 4; lastKnownFileType = sourcecode.c.objc; path = NYPLOPDSLink.m; sourceTree = "<group>"; };
		AE77EDCF05BE5D54CF8E0E70 /* NYPLOPDSType.h */ = {isa = PBXFileReference; fileEncoding = 4; lastKnownFileType = sourcecode.c.h; path = NYPLOPDSType.h; sourceTree = "<group>"; };
		AE77EFD5622206475B6715A9 /* NYPLOPDSType.m */ = {isa = PBXFileReference; fileEncoding = 4; lastKnownFileType = sourcecode.c.objc; path = NYPLOPDSType.m; sourceTree = "<group>"; };
		B51C1DF92285FDF9003B49A5 /* OPDS2CatalogsFeed.swift */ = {isa = PBXFileReference; lastKnownFileType = sourcecode.swift; path = OPDS2CatalogsFeed.swift; sourceTree = "<group>"; };
		B51C1DFB22860513003B49A5 /* OPDS2CatalogsFeed.json */ = {isa = PBXFileReference; fileEncoding = 4; lastKnownFileType = text.json; path = OPDS2CatalogsFeed.json; sourceTree = "<group>"; };
		B51C1DFD22860563003B49A5 /* OPDS2CatalogsFeedTests.swift */ = {isa = PBXFileReference; lastKnownFileType = sourcecode.swift; path = OPDS2CatalogsFeedTests.swift; sourceTree = "<group>"; };
		B51C1DFF22861BAD003B49A5 /* OPDS2Link.swift */ = {isa = PBXFileReference; lastKnownFileType = sourcecode.swift; path = OPDS2Link.swift; sourceTree = "<group>"; };
		B51C1E0122861BBF003B49A5 /* OPDS2Publication.swift */ = {isa = PBXFileReference; lastKnownFileType = sourcecode.swift; path = OPDS2Publication.swift; sourceTree = "<group>"; };
		B51C1E0322861C1A003B49A5 /* OPDS2AuthenticationDocument.swift */ = {isa = PBXFileReference; lastKnownFileType = sourcecode.swift; path = OPDS2AuthenticationDocument.swift; sourceTree = "<group>"; };
		B51C1E13229456E2003B49A5 /* acl_authentication_document.json */ = {isa = PBXFileReference; fileEncoding = 4; lastKnownFileType = text.json; path = acl_authentication_document.json; sourceTree = "<group>"; };
		B51C1E14229456E2003B49A5 /* gpl_authentication_document.json */ = {isa = PBXFileReference; fileEncoding = 4; lastKnownFileType = text.json; path = gpl_authentication_document.json; sourceTree = "<group>"; };
		B51C1E15229456E2003B49A5 /* nypl_authentication_document.json */ = {isa = PBXFileReference; fileEncoding = 4; lastKnownFileType = text.json; path = nypl_authentication_document.json; sourceTree = "<group>"; };
		B51C1E16229456E2003B49A5 /* dpl_authentication_document.json */ = {isa = PBXFileReference; fileEncoding = 4; lastKnownFileType = text.json; path = dpl_authentication_document.json; sourceTree = "<group>"; };
		B5ED41D81B8F6E2E009FC164 /* NYPLBookButtonsView.h */ = {isa = PBXFileReference; fileEncoding = 4; lastKnownFileType = sourcecode.c.h; path = NYPLBookButtonsView.h; sourceTree = "<group>"; };
		B5ED41D91B8F6E2E009FC164 /* NYPLBookButtonsView.m */ = {isa = PBXFileReference; fileEncoding = 4; lastKnownFileType = sourcecode.c.objc; path = NYPLBookButtonsView.m; sourceTree = "<group>"; };
		CAE35BBA1B86289500BF9BC5 /* Simplified.xcconfig */ = {isa = PBXFileReference; lastKnownFileType = text.xcconfig; path = Simplified.xcconfig; sourceTree = "<group>"; };
		D787E8431FB6B0290016D9D5 /* NYPLSettingsAdvancedViewController.swift */ = {isa = PBXFileReference; lastKnownFileType = sourcecode.swift; path = NYPLSettingsAdvancedViewController.swift; sourceTree = "<group>"; };
		E61D7F631F6AC78B0091C781 /* SimplyE.entitlements */ = {isa = PBXFileReference; lastKnownFileType = text.plist.entitlements; path = SimplyE.entitlements; sourceTree = "<group>"; };
		E6202A001DD4E6F300C99553 /* NYPLSettingsAccountDetailViewController.h */ = {isa = PBXFileReference; fileEncoding = 4; lastKnownFileType = sourcecode.c.h; path = NYPLSettingsAccountDetailViewController.h; sourceTree = "<group>"; };
		E6202A011DD4E6F300C99553 /* NYPLSettingsAccountDetailViewController.m */ = {isa = PBXFileReference; fileEncoding = 4; indentWidth = 2; lastKnownFileType = sourcecode.c.objc; path = NYPLSettingsAccountDetailViewController.m; sourceTree = "<group>"; tabWidth = 2; };
		E6202A031DD52B8600C99553 /* NYPLWelcomeScreenViewController.swift */ = {isa = PBXFileReference; fileEncoding = 4; lastKnownFileType = sourcecode.swift; path = NYPLWelcomeScreenViewController.swift; sourceTree = "<group>"; };
		E6207B642118973800864143 /* NYPLAppTheme.swift */ = {isa = PBXFileReference; lastKnownFileType = sourcecode.swift; path = NYPLAppTheme.swift; sourceTree = "<group>"; };
		E627B553216D4A9700A7D1D5 /* NYPLBookContentType.m */ = {isa = PBXFileReference; lastKnownFileType = sourcecode.c.objc; path = NYPLBookContentType.m; sourceTree = "<group>"; };
		E627B559216D4ADD00A7D1D5 /* NYPLBookContentType.h */ = {isa = PBXFileReference; lastKnownFileType = sourcecode.c.h; path = NYPLBookContentType.h; sourceTree = "<group>"; };
		E63F2C6B1EAA81B3002B6373 /* ExtendedNavBarView.swift */ = {isa = PBXFileReference; fileEncoding = 4; lastKnownFileType = sourcecode.swift; path = ExtendedNavBarView.swift; sourceTree = "<group>"; };
		E65977C41F82AC91003CD6BC /* NYPL_Launch_Screen.storyboard */ = {isa = PBXFileReference; lastKnownFileType = file.storyboard; path = NYPL_Launch_Screen.storyboard; sourceTree = "<group>"; };
		E66A6C421EAFB63300AA282D /* NYPLBookDetailButtonsView.h */ = {isa = PBXFileReference; fileEncoding = 4; lastKnownFileType = sourcecode.c.h; path = NYPLBookDetailButtonsView.h; sourceTree = "<group>"; };
		E66A6C431EAFB63300AA282D /* NYPLBookDetailButtonsView.m */ = {isa = PBXFileReference; fileEncoding = 4; lastKnownFileType = sourcecode.c.objc; path = NYPLBookDetailButtonsView.m; sourceTree = "<group>"; };
		E66AE32F1DC0FCFC00124AE2 /* NYPLCirculationAnalytics.swift */ = {isa = PBXFileReference; fileEncoding = 4; lastKnownFileType = sourcecode.swift; path = NYPLCirculationAnalytics.swift; sourceTree = "<group>"; };
		E671FF7C1E3A7068002AB13F /* NYPLNetworkQueue.swift */ = {isa = PBXFileReference; fileEncoding = 4; lastKnownFileType = sourcecode.swift; path = NYPLNetworkQueue.swift; sourceTree = "<group>"; };
		E683953A217663B100371072 /* NYPLFacetViewDefaultDataSource.swift */ = {isa = PBXFileReference; lastKnownFileType = sourcecode.swift; path = NYPLFacetViewDefaultDataSource.swift; sourceTree = "<group>"; };
		E6845D951FB38D1300EBF69A /* NYPLReadiumViewSyncManager.h */ = {isa = PBXFileReference; lastKnownFileType = sourcecode.c.h; path = NYPLReadiumViewSyncManager.h; sourceTree = "<group>"; };
		E6845D961FB38D1300EBF69A /* NYPLReadiumViewSyncManager.m */ = {isa = PBXFileReference; lastKnownFileType = sourcecode.c.objc; path = NYPLReadiumViewSyncManager.m; sourceTree = "<group>"; };
		E68CCFC41F9F80CF003DDA6C /* NYPLBarcode.swift */ = {isa = PBXFileReference; lastKnownFileType = sourcecode.swift; path = NYPLBarcode.swift; sourceTree = "<group>"; };
		E69404081E4A789800E566ED /* NYPLReachabilityManager.h */ = {isa = PBXFileReference; fileEncoding = 4; lastKnownFileType = sourcecode.c.h; path = NYPLReachabilityManager.h; sourceTree = "<group>"; };
		E69404091E4A789800E566ED /* NYPLReachabilityManager.m */ = {isa = PBXFileReference; fileEncoding = 4; lastKnownFileType = sourcecode.c.objc; path = NYPLReachabilityManager.m; sourceTree = "<group>"; };
		E699BA3F2166598B00A0736A /* NYPLEntryPointView.swift */ = {isa = PBXFileReference; lastKnownFileType = sourcecode.swift; path = NYPLEntryPointView.swift; sourceTree = "<group>"; };
		E6B1F4FA1DD20EA900D73CA1 /* NYPLSettingsAccountsList.swift */ = {isa = PBXFileReference; fileEncoding = 4; lastKnownFileType = sourcecode.swift; path = NYPLSettingsAccountsList.swift; sourceTree = "<group>"; };
		E6B3269E1EE066DE00DB877A /* NYPLBookDetailTableView.swift */ = {isa = PBXFileReference; fileEncoding = 4; indentWidth = 2; lastKnownFileType = sourcecode.swift; path = NYPLBookDetailTableView.swift; sourceTree = "<group>"; tabWidth = 2; };
		E6B6E76E1F6859A4007EE361 /* NYPLKeychainManager.swift */ = {isa = PBXFileReference; lastKnownFileType = sourcecode.swift; path = NYPLKeychainManager.swift; sourceTree = "<group>"; };
		E6BA02B71DE4B6F600F76404 /* RemoteHTMLViewController.swift */ = {isa = PBXFileReference; fileEncoding = 4; lastKnownFileType = sourcecode.swift; path = RemoteHTMLViewController.swift; sourceTree = "<group>"; };
		E6BC315C1E009F3E0021B65E /* NYPLAgeCheck.swift */ = {isa = PBXFileReference; fileEncoding = 4; lastKnownFileType = sourcecode.swift; path = NYPLAgeCheck.swift; sourceTree = "<group>"; };
		E6C91BC01FD5F63B00A32F42 /* NYPLZXingEncoder.h */ = {isa = PBXFileReference; lastKnownFileType = sourcecode.c.h; path = NYPLZXingEncoder.h; sourceTree = "<group>"; };
		E6C91BC11FD5F63B00A32F42 /* NYPLZXingEncoder.m */ = {isa = PBXFileReference; lastKnownFileType = sourcecode.c.objc; path = NYPLZXingEncoder.m; sourceTree = "<group>"; };
		E6D7753D1F9FE0AF00C0B722 /* NYPLBarcodeScanningViewController.m */ = {isa = PBXFileReference; fileEncoding = 4; lastKnownFileType = sourcecode.c.objc; path = NYPLBarcodeScanningViewController.m; sourceTree = "<group>"; };
		E6D775431F9FE0C400C0B722 /* NYPLBarcodeScanningViewController.h */ = {isa = PBXFileReference; fileEncoding = 4; lastKnownFileType = sourcecode.c.h; path = NYPLBarcodeScanningViewController.h; sourceTree = "<group>"; };
		E6D848E22171334800CEC142 /* NYPLContentTypeBadge.swift */ = {isa = PBXFileReference; lastKnownFileType = sourcecode.swift; path = NYPLContentTypeBadge.swift; sourceTree = "<group>"; };
		E6DA7E9F1F2A718600CFBEC8 /* NYPLBookAuthor.swift */ = {isa = PBXFileReference; fileEncoding = 4; lastKnownFileType = sourcecode.swift; path = NYPLBookAuthor.swift; sourceTree = "<group>"; };
		E6F26E721DFF672F00C103CA /* NYPLDirectoryManager.swift */ = {isa = PBXFileReference; fileEncoding = 4; lastKnownFileType = sourcecode.swift; path = NYPLDirectoryManager.swift; sourceTree = "<group>"; };
/* End PBXFileReference section */

/* Begin PBXFrameworksBuildPhase section */
		2D2B476F1D08F807007F7764 /* Frameworks */ = {
			isa = PBXFrameworksBuildPhase;
			buildActionMask = 2147483647;
			files = (
				7307A5F223FF22EC00DE53DE /* ZXingObjC.framework in Frameworks */,
			);
			runOnlyForDeploymentPostprocessing = 0;
		};
		7347F0DA245A4DE200558D7F /* Frameworks */ = {
			isa = PBXFrameworksBuildPhase;
			buildActionMask = 2147483647;
			files = (
				7347F133245A508400558D7F /* NYPLCardCreator.framework in Frameworks */,
				7347F0DB245A4DE200558D7F /* PDFRendererProvider.framework in Frameworks */,
				7347F0DC245A4DE200558D7F /* AudioEngine.framework in Frameworks */,
				7347F0DD245A4DE200558D7F /* MediaPlayer.framework in Frameworks */,
				7347F0DE245A4DE200558D7F /* CoreMedia.framework in Frameworks */,
				7347F0DF245A4DE200558D7F /* CoreVideo.framework in Frameworks */,
				7347F0E0245A4DE200558D7F /* AVFoundation.framework in Frameworks */,
				7347F0E1245A4DE200558D7F /* AudioToolbox.framework in Frameworks */,
				7347F0E2245A4DE200558D7F /* libiconv.tbd in Frameworks */,
				7347F0E3245A4DE200558D7F /* CoreGraphics.framework in Frameworks */,
				7347F0E4245A4DE200558D7F /* QuartzCore.framework in Frameworks */,
				7347F0E5245A4DE200558D7F /* libADEPT.a in Frameworks */,
				7347F0E6245A4DE200558D7F /* libAdobe Content Filter.a in Frameworks */,
				7347F0E7245A4DE200558D7F /* libRDServices.a in Frameworks */,
				7347F0E8245A4DE200558D7F /* libicucore.tbd in Frameworks */,
				7347F0E9245A4DE200558D7F /* libc++.dylib in Frameworks */,
				7347F0EA245A4DE200558D7F /* LocalAuthentication.framework in Frameworks */,
				7347F0EB245A4DE200558D7F /* SystemConfiguration.framework in Frameworks */,
				7347F0EC245A4DE200558D7F /* Security.framework in Frameworks */,
				7347F0ED245A4DE200558D7F /* CFNetwork.framework in Frameworks */,
				7347F0EE245A4DE200558D7F /* CoreLocation.framework in Frameworks */,
				7347F0EF245A4DE200558D7F /* UIKit.framework in Frameworks */,
				7347F0F0245A4DE200558D7F /* Foundation.framework in Frameworks */,
				7347F0F1245A4DE200558D7F /* libTenPrintCover.a in Frameworks */,
				7347F0F2245A4DE200558D7F /* libz.dylib in Frameworks */,
				7347F0F3245A4DE200558D7F /* libxml2.dylib in Frameworks */,
				7347F0F4245A4DE200558D7F /* ZXingObjC.framework in Frameworks */,
				7347F0F6245A4DE200558D7F /* PureLayout.framework in Frameworks */,
				7347F0F7245A4DE200558D7F /* SQLite.framework in Frameworks */,
				7347F0F8245A4DE200558D7F /* NYPLAEToolkit.framework in Frameworks */,
				7347F0F9245A4DE200558D7F /* NYPLAudiobookToolkit.framework in Frameworks */,
				7347F0FA245A4DE200558D7F /* Firebase.framework in Frameworks */,
				7347F0FB245A4DE200558D7F /* FirebaseCoreDiagnostics.framework in Frameworks */,
				7347F0FC245A4DE200558D7F /* FirebaseCore.framework in Frameworks */,
				7347F0FD245A4DE200558D7F /* FirebaseAnalytics.framework in Frameworks */,
				7347F0FE245A4DE200558D7F /* nanopb.framework in Frameworks */,
				7347F0FF245A4DE200558D7F /* GoogleUtilities.framework in Frameworks */,
				7347F100245A4DE200558D7F /* GoogleAppMeasurement.framework in Frameworks */,
				7347F101245A4DE200558D7F /* FIRAnalyticsConnector.framework in Frameworks */,
				7347F102245A4DE200558D7F /* GoogleDataTransport.framework in Frameworks */,
				7347F103245A4DE200558D7F /* GoogleDataTransportCCTSupport.framework in Frameworks */,
				7347F104245A4DE200558D7F /* FirebaseInstallations.framework in Frameworks */,
				7347F105245A4DE200558D7F /* PromisesObjC.framework in Frameworks */,
				7347F106245A4DE200558D7F /* Fabric.framework in Frameworks */,
				7347F107245A4DE200558D7F /* Crashlytics.framework in Frameworks */,
			);
			runOnlyForDeploymentPostprocessing = 0;
		};
		73FCA35A25005BA4001B0C5D /* Frameworks */ = {
			isa = PBXFrameworksBuildPhase;
			buildActionMask = 2147483647;
			files = (
				73FCA35B25005BA4001B0C5D /* PDFRendererProvider.framework in Frameworks */,
				73FCA35C25005BA4001B0C5D /* AudioEngine.framework in Frameworks */,
				73FCA35D25005BA4001B0C5D /* MediaPlayer.framework in Frameworks */,
				73FCA35E25005BA4001B0C5D /* CoreMedia.framework in Frameworks */,
				73FCA35F25005BA4001B0C5D /* CoreVideo.framework in Frameworks */,
				73FCA36025005BA4001B0C5D /* AVFoundation.framework in Frameworks */,
				73FCA36125005BA4001B0C5D /* AudioToolbox.framework in Frameworks */,
				73FCA36225005BA4001B0C5D /* libiconv.tbd in Frameworks */,
				73FCA36325005BA4001B0C5D /* CoreGraphics.framework in Frameworks */,
				73FCA36425005BA4001B0C5D /* QuartzCore.framework in Frameworks */,
				73FCA36525005BA4001B0C5D /* libADEPT.a in Frameworks */,
				73FCA36625005BA4001B0C5D /* libAdobe Content Filter.a in Frameworks */,
				73FCA36725005BA4001B0C5D /* libRDServices.a in Frameworks */,
				73FCA36825005BA4001B0C5D /* libicucore.tbd in Frameworks */,
				73FCA36925005BA4001B0C5D /* libc++.dylib in Frameworks */,
				73FCA36A25005BA4001B0C5D /* LocalAuthentication.framework in Frameworks */,
				73FCA36B25005BA4001B0C5D /* SystemConfiguration.framework in Frameworks */,
				73FCA36C25005BA4001B0C5D /* Security.framework in Frameworks */,
				73FCA36D25005BA4001B0C5D /* CFNetwork.framework in Frameworks */,
				73FCA36E25005BA4001B0C5D /* CoreLocation.framework in Frameworks */,
				73FCA36F25005BA4001B0C5D /* UIKit.framework in Frameworks */,
				73FCA37025005BA4001B0C5D /* Foundation.framework in Frameworks */,
				73FCA37125005BA4001B0C5D /* libTenPrintCover.a in Frameworks */,
				73FCA37225005BA4001B0C5D /* libz.dylib in Frameworks */,
				73FCA37325005BA4001B0C5D /* libxml2.dylib in Frameworks */,
				73FCA37425005BA4001B0C5D /* ZXingObjC.framework in Frameworks */,
				73FCA37525005BA4001B0C5D /* NYPLCardCreator.framework in Frameworks */,
				73FCA37625005BA4001B0C5D /* PureLayout.framework in Frameworks */,
				73FCA37725005BA4001B0C5D /* OverdriveProcessor.framework in Frameworks */,
				73FCA37825005BA4001B0C5D /* SQLite.framework in Frameworks */,
				73FCA37925005BA4001B0C5D /* NYPLAEToolkit.framework in Frameworks */,
				73FCA37A25005BA4001B0C5D /* NYPLAudiobookToolkit.framework in Frameworks */,
				73FCA37B25005BA4001B0C5D /* Firebase.framework in Frameworks */,
				73FCA37C25005BA4001B0C5D /* FirebaseCoreDiagnostics.framework in Frameworks */,
				73FCA37D25005BA4001B0C5D /* FirebaseCore.framework in Frameworks */,
				73FCA37E25005BA4001B0C5D /* FirebaseAnalytics.framework in Frameworks */,
				73FCA37F25005BA4001B0C5D /* nanopb.framework in Frameworks */,
				73FCA38025005BA4001B0C5D /* GoogleUtilities.framework in Frameworks */,
				73FCA38125005BA4001B0C5D /* GoogleAppMeasurement.framework in Frameworks */,
				73FCA38225005BA4001B0C5D /* FIRAnalyticsConnector.framework in Frameworks */,
				73FCA38325005BA4001B0C5D /* GoogleDataTransport.framework in Frameworks */,
				73FCA38425005BA4001B0C5D /* GoogleDataTransportCCTSupport.framework in Frameworks */,
				73FCA38525005BA4001B0C5D /* FirebaseInstallations.framework in Frameworks */,
				73FCA38625005BA4001B0C5D /* PromisesObjC.framework in Frameworks */,
				73FCA38725005BA4001B0C5D /* Fabric.framework in Frameworks */,
				73FCA38825005BA4001B0C5D /* Crashlytics.framework in Frameworks */,
			);
			runOnlyForDeploymentPostprocessing = 0;
		};
		A823D80A192BABA400B55DE2 /* Frameworks */ = {
			isa = PBXFrameworksBuildPhase;
			buildActionMask = 2147483647;
			files = (
				A9AD99402225D4AF009FF54A /* PDFRendererProvider.framework in Frameworks */,
				148B1C392176900F00FF64AB /* AudioEngine.framework in Frameworks */,
				03B092301E78871A00AD338D /* MediaPlayer.framework in Frameworks */,
				03B092281E78859E00AD338D /* CoreMedia.framework in Frameworks */,
				03B0922E1E7886ED00AD338D /* CoreVideo.framework in Frameworks */,
				03B0922C1E7886C900AD338D /* AVFoundation.framework in Frameworks */,
				03B0922A1E7885A600AD338D /* AudioToolbox.framework in Frameworks */,
				03B092261E7883C400AD338D /* libiconv.tbd in Frameworks */,
				A823D813192BABA400B55DE2 /* CoreGraphics.framework in Frameworks */,
				03B092241E78839D00AD338D /* QuartzCore.framework in Frameworks */,
				08C469C11BDAAEB1009D8AFD /* libADEPT.a in Frameworks */,
				08C469C21BDAAEB1009D8AFD /* libAdobe Content Filter.a in Frameworks */,
				08A352271BDE91B80040BF1D /* libRDServices.a in Frameworks */,
				08A352221BDE8E560040BF1D /* libicucore.tbd in Frameworks */,
				5AEA9E011B947419009F71DB /* libc++.dylib in Frameworks */,
				2DA4F2331C68363B008853D7 /* LocalAuthentication.framework in Frameworks */,
				08A352261BDE8E700040BF1D /* SystemConfiguration.framework in Frameworks */,
				08A352241BDE8E640040BF1D /* Security.framework in Frameworks */,
				08A352201BDE8E410040BF1D /* CFNetwork.framework in Frameworks */,
				84FCD2611B7BA79200BFEDD9 /* CoreLocation.framework in Frameworks */,
				A823D815192BABA400B55DE2 /* UIKit.framework in Frameworks */,
				A823D811192BABA400B55DE2 /* Foundation.framework in Frameworks */,
				1112A8431A3249B4002B8CC1 /* libTenPrintCover.a in Frameworks */,
				119503E91993F919009FB788 /* libz.dylib in Frameworks */,
				119503E71993F914009FB788 /* libxml2.dylib in Frameworks */,
				145DA48E215441A70055DB93 /* ZXingObjC.framework in Frameworks */,
				145DA49421544A3F0055DB93 /* NYPLCardCreator.framework in Frameworks */,
				145DA49621544A430055DB93 /* PureLayout.framework in Frameworks */,
				17D08381248E938000092AA9 /* OverdriveProcessor.framework in Frameworks */,
				145DA4922154464F0055DB93 /* SQLite.framework in Frameworks */,
				148B1C2D21768EAA00FF64AB /* NYPLAEToolkit.framework in Frameworks */,
				148B1C2E21768EAA00FF64AB /* NYPLAudiobookToolkit.framework in Frameworks */,
				738EF2DB2405EA6000F388FB /* Firebase.framework in Frameworks */,
				738EF2DC2405EA6000F388FB /* FirebaseCoreDiagnostics.framework in Frameworks */,
				175E47DE24E477710066A6CF /* GoogleDataTransportCCTSupport.framework in Frameworks */,
				738EF2DD2405EA6000F388FB /* FirebaseCore.framework in Frameworks */,
				738EF2DE2405EA6000F388FB /* FirebaseAnalytics.framework in Frameworks */,
				738EF2E02405EA6000F388FB /* nanopb.framework in Frameworks */,
				738EF2E12405EA6000F388FB /* GoogleUtilities.framework in Frameworks */,
				738EF2E22405EA6000F388FB /* GoogleAppMeasurement.framework in Frameworks */,
				738EF2E32405EA6000F388FB /* FIRAnalyticsConnector.framework in Frameworks */,
				738EF2E72405EBAD00F388FB /* GoogleDataTransport.framework in Frameworks */,
				738EF2EA2405EC1100F388FB /* FirebaseInstallations.framework in Frameworks */,
				738EF2EC2405EC5900F388FB /* PromisesObjC.framework in Frameworks */,
				731DA5FC240711F5009CC191 /* Fabric.framework in Frameworks */,
				731DA5FA2407105F009CC191 /* Crashlytics.framework in Frameworks */,
			);
			runOnlyForDeploymentPostprocessing = 0;
		};
/* End PBXFrameworksBuildPhase section */

/* Begin PBXGroup section */
		089E430724A2456E00310360 /* Login */ = {
			isa = PBXGroup;
			children = (
				089E430B24A2459100310360 /* NYPLLoginCellTypes.swift */,
				0826CD2824AA21B2000F4030 /* NYPLSamlIDPCell.swift */,
				0826CD2E24AA2801000F4030 /* NYPLLibraryDescriptionCell.swift */,
			);
			name = Login;
			sourceTree = "<group>";
		};
		110AF8881961D652004887C3 /* My Books */ = {
			isa = PBXGroup;
			children = (
				1196F7591970727C00F62670 /* NYPLMyBooksDownloadCenter.h */,
				1196F75A1970727C00F62670 /* NYPLMyBooksDownloadCenter.m */,
				A4276F461B00046300CA7194 /* NYPLMyBooksDownloadInfo.h */,
				A4276F471B00046300CA7194 /* NYPLMyBooksDownloadInfo.m */,
				116A5EAD194767B200491A21 /* NYPLMyBooksNavigationController.h */,
				116A5EAE194767B200491A21 /* NYPLMyBooksNavigationController.m */,
				2DEF10B8201ECCEA0082843A /* NYPLMyBooksSimplifiedBearerToken.h */,
				2DEF10B9201ECCEA0082843A /* NYPLMyBooksSimplifiedBearerToken.m */,
				116A5EB1194767DC00491A21 /* NYPLMyBooksViewController.h */,
				116A5EB2194767DC00491A21 /* NYPLMyBooksViewController.m */,
			);
			name = "My Books";
			sourceTree = "<group>";
		};
		110AF8891961D66C004887C3 /* Additions */ = {
			isa = PBXGroup;
			children = (
				11396FB7193D289100E16EE8 /* NSDate+NYPLDateAdditions.h */,
				11396FB8193D289100E16EE8 /* NSDate+NYPLDateAdditions.m */,
				119BEB87198C43A600121439 /* NSString+NYPLStringAdditions.h */,
				119BEB88198C43A600121439 /* NSString+NYPLStringAdditions.m */,
				114B7F141A3644CF00B8582B /* NYPLTenPrintCoverView+NYPLImageAdditions.h */,
				114B7F151A3644CF00B8582B /* NYPLTenPrintCoverView+NYPLImageAdditions.m */,
				11A14DF21A1BF94F00D6C510 /* UIColor+NYPLColorAdditions.h */,
				11A14DF31A1BF94F00D6C510 /* UIColor+NYPLColorAdditions.m */,
				11E0208B197F05D9009DEA93 /* UIFont+NYPLSystemFontOverride.h */,
				11E0208C197F05D9009DEA93 /* UIFont+NYPLSystemFontOverride.m */,
				1107835C19816E3D0071AB1E /* UIView+NYPLViewAdditions.h */,
				1107835D19816E3D0071AB1E /* UIView+NYPLViewAdditions.m */,
				085640CC1BB99FC30088BDBF /* NSURL+NYPLURLAdditions.h */,
				085640CD1BB99FC30088BDBF /* NSURL+NYPLURLAdditions.m */,
				085D31DD1BE3CD3C007F7672 /* NSURLRequest+NYPLURLRequestAdditions.h */,
				085D31DE1BE3CD3C007F7672 /* NSURLRequest+NYPLURLRequestAdditions.m */,
				081387551BC574DA003DEA6A /* UILabel+NYPLAppearanceAdditions.h */,
				081387561BC574DA003DEA6A /* UILabel+NYPLAppearanceAdditions.m */,
				081387581BC5767F003DEA6A /* UIButton+NYPLAppearanceAdditions.h */,
				081387591BC5767F003DEA6A /* UIButton+NYPLAppearanceAdditions.m */,
				5DD567B422B97344001F0C83 /* Data+Base64.swift */,
				5DD567AE22B95A30001F0C83 /* String+MD5.swift */,
			);
			name = Additions;
			sourceTree = "<group>";
		};
		110AF8901961D822004887C3 /* Book */ = {
			isa = PBXGroup;
			children = (
				112C59FF1AA2A1B600D5A06B /* Models */,
				112C5A001AA2A1DA00D5A06B /* UI */,
			);
			name = Book;
			sourceTree = "<group>";
		};
		1112A81A1A322C53002B8CC1 /* Products */ = {
			isa = PBXGroup;
			children = (
				1112A81F1A322C53002B8CC1 /* libTenPrintCover.a */,
			);
			name = Products;
			sourceTree = "<group>";
		};
		112C59FF1AA2A1B600D5A06B /* Models */ = {
			isa = PBXGroup;
			children = (
				1183F345194F744D00DC322F /* NYPLBook.h */,
				1183F346194F744D00DC322F /* NYPLBook.m */,
				2D87909B20127AA300E2763F /* NYPLBookAcquisitionPath.h */,
				2D87909C20127AA300E2763F /* NYPLBookAcquisitionPath.m */,
				E6DA7E9F1F2A718600CFBEC8 /* NYPLBookAuthor.swift */,
				E627B559216D4ADD00A7D1D5 /* NYPLBookContentType.h */,
				E627B553216D4A9700A7D1D5 /* NYPLBookContentType.m */,
				73FB0AC824EB403D0072E430 /* NYPLBookContentType.swift */,
				1139DA6319C7755D00A07810 /* NYPLBookCoverRegistry.h */,
				1139DA6419C7755D00A07810 /* NYPLBookCoverRegistry.m */,
				1164F104199AC236009BF8BF /* NYPLBookLocation.h */,
				1164F105199AC236009BF8BF /* NYPLBookLocation.m */,
				11616E0F196B0531003D60D9 /* NYPLBookRegistry.h */,
				11616E10196B0531003D60D9 /* NYPLBookRegistry.m */,
				112C694B197301FE00C48F95 /* NYPLBookRegistryRecord.h */,
				112C694C197301FE00C48F95 /* NYPLBookRegistryRecord.m */,
				171966A824170819007BB87E /* NYPLBookState.swift */,
				A949984E2235826500CE4241 /* NYPLPDFViewControllerDelegate.swift */,
			);
			name = Models;
			sourceTree = "<group>";
		};
		112C5A001AA2A1DA00D5A06B /* UI */ = {
			isa = PBXGroup;
			children = (
				B5ED41D81B8F6E2E009FC164 /* NYPLBookButtonsView.h */,
				B5ED41D91B8F6E2E009FC164 /* NYPLBookButtonsView.m */,
				11580AC61986A77B00949A15 /* NYPLBookCell.h */,
				11580AC71986A77B00949A15 /* NYPLBookCell.m */,
				1120749119D20BF9008203A4 /* NYPLBookCellCollectionViewController.h */,
				1120749219D20BF9008203A4 /* NYPLBookCellCollectionViewController.m */,
				111197261986B43B0014462F /* NYPLBookCellDelegate.h */,
				111197271986B43B0014462F /* NYPLBookCellDelegate.m */,
				E66A6C421EAFB63300AA282D /* NYPLBookDetailButtonsView.h */,
				E66A6C431EAFB63300AA282D /* NYPLBookDetailButtonsView.m */,
				1111973D1988226F0014462F /* NYPLBookDetailDownloadFailedView.h */,
				1111973E1988226F0014462F /* NYPLBookDetailDownloadFailedView.m */,
				11119740198827850014462F /* NYPLBookDetailDownloadingView.h */,
				11119741198827850014462F /* NYPLBookDetailDownloadingView.m */,
				111197371987F4070014462F /* NYPLBookDetailNormalView.h */,
				111197381987F4070014462F /* NYPLBookDetailNormalView.m */,
				8CE9C470237F84820072E964 /* NYPLBookDetailsProblemDocumentViewController.swift */,
				E6B3269E1EE066DE00DB877A /* NYPLBookDetailTableView.swift */,
				110AF8941961D94D004887C3 /* NYPLBookDetailView.h */,
				110AF8951961D94D004887C3 /* NYPLBookDetailView.m */,
				110AF89A1961ED1F004887C3 /* NYPLBookDetailViewController.h */,
				110AF89B1961ED1F004887C3 /* NYPLBookDetailViewController.m */,
				11078355198160A50071AB1E /* NYPLBookDownloadFailedCell.h */,
				11078356198160A50071AB1E /* NYPLBookDownloadFailedCell.m */,
				11B6020319806CD300800DA9 /* NYPLBookDownloadingCell.h */,
				11B6020419806CD300800DA9 /* NYPLBookDownloadingCell.m */,
				11A16E6D195B60DF004147F4 /* NYPLBookNormalCell.h */,
				11A16E6E195B60DF004147F4 /* NYPLBookNormalCell.m */,
				085D31D51BE29E38007F7672 /* NYPLProblemReportViewController.h */,
				085D31D61BE29E38007F7672 /* NYPLProblemReportViewController.m */,
				085D31D81BE29ED4007F7672 /* NYPLProblemReportViewController.xib */,
			);
			name = UI;
			sourceTree = "<group>";
		};
		1183F34D194F775400DC322F /* OPDS */ = {
			isa = PBXGroup;
			children = (
				11396FC8193F674F00E16EE8 /* NYPLOPDSFeedTests.m */,
				11F54C2619410C700086FCAF /* NYPLOPDSEntryTests.m */,
				11F54C2919423A040086FCAF /* NYPLOPDSLinkTests.m */,
			);
			name = OPDS;
			sourceTree = "<group>";
		};
		119504051994061E009FB788 /* Reader */ = {
			isa = PBXGroup;
			children = (
				119503EE1993FB90009FB788 /* NYPLReadium.h */,
				03690E281EB2B44300F75D5F /* NYPLReadiumBookmark.swift */,
				03690E221EB2B35000F75D5F /* NYPLReaderBookmarkCell.swift */,
				E63F2C6B1EAA81B3002B6373 /* ExtendedNavBarView.swift */,
				113137E51A48DAB90082954E /* NYPLReaderReadiumView.h */,
				113137E61A48DAB90082954E /* NYPLReaderReadiumView.m */,
				5D7CF86922C1A2F1007CAA34 /* NYPLReaderContainerDelegateBase.h */,
				5D7CF86322C19EBA007CAA34 /* NYPLReaderContainerDelegateBase.m */,
				5A5B90191B946FAD002C53E9 /* NYPLReaderContainerDelegate.h */,
				5A5B901A1B946FAD002C53E9 /* NYPLReaderContainerDelegate.mm */,
				115081381A48E1220007AEA5 /* NYPLReaderRenderer.h */,
				1188F3DF1A1ECC4B006B2F36 /* NYPLReaderSettings.h */,
				1188F3E01A1ECC4B006B2F36 /* NYPLReaderSettings.m */,
				11DC19261A12F92500721DBA /* NYPLReaderSettingsView.h */,
				11DC19271A12F92500721DBA /* NYPLReaderSettingsView.m */,
				03E5F42A1EA5BCE400DFFC3A /* NYPLReaderTOC.storyboard */,
				11BFDB37199C117B00378691 /* NYPLReaderTOCCell.h */,
				11BFDB38199C117B00378691 /* NYPLReaderTOCCell.m */,
				11BFDB34199C08E900378691 /* NYPLReaderTOCElement.h */,
				11BFDB35199C08E900378691 /* NYPLReaderTOCElement.m */,
				11BFDB31199C01F700378691 /* NYPLReaderTOCViewController.h */,
				11BFDB32199C01F700378691 /* NYPLReaderTOCViewController.m */,
				119504091994075B009FB788 /* NYPLReaderViewController.h */,
				1195040A1994075B009FB788 /* NYPLReaderViewController.m */,
				E6845D951FB38D1300EBF69A /* NYPLReadiumViewSyncManager.h */,
				E6845D961FB38D1300EBF69A /* NYPLReadiumViewSyncManager.m */,
			);
			name = Reader;
			sourceTree = "<group>";
		};
		11C113D319F842E2005B3F63 /* Reader */ = {
			isa = PBXGroup;
			children = (
				11C113D119F842BE005B3F63 /* host_app_feedback.js */,
				11C113CF19F842B9005B3F63 /* reader.html */,
				11C113D519F84613005B3F63 /* simplified.js */,
				5A69290F1B95ACD100FB4C10 /* sdk.css */,
				5A6929231B95C8B400FB4C10 /* readium-shared-js_all.js.bundles.js */,
				5A69291D1B95C8AD00FB4C10 /* readium-shared-js_all.js.map */,
				5A69290D1B95ACC600FB4C10 /* readium-shared-js_all.js */,
			);
			name = Reader;
			sourceTree = "<group>";
		};
		11C5DCEE1976D19E005A9945 /* Settings Tab */ = {
			isa = PBXGroup;
			children = (
				8CC26F822370C1DF0000D8E1 /* Account.swift */,
				03F94CCE1DD627AA00CE8F4F /* Accounts.json */,
				03F94CD01DD6288C00CE8F4F /* AccountsManager.swift */,
				2D62568A1D412BCB0080A81F /* BundledHTMLViewController.swift */,
				E6207B642118973800864143 /* NYPLAppTheme.swift */,
				E68CCFC41F9F80CF003DDA6C /* NYPLBarcode.swift */,
				E6D775431F9FE0C400C0B722 /* NYPLBarcodeScanningViewController.h */,
				E6D7753D1F9FE0AF00C0B722 /* NYPLBarcodeScanningViewController.m */,
				5DD5674422B303DF001F0C83 /* NYPLDeveloperSettingsTableViewController.swift */,
				E6202A001DD4E6F300C99553 /* NYPLSettingsAccountDetailViewController.h */,
				E6202A011DD4E6F300C99553 /* NYPLSettingsAccountDetailViewController.m */,
				73A3EAEB2400A9560061A7FB /* NYPLSettingsAccountURLSessionChallengeHandler.h */,
				73A3EAEC2400A9560061A7FB /* NYPLSettingsAccountURLSessionChallengeHandler.m */,
				E6B1F4FA1DD20EA900D73CA1 /* NYPLSettingsAccountsList.swift */,
				D787E8431FB6B0290016D9D5 /* NYPLSettingsAdvancedViewController.swift */,
				841B55411B740F2700FAC1AF /* NYPLSettingsEULAViewController.h */,
				841B55421B740F2700FAC1AF /* NYPLSettingsEULAViewController.m */,
				111E757B1A801A6F00718AD7 /* NYPLSettingsPrimaryNavigationController.h */,
				111E757C1A801A6F00718AD7 /* NYPLSettingsPrimaryNavigationController.m */,
				111E75811A815CFB00718AD7 /* NYPLSettingsPrimaryTableViewController.h */,
				111E75821A815CFB00718AD7 /* NYPLSettingsPrimaryTableViewController.m */,
				111E75781A80165C00718AD7 /* NYPLSettingsSplitViewController.h */,
				111E75791A80165C00718AD7 /* NYPLSettingsSplitViewController.m */,
				E6BA02B71DE4B6F600F76404 /* RemoteHTMLViewController.swift */,
				731A5B1124621F2B00B5E663 /* NYPLSignInBusinessLogic.swift */,
				089E42C5249A823800310360 /* NYPLCookiesWebViewController.swift */,
			);
			name = "Settings Tab";
			sourceTree = "<group>";
		};
		11C5DCEF1976D1BA005A9945 /* Holds */ = {
			isa = PBXGroup;
			children = (
				11C5DCF01976D1E0005A9945 /* NYPLHoldsNavigationController.h */,
				11C5DCF11976D1E0005A9945 /* NYPLHoldsNavigationController.m */,
				11C5DCF31976D22F005A9945 /* NYPLHoldsViewController.h */,
				11C5DCF41976D22F005A9945 /* NYPLHoldsViewController.m */,
				52545184217A76FF00BBC1B4 /* NYPLUserNotifications.swift */,
			);
			name = Holds;
			sourceTree = "<group>";
		};
		219901F224FD2DBE001BC727 /* JWK */ = {
			isa = PBXGroup;
			children = (
				219901F324FD2DE9001BC727 /* jwk.json */,
				219901F924FD2E56001BC727 /* jwk_private */,
				2199020524FD3334001BC727 /* NYPLJWKConversionTest.swift */,
			);
			name = JWK;
			sourceTree = "<group>";
		};
		21E7E07424FEA7C100189224 /* Audiobooks */ = {
			isa = PBXGroup;
			children = (
				21E7E07924FEA7D700189224 /* DPLA */,
				21EC1B8E2501538600A12384 /* AudioBookVendors+Extensions.swift */,
				2198F90F250A90EE000D9DAB /* AudioBookVendorsHelper.swift */,
			);
			path = Audiobooks;
			sourceTree = "<group>";
		};
		21E7E07924FEA7D700189224 /* DPLA */ = {
			isa = PBXGroup;
			children = (
				2199020724FD35DC001BC727 /* JWKResponse.swift */,
				21E7E07A24FEA7E800189224 /* DPLAAudiobooks.swift */,
			);
			path = DPLA;
			sourceTree = "<group>";
		};
		5A569A271B8351C6003B5B61 /* Products */ = {
			isa = PBXGroup;
			children = (
				5A569A2C1B8351C6003B5B61 /* libADEPT.a */,
			);
			name = Products;
			sourceTree = "<group>";
		};
		5A7048921B94A6700046FFF0 /* Products */ = {
			isa = PBXGroup;
			children = (
				5A7048961B94A6710046FFF0 /* libAdobe Content Filter.a */,
			);
			name = Products;
			sourceTree = "<group>";
		};
		73085E222502EDC6008F6244 /* Settings */ = {
			isa = PBXGroup;
			children = (
				73085E242502EDEF008F6244 /* NYPLSettingsPrimaryTableItem.swift */,
				73085E232502EDEE008F6244 /* NYPLSettingsPrimaryTableViewController.swift */,
				73085E252502EDF0008F6244 /* NYPLSettingsSplitViewController.swift */,
				5DD5677122B7ECE3001F0C83 /* NYPLSettings.swift */,
				730FC04F25127FA2004D7C2D /* OESettings.swift */,
				7353940B250854A90043C800 /* OESettingsSetUp.swift */,
			);
			path = Settings;
			sourceTree = "<group>";
		};
		73085E3325030CFC008F6244 /* Migrations */ = {
			isa = PBXGroup;
			children = (
				5D60D3532297353C001080D0 /* NYPLMigrationManager.swift */,
				73085E3425030D27008F6244 /* SEMigrations.swift */,
				73085E3725030D66008F6244 /* OEMigrations.swift */,
			);
			path = Migrations;
			sourceTree = "<group>";
		};
		73225DE5250B46CE00EF1877 /* AppInfrastructure */ = {
			isa = PBXGroup;
			children = (
				739ECB2325101CCE00691A70 /* NSNotification+NYPL.swift */,
				738CB1FF2509A61E00891F31 /* NYPLConfiguration+OE.swift */,
				738CB2052509A87700891F31 /* NYPLConfiguration+SE.swift */,
				739ECB2D25108EE800691A70 /* NYPLRootTabBarController+SE.swift */,
				73225DEA250B471400EF1877 /* NYPLRootTabBarController+OE.swift */,
			);
			path = AppInfrastructure;
			sourceTree = "<group>";
		};
		7327A88D23EE00FE00954748 /* Utilities */ = {
			isa = PBXGroup;
			children = (
				73E84FBD24464FF3009071D8 /* Authentication */,
				1183F359194F847100DC322F /* NYPLAsync.h */,
				1183F35A194F847100DC322F /* NYPLAsync.m */,
				114C8CD519BE2FD300719B72 /* NYPLAttributedString.h */,
				114C8CD619BE2FD300719B72 /* NYPLAttributedString.m */,
				732F929223ECB51F0099244C /* NYPLBackgroundExecutor.swift */,
				11369D46199527C200BB11F8 /* NYPLJSON.h */,
				11369D47199527C200BB11F8 /* NYPLJSON.m */,
				52592BBB21220A4F00587288 /* NYPLLocalization.h */,
				52592BB721220A1100587288 /* NYPLLocalization.m */,
				11068C53196DD37900E8A94B /* NYPLNull.h */,
				11068C54196DD37900E8A94B /* NYPLNull.m */,
				7327A89223EE017300954748 /* NYPLMainThreadChecker.swift */,
				73085E192502DE88008F6244 /* NYPLPresentationUtils.swift */,
				111559EB19B8FA530003BE94 /* NYPLXML.h */,
				111559EC19B8FA590003BE94 /* NYPLXML.m */,
				179699D024131BA500EC309F /* UIColor+LabelColor.swift */,
				7384C801242BCC4800D5F960 /* Date+NYPLAdditions.swift */,
				73CDA120243EDAD8009CC6A6 /* URLRequest+NYPL.swift */,
				732327B12478504500A041E6 /* NSError+NYPLAdditions.swift */,
				0824D44D24B8DFE400C85A7E /* NSString+JSONParse.swift */,
				7340DA6124B7E45C00361387 /* URLResponse+NYPL.swift */,
				7340DA6724B7F27900361387 /* NYPLBook+Additions.swift */,
			);
			path = Utilities;
			sourceTree = "<group>";
		};
		7338755E2423E108000FEB67 /* Network */ = {
			isa = PBXGroup;
			children = (
				2DB436361D4C049200F8E69D /* NYPLReachability.h */,
				2DB436371D4C049200F8E69D /* NYPLReachability.m */,
				E69404081E4A789800E566ED /* NYPLReachabilityManager.h */,
				E69404091E4A789800E566ED /* NYPLReachabilityManager.m */,
				733875642423E1B0000FEB67 /* NYPLNetworkExecutor.swift */,
				733875662423E540000FEB67 /* NYPLCaching.swift */,
				735FED252427494900144C97 /* NYPLNetworkResponder.swift */,
				7360D0D424BFCB9700C8AD16 /* NYPLUserFriendlyError.swift */,
			);
			path = Network;
			sourceTree = "<group>";
		};
		7358EE722500617E00DDA0CC /* OpenEbooks-specific */ = {
			isa = PBXGroup;
			children = (
				7358EE922500675700DDA0CC /* Open-eBooks-Info.plist */,
				7358EE902500642900DDA0CC /* OELaunchScreen.xib */,
				7358EE7B250062BD00DDA0CC /* OEImages.xcassets */,
				73085E202502E2CD008F6244 /* OpenEBooks_OPDS2_Catalog_Feed.json */,
				735FCB392506FACF009A8C95 /* ReaderClientCert.sig */,
			);
			name = "OpenEbooks-specific";
			sourceTree = "<group>";
		};
		7360891B240DFB93007EE66F /* Logging */ = {
			isa = PBXGroup;
			children = (
				2D382BD61D08BA99002C423D /* Log.swift */,
				5D7CF8B422C3FC06007CAA34 /* NYPLErrorLogger.swift */,
				1114A6AC1958B215007507A2 /* NYPLLOG.h */,
			);
			name = Logging;
			sourceTree = "<group>";
		};
		738CB2092509AD3B00891F31 /* WelcomeScreen */ = {
			isa = PBXGroup;
			children = (
				E6202A031DD52B8600C99553 /* NYPLWelcomeScreenViewController.swift */,
				73085E182502DE87008F6244 /* OETutorialChoiceViewController.swift */,
				730FC05525128D64004D7C2D /* OETutorialEligibilityViewController.swift */,
				730FC05425128D63004D7C2D /* OETutorialViewController.swift */,
				730FC05625128D64004D7C2D /* OETutorialWelcomeViewController.swift */,
			);
			path = WelcomeScreen;
			sourceTree = "<group>";
		};
		739ECB2725101F1600691A70 /* Catalog */ = {
			isa = PBXGroup;
			children = (
				11F3773119E0876F00487769 /* NYPLCatalogFacet.h */,
				11F3773219E0876F00487769 /* NYPLCatalogFacet.m */,
				112C684D19EF003300106973 /* NYPLCatalogFacetGroup.h */,
				112C684E19EF003300106973 /* NYPLCatalogFacetGroup.m */,
				A42E0DF21B40F4E00095EBAE /* NYPLCatalogFeedViewController.h */,
				A42E0DF31B40F4E00095EBAE /* NYPLCatalogFeedViewController.m */,
				A4BA1D111B43046B006F83DF /* NYPLCatalogGroupedFeed.h */,
				A4BA1D121B43046B006F83DF /* NYPLCatalogGroupedFeed.m */,
				A4BA1D0C1B430341006F83DF /* NYPLCatalogGroupedFeedViewController.h */,
				A4BA1D0D1B430341006F83DF /* NYPLCatalogGroupedFeedViewController.m */,
				1183F33F194F723D00DC322F /* NYPLCatalogLane.h */,
				1183F340194F723D00DC322F /* NYPLCatalogLane.m */,
				1183F339194B775900DC322F /* NYPLCatalogLaneCell.h */,
				1183F33A194B775900DC322F /* NYPLCatalogLaneCell.m */,
				E6D848E22171334800CEC142 /* NYPLContentTypeBadge.swift */,
				11548C0C1939147D009DBF2E /* NYPLCatalogNavigationController.h */,
				11548C0D1939147D009DBF2E /* NYPLCatalogNavigationController.m */,
				739ECB282510207E00691A70 /* NYPLCatalogNavigationController+OE.swift */,
				739ECB2A25102A2B00691A70 /* NYPLCatalogNavigationController+SE.swift */,
				118A0B1919915BDF00792DDE /* NYPLCatalogSearchViewController.h */,
				118A0B1A19915BDF00792DDE /* NYPLCatalogSearchViewController.m */,
				1114A69F195884CB007507A2 /* NYPLCatalogUngroupedFeed.h */,
				1114A6A0195884CB007507A2 /* NYPLCatalogUngroupedFeed.m */,
				11A16E67195B2BD3004147F4 /* NYPLCatalogUngroupedFeedViewController.h */,
				11A16E68195B2BD3004147F4 /* NYPLCatalogUngroupedFeedViewController.m */,
				E683953A217663B100371072 /* NYPLFacetViewDefaultDataSource.swift */,
			);
			path = Catalog;
			sourceTree = "<group>";
		};
		73E84FBD24464FF3009071D8 /* Authentication */ = {
			isa = PBXGroup;
			children = (
				086C45D524AE77CA00F5108E /* NYPLBasicAuth.swift */,
				73B501C024F48D4B00FBAD7D /* NYPLUserAccountFrontEndValidation.swift */,
			);
			path = Authentication;
			sourceTree = "<group>";
		};
		84B7A3421B84E8FE00584FB2 /* OpenDyslexicFont */ = {
			isa = PBXGroup;
			children = (
				84B7A3431B84E8FE00584FB2 /* OFL.txt */,
				84B7A3441B84E8FE00584FB2 /* OpenDyslexic3-Bold.ttf */,
				84B7A3451B84E8FE00584FB2 /* OpenDyslexic3-Regular.ttf */,
			);
			name = OpenDyslexicFont;
			path = Resources/OpenDyslexicFont;
			sourceTree = "<group>";
		};
		A49C25411AE05A2600D63B89 /* Products */ = {
			isa = PBXGroup;
			children = (
				A49C25461AE05A2600D63B89 /* libRDServices.a */,
			);
			name = Products;
			sourceTree = "<group>";
		};
		A823D804192BABA400B55DE2 = {
			isa = PBXGroup;
			children = (
				CAE35BBA1B86289500BF9BC5 /* Simplified.xcconfig */,
				2D6AF74A1E7E341F005CEC90 /* Simplified+RMSDK.xcconfig */,
				5A569A261B8351C6003B5B61 /* ADEPT.xcodeproj */,
				5A7048911B94A6700046FFF0 /* Adobe Content Filter.xcodeproj */,
				A49C25401AE05A2600D63B89 /* RDServices.xcodeproj */,
				1112A8191A322C53002B8CC1 /* TenPrintCover.xcodeproj */,
				A823D816192BABA400B55DE2 /* Simplified */,
				A823D82F192BABA400B55DE2 /* SimplifiedTests */,
				A823D80E192BABA400B55DE2 /* Products */,
				A823D80F192BABA400B55DE2 /* Frameworks */,
			);
			sourceTree = "<group>";
		};
		A823D80E192BABA400B55DE2 /* Products */ = {
			isa = PBXGroup;
			children = (
				A823D80D192BABA400B55DE2 /* SimplyE.app */,
				2D2B47721D08F807007F7764 /* SimplyETests.xctest */,
				7347F123245A4DE200558D7F /* SimplyE.app */,
				73FCA3A425005BA4001B0C5D /* Open eBooks.app */,
			);
			name = Products;
			sourceTree = "<group>";
		};
		A823D80F192BABA400B55DE2 /* Frameworks */ = {
			isa = PBXGroup;
			children = (
				7347F132245A508400558D7F /* NYPLCardCreator.framework */,
				17D08378248E8EEB00092AA9 /* OverdriveProcessor.framework */,
				731DA5FB240711F5009CC191 /* Fabric.framework */,
				731DA5F52407105E009CC191 /* Crashlytics.framework */,
				738EF2EB2405EC5900F388FB /* PromisesObjC.framework */,
				738EF2E82405EBC100F388FB /* GoogleDataTransportCCTSupport.framework */,
				738EF2E42405EBAD00F388FB /* FirebaseInstallations.framework */,
				738EF2E52405EBAD00F388FB /* GoogleDataTransport.framework */,
				738EF2DA2405EA6000F388FB /* FIRAnalyticsConnector.framework */,
				738EF2D22405EA5F00F388FB /* Firebase.framework */,
				738EF2D52405EA5F00F388FB /* FirebaseAnalytics.framework */,
				738EF2D42405EA5F00F388FB /* FirebaseCore.framework */,
				738EF2D32405EA5F00F388FB /* FirebaseCoreDiagnostics.framework */,
				738EF2D92405EA6000F388FB /* GoogleAppMeasurement.framework */,
				738EF2D82405EA6000F388FB /* GoogleUtilities.framework */,
				738EF2D72405EA6000F388FB /* nanopb.framework */,
				A9AD993F2225D4AF009FF54A /* PDFRendererProvider.framework */,
				148B1C342176900E00FF64AB /* AudioEngine.framework */,
				148B1C1721710C6800FF64AB /* NYPLAEToolkit.framework */,
				148B1C1C21710C6800FF64AB /* NYPLAudiobookToolkit.framework */,
				145DA49521544A420055DB93 /* PureLayout.framework */,
				145DA49321544A3F0055DB93 /* NYPLCardCreator.framework */,
				145DA4912154464F0055DB93 /* SQLite.framework */,
				145DA48F2154429E0055DB93 /* Bugsnag.framework */,
				145DA48D215441A70055DB93 /* ZXingObjC.framework */,
				03B0922F1E78871A00AD338D /* MediaPlayer.framework */,
				03B0922D1E7886ED00AD338D /* CoreVideo.framework */,
				03B0922B1E7886C900AD338D /* AVFoundation.framework */,
				03B092291E7885A600AD338D /* AudioToolbox.framework */,
				03B092271E78859E00AD338D /* CoreMedia.framework */,
				03B092251E7883C400AD338D /* libiconv.tbd */,
				03B092231E78839D00AD338D /* QuartzCore.framework */,
				2DA4F2321C68363B008853D7 /* LocalAuthentication.framework */,
				08A352251BDE8E700040BF1D /* SystemConfiguration.framework */,
				08A352231BDE8E640040BF1D /* Security.framework */,
				08A352211BDE8E560040BF1D /* libicucore.tbd */,
				08A3521F1BDE8E410040BF1D /* CFNetwork.framework */,
				5A5B90141B946CBD002C53E9 /* libstdc++.6.0.9.dylib */,
				5A5B90111B946763002C53E9 /* libc++.1.dylib */,
				84FCD2601B7BA79200BFEDD9 /* CoreLocation.framework */,
				1146EE3F1A5DD071009F7576 /* CoreText.framework */,
				112492571A5B5B690054D6E2 /* libstdc++.6.dylib */,
				11D5219B1A449ABA00636240 /* libstdc++.dylib */,
				11D521991A44980D00636240 /* librmservices_iphone.a */,
				119503EA1993F91E009FB788 /* libc++.dylib */,
				119503E81993F919009FB788 /* libz.dylib */,
				119503E61993F914009FB788 /* libxml2.dylib */,
				119503E41993F90C009FB788 /* libePub3-iOS.a */,
				A823D810192BABA400B55DE2 /* Foundation.framework */,
				A823D812192BABA400B55DE2 /* CoreGraphics.framework */,
				A823D814192BABA400B55DE2 /* UIKit.framework */,
			);
			name = Frameworks;
			sourceTree = "<group>";
		};
		A823D816192BABA400B55DE2 /* Simplified */ = {
			isa = PBXGroup;
			children = (
<<<<<<< HEAD
				21E7E07424FEA7C100189224 /* Audiobooks */,
				73225DE5250B46CE00EF1877 /* AppInfrastructure */,
				089E430724A2456E00310360 /* Login */,
=======
>>>>>>> dfaff76e
				110AF8891961D66C004887C3 /* Additions */,
				73225DE5250B46CE00EF1877 /* AppInfrastructure */,
				110AF8901961D822004887C3 /* Book */,
				739ECB2725101F1600691A70 /* Catalog */,
				11C5DCEF1976D1BA005A9945 /* Holds */,
				089E430724A2456E00310360 /* Login */,
				7360891B240DFB93007EE66F /* Logging */,
				73085E3325030CFC008F6244 /* Migrations */,
				110AF8881961D652004887C3 /* My Books */,
				7338755E2423E108000FEB67 /* Network */,
				0857A0FE247835FF00C7984E /* KeychainStoredVariable.swift */,
				1158812C1A894F4E008672C3 /* NYPLAccountSignInViewController.h */,
				1158812D1A894F4E008672C3 /* NYPLAccountSignInViewController.m */,
				E6BC315C1E009F3E0021B65E /* NYPLAgeCheck.swift */,
				5D1B142922CC179F0006C964 /* NYPLAlertUtils.swift */,
				2DF321821DC3B83500E1858F /* NYPLAnnotations.swift */,
				175E480724EF36520066A6CF /* NYPLAnnouncementBusinessLogic.swift */,
				175E480D24EF46EA0066A6CF /* NYPLAnnouncementViewController.swift */,
				A823D81F192BABA400B55DE2 /* NYPLAppDelegate.h */,
				A823D820192BABA400B55DE2 /* NYPLAppDelegate.m */,
				A93F9F9621CDACF700BD3B0C /* NYPLAppReviewPrompt.swift */,
				E66AE32F1DC0FCFC00124AE2 /* NYPLCirculationAnalytics.swift */,
				116A5EB71947B57500491A21 /* NYPLConfiguration.h */,
				116A5EB81947B57500491A21 /* NYPLConfiguration.m */,
				E6F26E721DFF672F00C103CA /* NYPLDirectoryManager.swift */,
				111197321986D7550014462F /* NYPLDismissibleViewController.h */,
				111197331986D7550014462F /* NYPLDismissibleViewController.m */,
				E699BA3F2166598B00A0736A /* NYPLEntryPointView.swift */,
				8C835DD4234D0B900050A18D /* NYPLFacetBarView.swift */,
				11F3771D19DB62B000487769 /* NYPLFacetView.h */,
				11F3771E19DB62B000487769 /* NYPLFacetView.m */,
				113DB8A519C24E54004E1154 /* NYPLIndeterminateProgressView.h */,
				113DB8A619C24E54004E1154 /* NYPLIndeterminateProgressView.m */,
				11C5DD14197727A6005A9945 /* NYPLKeychain.h */,
				11C5DD15197727A6005A9945 /* NYPLKeychain.m */,
				E6B6E76E1F6859A4007EE361 /* NYPLKeychainManager.swift */,
				1111973A19880E8D0014462F /* NYPLLinearView.h */,
				1111973B19880E8D0014462F /* NYPLLinearView.m */,
				E671FF7C1E3A7068002AB13F /* NYPLNetworkQueue.swift */,
				119BEBB719902A8800121439 /* NYPLOpenSearchDescription.h */,
				119BEBB819902A8800121439 /* NYPLOpenSearchDescription.m */,
				5D1B141422CBE3570006C964 /* NYPLProblemDocument.swift */,
				8C40D6A62375FF8B006EA63B /* NYPLProblemDocumentCacheManager.swift */,
				11B20E6C19D9F6DD00877A23 /* NYPLReloadView.h */,
				11B20E6D19D9F6DD00877A23 /* NYPLReloadView.m */,
				A42E0DEF1B3F5A490095EBAE /* NYPLRemoteViewController.h */,
				A42E0DF01B3F5A490095EBAE /* NYPLRemoteViewController.m */,
				A92FB0F821CDCE3D004740F4 /* NYPLReturnPromptHelper.swift */,
				11548C091939136C009DBF2E /* NYPLRootTabBarController.h */,
				11548C0A1939136C009DBF2E /* NYPLRootTabBarController.m */,
				114C8CD819BF55F900719B72 /* NYPLRoundedButton.h */,
				114C8CD919BF55F900719B72 /* NYPLRoundedButton.m */,
				118B7ABD195CBF72005CE3E7 /* NYPLSession.h */,
				118B7ABE195CBF72005CE3E7 /* NYPLSession.m */,
				0857A0F62478337D00C7984E /* NYPLSessionCredentials.swift */,
				17CE5304243C020800315E63 /* NYPLUserAccount.swift */,
				5D3A28CB22D3DA850042B3BD /* NYPLUserProfileDocument.swift */,
				E6C91BC01FD5F63B00A32F42 /* NYPLZXingEncoder.h */,
				E6C91BC11FD5F63B00A32F42 /* NYPLZXingEncoder.m */,
				AE77E8DE5454517F1AE119BF /* OPDS */,
				B51C1DF42285FD51003B49A5 /* OPDS2 */,
				145798F5215BE9E300F68AFD /* ProblemReportEmail.swift */,
				119504051994061E009FB788 /* Reader */,
				73085E222502EDC6008F6244 /* Settings */,
				11C5DCEE1976D19E005A9945 /* Settings Tab */,
				738CB2092509AD3B00891F31 /* WelcomeScreen */,
				2DC8D9DB1D09F797007DD125 /* UpdateCheck.swift */,
				2DC8D9DD1D09F9B4007DD125 /* UpdateCheckShim.swift */,
				7327A88D23EE00FE00954748 /* Utilities */,
				A823D817192BABA400B55DE2 /* Supporting Files */,
			);
			path = Simplified;
			sourceTree = "<group>";
		};
		A823D817192BABA400B55DE2 /* Supporting Files */ = {
			isa = PBXGroup;
			children = (
				7358EE722500617E00DDA0CC /* OpenEbooks-specific */,
				0345BFD61DBF002E00398B6F /* APIKeys.swift */,
				17071060242A923400E2648F /* NYPLSecrets.swift */,
				110F853C19D5FA7300052DF7 /* DetailSummaryTemplate.html */,
				A823D822192BABA400B55DE2 /* Images.xcassets */,
				A823D819192BABA400B55DE2 /* InfoPlist.strings */,
				032A31071DC02E8E0001E4AF /* Localizable.strings */,
				A823D81C192BABA400B55DE2 /* main.m */,
				E65977C41F82AC91003CD6BC /* NYPL_Launch_Screen.storyboard */,
				84B7A3421B84E8FE00584FB2 /* OpenDyslexicFont */,
				11C113D319F842E2005B3F63 /* Reader */,
				085D31FB1BE7BE86007F7672 /* ReaderClientCert.sig */,
				A823D818192BABA400B55DE2 /* Simplified-Info.plist */,
				A823D81E192BABA400B55DE2 /* Simplified-Prefix.pch */,
				2D382BCF1D08B1F5002C423D /* SimplyE-Bridging-Header.h */,
				E61D7F631F6AC78B0091C781 /* SimplyE.entitlements */,
				2D6256901D41582A0080A81F /* software-licenses.html */,
				738EF2D12405E3D900F388FB /* .gitignore */,
				73DA43A72404BA5600985482 /* build_curl.sh */,
				73DA43A52404BA5500985482 /* build-3rd-parties-dependencies.sh */,
				73DA43A62404BA5600985482 /* build-carthage.sh */,
				73DA43A82404BA5600985482 /* build-openssl-curl.sh */,
				73C3A33F244108F200AFE44D /* carthage-update-simplye.sh */,
				73609AD8245B53CB00F0E08B /* update-certificates.sh */,
				73DA43A42404B95B00985482 /* AudioEngine.json */,
				73DA43A12404B4A900985482 /* Cartfile */,
				73DA43A32404B92E00985482 /* Cartfile.resolved */,
				73DA43A02404B4A900985482 /* Crashlytics.json */,
				738EF2CB2405E38800F388FB /* GoogleService-Info.plist */,
				735394012508161A0043C800 /* README.md */,
			);
			name = "Supporting Files";
			sourceTree = "<group>";
		};
		A823D82F192BABA400B55DE2 /* SimplifiedTests */ = {
			isa = PBXGroup;
			children = (
				219901F224FD2DBE001BC727 /* JWK */,
				7384C803242BCE5900D5F960 /* Date+NYPLAdditionsTests.swift */,
				1157E92D19CA0009003BFDBF /* NSString+NYPLStringAdditionsTests.m */,
				2D8790A420129AF200E2763F /* NYPLBookAcquisitionPathTests.swift */,
				173F0822241AAA4E00A64658 /* NYPLBookStateTests.swift */,
				7384C7FF242BB43300D5F960 /* NYPLCachingTests.swift */,
				1142E4E719EEC7C500D9B3D9 /* NYPLCatalogFacetTests.m */,
				11396FBA193D2FAC00E16EE8 /* NYPLDateAdditionsTests.m */,
				11C5DD171977335E005A9945 /* NYPLKeychainTests.m */,
				5D73DA3D22A07B9A00162CB8 /* NYPLMyBooksDownloadCenterTests.swift */,
				11616E12196B2FB8003D60D9 /* NYPLMyBooksRegistryTests.m */,
				7307A5EC23FF1A8500DE53DE /* NYPLOpenSearchDescriptionTests.swift */,
				7307A5F323FF2A6000DE53DE /* NYPLStringAdditionsTests.swift */,
				111559EE19B8FA8E0003BE94 /* NYPLXMLTests.m */,
				1183F34D194F775400DC322F /* OPDS */,
				B51C1DFD22860563003B49A5 /* OPDS2CatalogsFeedTests.swift */,
				2D2B47621D08F1ED007F7764 /* SimplyETests-Bridging-Header.h */,
				A823D830192BABA400B55DE2 /* Supporting Files */,
				11A14DF51A1BFBED00D6C510 /* UIColor+NYPLColorAdditionsTests.m */,
				2D2B47631D08F1ED007F7764 /* UpdateCheckTests.swift */,
				5D3A28D322D3FBB90042B3BD /* UserProfileDocumentTests.swift */,
				735F41A2243E381D00046182 /* String+NYPLAdditionsTests.swift */,
				735350B624918432006021BD /* URLRequest+NYPLTests.swift */,
				1763C0D524F460FE00A4D0E2 /* NYPLAnnouncementManagerTests.swift */,
			);
			path = SimplifiedTests;
			sourceTree = "<group>";
		};
		A823D830192BABA400B55DE2 /* Supporting Files */ = {
			isa = PBXGroup;
			children = (
				B51C1DFB22860513003B49A5 /* OPDS2CatalogsFeed.json */,
				B51C1E13229456E2003B49A5 /* acl_authentication_document.json */,
				B51C1E16229456E2003B49A5 /* dpl_authentication_document.json */,
				B51C1E14229456E2003B49A5 /* gpl_authentication_document.json */,
				B51C1E15229456E2003B49A5 /* nypl_authentication_document.json */,
				2D2B47761D08F808007F7764 /* Info.plist */,
				A823D832192BABA400B55DE2 /* InfoPlist.strings */,
				111559F019B8FAA10003BE94 /* invalid.xml */,
				11F54C1D194109120086FCAF /* main.xml */,
				11F54C2419410BE40086FCAF /* single_entry.xml */,
				2D2B478A1D08FC78007F7764 /* UpdateCheckNeedsUpdate.json */,
				2D2B47891D08FC78007F7764 /* UpdateCheckUnknown.json */,
				2D2B47691D08F264007F7764 /* UpdateCheckUpToDate.json */,
				111559F119B8FAA10003BE94 /* valid.xml */,
				2D8790A220129AC400E2763F /* NYPLBookAcquisitionPathEntry.xml */,
			);
			name = "Supporting Files";
			sourceTree = "<group>";
		};
		AE77E8DE5454517F1AE119BF /* OPDS */ = {
			isa = PBXGroup;
			children = (
				119BEB8D19901E1000121439 /* NYPLOPDS.h */,
				2D754BB92002E2FB0061D34F /* NYPLOPDSAcquisition.h */,
				2D754BBA2002E2FB0061D34F /* NYPLOPDSAcquisition.m */,
				2DCB71EC2017DFB5000E041A /* NYPLOPDSAcquisitionAvailability.h */,
				2DCB71ED2017DFB5000E041A /* NYPLOPDSAcquisitionAvailability.m */,
				110AD83A19E4960C005724C3 /* NYPLOPDSAttribute.h */,
				110AD83B19E497D6005724C3 /* NYPLOPDSAttribute.m */,
				2DFAC8EB1CD8DDD1003D9EC0 /* NYPLOPDSCategory.h */,
				2DFAC8EC1CD8DDD1003D9EC0 /* NYPLOPDSCategory.m */,
				AE77E6379B5F7ACD56AE86EF /* NYPLOPDSEntry.h */,
				AE77E4AF64208439F78B3D73 /* NYPLOPDSEntry.m */,
				A499BF241B39EFC7002F8B8B /* NYPLOPDSEntryGroupAttributes.h */,
				A499BF251B39EFC7002F8B8B /* NYPLOPDSEntryGroupAttributes.m */,
				AE77E304AA30ABF2921B6393 /* NYPLOPDSFeed.h */,
				AE77E94D56B65997B861C0C0 /* NYPLOPDSFeed.m */,
				A46226261B39D4980063F549 /* NYPLOPDSGroup.h */,
				A46226251B39D4980063F549 /* NYPLOPDSGroup.m */,
				2D754BC02002F1B10061D34F /* NYPLOPDSIndirectAcquisition.h */,
				2D754BC12002F1B10061D34F /* NYPLOPDSIndirectAcquisition.m */,
				AE77E0F3FB181D0C1529C865 /* NYPLOPDSLink.h */,
				AE77ECC029F3DABDB46A64EB /* NYPLOPDSLink.m */,
				AE77E83151ED3A20FFBE1194 /* NYPLOPDSRelation.h */,
				AE77EDCF05BE5D54CF8E0E70 /* NYPLOPDSType.h */,
				AE77EFD5622206475B6715A9 /* NYPLOPDSType.m */,
			);
			name = OPDS;
			sourceTree = "<group>";
		};
		B51C1DF42285FD51003B49A5 /* OPDS2 */ = {
			isa = PBXGroup;
			children = (
				B51C1E0322861C1A003B49A5 /* OPDS2AuthenticationDocument.swift */,
				B51C1DF92285FDF9003B49A5 /* OPDS2CatalogsFeed.swift */,
				B51C1DFF22861BAD003B49A5 /* OPDS2Link.swift */,
				B51C1E0122861BBF003B49A5 /* OPDS2Publication.swift */,
			);
			name = OPDS2;
			sourceTree = "<group>";
		};
/* End PBXGroup section */

/* Begin PBXNativeTarget section */
		2D2B47711D08F807007F7764 /* SimplyETests */ = {
			isa = PBXNativeTarget;
			buildConfigurationList = 2D2B47791D08F808007F7764 /* Build configuration list for PBXNativeTarget "SimplyETests" */;
			buildPhases = (
				2D2B476E1D08F807007F7764 /* Sources */,
				2D2B476F1D08F807007F7764 /* Frameworks */,
				2D2B47701D08F807007F7764 /* Resources */,
			);
			buildRules = (
			);
			dependencies = (
				2D2B47781D08F808007F7764 /* PBXTargetDependency */,
			);
			name = SimplyETests;
			productName = SimplyETests;
			productReference = 2D2B47721D08F807007F7764 /* SimplyETests.xctest */;
			productType = "com.apple.product-type.bundle.unit-test";
		};
		7347F036245A4DE200558D7F /* SimplyECardCreator */ = {
			isa = PBXNativeTarget;
			buildConfigurationList = 7347F120245A4DE200558D7F /* Build configuration list for PBXNativeTarget "SimplyECardCreator" */;
			buildPhases = (
				7347F037245A4DE200558D7F /* Sources */,
				7347F0DA245A4DE200558D7F /* Frameworks */,
				7347F108245A4DE200558D7F /* Resources */,
				7347F11E245A4DE200558D7F /* Copy Frameworks (Carthage) */,
				7347F134245A50A900558D7F /* CopyFiles */,
				7347F11F245A4DE200558D7F /* Crashlytics */,
			);
			buildRules = (
			);
			dependencies = (
			);
			name = SimplyECardCreator;
			productName = Simplified;
			productReference = 7347F123245A4DE200558D7F /* SimplyE.app */;
			productType = "com.apple.product-type.application";
		};
		73FCA2A725005BA4001B0C5D /* Open eBooks */ = {
			isa = PBXNativeTarget;
			buildConfigurationList = 73FCA3A125005BA4001B0C5D /* Build configuration list for PBXNativeTarget "Open eBooks" */;
			buildPhases = (
				73FCA2A825005BA4001B0C5D /* Sources */,
				73FCA35A25005BA4001B0C5D /* Frameworks */,
				73FCA38925005BA4001B0C5D /* Resources */,
				73FCA39F25005BA4001B0C5D /* Copy Frameworks (Carthage) */,
				73FCA3A025005BA4001B0C5D /* Crashlytics */,
			);
			buildRules = (
			);
			dependencies = (
			);
			name = "Open eBooks";
			productName = Simplified;
			productReference = 73FCA3A425005BA4001B0C5D /* Open eBooks.app */;
			productType = "com.apple.product-type.application";
		};
		A823D80C192BABA400B55DE2 /* SimplyE */ = {
			isa = PBXNativeTarget;
			buildConfigurationList = A823D839192BABA400B55DE2 /* Build configuration list for PBXNativeTarget "SimplyE" */;
			buildPhases = (
				A823D809192BABA400B55DE2 /* Sources */,
				A823D80A192BABA400B55DE2 /* Frameworks */,
				A823D80B192BABA400B55DE2 /* Resources */,
				145DA48C215441260055DB93 /* Copy Frameworks (Carthage) */,
				73DA43AD2404CA9500985482 /* Crashlytics */,
			);
			buildRules = (
			);
			dependencies = (
			);
			name = SimplyE;
			productName = Simplified;
			productReference = A823D80D192BABA400B55DE2 /* SimplyE.app */;
			productType = "com.apple.product-type.application";
		};
/* End PBXNativeTarget section */

/* Begin PBXProject section */
		A823D805192BABA400B55DE2 /* Project object */ = {
			isa = PBXProject;
			attributes = {
				CLASSPREFIX = NYPL;
				LastSwiftUpdateCheck = 0730;
				LastUpgradeCheck = 0920;
				ORGANIZATIONNAME = "NYPL Labs";
				TargetAttributes = {
					2D2B47711D08F807007F7764 = {
						CreatedOnToolsVersion = 7.3.1;
						LastSwiftMigration = 1130;
						TestTargetID = A823D80C192BABA400B55DE2;
					};
					7347F036245A4DE200558D7F = {
						DevelopmentTeam = 7262U6ST2R;
					};
					73FCA2A725005BA4001B0C5D = {
						DevelopmentTeam = 7262U6ST2R;
					};
					A823D80C192BABA400B55DE2 = {
						DevelopmentTeam = 7262U6ST2R;
						LastSwiftMigration = 1130;
						SystemCapabilities = {
							com.apple.BackgroundModes = {
								enabled = 1;
							};
							com.apple.Keychain = {
								enabled = 1;
							};
						};
					};
				};
			};
			buildConfigurationList = A823D808192BABA400B55DE2 /* Build configuration list for PBXProject "Simplified" */;
			compatibilityVersion = "Xcode 3.2";
			developmentRegion = en;
			hasScannedForEncodings = 0;
			knownRegions = (
				en,
				it,
				de,
				es,
				Base,
			);
			mainGroup = A823D804192BABA400B55DE2;
			productRefGroup = A823D80E192BABA400B55DE2 /* Products */;
			projectDirPath = "";
			projectReferences = (
				{
					ProductGroup = 5A569A271B8351C6003B5B61 /* Products */;
					ProjectRef = 5A569A261B8351C6003B5B61 /* ADEPT.xcodeproj */;
				},
				{
					ProductGroup = 5A7048921B94A6700046FFF0 /* Products */;
					ProjectRef = 5A7048911B94A6700046FFF0 /* Adobe Content Filter.xcodeproj */;
				},
				{
					ProductGroup = A49C25411AE05A2600D63B89 /* Products */;
					ProjectRef = A49C25401AE05A2600D63B89 /* RDServices.xcodeproj */;
				},
				{
					ProductGroup = 1112A81A1A322C53002B8CC1 /* Products */;
					ProjectRef = 1112A8191A322C53002B8CC1 /* TenPrintCover.xcodeproj */;
				},
			);
			projectRoot = "";
			targets = (
				A823D80C192BABA400B55DE2 /* SimplyE */,
				7347F036245A4DE200558D7F /* SimplyECardCreator */,
				73FCA2A725005BA4001B0C5D /* Open eBooks */,
				2D2B47711D08F807007F7764 /* SimplyETests */,
			);
		};
/* End PBXProject section */

/* Begin PBXReferenceProxy section */
		1112A81F1A322C53002B8CC1 /* libTenPrintCover.a */ = {
			isa = PBXReferenceProxy;
			fileType = archive.ar;
			path = libTenPrintCover.a;
			remoteRef = 1112A81E1A322C53002B8CC1 /* PBXContainerItemProxy */;
			sourceTree = BUILT_PRODUCTS_DIR;
		};
		5A569A2C1B8351C6003B5B61 /* libADEPT.a */ = {
			isa = PBXReferenceProxy;
			fileType = archive.ar;
			path = libADEPT.a;
			remoteRef = 5A569A2B1B8351C6003B5B61 /* PBXContainerItemProxy */;
			sourceTree = BUILT_PRODUCTS_DIR;
		};
		5A7048961B94A6710046FFF0 /* libAdobe Content Filter.a */ = {
			isa = PBXReferenceProxy;
			fileType = archive.ar;
			path = "libAdobe Content Filter.a";
			remoteRef = 5A7048951B94A6710046FFF0 /* PBXContainerItemProxy */;
			sourceTree = BUILT_PRODUCTS_DIR;
		};
		A49C25461AE05A2600D63B89 /* libRDServices.a */ = {
			isa = PBXReferenceProxy;
			fileType = archive.ar;
			path = libRDServices.a;
			remoteRef = A49C25451AE05A2600D63B89 /* PBXContainerItemProxy */;
			sourceTree = BUILT_PRODUCTS_DIR;
		};
/* End PBXReferenceProxy section */

/* Begin PBXResourcesBuildPhase section */
		2D2B47701D08F807007F7764 /* Resources */ = {
			isa = PBXResourcesBuildPhase;
			buildActionMask = 2147483647;
			files = (
				2D8790A320129AC400E2763F /* NYPLBookAcquisitionPathEntry.xml in Resources */,
				2D2B478E1D08FDF5007F7764 /* UpdateCheckNeedsUpdate.json in Resources */,
				B51C1E18229456E2003B49A5 /* gpl_authentication_document.json in Resources */,
				B51C1E19229456E2003B49A5 /* nypl_authentication_document.json in Resources */,
				B51C1E17229456E2003B49A5 /* acl_authentication_document.json in Resources */,
				219901FB24FD2E56001BC727 /* jwk_private in Resources */,
				B51C1E1A229456E2003B49A5 /* dpl_authentication_document.json in Resources */,
				2D2B478F1D08FDF5007F7764 /* UpdateCheckUnknown.json in Resources */,
				219901F524FD2DE9001BC727 /* jwk.json in Resources */,
				B51C1DFC22860513003B49A5 /* OPDS2CatalogsFeed.json in Resources */,
				2D2B47841D08F8E2007F7764 /* UpdateCheckUpToDate.json in Resources */,
			);
			runOnlyForDeploymentPostprocessing = 0;
		};
		7347F108245A4DE200558D7F /* Resources */ = {
			isa = PBXResourcesBuildPhase;
			buildActionMask = 2147483647;
			files = (
				7347F109245A4DE200558D7F /* OFL.txt in Resources */,
				7347F10A245A4DE200558D7F /* simplified.js in Resources */,
				7347F10B245A4DE200558D7F /* NYPLProblemReportViewController.xib in Resources */,
				7347F10C245A4DE200558D7F /* readium-shared-js_all.js in Resources */,
				7347F10D245A4DE200558D7F /* ReaderClientCert.sig in Resources */,
				7347F10E245A4DE200558D7F /* software-licenses.html in Resources */,
				7347F10F245A4DE200558D7F /* NYPL_Launch_Screen.storyboard in Resources */,
				7347F110245A4DE200558D7F /* Accounts.json in Resources */,
				7347F111245A4DE200558D7F /* InfoPlist.strings in Resources */,
				73FCA3AA25005D33001B0C5D /* Images.xcassets in Resources */,
				7347F112245A4DE200558D7F /* reader.html in Resources */,
				7347F113245A4DE200558D7F /* DetailSummaryTemplate.html in Resources */,
				7347F114245A4DE200558D7F /* Localizable.strings in Resources */,
				7347F116245A4DE200558D7F /* sdk.css in Resources */,
				7347F117245A4DE200558D7F /* OpenDyslexic3-Bold.ttf in Resources */,
				7347F118245A4DE200558D7F /* NYPLReaderTOC.storyboard in Resources */,
				7347F119245A4DE200558D7F /* readium-shared-js_all.js.map in Resources */,
				7347F11A245A4DE200558D7F /* host_app_feedback.js in Resources */,
				7347F11B245A4DE200558D7F /* readium-shared-js_all.js.bundles.js in Resources */,
				7347F11C245A4DE200558D7F /* OpenDyslexic3-Regular.ttf in Resources */,
				7347F11D245A4DE200558D7F /* GoogleService-Info.plist in Resources */,
			);
			runOnlyForDeploymentPostprocessing = 0;
		};
		73FCA38925005BA4001B0C5D /* Resources */ = {
			isa = PBXResourcesBuildPhase;
			buildActionMask = 2147483647;
			files = (
				73FCA38A25005BA4001B0C5D /* OFL.txt in Resources */,
				73FCA38B25005BA4001B0C5D /* simplified.js in Resources */,
				73FCA38C25005BA4001B0C5D /* NYPLProblemReportViewController.xib in Resources */,
				73FCA38D25005BA4001B0C5D /* readium-shared-js_all.js in Resources */,
				73085E212502E2CE008F6244 /* OpenEBooks_OPDS2_Catalog_Feed.json in Resources */,
				735FCB3A2506FAD0009A8C95 /* ReaderClientCert.sig in Resources */,
				73FCA38F25005BA4001B0C5D /* software-licenses.html in Resources */,
				73FCA39025005BA4001B0C5D /* NYPL_Launch_Screen.storyboard in Resources */,
				73FCA39225005BA4001B0C5D /* InfoPlist.strings in Resources */,
				73FCA39325005BA4001B0C5D /* reader.html in Resources */,
				73FCA39425005BA4001B0C5D /* DetailSummaryTemplate.html in Resources */,
				73FCA39525005BA4001B0C5D /* Localizable.strings in Resources */,
				73FCA39725005BA4001B0C5D /* sdk.css in Resources */,
				73FCA39825005BA4001B0C5D /* OpenDyslexic3-Bold.ttf in Resources */,
				73FCA39925005BA4001B0C5D /* NYPLReaderTOC.storyboard in Resources */,
				73FCA39A25005BA4001B0C5D /* readium-shared-js_all.js.map in Resources */,
				73FCA39B25005BA4001B0C5D /* host_app_feedback.js in Resources */,
				73FCA39C25005BA4001B0C5D /* readium-shared-js_all.js.bundles.js in Resources */,
				7358EE912500642900DDA0CC /* OELaunchScreen.xib in Resources */,
				7358EE7C250062BD00DDA0CC /* OEImages.xcassets in Resources */,
				73FCA39D25005BA4001B0C5D /* OpenDyslexic3-Regular.ttf in Resources */,
				73FCA39E25005BA4001B0C5D /* GoogleService-Info.plist in Resources */,
			);
			runOnlyForDeploymentPostprocessing = 0;
		};
		A823D80B192BABA400B55DE2 /* Resources */ = {
			isa = PBXResourcesBuildPhase;
			buildActionMask = 2147483647;
			files = (
				84B7A3461B84E8FE00584FB2 /* OFL.txt in Resources */,
				11C113D719F84613005B3F63 /* simplified.js in Resources */,
				085D31D91BE29ED4007F7672 /* NYPLProblemReportViewController.xib in Resources */,
				5A69290E1B95ACC600FB4C10 /* readium-shared-js_all.js in Resources */,
				2D4379FE1C46FDB600AE1AD5 /* ReaderClientCert.sig in Resources */,
				2D6256911D41582A0080A81F /* software-licenses.html in Resources */,
				E65977C51F82AC91003CD6BC /* NYPL_Launch_Screen.storyboard in Resources */,
				03F94CCF1DD627AA00CE8F4F /* Accounts.json in Resources */,
				A823D81B192BABA400B55DE2 /* InfoPlist.strings in Resources */,
				219901F424FD2DE9001BC727 /* jwk.json in Resources */,
				11C113D019F842B9005B3F63 /* reader.html in Resources */,
				110F853E19D5FA7300052DF7 /* DetailSummaryTemplate.html in Resources */,
				032A31051DC02E8E0001E4AF /* Localizable.strings in Resources */,
				A823D823192BABA400B55DE2 /* Images.xcassets in Resources */,
				5A6929101B95ACD100FB4C10 /* sdk.css in Resources */,
				84B7A3471B84E8FE00584FB2 /* OpenDyslexic3-Bold.ttf in Resources */,
				03E5F42D1EA5BCE400DFFC3A /* NYPLReaderTOC.storyboard in Resources */,
				219901FA24FD2E56001BC727 /* jwk_private in Resources */,
				5A6929251B95C93B00FB4C10 /* readium-shared-js_all.js.map in Resources */,
				11C113D219F842BE005B3F63 /* host_app_feedback.js in Resources */,
				5A6929241B95C8B400FB4C10 /* readium-shared-js_all.js.bundles.js in Resources */,
				84B7A3481B84E8FE00584FB2 /* OpenDyslexic3-Regular.ttf in Resources */,
				738EF2D02405E38800F388FB /* GoogleService-Info.plist in Resources */,
			);
			runOnlyForDeploymentPostprocessing = 0;
		};
/* End PBXResourcesBuildPhase section */

/* Begin PBXShellScriptBuildPhase section */
		145DA48C215441260055DB93 /* Copy Frameworks (Carthage) */ = {
			isa = PBXShellScriptBuildPhase;
			buildActionMask = 2147483647;
			files = (
			);
			inputFileListPaths = (
			);
			inputPaths = (
				"$(SRCROOT)/Carthage/Build/iOS/ZXingObjC.framework",
				"$(SRCROOT)/Carthage/Build/iOS/SQLite.framework",
				"$(SRCROOT)/Carthage/Build/iOS/PureLayout.framework",
				"$(SRCROOT)/Carthage/Build/iOS/NYPLCardCreator.framework",
				"$(SRCROOT)/Carthage/Build/iOS/NYPLAEToolkit.framework",
				"$(SRCROOT)/Carthage/Build/iOS/NYPLAudiobookToolkit.framework",
				"$(SRCROOT)/Carthage/Build/iOS/AudioEngine.framework",
				"$(SRCROOT)/Carthage/Build/iOS/PDFRendererProvider.framework",
				"$(SRCROOT)/Carthage/Build/iOS/OverdriveProcessor.framework",
			);
			name = "Copy Frameworks (Carthage)";
			outputFileListPaths = (
			);
			outputPaths = (
				"$(BUILT_PRODUCTS_DIR)/$(FRAMEWORKS_FOLDER_PATH)/ZXingObjC.framework",
				"$(BUILT_PRODUCTS_DIR)/$(FRAMEWORKS_FOLDER_PATH)/SQLite.framework",
				"$(BUILT_PRODUCTS_DIR)/$(FRAMEWORKS_FOLDER_PATH)/PureLayout.framework",
				"$(BUILT_PRODUCTS_DIR)/$(FRAMEWORKS_FOLDER_PATH)/NYPLCardCreator.framework",
				"$(BUILT_PRODUCTS_DIR)/$(FRAMEWORKS_FOLDER_PATH)/NYPLAEToolkit.framework",
				"$(BUILT_PRODUCTS_DIR)/$(FRAMEWORKS_FOLDER_PATH)/NYPLAudiobookToolkit.framework",
				"$(BUILT_PRODUCTS_DIR)/$(FRAMEWORKS_FOLDER_PATH)/AudioEngine.framework",
				"$(BUILT_PRODUCTS_DIR)/$(FRAMEWORKS_FOLDER_PATH)/PDFRendererProvider.framework",
			);
			runOnlyForDeploymentPostprocessing = 0;
			shellPath = /bin/sh;
			shellScript = "/usr/local/bin/carthage copy-frameworks\n";
		};
		7347F11E245A4DE200558D7F /* Copy Frameworks (Carthage) */ = {
			isa = PBXShellScriptBuildPhase;
			buildActionMask = 2147483647;
			files = (
			);
			inputFileListPaths = (
			);
			inputPaths = (
				"$(SRCROOT)/Carthage/Build/iOS/ZXingObjC.framework",
				"$(SRCROOT)/Carthage/Build/iOS/SQLite.framework",
				"$(SRCROOT)/Carthage/Build/iOS/PureLayout.framework",
				"$(SRCROOT)/Carthage/Build/iOS/NYPLAEToolkit.framework",
				"$(SRCROOT)/Carthage/Build/iOS/NYPLAudiobookToolkit.framework",
				"$(SRCROOT)/Carthage/Build/iOS/AudioEngine.framework",
				"$(SRCROOT)/Carthage/Build/iOS/PDFRendererProvider.framework",
			);
			name = "Copy Frameworks (Carthage)";
			outputFileListPaths = (
			);
			outputPaths = (
				"$(BUILT_PRODUCTS_DIR)/$(FRAMEWORKS_FOLDER_PATH)/ZXingObjC.framework",
				"$(BUILT_PRODUCTS_DIR)/$(FRAMEWORKS_FOLDER_PATH)/SQLite.framework",
				"$(BUILT_PRODUCTS_DIR)/$(FRAMEWORKS_FOLDER_PATH)/PureLayout.framework",
				"$(BUILT_PRODUCTS_DIR)/$(FRAMEWORKS_FOLDER_PATH)/NYPLAEToolkit.framework",
				"$(BUILT_PRODUCTS_DIR)/$(FRAMEWORKS_FOLDER_PATH)/NYPLAudiobookToolkit.framework",
				"$(BUILT_PRODUCTS_DIR)/$(FRAMEWORKS_FOLDER_PATH)/AudioEngine.framework",
				"$(BUILT_PRODUCTS_DIR)/$(FRAMEWORKS_FOLDER_PATH)/PDFRendererProvider.framework",
			);
			runOnlyForDeploymentPostprocessing = 0;
			shellPath = /bin/sh;
			shellScript = "/usr/local/bin/carthage copy-frameworks\n";
		};
		7347F11F245A4DE200558D7F /* Crashlytics */ = {
			isa = PBXShellScriptBuildPhase;
			buildActionMask = 2147483647;
			files = (
			);
			inputFileListPaths = (
			);
			inputPaths = (
				"$(BUILT_PRODUCTS_DIR)/$(INFOPLIST_PATH)",
				"${BUILT_PRODUCTS_DIR}/${FULL_PRODUCT_NAME}/GoogleService-Info.plist",
				"${DWARF_DSYM_FOLDER_PATH}/${DWARF_DSYM_FILE_NAME}",
			);
			name = Crashlytics;
			outputFileListPaths = (
			);
			outputPaths = (
			);
			runOnlyForDeploymentPostprocessing = 0;
			shellPath = /bin/sh;
			shellScript = "\"${PROJECT_DIR}/Carthage/Build/iOS/Fabric.framework/run\"\n";
		};
		73DA43AD2404CA9500985482 /* Crashlytics */ = {
			isa = PBXShellScriptBuildPhase;
			buildActionMask = 2147483647;
			files = (
			);
			inputFileListPaths = (
			);
			inputPaths = (
				"$(BUILT_PRODUCTS_DIR)/$(INFOPLIST_PATH)",
				"${BUILT_PRODUCTS_DIR}/${FULL_PRODUCT_NAME}/GoogleService-Info.plist",
				"${DWARF_DSYM_FOLDER_PATH}/${DWARF_DSYM_FILE_NAME}",
			);
			name = Crashlytics;
			outputFileListPaths = (
			);
			outputPaths = (
			);
			runOnlyForDeploymentPostprocessing = 0;
			shellPath = /bin/sh;
			shellScript = "\"${PROJECT_DIR}/Carthage/Build/iOS/Fabric.framework/run\"\n";
		};
		73FCA39F25005BA4001B0C5D /* Copy Frameworks (Carthage) */ = {
			isa = PBXShellScriptBuildPhase;
			buildActionMask = 2147483647;
			files = (
			);
			inputFileListPaths = (
			);
			inputPaths = (
				"$(SRCROOT)/Carthage/Build/iOS/ZXingObjC.framework",
				"$(SRCROOT)/Carthage/Build/iOS/SQLite.framework",
				"$(SRCROOT)/Carthage/Build/iOS/PureLayout.framework",
				"$(SRCROOT)/Carthage/Build/iOS/NYPLCardCreator.framework",
				"$(SRCROOT)/Carthage/Build/iOS/NYPLAEToolkit.framework",
				"$(SRCROOT)/Carthage/Build/iOS/NYPLAudiobookToolkit.framework",
				"$(SRCROOT)/Carthage/Build/iOS/AudioEngine.framework",
				"$(SRCROOT)/Carthage/Build/iOS/PDFRendererProvider.framework",
				"$(SRCROOT)/Carthage/Build/iOS/OverdriveProcessor.framework",
			);
			name = "Copy Frameworks (Carthage)";
			outputFileListPaths = (
			);
			outputPaths = (
				"$(BUILT_PRODUCTS_DIR)/$(FRAMEWORKS_FOLDER_PATH)/ZXingObjC.framework",
				"$(BUILT_PRODUCTS_DIR)/$(FRAMEWORKS_FOLDER_PATH)/SQLite.framework",
				"$(BUILT_PRODUCTS_DIR)/$(FRAMEWORKS_FOLDER_PATH)/PureLayout.framework",
				"$(BUILT_PRODUCTS_DIR)/$(FRAMEWORKS_FOLDER_PATH)/NYPLCardCreator.framework",
				"$(BUILT_PRODUCTS_DIR)/$(FRAMEWORKS_FOLDER_PATH)/NYPLAEToolkit.framework",
				"$(BUILT_PRODUCTS_DIR)/$(FRAMEWORKS_FOLDER_PATH)/NYPLAudiobookToolkit.framework",
				"$(BUILT_PRODUCTS_DIR)/$(FRAMEWORKS_FOLDER_PATH)/AudioEngine.framework",
				"$(BUILT_PRODUCTS_DIR)/$(FRAMEWORKS_FOLDER_PATH)/PDFRendererProvider.framework",
			);
			runOnlyForDeploymentPostprocessing = 0;
			shellPath = /bin/sh;
			shellScript = "/usr/local/bin/carthage copy-frameworks\n";
		};
		73FCA3A025005BA4001B0C5D /* Crashlytics */ = {
			isa = PBXShellScriptBuildPhase;
			buildActionMask = 2147483647;
			files = (
			);
			inputFileListPaths = (
			);
			inputPaths = (
				"$(BUILT_PRODUCTS_DIR)/$(INFOPLIST_PATH)",
				"${BUILT_PRODUCTS_DIR}/${FULL_PRODUCT_NAME}/GoogleService-Info.plist",
				"${DWARF_DSYM_FOLDER_PATH}/${DWARF_DSYM_FILE_NAME}",
			);
			name = Crashlytics;
			outputFileListPaths = (
			);
			outputPaths = (
			);
			runOnlyForDeploymentPostprocessing = 0;
			shellPath = /bin/sh;
			shellScript = "\"${PROJECT_DIR}/Carthage/Build/iOS/Fabric.framework/run\"\n";
		};
/* End PBXShellScriptBuildPhase section */

/* Begin PBXSourcesBuildPhase section */
		2D2B476E1D08F807007F7764 /* Sources */ = {
			isa = PBXSourcesBuildPhase;
			buildActionMask = 2147483647;
			files = (
				7384C800242BB43400D5F960 /* NYPLCachingTests.swift in Sources */,
				21C5047B2513C9F40016A6C8 /* DPLAAudiobooks.swift in Sources */,
				5D3A28D522D400D00042B3BD /* UserProfileDocumentTests.swift in Sources */,
				7307A5ED23FF1A8500DE53DE /* NYPLOpenSearchDescriptionTests.swift in Sources */,
				21196605250956C000A6D0EF /* JWKResponse.swift in Sources */,
				B51C1DFE22860563003B49A5 /* OPDS2CatalogsFeedTests.swift in Sources */,
				5D73DA4322A080BA00162CB8 /* NYPLMyBooksDownloadCenterTests.swift in Sources */,
				735F41A3243E381D00046182 /* String+NYPLAdditionsTests.swift in Sources */,
				173F0823241AAA4E00A64658 /* NYPLBookStateTests.swift in Sources */,
				2199020624FD3334001BC727 /* NYPLJWKConversionTest.swift in Sources */,
				1763C0D624F460FE00A4D0E2 /* NYPLAnnouncementManagerTests.swift in Sources */,
				21C5047E2513C9F70016A6C8 /* AudioBookVendors+Extensions.swift in Sources */,
				2D2B477C1D08F821007F7764 /* UpdateCheckTests.swift in Sources */,
				7307A5F423FF2A6000DE53DE /* NYPLStringAdditionsTests.swift in Sources */,
				2198F911250A90EE000D9DAB /* AudioBookVendorsHelper.swift in Sources */,
				2D8790A520129AF200E2763F /* NYPLBookAcquisitionPathTests.swift in Sources */,
				735350B724918432006021BD /* URLRequest+NYPLTests.swift in Sources */,
				7384C804242BCE5900D5F960 /* Date+NYPLAdditionsTests.swift in Sources */,
			);
			runOnlyForDeploymentPostprocessing = 0;
		};
		7347F037245A4DE200558D7F /* Sources */ = {
			isa = PBXSourcesBuildPhase;
			buildActionMask = 2147483647;
			files = (
				7347F038245A4DE200558D7F /* NYPLCirculationAnalytics.swift in Sources */,
				7347F039245A4DE200558D7F /* NYPLBookState.swift in Sources */,
				7347F03A245A4DE200558D7F /* UpdateCheckShim.swift in Sources */,
				7347F03B245A4DE200558D7F /* APIKeys.swift in Sources */,
				7347F03C245A4DE200558D7F /* NYPLAttributedString.m in Sources */,
				7347F03D245A4DE200558D7F /* NYPLUserAccount.swift in Sources */,
				7347F03F245A4DE200558D7F /* NYPLAgeCheck.swift in Sources */,
				7347F040245A4DE200558D7F /* Log.swift in Sources */,
				7347F041245A4DE200558D7F /* NYPLBookRegistry.m in Sources */,
				7347F042245A4DE200558D7F /* UILabel+NYPLAppearanceAdditions.m in Sources */,
				7347F043245A4DE200558D7F /* NYPLJSON.m in Sources */,
				7347F044245A4DE200558D7F /* NYPLMainThreadChecker.swift in Sources */,
				7347F045245A4DE200558D7F /* NYPLConfiguration.m in Sources */,
				7347F046245A4DE200558D7F /* NYPLAlertUtils.swift in Sources */,
				7347F047245A4DE200558D7F /* OPDS2Publication.swift in Sources */,
				7347F048245A4DE200558D7F /* String+MD5.swift in Sources */,
				7347F049245A4DE200558D7F /* NYPLNetworkQueue.swift in Sources */,
				7347F04A245A4DE200558D7F /* NYPLMyBooksNavigationController.m in Sources */,
				7347F04B245A4DE200558D7F /* NYPLBookCellCollectionViewController.m in Sources */,
				730FC05225128225004D7C2D /* NYPLSettings.swift in Sources */,
				73085E3625030D27008F6244 /* SEMigrations.swift in Sources */,
				21C5047F2513C9FA0016A6C8 /* AudioBookVendorsHelper.swift in Sources */,
				7347F04C245A4DE200558D7F /* NYPLXML.m in Sources */,
				731A5B1324621F2B00B5E663 /* NYPLSignInBusinessLogic.swift in Sources */,
				7347F04D245A4DE200558D7F /* NYPLBookCell.m in Sources */,
				7347F04E245A4DE200558D7F /* NSURL+NYPLURLAdditions.m in Sources */,
				7347F04F245A4DE200558D7F /* NYPLAsync.m in Sources */,
				7347F050245A4DE200558D7F /* NYPLReloadView.m in Sources */,
				7347F051245A4DE200558D7F /* NYPLReachabilityManager.m in Sources */,
				7347F052245A4DE200558D7F /* NYPLReadiumViewSyncManager.m in Sources */,
				7347F053245A4DE200558D7F /* NYPLCatalogGroupedFeedViewController.m in Sources */,
				7347F054245A4DE200558D7F /* NYPLBackgroundExecutor.swift in Sources */,
				21C5047C2513C9F60016A6C8 /* AudioBookVendors+Extensions.swift in Sources */,
				7347F055245A4DE200558D7F /* NYPLProblemDocument.swift in Sources */,
				7347F056245A4DE200558D7F /* NYPLReturnPromptHelper.swift in Sources */,
				7347F057245A4DE200558D7F /* NYPLReaderBookmarkCell.swift in Sources */,
				7347F058245A4DE200558D7F /* NYPLOpenSearchDescription.m in Sources */,
				7347F059245A4DE200558D7F /* NYPLReaderTOCElement.m in Sources */,
				7347F05A245A4DE200558D7F /* UpdateCheck.swift in Sources */,
				7347F05B245A4DE200558D7F /* NYPLReaderTOCViewController.m in Sources */,
				739ECB2C25102A2B00691A70 /* NYPLCatalogNavigationController+SE.swift in Sources */,
				7347F05C245A4DE200558D7F /* OPDS2CatalogsFeed.swift in Sources */,
				7347F05D245A4DE200558D7F /* BundledHTMLViewController.swift in Sources */,
				7347F05E245A4DE200558D7F /* NYPLBookDetailView.m in Sources */,
				7347F05F245A4DE200558D7F /* UIButton+NYPLAppearanceAdditions.m in Sources */,
				7347F060245A4DE200558D7F /* NYPLBookCoverRegistry.m in Sources */,
				7347F061245A4DE200558D7F /* NYPLBookDetailDownloadingView.m in Sources */,
				21C504792513C9F30016A6C8 /* DPLAAudiobooks.swift in Sources */,
				7347F062245A4DE200558D7F /* NYPLOPDSCategory.m in Sources */,
				7347F063245A4DE200558D7F /* NYPLNull.m in Sources */,
				7347F064245A4DE200558D7F /* NYPLLinearView.m in Sources */,
				7347F065245A4DE200558D7F /* NSDate+NYPLDateAdditions.m in Sources */,
				7347F066245A4DE200558D7F /* NYPLBook.m in Sources */,
				7347F067245A4DE200558D7F /* NYPLUserNotifications.swift in Sources */,
				7347F068245A4DE200558D7F /* NYPLCatalogLane.m in Sources */,
				7347F069245A4DE200558D7F /* NYPLBookNormalCell.m in Sources */,
				7353940E25085DBC0043C800 /* NYPLPresentationUtils.swift in Sources */,
				7347F06A245A4DE200558D7F /* NYPLCatalogNavigationController.m in Sources */,
				7347F06B245A4DE200558D7F /* NYPLEntryPointView.swift in Sources */,
				7347F06C245A4DE200558D7F /* NYPLOPDSGroup.m in Sources */,
				7347F06D245A4DE200558D7F /* NYPLBookButtonsView.m in Sources */,
				7347F06E245A4DE200558D7F /* NYPLAppReviewPrompt.swift in Sources */,
				7347F06F245A4DE200558D7F /* NYPLFacetBarView.swift in Sources */,
				7347F070245A4DE200558D7F /* NYPLDismissibleViewController.m in Sources */,
				7347F071245A4DE200558D7F /* main.m in Sources */,
				7347F072245A4DE200558D7F /* NYPLCaching.swift in Sources */,
				7347F073245A4DE200558D7F /* UIView+NYPLViewAdditions.m in Sources */,
				7347F074245A4DE200558D7F /* NYPLSettingsPrimaryTableViewController.m in Sources */,
				7347F075245A4DE200558D7F /* UIFont+NYPLSystemFontOverride.m in Sources */,
				7347F076245A4DE200558D7F /* NYPLReadiumBookmark.swift in Sources */,
				7347F077245A4DE200558D7F /* NYPLFacetViewDefaultDataSource.swift in Sources */,
				738CB2072509A87700891F31 /* NYPLConfiguration+SE.swift in Sources */,
				7347F078245A4DE200558D7F /* NYPLAppTheme.swift in Sources */,
				7347F079245A4DE200558D7F /* UIColor+NYPLColorAdditions.m in Sources */,
				7347F07A245A4DE200558D7F /* URLRequest+NYPL.swift in Sources */,
				7347F07B245A4DE200558D7F /* NYPLCatalogFeedViewController.m in Sources */,
				7347F07C245A4DE200558D7F /* NYPLBookDownloadingCell.m in Sources */,
				7347F07D245A4DE200558D7F /* NYPLTenPrintCoverView+NYPLImageAdditions.m in Sources */,
				7347F07E245A4DE200558D7F /* NYPLNetworkExecutor.swift in Sources */,
				7347F07F245A4DE200558D7F /* NYPLBookAcquisitionPath.m in Sources */,
				7347F080245A4DE200558D7F /* NYPLOPDSAcquisitionAvailability.m in Sources */,
				732327B32478504500A041E6 /* NSError+NYPLAdditions.swift in Sources */,
				7347F081245A4DE200558D7F /* NYPLReachability.m in Sources */,
				7347F082245A4DE200558D7F /* NYPLReaderViewController.m in Sources */,
				7347F083245A4DE200558D7F /* NYPLCatalogLaneCell.m in Sources */,
				7347F084245A4DE200558D7F /* NYPLSettingsAccountDetailViewController.m in Sources */,
				7347F085245A4DE200558D7F /* NYPLReaderReadiumView.m in Sources */,
				7347F086245A4DE200558D7F /* NYPLBarcode.swift in Sources */,
				7347F087245A4DE200558D7F /* NYPLSession.m in Sources */,
				7347F088245A4DE200558D7F /* NYPLSettingsEULAViewController.m in Sources */,
				7347F089245A4DE200558D7F /* NYPLMyBooksDownloadInfo.m in Sources */,
				086C45D724AE77CA00F5108E /* NYPLBasicAuth.swift in Sources */,
				7347F08A245A4DE200558D7F /* NYPLBookLocation.m in Sources */,
				7347F08B245A4DE200558D7F /* NYPLFacetView.m in Sources */,
				7347F08C245A4DE200558D7F /* NYPLReaderContainerDelegate.mm in Sources */,
				7347F08D245A4DE200558D7F /* ProblemReportEmail.swift in Sources */,
				7347F08E245A4DE200558D7F /* NYPLBookCellDelegate.m in Sources */,
				7347F08F245A4DE200558D7F /* NYPLBookDetailNormalView.m in Sources */,
				730FC05A2512911E004D7C2D /* NYPLWelcomeScreenViewController.swift in Sources */,
				7347F090245A4DE200558D7F /* NYPLSettingsPrimaryNavigationController.m in Sources */,
				73AA32D924EF0B1F000C90B2 /* NYPLBook+Additions.swift in Sources */,
				7347F091245A4DE200558D7F /* NYPLCatalogUngroupedFeedViewController.m in Sources */,
				7347F092245A4DE200558D7F /* NYPLSettingsAdvancedViewController.swift in Sources */,
				7347F093245A4DE200558D7F /* NYPLMigrationManager.swift in Sources */,
				7347F094245A4DE200558D7F /* NYPLSettingsSplitViewController.m in Sources */,
				7347F095245A4DE200558D7F /* Date+NYPLAdditions.swift in Sources */,
				7347F096245A4DE200558D7F /* OPDS2AuthenticationDocument.swift in Sources */,
				73FB0ACA24EB403D0072E430 /* NYPLBookContentType.swift in Sources */,
				7347F097245A4DE200558D7F /* NYPLBookRegistryRecord.m in Sources */,
				739ECB2525101CCE00691A70 /* NSNotification+NYPL.swift in Sources */,
				7347F098245A4DE200558D7F /* NYPLDeveloperSettingsTableViewController.swift in Sources */,
				7347F099245A4DE200558D7F /* NYPLBookContentType.m in Sources */,
				7347F09A245A4DE200558D7F /* NYPLOPDSIndirectAcquisition.m in Sources */,
				7347F09B245A4DE200558D7F /* NYPLMyBooksViewController.m in Sources */,
				7347F09C245A4DE200558D7F /* NYPLBookDetailTableView.swift in Sources */,
				7347F09D245A4DE200558D7F /* Account.swift in Sources */,
				7347F09E245A4DE200558D7F /* NYPLBookDownloadFailedCell.m in Sources */,
				7347F09F245A4DE200558D7F /* NYPLBookDetailViewController.m in Sources */,
				7347F0A0245A4DE200558D7F /* NYPLReaderTOCCell.m in Sources */,
				7347F0A1245A4DE200558D7F /* NYPLDirectoryManager.swift in Sources */,
				7347F0A2245A4DE200558D7F /* NYPLContentTypeBadge.swift in Sources */,
				7347F0A3245A4DE200558D7F /* NYPLZXingEncoder.m in Sources */,
				7347F0A4245A4DE200558D7F /* NYPLProblemReportViewController.m in Sources */,
				73AA32D824EF0853000C90B2 /* URLResponse+NYPL.swift in Sources */,
				7347F0A5245A4DE200558D7F /* NYPLHoldsNavigationController.m in Sources */,
				7347F0A6245A4DE200558D7F /* NYPLRemoteViewController.m in Sources */,
				7347F0A8245A4DE200558D7F /* NYPLSettingsAccountURLSessionChallengeHandler.m in Sources */,
				7347F0A9245A4DE200558D7F /* NYPLOPDSAttribute.m in Sources */,
				7347F0AA245A4DE200558D7F /* NYPLCatalogUngroupedFeed.m in Sources */,
				7347F0AB245A4DE200558D7F /* NYPLHoldsViewController.m in Sources */,
				7347F0AC245A4DE200558D7F /* NYPLSettingsAccountsList.swift in Sources */,
				7347F0AD245A4DE200558D7F /* Data+Base64.swift in Sources */,
				7347F0AE245A4DE200558D7F /* NYPLAppDelegate.m in Sources */,
				7347F0AF245A4DE200558D7F /* NYPLCatalogFacetGroup.m in Sources */,
				7347F0B0245A4DE200558D7F /* NYPLOPDSAcquisition.m in Sources */,
				7347F0B1245A4DE200558D7F /* NSURLRequest+NYPLURLRequestAdditions.m in Sources */,
				7347F0B2245A4DE200558D7F /* NYPLRootTabBarController.m in Sources */,
				7347F0B3245A4DE200558D7F /* ExtendedNavBarView.swift in Sources */,
				7347F0B4245A4DE200558D7F /* OPDS2Link.swift in Sources */,
				7347F0B5245A4DE200558D7F /* NYPLBookAuthor.swift in Sources */,
				7347F0B6245A4DE200558D7F /* NYPLCatalogSearchViewController.m in Sources */,
				7347F0B7245A4DE200558D7F /* UIColor+LabelColor.swift in Sources */,
				0824D44F24B8DFE400C85A7E /* NSString+JSONParse.swift in Sources */,
				7347F0B9245A4DE200558D7F /* NYPLNetworkResponder.swift in Sources */,
				7347F0BB245A4DE200558D7F /* NYPLReaderSettings.m in Sources */,
				7347F0BC245A4DE200558D7F /* NYPLKeychain.m in Sources */,
				7347F0BD245A4DE200558D7F /* NYPLReaderContainerDelegateBase.m in Sources */,
				7347F0BE245A4DE200558D7F /* NYPLOPDSEntry.m in Sources */,
				7347F0BF245A4DE200558D7F /* NYPLReaderSettingsView.m in Sources */,
				7347F0C0245A4DE200558D7F /* NYPLIndeterminateProgressView.m in Sources */,
				7347F0C1245A4DE200558D7F /* NSString+NYPLStringAdditions.m in Sources */,
				7347F0C2245A4DE200558D7F /* NYPLKeychainManager.swift in Sources */,
				7347F0C3245A4DE200558D7F /* NYPLErrorLogger.swift in Sources */,
				7360D0D624BFCB9700C8AD16 /* NYPLUserFriendlyError.swift in Sources */,
				7347F0C4245A4DE200558D7F /* NYPLOPDSEntryGroupAttributes.m in Sources */,
				21C504782513C9F00016A6C8 /* JWKResponse.swift in Sources */,
				7347F0C5245A4DE200558D7F /* NYPLMyBooksDownloadCenter.m in Sources */,
				7347F0C6245A4DE200558D7F /* NYPLProblemDocumentCacheManager.swift in Sources */,
				7347F0C7245A4DE200558D7F /* NYPLBookDetailButtonsView.m in Sources */,
				7347F0C8245A4DE200558D7F /* NYPLMyBooksSimplifiedBearerToken.m in Sources */,
				7347F0C9245A4DE200558D7F /* NYPLAnnotations.swift in Sources */,
				7347F0CA245A4DE200558D7F /* RemoteHTMLViewController.swift in Sources */,
				7347F0CB245A4DE200558D7F /* NYPLBookDetailsProblemDocumentViewController.swift in Sources */,
				7347F0CC245A4DE200558D7F /* NYPLCatalogGroupedFeed.m in Sources */,
				7347F0CD245A4DE200558D7F /* NYPLCatalogFacet.m in Sources */,
				7347F0CE245A4DE200558D7F /* NYPLAccountSignInViewController.m in Sources */,
				7347F0CF245A4DE200558D7F /* NYPLUserProfileDocument.swift in Sources */,
				7347F0D0245A4DE200558D7F /* AccountsManager.swift in Sources */,
				7347F0D1245A4DE200558D7F /* NYPLLocalization.m in Sources */,
				7347F0D2245A4DE200558D7F /* NYPLSecrets.swift in Sources */,
				7347F0D3245A4DE200558D7F /* NYPLBarcodeScanningViewController.m in Sources */,
				7347F0D4245A4DE200558D7F /* NYPLBookDetailDownloadFailedView.m in Sources */,
				7347F0D5245A4DE200558D7F /* NYPLOPDSFeed.m in Sources */,
				7347F0D6245A4DE200558D7F /* NYPLRoundedButton.m in Sources */,
				739ECB2F25108EE800691A70 /* NYPLRootTabBarController+SE.swift in Sources */,
				7347F0D7245A4DE200558D7F /* NYPLOPDSLink.m in Sources */,
				7347F0D8245A4DE200558D7F /* NYPLOPDSType.m in Sources */,
				7347F0D9245A4DE200558D7F /* NYPLPDFViewControllerDelegate.swift in Sources */,
				73B501C624F48D4C00FBAD7D /* NYPLUserAccountFrontEndValidation.swift in Sources */,
			);
			runOnlyForDeploymentPostprocessing = 0;
		};
		73FCA2A825005BA4001B0C5D /* Sources */ = {
			isa = PBXSourcesBuildPhase;
			buildActionMask = 2147483647;
			files = (
				73FCA2A925005BA4001B0C5D /* NYPLLibraryDescriptionCell.swift in Sources */,
				73FCA2AA25005BA4001B0C5D /* NYPLCirculationAnalytics.swift in Sources */,
				73085E2E250308A3008F6244 /* NYPLSettingsPrimaryTableItem.swift in Sources */,
				73FCA2AB25005BA4001B0C5D /* NYPLBookState.swift in Sources */,
				73FCA2AC25005BA4001B0C5D /* UpdateCheckShim.swift in Sources */,
				73FCA2AD25005BA4001B0C5D /* APIKeys.swift in Sources */,
				73FCA2AE25005BA4001B0C5D /* NYPLAttributedString.m in Sources */,
				73FCA2AF25005BA4001B0C5D /* NYPLUserAccount.swift in Sources */,
				73FCA2B025005BA4001B0C5D /* NYPLAnnouncementViewController.swift in Sources */,
				73FCA2B125005BA4001B0C5D /* NYPLSettings.swift in Sources */,
				73085E2F250308A3008F6244 /* NYPLSettingsPrimaryTableViewController.swift in Sources */,
				730FC05025127FA2004D7C2D /* OESettings.swift in Sources */,
				73085E1A2502DE88008F6244 /* OETutorialChoiceViewController.swift in Sources */,
				73FCA2B225005BA4001B0C5D /* NYPLBookContentType.swift in Sources */,
				73FCA2B325005BA4001B0C5D /* NYPLAgeCheck.swift in Sources */,
				73FCA2B425005BA4001B0C5D /* Log.swift in Sources */,
				73FCA2B525005BA4001B0C5D /* NYPLBookRegistry.m in Sources */,
				21C5047A2513C9F40016A6C8 /* DPLAAudiobooks.swift in Sources */,
				73FCA2B625005BA4001B0C5D /* UILabel+NYPLAppearanceAdditions.m in Sources */,
				73FCA2B725005BA4001B0C5D /* NYPLJSON.m in Sources */,
				21C504802513C9FB0016A6C8 /* AudioBookVendorsHelper.swift in Sources */,
				73FCA2B825005BA4001B0C5D /* NYPLMainThreadChecker.swift in Sources */,
				73FCA2B925005BA4001B0C5D /* NYPLConfiguration.m in Sources */,
				73225DED250B4B9100EF1877 /* NYPLRootTabBarController+OE.swift in Sources */,
				73FCA2BA25005BA4001B0C5D /* NYPLAlertUtils.swift in Sources */,
				73FCA2BB25005BA4001B0C5D /* OPDS2Publication.swift in Sources */,
				73FCA2BC25005BA4001B0C5D /* String+MD5.swift in Sources */,
				73FCA2BD25005BA4001B0C5D /* NYPLNetworkQueue.swift in Sources */,
				73FCA2BE25005BA4001B0C5D /* NYPLMyBooksNavigationController.m in Sources */,
				73FCA2BF25005BA4001B0C5D /* NYPLBookCellCollectionViewController.m in Sources */,
				73FCA2C025005BA4001B0C5D /* KeychainStoredVariable.swift in Sources */,
				73FCA2C125005BA4001B0C5D /* NYPLXML.m in Sources */,
				730FC05725128D64004D7C2D /* OETutorialViewController.swift in Sources */,
				73FCA2C225005BA4001B0C5D /* NYPLSignInBusinessLogic.swift in Sources */,
				73FCA2C325005BA4001B0C5D /* NYPLBookCell.m in Sources */,
				73FCA2C425005BA4001B0C5D /* NSURL+NYPLURLAdditions.m in Sources */,
				73FCA2C525005BA4001B0C5D /* NYPLAsync.m in Sources */,
				73FCA2C625005BA4001B0C5D /* NYPLReloadView.m in Sources */,
				73FCA2C725005BA4001B0C5D /* NYPLReachabilityManager.m in Sources */,
				73FCA2C825005BA4001B0C5D /* NYPLReadiumViewSyncManager.m in Sources */,
				73FCA2C925005BA4001B0C5D /* NYPLCatalogGroupedFeedViewController.m in Sources */,
				73FCA2CA25005BA4001B0C5D /* NYPLBackgroundExecutor.swift in Sources */,
				73FCA2CB25005BA4001B0C5D /* NYPLProblemDocument.swift in Sources */,
				73FCA2CC25005BA4001B0C5D /* NYPLReturnPromptHelper.swift in Sources */,
				73FCA2CD25005BA4001B0C5D /* NYPLReaderBookmarkCell.swift in Sources */,
				73FCA2CE25005BA4001B0C5D /* NYPLOpenSearchDescription.m in Sources */,
				73FCA2CF25005BA4001B0C5D /* NYPLReaderTOCElement.m in Sources */,
				73FCA2D025005BA4001B0C5D /* UpdateCheck.swift in Sources */,
				739ECB292510207E00691A70 /* NYPLCatalogNavigationController+OE.swift in Sources */,
				73FCA2D125005BA4001B0C5D /* NYPLReaderTOCViewController.m in Sources */,
				73FCA2D225005BA4001B0C5D /* OPDS2CatalogsFeed.swift in Sources */,
				739ECB2625101CCE00691A70 /* NSNotification+NYPL.swift in Sources */,
				73FCA2D325005BA4001B0C5D /* BundledHTMLViewController.swift in Sources */,
				73FCA2D425005BA4001B0C5D /* NYPLBookDetailView.m in Sources */,
				73FCA2D525005BA4001B0C5D /* UIButton+NYPLAppearanceAdditions.m in Sources */,
				73FCA2D625005BA4001B0C5D /* NYPLBookCoverRegistry.m in Sources */,
				73FCA2D725005BA4001B0C5D /* NYPLBookDetailDownloadingView.m in Sources */,
				73FCA2D825005BA4001B0C5D /* NYPLOPDSCategory.m in Sources */,
				73FCA2D925005BA4001B0C5D /* NYPLUserFriendlyError.swift in Sources */,
				73FCA2DA25005BA4001B0C5D /* NYPLNull.m in Sources */,
				738CB2002509A61E00891F31 /* NYPLConfiguration+OE.swift in Sources */,
				73FCA2DB25005BA4001B0C5D /* NYPLLinearView.m in Sources */,
				73FCA2DC25005BA4001B0C5D /* NSDate+NYPLDateAdditions.m in Sources */,
				73FCA2DD25005BA4001B0C5D /* NYPLBook.m in Sources */,
				73FCA2DE25005BA4001B0C5D /* NYPLUserNotifications.swift in Sources */,
				73FCA2DF25005BA4001B0C5D /* NYPLCatalogLane.m in Sources */,
				73FCA2E025005BA4001B0C5D /* NYPLBookNormalCell.m in Sources */,
				73FCA2E125005BA4001B0C5D /* NYPLCatalogNavigationController.m in Sources */,
				73FCA2E225005BA4001B0C5D /* NYPLEntryPointView.swift in Sources */,
				73FCA2E325005BA4001B0C5D /* NYPLOPDSGroup.m in Sources */,
				73FCA2E425005BA4001B0C5D /* NYPLBookButtonsView.m in Sources */,
				73FCA2E525005BA4001B0C5D /* NYPLAppReviewPrompt.swift in Sources */,
				73FCA2E625005BA4001B0C5D /* NYPLFacetBarView.swift in Sources */,
				73FCA2E725005BA4001B0C5D /* NYPLDismissibleViewController.m in Sources */,
				73FCA2E825005BA4001B0C5D /* main.m in Sources */,
				73FCA2E925005BA4001B0C5D /* NYPLCaching.swift in Sources */,
				73FCA2EA25005BA4001B0C5D /* UIView+NYPLViewAdditions.m in Sources */,
				73FCA2EC25005BA4001B0C5D /* UIFont+NYPLSystemFontOverride.m in Sources */,
				73FCA2ED25005BA4001B0C5D /* NYPLReadiumBookmark.swift in Sources */,
				73FCA2EE25005BA4001B0C5D /* NYPLFacetViewDefaultDataSource.swift in Sources */,
				73FCA2EF25005BA4001B0C5D /* NYPLAppTheme.swift in Sources */,
				73FCA2F025005BA4001B0C5D /* UIColor+NYPLColorAdditions.m in Sources */,
				73FCA2F125005BA4001B0C5D /* URLRequest+NYPL.swift in Sources */,
				21C504772513C9F00016A6C8 /* JWKResponse.swift in Sources */,
				73FCA2F225005BA4001B0C5D /* NYPLSessionCredentials.swift in Sources */,
				73FCA2F325005BA4001B0C5D /* NYPLCatalogFeedViewController.m in Sources */,
				73FCA2F425005BA4001B0C5D /* NYPLBookDownloadingCell.m in Sources */,
				73FCA2F525005BA4001B0C5D /* NYPLTenPrintCoverView+NYPLImageAdditions.m in Sources */,
				73FCA2F625005BA4001B0C5D /* NYPLNetworkExecutor.swift in Sources */,
				73FCA2F725005BA4001B0C5D /* NYPLBookAcquisitionPath.m in Sources */,
				73FCA2F825005BA4001B0C5D /* NYPLOPDSAcquisitionAvailability.m in Sources */,
				73FCA2F925005BA4001B0C5D /* NSError+NYPLAdditions.swift in Sources */,
				73FCA2FA25005BA4001B0C5D /* NYPLReachability.m in Sources */,
				73FCA2FB25005BA4001B0C5D /* NYPLReaderViewController.m in Sources */,
				73FCA2FC25005BA4001B0C5D /* NYPLCatalogLaneCell.m in Sources */,
				73FCA2FD25005BA4001B0C5D /* URLResponse+NYPL.swift in Sources */,
				21C5047D2513C9F70016A6C8 /* AudioBookVendors+Extensions.swift in Sources */,
				73FCA2FE25005BA4001B0C5D /* NYPLSettingsAccountDetailViewController.m in Sources */,
				73FCA2FF25005BA4001B0C5D /* NYPLReaderReadiumView.m in Sources */,
				73FCA30025005BA4001B0C5D /* NYPLBarcode.swift in Sources */,
				73085E1B2502DE88008F6244 /* NYPLPresentationUtils.swift in Sources */,
				73FCA30125005BA4001B0C5D /* NYPLSession.m in Sources */,
				73FCA30225005BA4001B0C5D /* NYPLSettingsEULAViewController.m in Sources */,
				73FCA30325005BA4001B0C5D /* NYPLMyBooksDownloadInfo.m in Sources */,
				73FCA30425005BA4001B0C5D /* NYPLBookLocation.m in Sources */,
				73FCA30525005BA4001B0C5D /* NYPLFacetView.m in Sources */,
				73FCA30625005BA4001B0C5D /* NYPLReaderContainerDelegate.mm in Sources */,
				73FCA30725005BA4001B0C5D /* ProblemReportEmail.swift in Sources */,
				73FCA30825005BA4001B0C5D /* NYPLBookCellDelegate.m in Sources */,
				73FCA30925005BA4001B0C5D /* NYPLBookDetailNormalView.m in Sources */,
				73FCA30B25005BA4001B0C5D /* NYPLCatalogUngroupedFeedViewController.m in Sources */,
				73085E3A25030D80008F6244 /* OEMigrations.swift in Sources */,
				73FCA30C25005BA4001B0C5D /* NYPLSettingsAdvancedViewController.swift in Sources */,
				73FCA30D25005BA4001B0C5D /* NYPLMigrationManager.swift in Sources */,
				73FCA30F25005BA4001B0C5D /* Date+NYPLAdditions.swift in Sources */,
				73FCA31025005BA4001B0C5D /* NYPLBasicAuth.swift in Sources */,
				73FCA31125005BA4001B0C5D /* OPDS2AuthenticationDocument.swift in Sources */,
				73FCA31225005BA4001B0C5D /* NYPLBookRegistryRecord.m in Sources */,
				73FCA31325005BA4001B0C5D /* NYPLDeveloperSettingsTableViewController.swift in Sources */,
				73FCA31425005BA4001B0C5D /* NYPLBookContentType.m in Sources */,
				73FCA31525005BA4001B0C5D /* NYPLOPDSIndirectAcquisition.m in Sources */,
				73FCA31625005BA4001B0C5D /* NYPLMyBooksViewController.m in Sources */,
				73FCA31725005BA4001B0C5D /* NYPLBookDetailTableView.swift in Sources */,
				73FCA31825005BA4001B0C5D /* NYPLAnnouncementBusinessLogic.swift in Sources */,
				73FCA31925005BA4001B0C5D /* Account.swift in Sources */,
				73FCA31A25005BA4001B0C5D /* NYPLBookDownloadFailedCell.m in Sources */,
				730FC05925128D64004D7C2D /* OETutorialWelcomeViewController.swift in Sources */,
				73FCA31B25005BA4001B0C5D /* NYPLBookDetailViewController.m in Sources */,
				73FCA31C25005BA4001B0C5D /* NYPLReaderTOCCell.m in Sources */,
				73FCA31D25005BA4001B0C5D /* NYPLDirectoryManager.swift in Sources */,
				73FCA31E25005BA4001B0C5D /* NYPLContentTypeBadge.swift in Sources */,
				73FCA31F25005BA4001B0C5D /* NYPLZXingEncoder.m in Sources */,
				73FCA32025005BA4001B0C5D /* NYPLProblemReportViewController.m in Sources */,
				73FCA32125005BA4001B0C5D /* NYPLHoldsNavigationController.m in Sources */,
				73FCA32225005BA4001B0C5D /* NYPLRemoteViewController.m in Sources */,
				73FCA32425005BA4001B0C5D /* NYPLSettingsAccountURLSessionChallengeHandler.m in Sources */,
				73FCA32525005BA4001B0C5D /* NYPLOPDSAttribute.m in Sources */,
				73FCA32625005BA4001B0C5D /* NYPLCatalogUngroupedFeed.m in Sources */,
				73FCA32725005BA4001B0C5D /* NYPLHoldsViewController.m in Sources */,
				73FCA32825005BA4001B0C5D /* NYPLSettingsAccountsList.swift in Sources */,
				73FCA32925005BA4001B0C5D /* Data+Base64.swift in Sources */,
				73FCA32A25005BA4001B0C5D /* NYPLAppDelegate.m in Sources */,
				730FC05825128D64004D7C2D /* OETutorialEligibilityViewController.swift in Sources */,
				73FCA32B25005BA4001B0C5D /* NYPLCatalogFacetGroup.m in Sources */,
				73FCA32C25005BA4001B0C5D /* NYPLOPDSAcquisition.m in Sources */,
				73FCA32D25005BA4001B0C5D /* NSURLRequest+NYPLURLRequestAdditions.m in Sources */,
				73FCA32E25005BA4001B0C5D /* NYPLRootTabBarController.m in Sources */,
				73FCA32F25005BA4001B0C5D /* ExtendedNavBarView.swift in Sources */,
				73FCA33025005BA4001B0C5D /* OPDS2Link.swift in Sources */,
				73FCA33125005BA4001B0C5D /* NYPLBookAuthor.swift in Sources */,
				73FCA33225005BA4001B0C5D /* NYPLCatalogSearchViewController.m in Sources */,
				73FCA33325005BA4001B0C5D /* UIColor+LabelColor.swift in Sources */,
				73FCA33425005BA4001B0C5D /* NYPLNetworkResponder.swift in Sources */,
				73FCA33525005BA4001B0C5D /* NYPLReaderSettings.m in Sources */,
				73FCA33625005BA4001B0C5D /* NYPLKeychain.m in Sources */,
				73085E30250308A4008F6244 /* NYPLSettingsSplitViewController.swift in Sources */,
				73FCA33725005BA4001B0C5D /* NYPLReaderContainerDelegateBase.m in Sources */,
				73FCA33825005BA4001B0C5D /* NYPLOPDSEntry.m in Sources */,
				73FCA33925005BA4001B0C5D /* NYPLReaderSettingsView.m in Sources */,
				73FCA33A25005BA4001B0C5D /* NYPLIndeterminateProgressView.m in Sources */,
				73FCA33B25005BA4001B0C5D /* NSString+NYPLStringAdditions.m in Sources */,
				73FCA33C25005BA4001B0C5D /* NYPLKeychainManager.swift in Sources */,
				73FCA33D25005BA4001B0C5D /* NYPLCookiesWebViewController.swift in Sources */,
				73FCA33E25005BA4001B0C5D /* NYPLSamlIDPCell.swift in Sources */,
				73FCA33F25005BA4001B0C5D /* NYPLErrorLogger.swift in Sources */,
				73FCA34025005BA4001B0C5D /* NSString+JSONParse.swift in Sources */,
				73FCA34125005BA4001B0C5D /* NYPLOPDSEntryGroupAttributes.m in Sources */,
				73FCA34225005BA4001B0C5D /* NYPLMyBooksDownloadCenter.m in Sources */,
				73FCA34325005BA4001B0C5D /* NYPLProblemDocumentCacheManager.swift in Sources */,
				7353940C250854A90043C800 /* OESettingsSetUp.swift in Sources */,
				73FCA34425005BA4001B0C5D /* NYPLBookDetailButtonsView.m in Sources */,
				73FCA34525005BA4001B0C5D /* NYPLMyBooksSimplifiedBearerToken.m in Sources */,
				73FCA34625005BA4001B0C5D /* NYPLAnnotations.swift in Sources */,
				73FCA34725005BA4001B0C5D /* RemoteHTMLViewController.swift in Sources */,
				73FCA34825005BA4001B0C5D /* NYPLBookDetailsProblemDocumentViewController.swift in Sources */,
				73FCA34925005BA4001B0C5D /* NYPLCatalogGroupedFeed.m in Sources */,
				73FCA34A25005BA4001B0C5D /* NYPLCatalogFacet.m in Sources */,
				73FCA34B25005BA4001B0C5D /* NYPLLoginCellTypes.swift in Sources */,
				73FCA34C25005BA4001B0C5D /* NYPLAccountSignInViewController.m in Sources */,
				73FCA34D25005BA4001B0C5D /* NYPLUserProfileDocument.swift in Sources */,
				73FCA34E25005BA4001B0C5D /* AccountsManager.swift in Sources */,
				73FCA34F25005BA4001B0C5D /* NYPLLocalization.m in Sources */,
				73FCA35025005BA4001B0C5D /* NYPLSecrets.swift in Sources */,
				73FCA35125005BA4001B0C5D /* NYPLBarcodeScanningViewController.m in Sources */,
				73FCA35225005BA4001B0C5D /* NYPLBookDetailDownloadFailedView.m in Sources */,
				73FCA35325005BA4001B0C5D /* NYPLOPDSFeed.m in Sources */,
				73FCA35425005BA4001B0C5D /* NYPLRoundedButton.m in Sources */,
				73FCA35525005BA4001B0C5D /* NYPLOPDSLink.m in Sources */,
				73FCA35625005BA4001B0C5D /* NYPLOPDSType.m in Sources */,
				73FCA35725005BA4001B0C5D /* NYPLBook+Additions.swift in Sources */,
				73FCA35825005BA4001B0C5D /* NYPLPDFViewControllerDelegate.swift in Sources */,
				73FCA35925005BA4001B0C5D /* NYPLUserAccountFrontEndValidation.swift in Sources */,
			);
			runOnlyForDeploymentPostprocessing = 0;
		};
		A823D809192BABA400B55DE2 /* Sources */ = {
			isa = PBXSourcesBuildPhase;
			buildActionMask = 2147483647;
			files = (
				0826CD2F24AA2801000F4030 /* NYPLLibraryDescriptionCell.swift in Sources */,
				2DE514351DC3F0BE005A58BD /* NYPLCirculationAnalytics.swift in Sources */,
				171966A924170819007BB87E /* NYPLBookState.swift in Sources */,
				03DE7BE91DBF0DE400E89064 /* UpdateCheckShim.swift in Sources */,
				0345BFE81DBF027200398B6F /* APIKeys.swift in Sources */,
				114C8CD719BE2FD300719B72 /* NYPLAttributedString.m in Sources */,
				17CE5305243C020800315E63 /* NYPLUserAccount.swift in Sources */,
				175E480E24EF46EA0066A6CF /* NYPLAnnouncementViewController.swift in Sources */,
				73FB0AC924EB403D0072E430 /* NYPLBookContentType.swift in Sources */,
				E6BC315D1E009F3E0021B65E /* NYPLAgeCheck.swift in Sources */,
				2D382BD71D08BA99002C423D /* Log.swift in Sources */,
				11616E11196B0531003D60D9 /* NYPLBookRegistry.m in Sources */,
				081387571BC574DA003DEA6A /* UILabel+NYPLAppearanceAdditions.m in Sources */,
				11369D48199527C200BB11F8 /* NYPLJSON.m in Sources */,
				7327A89323EE017300954748 /* NYPLMainThreadChecker.swift in Sources */,
				116A5EB91947B57500491A21 /* NYPLConfiguration.m in Sources */,
				5D1B142A22CC179F0006C964 /* NYPLAlertUtils.swift in Sources */,
				B51C1E0222861BBF003B49A5 /* OPDS2Publication.swift in Sources */,
				5DD567AF22B95A30001F0C83 /* String+MD5.swift in Sources */,
				E671FF7D1E3A7068002AB13F /* NYPLNetworkQueue.swift in Sources */,
				116A5EAF194767B200491A21 /* NYPLMyBooksNavigationController.m in Sources */,
				1120749319D20BF9008203A4 /* NYPLBookCellCollectionViewController.m in Sources */,
				0857A0FF247835FF00C7984E /* KeychainStoredVariable.swift in Sources */,
				111559ED19B8FA590003BE94 /* NYPLXML.m in Sources */,
				731A5B1224621F2B00B5E663 /* NYPLSignInBusinessLogic.swift in Sources */,
				11580AC81986A77B00949A15 /* NYPLBookCell.m in Sources */,
				738CB2062509A87700891F31 /* NYPLConfiguration+SE.swift in Sources */,
				085640CE1BB99FC30088BDBF /* NSURL+NYPLURLAdditions.m in Sources */,
				1183F35B194F847100DC322F /* NYPLAsync.m in Sources */,
				11B20E6E19D9F6DD00877A23 /* NYPLReloadView.m in Sources */,
				E694040A1E4A789800E566ED /* NYPLReachabilityManager.m in Sources */,
				E6845D971FB38D1300EBF69A /* NYPLReadiumViewSyncManager.m in Sources */,
				A4BA1D0E1B430341006F83DF /* NYPLCatalogGroupedFeedViewController.m in Sources */,
				732F929323ECB51F0099244C /* NYPLBackgroundExecutor.swift in Sources */,
				5D1B141522CBE3570006C964 /* NYPLProblemDocument.swift in Sources */,
				A92FB0F921CDCE3D004740F4 /* NYPLReturnPromptHelper.swift in Sources */,
				03690E231EB2B35000F75D5F /* NYPLReaderBookmarkCell.swift in Sources */,
				119BEBB919902A8800121439 /* NYPLOpenSearchDescription.m in Sources */,
				11BFDB36199C08E900378691 /* NYPLReaderTOCElement.m in Sources */,
				2DC8D9DC1D09F797007DD125 /* UpdateCheck.swift in Sources */,
				11BFDB33199C01F700378691 /* NYPLReaderTOCViewController.m in Sources */,
				B51C1DFA2285FDF9003B49A5 /* OPDS2CatalogsFeed.swift in Sources */,
				2D62568B1D412BCB0080A81F /* BundledHTMLViewController.swift in Sources */,
				110AF8961961D94D004887C3 /* NYPLBookDetailView.m in Sources */,
				0813875A1BC5767F003DEA6A /* UIButton+NYPLAppearanceAdditions.m in Sources */,
				1139DA6519C7755D00A07810 /* NYPLBookCoverRegistry.m in Sources */,
				73085E3525030D27008F6244 /* SEMigrations.swift in Sources */,
				11119742198827850014462F /* NYPLBookDetailDownloadingView.m in Sources */,
				730FC05B2512911E004D7C2D /* NYPLWelcomeScreenViewController.swift in Sources */,
				2DFAC8ED1CD8DDD1003D9EC0 /* NYPLOPDSCategory.m in Sources */,
				7360D0D524BFCB9700C8AD16 /* NYPLUserFriendlyError.swift in Sources */,
				11068C55196DD37900E8A94B /* NYPLNull.m in Sources */,
				1111973C19880E8D0014462F /* NYPLLinearView.m in Sources */,
				11396FB9193D289100E16EE8 /* NSDate+NYPLDateAdditions.m in Sources */,
				1183F347194F744D00DC322F /* NYPLBook.m in Sources */,
				21E7E07B24FEA7E800189224 /* DPLAAudiobooks.swift in Sources */,
				52545185217A76FF00BBC1B4 /* NYPLUserNotifications.swift in Sources */,
				1183F341194F723D00DC322F /* NYPLCatalogLane.m in Sources */,
				11A16E6F195B60DF004147F4 /* NYPLBookNormalCell.m in Sources */,
				739ECB2E25108EE800691A70 /* NYPLRootTabBarController+SE.swift in Sources */,
				11548C0E1939147D009DBF2E /* NYPLCatalogNavigationController.m in Sources */,
				E699BA402166598B00A0736A /* NYPLEntryPointView.swift in Sources */,
				A46226271B39D4980063F549 /* NYPLOPDSGroup.m in Sources */,
				B5ED41DA1B8F6E2E009FC164 /* NYPLBookButtonsView.m in Sources */,
				A93F9F9721CDACF700BD3B0C /* NYPLAppReviewPrompt.swift in Sources */,
				8C835DD5234D0B900050A18D /* NYPLFacetBarView.swift in Sources */,
				111197341986D7550014462F /* NYPLDismissibleViewController.m in Sources */,
				A823D81D192BABA400B55DE2 /* main.m in Sources */,
				733875672423E540000FEB67 /* NYPLCaching.swift in Sources */,
				1107835E19816E3D0071AB1E /* UIView+NYPLViewAdditions.m in Sources */,
				111E75831A815CFB00718AD7 /* NYPLSettingsPrimaryTableViewController.m in Sources */,
				2199020824FD35DC001BC727 /* JWKResponse.swift in Sources */,
				11E0208D197F05D9009DEA93 /* UIFont+NYPLSystemFontOverride.m in Sources */,
				03690E291EB2B44300F75D5F /* NYPLReadiumBookmark.swift in Sources */,
				E683953B217663B100371072 /* NYPLFacetViewDefaultDataSource.swift in Sources */,
				E6207B652118973800864143 /* NYPLAppTheme.swift in Sources */,
				11A14DF41A1BF94F00D6C510 /* UIColor+NYPLColorAdditions.m in Sources */,
				73CDA121243EDAD8009CC6A6 /* URLRequest+NYPL.swift in Sources */,
				0857A0F72478337D00C7984E /* NYPLSessionCredentials.swift in Sources */,
				A42E0DF41B40F4E00095EBAE /* NYPLCatalogFeedViewController.m in Sources */,
				11B6020519806CD300800DA9 /* NYPLBookDownloadingCell.m in Sources */,
				114B7F161A3644CF00B8582B /* NYPLTenPrintCoverView+NYPLImageAdditions.m in Sources */,
				733875652423E1B0000FEB67 /* NYPLNetworkExecutor.swift in Sources */,
				2D87909D20127AA300E2763F /* NYPLBookAcquisitionPath.m in Sources */,
				2DCB71EE2017DFB5000E041A /* NYPLOPDSAcquisitionAvailability.m in Sources */,
				732327B22478504500A041E6 /* NSError+NYPLAdditions.swift in Sources */,
				2DB436381D4C049200F8E69D /* NYPLReachability.m in Sources */,
				1195040B1994075B009FB788 /* NYPLReaderViewController.m in Sources */,
				1183F33B194B775900DC322F /* NYPLCatalogLaneCell.m in Sources */,
				7340DA6224B7E45C00361387 /* URLResponse+NYPL.swift in Sources */,
				E6202A021DD4E6F300C99553 /* NYPLSettingsAccountDetailViewController.m in Sources */,
				2198F910250A90EE000D9DAB /* AudioBookVendorsHelper.swift in Sources */,
				113137E71A48DAB90082954E /* NYPLReaderReadiumView.m in Sources */,
				E68CCFC51F9F80CF003DDA6C /* NYPLBarcode.swift in Sources */,
				118B7ABF195CBF72005CE3E7 /* NYPLSession.m in Sources */,
				841B55431B740F2700FAC1AF /* NYPLSettingsEULAViewController.m in Sources */,
				7353940D25085DBB0043C800 /* NYPLPresentationUtils.swift in Sources */,
				A4276F481B00046300CA7194 /* NYPLMyBooksDownloadInfo.m in Sources */,
				1164F106199AC236009BF8BF /* NYPLBookLocation.m in Sources */,
				11F3771F19DB62B000487769 /* NYPLFacetView.m in Sources */,
				5A5B901B1B946FAD002C53E9 /* NYPLReaderContainerDelegate.mm in Sources */,
				145798F6215BE9E300F68AFD /* ProblemReportEmail.swift in Sources */,
				111197281986B43B0014462F /* NYPLBookCellDelegate.m in Sources */,
				111197391987F4070014462F /* NYPLBookDetailNormalView.m in Sources */,
				111E757D1A801A6F00718AD7 /* NYPLSettingsPrimaryNavigationController.m in Sources */,
				11A16E69195B2BD3004147F4 /* NYPLCatalogUngroupedFeedViewController.m in Sources */,
				D787E8441FB6B0290016D9D5 /* NYPLSettingsAdvancedViewController.swift in Sources */,
				5D60D3542297353C001080D0 /* NYPLMigrationManager.swift in Sources */,
				111E757A1A80165C00718AD7 /* NYPLSettingsSplitViewController.m in Sources */,
				7384C802242BCC4800D5F960 /* Date+NYPLAdditions.swift in Sources */,
				086C45D624AE77CA00F5108E /* NYPLBasicAuth.swift in Sources */,
				B51C1E0422861C1A003B49A5 /* OPDS2AuthenticationDocument.swift in Sources */,
				739ECB2B25102A2B00691A70 /* NYPLCatalogNavigationController+SE.swift in Sources */,
				112C694D197301FE00C48F95 /* NYPLBookRegistryRecord.m in Sources */,
				5DD5674522B303DF001F0C83 /* NYPLDeveloperSettingsTableViewController.swift in Sources */,
				E627B554216D4A9700A7D1D5 /* NYPLBookContentType.m in Sources */,
				2D754BC22002F1B10061D34F /* NYPLOPDSIndirectAcquisition.m in Sources */,
				116A5EB3194767DC00491A21 /* NYPLMyBooksViewController.m in Sources */,
				E6B3269F1EE066DE00DB877A /* NYPLBookDetailTableView.swift in Sources */,
				175E480824EF36520066A6CF /* NYPLAnnouncementBusinessLogic.swift in Sources */,
				8CC26F832370C1DF0000D8E1 /* Account.swift in Sources */,
				11078357198160A50071AB1E /* NYPLBookDownloadFailedCell.m in Sources */,
				110AF89C1961ED1F004887C3 /* NYPLBookDetailViewController.m in Sources */,
				11BFDB39199C117B00378691 /* NYPLReaderTOCCell.m in Sources */,
				E6F26E731DFF672F00C103CA /* NYPLDirectoryManager.swift in Sources */,
				E6D848E32171334800CEC142 /* NYPLContentTypeBadge.swift in Sources */,
				E6C91BC21FD5F63B00A32F42 /* NYPLZXingEncoder.m in Sources */,
				085D31D71BE29E38007F7672 /* NYPLProblemReportViewController.m in Sources */,
				11C5DCF21976D1E0005A9945 /* NYPLHoldsNavigationController.m in Sources */,
				A42E0DF11B3F5A490095EBAE /* NYPLRemoteViewController.m in Sources */,
				73A3EAED2400A9560061A7FB /* NYPLSettingsAccountURLSessionChallengeHandler.m in Sources */,
				110AD83D19E497D6005724C3 /* NYPLOPDSAttribute.m in Sources */,
				1114A6A1195884CB007507A2 /* NYPLCatalogUngroupedFeed.m in Sources */,
				730FC05125128224004D7C2D /* NYPLSettings.swift in Sources */,
				11C5DCF51976D22F005A9945 /* NYPLHoldsViewController.m in Sources */,
				E6B1F4FB1DD20EA900D73CA1 /* NYPLSettingsAccountsList.swift in Sources */,
				5DD567B522B97344001F0C83 /* Data+Base64.swift in Sources */,
				A823D821192BABA400B55DE2 /* NYPLAppDelegate.m in Sources */,
				112C684F19EF003300106973 /* NYPLCatalogFacetGroup.m in Sources */,
				2D754BBB2002E2FB0061D34F /* NYPLOPDSAcquisition.m in Sources */,
				085D31DF1BE3CD3C007F7672 /* NSURLRequest+NYPLURLRequestAdditions.m in Sources */,
				11548C0B1939136C009DBF2E /* NYPLRootTabBarController.m in Sources */,
				E63F2C6C1EAA81B3002B6373 /* ExtendedNavBarView.swift in Sources */,
				B51C1E0022861BAD003B49A5 /* OPDS2Link.swift in Sources */,
				E6DA7EA01F2A718600CFBEC8 /* NYPLBookAuthor.swift in Sources */,
				739ECB2425101CCE00691A70 /* NSNotification+NYPL.swift in Sources */,
				118A0B1B19915BDF00792DDE /* NYPLCatalogSearchViewController.m in Sources */,
				179699D124131BA500EC309F /* UIColor+LabelColor.swift in Sources */,
				735FED262427494900144C97 /* NYPLNetworkResponder.swift in Sources */,
				1188F3E11A1ECC4B006B2F36 /* NYPLReaderSettings.m in Sources */,
				11C5DD16197727A6005A9945 /* NYPLKeychain.m in Sources */,
				5D7CF86422C19EBA007CAA34 /* NYPLReaderContainerDelegateBase.m in Sources */,
				AE77E9B832371587493FF281 /* NYPLOPDSEntry.m in Sources */,
				11DC19281A12F92500721DBA /* NYPLReaderSettingsView.m in Sources */,
				113DB8A719C24E54004E1154 /* NYPLIndeterminateProgressView.m in Sources */,
				119BEB89198C43A600121439 /* NSString+NYPLStringAdditions.m in Sources */,
				E6B6E76F1F6859A4007EE361 /* NYPLKeychainManager.swift in Sources */,
				089E42C6249A823800310360 /* NYPLCookiesWebViewController.swift in Sources */,
				0826CD2924AA21B2000F4030 /* NYPLSamlIDPCell.swift in Sources */,
				5D7CF8B922C3FC06007CAA34 /* NYPLErrorLogger.swift in Sources */,
				0824D44E24B8DFE400C85A7E /* NSString+JSONParse.swift in Sources */,
				A499BF261B39EFC7002F8B8B /* NYPLOPDSEntryGroupAttributes.m in Sources */,
				1196F75B1970727C00F62670 /* NYPLMyBooksDownloadCenter.m in Sources */,
				8C40D6A72375FF8B006EA63B /* NYPLProblemDocumentCacheManager.swift in Sources */,
				E66A6C441EAFB63300AA282D /* NYPLBookDetailButtonsView.m in Sources */,
				2DEF10BA201ECCEA0082843A /* NYPLMyBooksSimplifiedBearerToken.m in Sources */,
				2DF321831DC3B83500E1858F /* NYPLAnnotations.swift in Sources */,
				21EC1B8F2501538600A12384 /* AudioBookVendors+Extensions.swift in Sources */,
				E6BA02B81DE4B6F600F76404 /* RemoteHTMLViewController.swift in Sources */,
				8CE9C471237F84820072E964 /* NYPLBookDetailsProblemDocumentViewController.swift in Sources */,
				A4BA1D131B43046B006F83DF /* NYPLCatalogGroupedFeed.m in Sources */,
				11F3773319E0876F00487769 /* NYPLCatalogFacet.m in Sources */,
				089E430C24A2459100310360 /* NYPLLoginCellTypes.swift in Sources */,
				1158812E1A894F4E008672C3 /* NYPLAccountSignInViewController.m in Sources */,
				5D3A28CC22D3DA850042B3BD /* NYPLUserProfileDocument.swift in Sources */,
				03F94CD11DD6288C00CE8F4F /* AccountsManager.swift in Sources */,
				52592BB821220A1100587288 /* NYPLLocalization.m in Sources */,
				17071065242A923400E2648F /* NYPLSecrets.swift in Sources */,
				E6D775421F9FE0AF00C0B722 /* NYPLBarcodeScanningViewController.m in Sources */,
				1111973F1988226F0014462F /* NYPLBookDetailDownloadFailedView.m in Sources */,
				AE77EE7AACC975280BAB9A4C /* NYPLOPDSFeed.m in Sources */,
				114C8CDA19BF55F900719B72 /* NYPLRoundedButton.m in Sources */,
				AE77EB0CB5B94AEC591E2D91 /* NYPLOPDSLink.m in Sources */,
				AE77E7E37D89FB3EED630624 /* NYPLOPDSType.m in Sources */,
				7340DA6824B7F27900361387 /* NYPLBook+Additions.swift in Sources */,
				A949984F2235826500CE4241 /* NYPLPDFViewControllerDelegate.swift in Sources */,
				73B501C524F48D4C00FBAD7D /* NYPLUserAccountFrontEndValidation.swift in Sources */,
			);
			runOnlyForDeploymentPostprocessing = 0;
		};
/* End PBXSourcesBuildPhase section */

/* Begin PBXTargetDependency section */
		2D2B47781D08F808007F7764 /* PBXTargetDependency */ = {
			isa = PBXTargetDependency;
			target = A823D80C192BABA400B55DE2 /* SimplyE */;
			targetProxy = 2D2B47771D08F808007F7764 /* PBXContainerItemProxy */;
		};
/* End PBXTargetDependency section */

/* Begin PBXVariantGroup section */
		032A31071DC02E8E0001E4AF /* Localizable.strings */ = {
			isa = PBXVariantGroup;
			children = (
				032A31061DC02E8E0001E4AF /* en */,
				032A310C1DC02EAD0001E4AF /* it */,
				032A310D1DC02EB30001E4AF /* de */,
				032A310E1DC02EC00001E4AF /* es */,
			);
			name = Localizable.strings;
			sourceTree = "<group>";
		};
		A823D819192BABA400B55DE2 /* InfoPlist.strings */ = {
			isa = PBXVariantGroup;
			children = (
				A823D81A192BABA400B55DE2 /* en */,
			);
			name = InfoPlist.strings;
			sourceTree = "<group>";
		};
		A823D832192BABA400B55DE2 /* InfoPlist.strings */ = {
			isa = PBXVariantGroup;
			children = (
				A823D833192BABA400B55DE2 /* en */,
			);
			name = InfoPlist.strings;
			sourceTree = "<group>";
		};
/* End PBXVariantGroup section */

/* Begin XCBuildConfiguration section */
		2D2B477A1D08F808007F7764 /* Debug */ = {
			isa = XCBuildConfiguration;
			buildSettings = {
				ALWAYS_SEARCH_USER_PATHS = NO;
				BUNDLE_LOADER = "$(TEST_HOST)";
				CLANG_CXX_LANGUAGE_STANDARD = "gnu++0x";
				CLANG_CXX_LIBRARY = "libc++";
				CLANG_WARN_UNREACHABLE_CODE = YES;
				DEBUG_INFORMATION_FORMAT = dwarf;
				ENABLE_STRICT_OBJC_MSGSEND = YES;
				ENABLE_TESTABILITY = YES;
				FRAMEWORK_SEARCH_PATHS = (
					"$(inherited)",
					"$(PROJECT_DIR)/Carthage/Build/iOS",
				);
				GCC_C_LANGUAGE_STANDARD = gnu99;
				GCC_NO_COMMON_BLOCKS = YES;
				INFOPLIST_FILE = SimplyETests/Info.plist;
				IPHONEOS_DEPLOYMENT_TARGET = 9.3;
				LD_RUNPATH_SEARCH_PATHS = "$(inherited) @executable_path/Frameworks @loader_path/Frameworks";
				MTL_ENABLE_DEBUG_INFO = YES;
				PRODUCT_BUNDLE_IDENTIFIER = org.nypl.SimplyETests;
				PRODUCT_NAME = "$(TARGET_NAME)";
				SWIFT_OBJC_BRIDGING_HEADER = "SimplifiedTests/SimplyETests-Bridging-Header.h";
				SWIFT_OPTIMIZATION_LEVEL = "-Onone";
				SWIFT_SWIFT3_OBJC_INFERENCE = Default;
				SWIFT_VERSION = 4.2;
				TEST_HOST = "$(BUILT_PRODUCTS_DIR)/SimplyE.app/SimplyE";
			};
			name = Debug;
		};
		2D2B477B1D08F808007F7764 /* Release */ = {
			isa = XCBuildConfiguration;
			buildSettings = {
				ALWAYS_SEARCH_USER_PATHS = NO;
				BUNDLE_LOADER = "$(TEST_HOST)";
				CLANG_CXX_LANGUAGE_STANDARD = "gnu++0x";
				CLANG_CXX_LIBRARY = "libc++";
				CLANG_WARN_UNREACHABLE_CODE = YES;
				COPY_PHASE_STRIP = NO;
				DEBUG_INFORMATION_FORMAT = "dwarf-with-dsym";
				ENABLE_STRICT_OBJC_MSGSEND = YES;
				FRAMEWORK_SEARCH_PATHS = (
					"$(inherited)",
					"$(PROJECT_DIR)/Carthage/Build/iOS",
				);
				GCC_C_LANGUAGE_STANDARD = gnu99;
				GCC_NO_COMMON_BLOCKS = YES;
				INFOPLIST_FILE = SimplyETests/Info.plist;
				IPHONEOS_DEPLOYMENT_TARGET = 9.3;
				LD_RUNPATH_SEARCH_PATHS = "$(inherited) @executable_path/Frameworks @loader_path/Frameworks";
				MTL_ENABLE_DEBUG_INFO = NO;
				PRODUCT_BUNDLE_IDENTIFIER = org.nypl.SimplyETests;
				PRODUCT_NAME = "$(TARGET_NAME)";
				SWIFT_OBJC_BRIDGING_HEADER = "SimplifiedTests/SimplyETests-Bridging-Header.h";
				SWIFT_SWIFT3_OBJC_INFERENCE = Default;
				SWIFT_VERSION = 4.2;
				TEST_HOST = "$(BUILT_PRODUCTS_DIR)/SimplyE.app/SimplyE";
			};
			name = Release;
		};
		7347F121245A4DE200558D7F /* Debug */ = {
			isa = XCBuildConfiguration;
			buildSettings = {
				ASSETCATALOG_COMPILER_APPICON_NAME = AppIcon;
				CLANG_ANALYZER_NONNULL = YES;
				CLANG_ENABLE_MODULES = YES;
				CLANG_WARN_NON_LITERAL_NULL_CONVERSION = YES_ERROR;
				CODE_SIGN_ENTITLEMENTS = Simplified/SimplyE.entitlements;
				CODE_SIGN_IDENTITY = "iPhone Developer";
				CURRENT_PROJECT_VERSION = 1;
				DEVELOPMENT_TEAM = 7262U6ST2R;
				ENABLE_BITCODE = NO;
				FRAMEWORK_SEARCH_PATHS = (
					"$(inherited)",
					"$(PROJECT_DIR)",
					"$(PROJECT_DIR)/Carthage/Build/iOS",
				);
				GCC_PRECOMPILE_PREFIX_HEADER = YES;
				GCC_PREFIX_HEADER = "Simplified/Simplified-Prefix.pch";
				GCC_PREPROCESSOR_DEFINITIONS_NOT_USED_IN_PRECOMPS = "SIMPLYE=1";
				INFOPLIST_FILE = "Simplified/Simplified-Info.plist";
				IPHONEOS_DEPLOYMENT_TARGET = 9.3;
				LD_RUNPATH_SEARCH_PATHS = "$(inherited) @executable_path/Frameworks";
				MARKETING_VERSION = 3.6.0;
				PRODUCT_BUNDLE_IDENTIFIER = org.nypl.labs.SimplyE;
				PRODUCT_NAME = SimplyE;
				PROVISIONING_PROFILE = "2e185b6c-271e-4b02-a05e-860b8c3831f6";
				PROVISIONING_PROFILE_SPECIFIER = "SimplyE Development";
				SWIFT_ACTIVE_COMPILATION_CONDITIONS = "DEBUG FEATURE_DRM_CONNECTOR";
				SWIFT_OBJC_BRIDGING_HEADER = "Simplified/SimplyE-Bridging-Header.h";
				SWIFT_OPTIMIZATION_LEVEL = "-Onone";
				SWIFT_SWIFT3_OBJC_INFERENCE = Off;
				SWIFT_VERSION = 4.2;
				TARGETED_DEVICE_FAMILY = "1,2";
				WARNING_CFLAGS = (
					"-Wall",
					"-Wextra",
					"-Wno-documentation",
					"-Wno-c++98-compat-pedantic",
					"-Wno-c++98-compat",
					"-Wno-c11-extensions",
					"-Wno-objc-missing-property-synthesis",
				);
				WRAPPER_EXTENSION = app;
			};
			name = Debug;
		};
		7347F122245A4DE200558D7F /* Release */ = {
			isa = XCBuildConfiguration;
			buildSettings = {
				ASSETCATALOG_COMPILER_APPICON_NAME = AppIcon;
				CLANG_ANALYZER_NONNULL = YES;
				CLANG_ENABLE_MODULES = YES;
				CLANG_WARN_NON_LITERAL_NULL_CONVERSION = YES_ERROR;
				CODE_SIGN_ENTITLEMENTS = Simplified/SimplyE.entitlements;
				CODE_SIGN_IDENTITY = "iPhone Distribution";
				CURRENT_PROJECT_VERSION = 1;
				DEVELOPMENT_TEAM = 7262U6ST2R;
				ENABLE_BITCODE = NO;
				FRAMEWORK_SEARCH_PATHS = (
					"$(inherited)",
					"$(PROJECT_DIR)",
					"$(PROJECT_DIR)/Carthage/Build/iOS",
				);
				GCC_PRECOMPILE_PREFIX_HEADER = YES;
				GCC_PREFIX_HEADER = "Simplified/Simplified-Prefix.pch";
				GCC_PREPROCESSOR_DEFINITIONS = (
					"DEBUG=0",
					"$(inherited)",
				);
				GCC_PREPROCESSOR_DEFINITIONS_NOT_USED_IN_PRECOMPS = "SIMPLYE=1";
				INFOPLIST_FILE = "Simplified/Simplified-Info.plist";
				IPHONEOS_DEPLOYMENT_TARGET = 9.3;
				LD_RUNPATH_SEARCH_PATHS = "$(inherited) @executable_path/Frameworks";
				MARKETING_VERSION = 3.6.0;
				PRODUCT_BUNDLE_IDENTIFIER = org.nypl.labs.SimplyE;
				PRODUCT_NAME = SimplyE;
				PROVISIONING_PROFILE = "b3d9154d-70e1-48d6-a0c5-869431277a5c";
				PROVISIONING_PROFILE_SPECIFIER = NYPL_AdHoc_Wildcard;
				SWIFT_ACTIVE_COMPILATION_CONDITIONS = FEATURE_DRM_CONNECTOR;
				SWIFT_OBJC_BRIDGING_HEADER = "Simplified/SimplyE-Bridging-Header.h";
				SWIFT_SWIFT3_OBJC_INFERENCE = Off;
				SWIFT_VERSION = 4.2;
				TARGETED_DEVICE_FAMILY = "1,2";
				WARNING_CFLAGS = (
					"-Wall",
					"-Wextra",
					"-Wno-documentation",
					"-Wno-c++98-compat-pedantic",
					"-Wno-c++98-compat",
					"-Wno-c11-extensions",
					"-Wno-objc-missing-property-synthesis",
				);
				WRAPPER_EXTENSION = app;
			};
			name = Release;
		};
		73FCA3A225005BA4001B0C5D /* Debug */ = {
			isa = XCBuildConfiguration;
			buildSettings = {
				ASSETCATALOG_COMPILER_APPICON_NAME = AppIcon;
				CLANG_ANALYZER_NONNULL = YES;
				CLANG_ENABLE_MODULES = YES;
				CLANG_WARN_NON_LITERAL_NULL_CONVERSION = YES_ERROR;
				CODE_SIGN_ENTITLEMENTS = Simplified/SimplyE.entitlements;
				CODE_SIGN_IDENTITY = "iPhone Developer";
				CURRENT_PROJECT_VERSION = 1;
				DEVELOPMENT_TEAM = 7262U6ST2R;
				ENABLE_BITCODE = NO;
				FRAMEWORK_SEARCH_PATHS = (
					"$(inherited)",
					"$(PROJECT_DIR)",
					"$(PROJECT_DIR)/Carthage/Build/iOS",
				);
				GCC_PRECOMPILE_PREFIX_HEADER = YES;
				GCC_PREFIX_HEADER = "Simplified/Simplified-Prefix.pch";
				GCC_PREPROCESSOR_DEFINITIONS_NOT_USED_IN_PRECOMPS = "OPENEBOOKS=1";
				INFOPLIST_FILE = "Simplified/OpenEbooks/Open-eBooks-Info.plist";
				IPHONEOS_DEPLOYMENT_TARGET = 9.3;
				LD_RUNPATH_SEARCH_PATHS = "$(inherited) @executable_path/Frameworks";
				MARKETING_VERSION = 1.9.0;
				PRODUCT_BUNDLE_IDENTIFIER = org.nypl.labs.OpenEbooks;
				PRODUCT_NAME = "Open eBooks";
				PROVISIONING_PROFILE = "2e185b6c-271e-4b02-a05e-860b8c3831f6";
				PROVISIONING_PROFILE_SPECIFIER = "Open eBooks Development";
				RUN_CLANG_STATIC_ANALYZER = YES;
				SWIFT_ACTIVE_COMPILATION_CONDITIONS = "DEBUG FEATURE_DRM_CONNECTOR OPENEBOOKS";
				SWIFT_OBJC_BRIDGING_HEADER = "Simplified/SimplyE-Bridging-Header.h";
				SWIFT_OBJC_INTERFACE_HEADER_NAME = "SimplyE-Swift.h";
				SWIFT_OPTIMIZATION_LEVEL = "-Onone";
				SWIFT_SWIFT3_OBJC_INFERENCE = Off;
				SWIFT_VERSION = 4.2;
				TARGETED_DEVICE_FAMILY = "1,2";
				WARNING_CFLAGS = (
					"-Wall",
					"-Wextra",
					"-Wno-documentation",
					"-Wno-c++98-compat-pedantic",
					"-Wno-c++98-compat",
					"-Wno-c11-extensions",
					"-Wno-objc-missing-property-synthesis",
				);
				WRAPPER_EXTENSION = app;
			};
			name = Debug;
		};
		73FCA3A325005BA4001B0C5D /* Release */ = {
			isa = XCBuildConfiguration;
			buildSettings = {
				ASSETCATALOG_COMPILER_APPICON_NAME = AppIcon;
				CLANG_ANALYZER_NONNULL = YES;
				CLANG_ENABLE_MODULES = YES;
				CLANG_WARN_NON_LITERAL_NULL_CONVERSION = YES_ERROR;
				CODE_SIGN_ENTITLEMENTS = Simplified/SimplyE.entitlements;
				CODE_SIGN_IDENTITY = "iPhone Distribution";
				CURRENT_PROJECT_VERSION = 1;
				DEVELOPMENT_TEAM = 7262U6ST2R;
				ENABLE_BITCODE = NO;
				FRAMEWORK_SEARCH_PATHS = (
					"$(inherited)",
					"$(PROJECT_DIR)",
					"$(PROJECT_DIR)/Carthage/Build/iOS",
				);
				GCC_PRECOMPILE_PREFIX_HEADER = YES;
				GCC_PREFIX_HEADER = "Simplified/Simplified-Prefix.pch";
				GCC_PREPROCESSOR_DEFINITIONS = (
					"DEBUG=0",
					"$(inherited)",
				);
				GCC_PREPROCESSOR_DEFINITIONS_NOT_USED_IN_PRECOMPS = "OPENEBOOKS=1";
				INFOPLIST_FILE = "Simplified/OpenEbooks/Open-eBooks-Info.plist";
				IPHONEOS_DEPLOYMENT_TARGET = 9.3;
				LD_RUNPATH_SEARCH_PATHS = "$(inherited) @executable_path/Frameworks";
				MARKETING_VERSION = 1.9.0;
				PRODUCT_BUNDLE_IDENTIFIER = org.nypl.labs.OpenEbooks;
				PRODUCT_NAME = "Open eBooks";
				PROVISIONING_PROFILE = "b3d9154d-70e1-48d6-a0c5-869431277a5c";
				PROVISIONING_PROFILE_SPECIFIER = "Open eBooks Distribution";
				RUN_CLANG_STATIC_ANALYZER = YES;
				SWIFT_ACTIVE_COMPILATION_CONDITIONS = "FEATURE_DRM_CONNECTOR OPENEBOOKS";
				SWIFT_OBJC_BRIDGING_HEADER = "Simplified/SimplyE-Bridging-Header.h";
				SWIFT_OBJC_INTERFACE_HEADER_NAME = "SimplyE-Swift.h";
				SWIFT_SWIFT3_OBJC_INFERENCE = Off;
				SWIFT_VERSION = 4.2;
				TARGETED_DEVICE_FAMILY = "1,2";
				WARNING_CFLAGS = (
					"-Wall",
					"-Wextra",
					"-Wno-documentation",
					"-Wno-c++98-compat-pedantic",
					"-Wno-c++98-compat",
					"-Wno-c11-extensions",
					"-Wno-objc-missing-property-synthesis",
				);
				WRAPPER_EXTENSION = app;
			};
			name = Release;
		};
		A823D837192BABA400B55DE2 /* Debug */ = {
			isa = XCBuildConfiguration;
			baseConfigurationReference = CAE35BBA1B86289500BF9BC5 /* Simplified.xcconfig */;
			buildSettings = {
				ALWAYS_EMBED_SWIFT_STANDARD_LIBRARIES = YES;
				ALWAYS_SEARCH_USER_PATHS = YES;
				CLANG_ANALYZER_GCD_PERFORMANCE = YES;
				CLANG_ANALYZER_LOCALIZABILITY_NONLOCALIZED = YES;
				CLANG_ENABLE_MODULES = YES;
				CLANG_ENABLE_OBJC_ARC = YES;
				CLANG_UNDEFINED_BEHAVIOR_SANITIZER_NULLABILITY = YES;
				CLANG_WARN_BLOCK_CAPTURE_AUTORELEASING = YES;
				CLANG_WARN_BOOL_CONVERSION = YES;
				CLANG_WARN_COMMA = YES;
				CLANG_WARN_CONSTANT_CONVERSION = YES;
				CLANG_WARN_DEPRECATED_OBJC_IMPLEMENTATIONS = YES;
				CLANG_WARN_DIRECT_OBJC_ISA_USAGE = YES_ERROR;
				CLANG_WARN_EMPTY_BODY = YES;
				CLANG_WARN_ENUM_CONVERSION = YES;
				CLANG_WARN_INFINITE_RECURSION = YES;
				CLANG_WARN_INT_CONVERSION = YES;
				CLANG_WARN_NON_LITERAL_NULL_CONVERSION = YES;
				CLANG_WARN_OBJC_IMPLICIT_RETAIN_SELF = YES;
				CLANG_WARN_OBJC_LITERAL_CONVERSION = YES;
				CLANG_WARN_OBJC_ROOT_CLASS = YES_ERROR;
				CLANG_WARN_RANGE_LOOP_ANALYSIS = YES;
				CLANG_WARN_STRICT_PROTOTYPES = YES;
				CLANG_WARN_SUSPICIOUS_MOVE = YES;
				CLANG_WARN_UNREACHABLE_CODE = YES;
				CLANG_WARN__DUPLICATE_METHOD_MATCH = YES;
				"CODE_SIGN_IDENTITY[sdk=iphoneos*]" = "iPhone Developer";
				COPY_PHASE_STRIP = NO;
				DEFINES_MODULE = YES;
				ENABLE_STRICT_OBJC_MSGSEND = YES;
				ENABLE_TESTABILITY = YES;
				GCC_C_LANGUAGE_STANDARD = c99;
				GCC_DYNAMIC_NO_PIC = NO;
				GCC_NO_COMMON_BLOCKS = YES;
				GCC_OPTIMIZATION_LEVEL = 0;
				GCC_PREPROCESSOR_DEFINITIONS = (
					"DEBUG=1",
					"$(inherited)",
				);
				GCC_SYMBOLS_PRIVATE_EXTERN = NO;
				GCC_WARN_64_TO_32_BIT_CONVERSION = YES;
				GCC_WARN_ABOUT_RETURN_TYPE = YES_ERROR;
				GCC_WARN_UNDECLARED_SELECTOR = YES;
				GCC_WARN_UNINITIALIZED_AUTOS = YES_AGGRESSIVE;
				GCC_WARN_UNUSED_FUNCTION = YES;
				GCC_WARN_UNUSED_VARIABLE = YES;
				IPHONEOS_DEPLOYMENT_TARGET = 8.0;
				ONLY_ACTIVE_ARCH = YES;
				OTHER_LDFLAGS = (
					"$(inherited)",
					"-ObjC",
				);
				PRODUCT_NAME = SimplyE;
				SDKROOT = iphoneos;
				SWIFT_VERSION = "";
				TARGETED_DEVICE_FAMILY = "1,2";
			};
			name = Debug;
		};
		A823D838192BABA400B55DE2 /* Release */ = {
			isa = XCBuildConfiguration;
			baseConfigurationReference = CAE35BBA1B86289500BF9BC5 /* Simplified.xcconfig */;
			buildSettings = {
				ALWAYS_EMBED_SWIFT_STANDARD_LIBRARIES = YES;
				ALWAYS_SEARCH_USER_PATHS = YES;
				CLANG_ANALYZER_GCD_PERFORMANCE = YES;
				CLANG_ANALYZER_LOCALIZABILITY_NONLOCALIZED = YES;
				CLANG_ENABLE_MODULES = YES;
				CLANG_ENABLE_OBJC_ARC = YES;
				CLANG_UNDEFINED_BEHAVIOR_SANITIZER_NULLABILITY = YES;
				CLANG_WARN_BLOCK_CAPTURE_AUTORELEASING = YES;
				CLANG_WARN_BOOL_CONVERSION = YES;
				CLANG_WARN_COMMA = YES;
				CLANG_WARN_CONSTANT_CONVERSION = YES;
				CLANG_WARN_DEPRECATED_OBJC_IMPLEMENTATIONS = YES;
				CLANG_WARN_DIRECT_OBJC_ISA_USAGE = YES_ERROR;
				CLANG_WARN_EMPTY_BODY = YES;
				CLANG_WARN_ENUM_CONVERSION = YES;
				CLANG_WARN_INFINITE_RECURSION = YES;
				CLANG_WARN_INT_CONVERSION = YES;
				CLANG_WARN_NON_LITERAL_NULL_CONVERSION = YES;
				CLANG_WARN_OBJC_IMPLICIT_RETAIN_SELF = YES;
				CLANG_WARN_OBJC_LITERAL_CONVERSION = YES;
				CLANG_WARN_OBJC_ROOT_CLASS = YES_ERROR;
				CLANG_WARN_RANGE_LOOP_ANALYSIS = YES;
				CLANG_WARN_STRICT_PROTOTYPES = YES;
				CLANG_WARN_SUSPICIOUS_MOVE = YES;
				CLANG_WARN_UNREACHABLE_CODE = YES;
				CLANG_WARN__DUPLICATE_METHOD_MATCH = YES;
				"CODE_SIGN_IDENTITY[sdk=iphoneos*]" = "iPhone Developer";
				COPY_PHASE_STRIP = YES;
				DEFINES_MODULE = YES;
				ENABLE_NS_ASSERTIONS = NO;
				ENABLE_STRICT_OBJC_MSGSEND = YES;
				GCC_C_LANGUAGE_STANDARD = c99;
				GCC_NO_COMMON_BLOCKS = YES;
				GCC_WARN_64_TO_32_BIT_CONVERSION = YES;
				GCC_WARN_ABOUT_RETURN_TYPE = YES_ERROR;
				GCC_WARN_UNDECLARED_SELECTOR = YES;
				GCC_WARN_UNINITIALIZED_AUTOS = YES_AGGRESSIVE;
				GCC_WARN_UNUSED_FUNCTION = YES;
				GCC_WARN_UNUSED_VARIABLE = YES;
				IPHONEOS_DEPLOYMENT_TARGET = 8.0;
				OTHER_LDFLAGS = (
					"$(inherited)",
					"-ObjC",
				);
				PRODUCT_NAME = SimplyE;
				SDKROOT = iphoneos;
				SWIFT_OPTIMIZATION_LEVEL = "-Owholemodule";
				SWIFT_VERSION = "";
				TARGETED_DEVICE_FAMILY = "1,2";
				VALIDATE_PRODUCT = YES;
			};
			name = Release;
		};
		A823D83A192BABA400B55DE2 /* Debug */ = {
			isa = XCBuildConfiguration;
			buildSettings = {
				ASSETCATALOG_COMPILER_APPICON_NAME = AppIcon;
				CLANG_ANALYZER_NONNULL = YES;
				CLANG_ENABLE_MODULES = YES;
				CLANG_WARN_NON_LITERAL_NULL_CONVERSION = YES_ERROR;
				CODE_SIGN_ENTITLEMENTS = Simplified/SimplyE.entitlements;
				CODE_SIGN_IDENTITY = "iPhone Developer";
				CURRENT_PROJECT_VERSION = 2;
				DEVELOPMENT_TEAM = 7262U6ST2R;
				ENABLE_BITCODE = NO;
				FRAMEWORK_SEARCH_PATHS = (
					"$(inherited)",
					"$(PROJECT_DIR)",
					"$(PROJECT_DIR)/Carthage/Build/iOS",
				);
				GCC_PRECOMPILE_PREFIX_HEADER = YES;
				GCC_PREFIX_HEADER = "Simplified/Simplified-Prefix.pch";
				GCC_PREPROCESSOR_DEFINITIONS_NOT_USED_IN_PRECOMPS = "SIMPLYE=1";
				INFOPLIST_FILE = "Simplified/Simplified-Info.plist";
				IPHONEOS_DEPLOYMENT_TARGET = 10.0;
				LD_RUNPATH_SEARCH_PATHS = "$(inherited) @executable_path/Frameworks";
				MARKETING_VERSION = 3.6.1;
				PRODUCT_BUNDLE_IDENTIFIER = org.nypl.labs.SimplyE;
				PRODUCT_NAME = "$(TARGET_NAME)";
				PROVISIONING_PROFILE = "2e185b6c-271e-4b02-a05e-860b8c3831f6";
				PROVISIONING_PROFILE_SPECIFIER = "SimplyE Development";
				RUN_CLANG_STATIC_ANALYZER = YES;
				SWIFT_ACTIVE_COMPILATION_CONDITIONS = "DEBUG FEATURE_DRM_CONNECTOR SIMPLYE";
				SWIFT_OBJC_BRIDGING_HEADER = "Simplified/SimplyE-Bridging-Header.h";
				SWIFT_OPTIMIZATION_LEVEL = "-Onone";
				SWIFT_SWIFT3_OBJC_INFERENCE = Off;
				SWIFT_VERSION = 4.2;
				TARGETED_DEVICE_FAMILY = "1,2";
				WARNING_CFLAGS = (
					"-Wall",
					"-Wextra",
					"-Wno-documentation",
					"-Wno-c++98-compat-pedantic",
					"-Wno-c++98-compat",
					"-Wno-c11-extensions",
					"-Wno-objc-missing-property-synthesis",
				);
				WRAPPER_EXTENSION = app;
			};
			name = Debug;
		};
		A823D83B192BABA400B55DE2 /* Release */ = {
			isa = XCBuildConfiguration;
			buildSettings = {
				ASSETCATALOG_COMPILER_APPICON_NAME = AppIcon;
				CLANG_ANALYZER_NONNULL = YES;
				CLANG_ENABLE_MODULES = YES;
				CLANG_WARN_NON_LITERAL_NULL_CONVERSION = YES_ERROR;
				CODE_SIGN_ENTITLEMENTS = Simplified/SimplyE.entitlements;
				CODE_SIGN_IDENTITY = "iPhone Distribution";
				CURRENT_PROJECT_VERSION = 2;
				DEVELOPMENT_TEAM = 7262U6ST2R;
				ENABLE_BITCODE = NO;
				FRAMEWORK_SEARCH_PATHS = (
					"$(inherited)",
					"$(PROJECT_DIR)",
					"$(PROJECT_DIR)/Carthage/Build/iOS",
				);
				GCC_PRECOMPILE_PREFIX_HEADER = YES;
				GCC_PREFIX_HEADER = "Simplified/Simplified-Prefix.pch";
				GCC_PREPROCESSOR_DEFINITIONS = (
					"DEBUG=0",
					"$(inherited)",
				);
				GCC_PREPROCESSOR_DEFINITIONS_NOT_USED_IN_PRECOMPS = "SIMPLYE=1";
				INFOPLIST_FILE = "Simplified/Simplified-Info.plist";
				IPHONEOS_DEPLOYMENT_TARGET = 10.0;
				LD_RUNPATH_SEARCH_PATHS = "$(inherited) @executable_path/Frameworks";
				MARKETING_VERSION = 3.6.1;
				PRODUCT_BUNDLE_IDENTIFIER = org.nypl.labs.SimplyE;
				PRODUCT_NAME = "$(TARGET_NAME)";
				PROVISIONING_PROFILE = "b3d9154d-70e1-48d6-a0c5-869431277a5c";
				PROVISIONING_PROFILE_SPECIFIER = "SimplyE Distribution";
				RUN_CLANG_STATIC_ANALYZER = YES;
				SWIFT_ACTIVE_COMPILATION_CONDITIONS = "FEATURE_DRM_CONNECTOR SIMPLYE";
				SWIFT_OBJC_BRIDGING_HEADER = "Simplified/SimplyE-Bridging-Header.h";
				SWIFT_SWIFT3_OBJC_INFERENCE = Off;
				SWIFT_VERSION = 4.2;
				TARGETED_DEVICE_FAMILY = "1,2";
				WARNING_CFLAGS = (
					"-Wall",
					"-Wextra",
					"-Wno-documentation",
					"-Wno-c++98-compat-pedantic",
					"-Wno-c++98-compat",
					"-Wno-c11-extensions",
					"-Wno-objc-missing-property-synthesis",
				);
				WRAPPER_EXTENSION = app;
			};
			name = Release;
		};
/* End XCBuildConfiguration section */

/* Begin XCConfigurationList section */
		2D2B47791D08F808007F7764 /* Build configuration list for PBXNativeTarget "SimplyETests" */ = {
			isa = XCConfigurationList;
			buildConfigurations = (
				2D2B477A1D08F808007F7764 /* Debug */,
				2D2B477B1D08F808007F7764 /* Release */,
			);
			defaultConfigurationIsVisible = 0;
			defaultConfigurationName = Release;
		};
		7347F120245A4DE200558D7F /* Build configuration list for PBXNativeTarget "SimplyECardCreator" */ = {
			isa = XCConfigurationList;
			buildConfigurations = (
				7347F121245A4DE200558D7F /* Debug */,
				7347F122245A4DE200558D7F /* Release */,
			);
			defaultConfigurationIsVisible = 0;
			defaultConfigurationName = Release;
		};
		73FCA3A125005BA4001B0C5D /* Build configuration list for PBXNativeTarget "Open eBooks" */ = {
			isa = XCConfigurationList;
			buildConfigurations = (
				73FCA3A225005BA4001B0C5D /* Debug */,
				73FCA3A325005BA4001B0C5D /* Release */,
			);
			defaultConfigurationIsVisible = 0;
			defaultConfigurationName = Release;
		};
		A823D808192BABA400B55DE2 /* Build configuration list for PBXProject "Simplified" */ = {
			isa = XCConfigurationList;
			buildConfigurations = (
				A823D837192BABA400B55DE2 /* Debug */,
				A823D838192BABA400B55DE2 /* Release */,
			);
			defaultConfigurationIsVisible = 0;
			defaultConfigurationName = Release;
		};
		A823D839192BABA400B55DE2 /* Build configuration list for PBXNativeTarget "SimplyE" */ = {
			isa = XCConfigurationList;
			buildConfigurations = (
				A823D83A192BABA400B55DE2 /* Debug */,
				A823D83B192BABA400B55DE2 /* Release */,
			);
			defaultConfigurationIsVisible = 0;
			defaultConfigurationName = Release;
		};
/* End XCConfigurationList section */
	};
	rootObject = A823D805192BABA400B55DE2 /* Project object */;
}<|MERGE_RESOLUTION|>--- conflicted
+++ resolved
@@ -2024,12 +2024,7 @@
 		A823D816192BABA400B55DE2 /* Simplified */ = {
 			isa = PBXGroup;
 			children = (
-<<<<<<< HEAD
 				21E7E07424FEA7C100189224 /* Audiobooks */,
-				73225DE5250B46CE00EF1877 /* AppInfrastructure */,
-				089E430724A2456E00310360 /* Login */,
-=======
->>>>>>> dfaff76e
 				110AF8891961D66C004887C3 /* Additions */,
 				73225DE5250B46CE00EF1877 /* AppInfrastructure */,
 				110AF8901961D822004887C3 /* Book */,
