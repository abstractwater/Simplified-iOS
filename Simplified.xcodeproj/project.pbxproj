// !$*UTF8*$!
{
	archiveVersion = 1;
	classes = {
	};
	objectVersion = 52;
	objects = {

/* Begin PBXBuildFile section */
		032A31051DC02E8E0001E4AF /* Localizable.strings in Resources */ = {isa = PBXBuildFile; fileRef = 032A31071DC02E8E0001E4AF /* Localizable.strings */; };
		0345BFE81DBF027200398B6F /* APIKeys.swift in Sources */ = {isa = PBXBuildFile; fileRef = 0345BFD61DBF002E00398B6F /* APIKeys.swift */; };
		03690E231EB2B35000F75D5F /* NYPLReaderBookmarkCell.swift in Sources */ = {isa = PBXBuildFile; fileRef = 03690E221EB2B35000F75D5F /* NYPLReaderBookmarkCell.swift */; };
		03690E291EB2B44300F75D5F /* NYPLReadiumBookmark.swift in Sources */ = {isa = PBXBuildFile; fileRef = 03690E281EB2B44300F75D5F /* NYPLReadiumBookmark.swift */; };
		03B092241E78839D00AD338D /* QuartzCore.framework in Frameworks */ = {isa = PBXBuildFile; fileRef = 03B092231E78839D00AD338D /* QuartzCore.framework */; };
		03B092261E7883C400AD338D /* libiconv.tbd in Frameworks */ = {isa = PBXBuildFile; fileRef = 03B092251E7883C400AD338D /* libiconv.tbd */; };
		03B092281E78859E00AD338D /* CoreMedia.framework in Frameworks */ = {isa = PBXBuildFile; fileRef = 03B092271E78859E00AD338D /* CoreMedia.framework */; };
		03B0922A1E7885A600AD338D /* AudioToolbox.framework in Frameworks */ = {isa = PBXBuildFile; fileRef = 03B092291E7885A600AD338D /* AudioToolbox.framework */; };
		03B0922C1E7886C900AD338D /* AVFoundation.framework in Frameworks */ = {isa = PBXBuildFile; fileRef = 03B0922B1E7886C900AD338D /* AVFoundation.framework */; };
		03B0922E1E7886ED00AD338D /* CoreVideo.framework in Frameworks */ = {isa = PBXBuildFile; fileRef = 03B0922D1E7886ED00AD338D /* CoreVideo.framework */; };
		03B092301E78871A00AD338D /* MediaPlayer.framework in Frameworks */ = {isa = PBXBuildFile; fileRef = 03B0922F1E78871A00AD338D /* MediaPlayer.framework */; };
		03DE7BE91DBF0DE400E89064 /* UpdateCheckShim.swift in Sources */ = {isa = PBXBuildFile; fileRef = 2DC8D9DD1D09F9B4007DD125 /* UpdateCheckShim.swift */; };
		03E5F42D1EA5BCE400DFFC3A /* NYPLReaderTOC.storyboard in Resources */ = {isa = PBXBuildFile; fileRef = 03E5F42A1EA5BCE400DFFC3A /* NYPLReaderTOC.storyboard */; };
		03F94CCF1DD627AA00CE8F4F /* Accounts.json in Resources */ = {isa = PBXBuildFile; fileRef = 03F94CCE1DD627AA00CE8F4F /* Accounts.json */; };
		03F94CD11DD6288C00CE8F4F /* AccountsManager.swift in Sources */ = {isa = PBXBuildFile; fileRef = 03F94CD01DD6288C00CE8F4F /* AccountsManager.swift */; };
		081387571BC574DA003DEA6A /* UILabel+NYPLAppearanceAdditions.m in Sources */ = {isa = PBXBuildFile; fileRef = 081387561BC574DA003DEA6A /* UILabel+NYPLAppearanceAdditions.m */; };
		0813875A1BC5767F003DEA6A /* UIButton+NYPLAppearanceAdditions.m in Sources */ = {isa = PBXBuildFile; fileRef = 081387591BC5767F003DEA6A /* UIButton+NYPLAppearanceAdditions.m */; };
		0824D44E24B8DFE400C85A7E /* NSString+JSONParse.swift in Sources */ = {isa = PBXBuildFile; fileRef = 0824D44D24B8DFE400C85A7E /* NSString+JSONParse.swift */; };
		0824D44F24B8DFE400C85A7E /* NSString+JSONParse.swift in Sources */ = {isa = PBXBuildFile; fileRef = 0824D44D24B8DFE400C85A7E /* NSString+JSONParse.swift */; };
		0826CD2924AA21B2000F4030 /* NYPLSamlIDPCell.swift in Sources */ = {isa = PBXBuildFile; fileRef = 0826CD2824AA21B2000F4030 /* NYPLSamlIDPCell.swift */; };
		0826CD2F24AA2801000F4030 /* NYPLLibraryDescriptionCell.swift in Sources */ = {isa = PBXBuildFile; fileRef = 0826CD2E24AA2801000F4030 /* NYPLLibraryDescriptionCell.swift */; };
		085640CE1BB99FC30088BDBF /* NSURL+NYPLURLAdditions.m in Sources */ = {isa = PBXBuildFile; fileRef = 085640CD1BB99FC30088BDBF /* NSURL+NYPLURLAdditions.m */; };
		0857A0F72478337D00C7984E /* NYPLCredentials.swift in Sources */ = {isa = PBXBuildFile; fileRef = 0857A0F62478337D00C7984E /* NYPLCredentials.swift */; };
		0857A0FF247835FF00C7984E /* NYPLKeychainStoredVariable.swift in Sources */ = {isa = PBXBuildFile; fileRef = 0857A0FE247835FF00C7984E /* NYPLKeychainStoredVariable.swift */; };
		085D31D71BE29E38007F7672 /* NYPLProblemReportViewController.m in Sources */ = {isa = PBXBuildFile; fileRef = 085D31D61BE29E38007F7672 /* NYPLProblemReportViewController.m */; };
		085D31D91BE29ED4007F7672 /* NYPLProblemReportViewController.xib in Resources */ = {isa = PBXBuildFile; fileRef = 085D31D81BE29ED4007F7672 /* NYPLProblemReportViewController.xib */; };
		085D31DF1BE3CD3C007F7672 /* NSURLRequest+NYPLURLRequestAdditions.m in Sources */ = {isa = PBXBuildFile; fileRef = 085D31DE1BE3CD3C007F7672 /* NSURLRequest+NYPLURLRequestAdditions.m */; };
		086C45D624AE77CA00F5108E /* NYPLBasicAuth.swift in Sources */ = {isa = PBXBuildFile; fileRef = 086C45D524AE77CA00F5108E /* NYPLBasicAuth.swift */; };
		086C45D724AE77CA00F5108E /* NYPLBasicAuth.swift in Sources */ = {isa = PBXBuildFile; fileRef = 086C45D524AE77CA00F5108E /* NYPLBasicAuth.swift */; };
		089E42C6249A823800310360 /* NYPLCookiesWebViewController.swift in Sources */ = {isa = PBXBuildFile; fileRef = 089E42C5249A823800310360 /* NYPLCookiesWebViewController.swift */; };
		089E430C24A2459100310360 /* NYPLLoginCellTypes.swift in Sources */ = {isa = PBXBuildFile; fileRef = 089E430B24A2459100310360 /* NYPLLoginCellTypes.swift */; };
		08A352201BDE8E410040BF1D /* CFNetwork.framework in Frameworks */ = {isa = PBXBuildFile; fileRef = 08A3521F1BDE8E410040BF1D /* CFNetwork.framework */; };
		08A352221BDE8E560040BF1D /* libicucore.tbd in Frameworks */ = {isa = PBXBuildFile; fileRef = 08A352211BDE8E560040BF1D /* libicucore.tbd */; };
		08A352241BDE8E640040BF1D /* Security.framework in Frameworks */ = {isa = PBXBuildFile; fileRef = 08A352231BDE8E640040BF1D /* Security.framework */; };
		08A352261BDE8E700040BF1D /* SystemConfiguration.framework in Frameworks */ = {isa = PBXBuildFile; fileRef = 08A352251BDE8E700040BF1D /* SystemConfiguration.framework */; };
		08A352271BDE91B80040BF1D /* libRDServices.a in Frameworks */ = {isa = PBXBuildFile; fileRef = A49C25461AE05A2600D63B89 /* libRDServices.a */; };
		08C469C11BDAAEB1009D8AFD /* libADEPT.a in Frameworks */ = {isa = PBXBuildFile; fileRef = 5A569A2C1B8351C6003B5B61 /* libADEPT.a */; settings = {ATTRIBUTES = (Weak, ); }; };
		08C469C21BDAAEB1009D8AFD /* libAdobe Content Filter.a in Frameworks */ = {isa = PBXBuildFile; fileRef = 5A7048961B94A6710046FFF0 /* libAdobe Content Filter.a */; settings = {ATTRIBUTES = (Weak, ); }; };
		11068C55196DD37900E8A94B /* NYPLNull.m in Sources */ = {isa = PBXBuildFile; fileRef = 11068C54196DD37900E8A94B /* NYPLNull.m */; };
		11078357198160A50071AB1E /* NYPLBookDownloadFailedCell.m in Sources */ = {isa = PBXBuildFile; fileRef = 11078356198160A50071AB1E /* NYPLBookDownloadFailedCell.m */; };
		1107835E19816E3D0071AB1E /* UIView+NYPLViewAdditions.m in Sources */ = {isa = PBXBuildFile; fileRef = 1107835D19816E3D0071AB1E /* UIView+NYPLViewAdditions.m */; };
		110AD83D19E497D6005724C3 /* NYPLOPDSAttribute.m in Sources */ = {isa = PBXBuildFile; fileRef = 110AD83B19E497D6005724C3 /* NYPLOPDSAttribute.m */; };
		110AF8961961D94D004887C3 /* NYPLBookDetailView.m in Sources */ = {isa = PBXBuildFile; fileRef = 110AF8951961D94D004887C3 /* NYPLBookDetailView.m */; };
		110AF89C1961ED1F004887C3 /* NYPLBookDetailViewController.m in Sources */ = {isa = PBXBuildFile; fileRef = 110AF89B1961ED1F004887C3 /* NYPLBookDetailViewController.m */; };
		110F853E19D5FA7300052DF7 /* DetailSummaryTemplate.html in Resources */ = {isa = PBXBuildFile; fileRef = 110F853C19D5FA7300052DF7 /* DetailSummaryTemplate.html */; };
		111197281986B43B0014462F /* NYPLBookCellDelegate.m in Sources */ = {isa = PBXBuildFile; fileRef = 111197271986B43B0014462F /* NYPLBookCellDelegate.m */; };
		111197341986D7550014462F /* NYPLDismissibleViewController.m in Sources */ = {isa = PBXBuildFile; fileRef = 111197331986D7550014462F /* NYPLDismissibleViewController.m */; };
		111197391987F4070014462F /* NYPLBookDetailNormalView.m in Sources */ = {isa = PBXBuildFile; fileRef = 111197381987F4070014462F /* NYPLBookDetailNormalView.m */; };
		1111973C19880E8D0014462F /* NYPLLinearView.m in Sources */ = {isa = PBXBuildFile; fileRef = 1111973B19880E8D0014462F /* NYPLLinearView.m */; };
		1111973F1988226F0014462F /* NYPLBookDetailDownloadFailedView.m in Sources */ = {isa = PBXBuildFile; fileRef = 1111973E1988226F0014462F /* NYPLBookDetailDownloadFailedView.m */; };
		11119742198827850014462F /* NYPLBookDetailDownloadingView.m in Sources */ = {isa = PBXBuildFile; fileRef = 11119741198827850014462F /* NYPLBookDetailDownloadingView.m */; };
		1112A8431A3249B4002B8CC1 /* libTenPrintCover.a in Frameworks */ = {isa = PBXBuildFile; fileRef = 1112A81F1A322C53002B8CC1 /* libTenPrintCover.a */; };
		1114A6A1195884CB007507A2 /* NYPLCatalogUngroupedFeed.m in Sources */ = {isa = PBXBuildFile; fileRef = 1114A6A0195884CB007507A2 /* NYPLCatalogUngroupedFeed.m */; };
		111559ED19B8FA590003BE94 /* NYPLXML.m in Sources */ = {isa = PBXBuildFile; fileRef = 111559EC19B8FA590003BE94 /* NYPLXML.m */; };
		111E757A1A80165C00718AD7 /* NYPLSettingsSplitViewController.m in Sources */ = {isa = PBXBuildFile; fileRef = 111E75791A80165C00718AD7 /* NYPLSettingsSplitViewController.m */; };
		111E757D1A801A6F00718AD7 /* NYPLSettingsPrimaryNavigationController.m in Sources */ = {isa = PBXBuildFile; fileRef = 111E757C1A801A6F00718AD7 /* NYPLSettingsPrimaryNavigationController.m */; };
		111E75831A815CFB00718AD7 /* NYPLSettingsPrimaryTableViewController.m in Sources */ = {isa = PBXBuildFile; fileRef = 111E75821A815CFB00718AD7 /* NYPLSettingsPrimaryTableViewController.m */; };
		1120749319D20BF9008203A4 /* NYPLBookCellCollectionViewController.m in Sources */ = {isa = PBXBuildFile; fileRef = 1120749219D20BF9008203A4 /* NYPLBookCellCollectionViewController.m */; };
		112C684F19EF003300106973 /* NYPLCatalogFacetGroup.m in Sources */ = {isa = PBXBuildFile; fileRef = 112C684E19EF003300106973 /* NYPLCatalogFacetGroup.m */; };
		112C694D197301FE00C48F95 /* NYPLBookRegistryRecord.m in Sources */ = {isa = PBXBuildFile; fileRef = 112C694C197301FE00C48F95 /* NYPLBookRegistryRecord.m */; };
		113137E71A48DAB90082954E /* NYPLReaderReadiumView.m in Sources */ = {isa = PBXBuildFile; fileRef = 113137E61A48DAB90082954E /* NYPLReaderReadiumView.m */; };
		11369D48199527C200BB11F8 /* NYPLJSON.m in Sources */ = {isa = PBXBuildFile; fileRef = 11369D47199527C200BB11F8 /* NYPLJSON.m */; };
		11396FB9193D289100E16EE8 /* NSDate+NYPLDateAdditions.m in Sources */ = {isa = PBXBuildFile; fileRef = 11396FB8193D289100E16EE8 /* NSDate+NYPLDateAdditions.m */; };
		1139DA6519C7755D00A07810 /* NYPLBookCoverRegistry.m in Sources */ = {isa = PBXBuildFile; fileRef = 1139DA6419C7755D00A07810 /* NYPLBookCoverRegistry.m */; };
		113DB8A719C24E54004E1154 /* NYPLIndeterminateProgressView.m in Sources */ = {isa = PBXBuildFile; fileRef = 113DB8A619C24E54004E1154 /* NYPLIndeterminateProgressView.m */; };
		114B7F161A3644CF00B8582B /* NYPLTenPrintCoverView+NYPLImageAdditions.m in Sources */ = {isa = PBXBuildFile; fileRef = 114B7F151A3644CF00B8582B /* NYPLTenPrintCoverView+NYPLImageAdditions.m */; };
		114C8CD719BE2FD300719B72 /* NYPLAttributedString.m in Sources */ = {isa = PBXBuildFile; fileRef = 114C8CD619BE2FD300719B72 /* NYPLAttributedString.m */; };
		114C8CDA19BF55F900719B72 /* NYPLRoundedButton.m in Sources */ = {isa = PBXBuildFile; fileRef = 114C8CD919BF55F900719B72 /* NYPLRoundedButton.m */; };
		11548C0B1939136C009DBF2E /* NYPLRootTabBarController.m in Sources */ = {isa = PBXBuildFile; fileRef = 11548C0A1939136C009DBF2E /* NYPLRootTabBarController.m */; };
		11548C0E1939147D009DBF2E /* NYPLCatalogNavigationController.m in Sources */ = {isa = PBXBuildFile; fileRef = 11548C0D1939147D009DBF2E /* NYPLCatalogNavigationController.m */; };
		11580AC81986A77B00949A15 /* NYPLBookCell.m in Sources */ = {isa = PBXBuildFile; fileRef = 11580AC71986A77B00949A15 /* NYPLBookCell.m */; };
		1158812E1A894F4E008672C3 /* NYPLAccountSignInViewController.m in Sources */ = {isa = PBXBuildFile; fileRef = 1158812D1A894F4E008672C3 /* NYPLAccountSignInViewController.m */; };
		11616E11196B0531003D60D9 /* NYPLBookRegistry.m in Sources */ = {isa = PBXBuildFile; fileRef = 11616E10196B0531003D60D9 /* NYPLBookRegistry.m */; };
		1164F106199AC236009BF8BF /* NYPLBookLocation.m in Sources */ = {isa = PBXBuildFile; fileRef = 1164F105199AC236009BF8BF /* NYPLBookLocation.m */; };
		116A5EAF194767B200491A21 /* NYPLMyBooksNavigationController.m in Sources */ = {isa = PBXBuildFile; fileRef = 116A5EAE194767B200491A21 /* NYPLMyBooksNavigationController.m */; };
		116A5EB3194767DC00491A21 /* NYPLMyBooksViewController.m in Sources */ = {isa = PBXBuildFile; fileRef = 116A5EB2194767DC00491A21 /* NYPLMyBooksViewController.m */; };
		116A5EB91947B57500491A21 /* NYPLConfiguration.m in Sources */ = {isa = PBXBuildFile; fileRef = 116A5EB81947B57500491A21 /* NYPLConfiguration.m */; };
		1183F33B194B775900DC322F /* NYPLCatalogLaneCell.m in Sources */ = {isa = PBXBuildFile; fileRef = 1183F33A194B775900DC322F /* NYPLCatalogLaneCell.m */; };
		1183F341194F723D00DC322F /* NYPLCatalogLane.m in Sources */ = {isa = PBXBuildFile; fileRef = 1183F340194F723D00DC322F /* NYPLCatalogLane.m */; };
		1183F347194F744D00DC322F /* NYPLBook.m in Sources */ = {isa = PBXBuildFile; fileRef = 1183F346194F744D00DC322F /* NYPLBook.m */; };
		1183F35B194F847100DC322F /* NYPLAsync.m in Sources */ = {isa = PBXBuildFile; fileRef = 1183F35A194F847100DC322F /* NYPLAsync.m */; };
		1188F3E11A1ECC4B006B2F36 /* NYPLReaderSettings.m in Sources */ = {isa = PBXBuildFile; fileRef = 1188F3E01A1ECC4B006B2F36 /* NYPLReaderSettings.m */; };
		118A0B1B19915BDF00792DDE /* NYPLCatalogSearchViewController.m in Sources */ = {isa = PBXBuildFile; fileRef = 118A0B1A19915BDF00792DDE /* NYPLCatalogSearchViewController.m */; };
		118B7ABF195CBF72005CE3E7 /* NYPLSession.m in Sources */ = {isa = PBXBuildFile; fileRef = 118B7ABE195CBF72005CE3E7 /* NYPLSession.m */; };
		119503E71993F914009FB788 /* libxml2.dylib in Frameworks */ = {isa = PBXBuildFile; fileRef = 119503E61993F914009FB788 /* libxml2.dylib */; };
		119503E91993F919009FB788 /* libz.dylib in Frameworks */ = {isa = PBXBuildFile; fileRef = 119503E81993F919009FB788 /* libz.dylib */; };
		1195040B1994075B009FB788 /* NYPLReaderViewController.m in Sources */ = {isa = PBXBuildFile; fileRef = 1195040A1994075B009FB788 /* NYPLReaderViewController.m */; };
		1196F75B1970727C00F62670 /* NYPLMyBooksDownloadCenter.m in Sources */ = {isa = PBXBuildFile; fileRef = 1196F75A1970727C00F62670 /* NYPLMyBooksDownloadCenter.m */; };
		119BEB89198C43A600121439 /* NSString+NYPLStringAdditions.m in Sources */ = {isa = PBXBuildFile; fileRef = 119BEB88198C43A600121439 /* NSString+NYPLStringAdditions.m */; };
		119BEBB919902A8800121439 /* NYPLOpenSearchDescription.m in Sources */ = {isa = PBXBuildFile; fileRef = 119BEBB819902A8800121439 /* NYPLOpenSearchDescription.m */; };
		11A14DF41A1BF94F00D6C510 /* UIColor+NYPLColorAdditions.m in Sources */ = {isa = PBXBuildFile; fileRef = 11A14DF31A1BF94F00D6C510 /* UIColor+NYPLColorAdditions.m */; };
		11A16E69195B2BD3004147F4 /* NYPLCatalogUngroupedFeedViewController.m in Sources */ = {isa = PBXBuildFile; fileRef = 11A16E68195B2BD3004147F4 /* NYPLCatalogUngroupedFeedViewController.m */; };
		11A16E6F195B60DF004147F4 /* NYPLBookNormalCell.m in Sources */ = {isa = PBXBuildFile; fileRef = 11A16E6E195B60DF004147F4 /* NYPLBookNormalCell.m */; };
		11B20E6E19D9F6DD00877A23 /* NYPLReloadView.m in Sources */ = {isa = PBXBuildFile; fileRef = 11B20E6D19D9F6DD00877A23 /* NYPLReloadView.m */; };
		11B6020519806CD300800DA9 /* NYPLBookDownloadingCell.m in Sources */ = {isa = PBXBuildFile; fileRef = 11B6020419806CD300800DA9 /* NYPLBookDownloadingCell.m */; };
		11BFDB33199C01F700378691 /* NYPLReaderTOCViewController.m in Sources */ = {isa = PBXBuildFile; fileRef = 11BFDB32199C01F700378691 /* NYPLReaderTOCViewController.m */; };
		11BFDB36199C08E900378691 /* NYPLReaderTOCElement.m in Sources */ = {isa = PBXBuildFile; fileRef = 11BFDB35199C08E900378691 /* NYPLReaderTOCElement.m */; };
		11C113D019F842B9005B3F63 /* reader.html in Resources */ = {isa = PBXBuildFile; fileRef = 11C113CF19F842B9005B3F63 /* reader.html */; };
		11C113D219F842BE005B3F63 /* host_app_feedback.js in Resources */ = {isa = PBXBuildFile; fileRef = 11C113D119F842BE005B3F63 /* host_app_feedback.js */; };
		11C113D719F84613005B3F63 /* simplified.js in Resources */ = {isa = PBXBuildFile; fileRef = 11C113D519F84613005B3F63 /* simplified.js */; };
		11C5DCF21976D1E0005A9945 /* NYPLHoldsNavigationController.m in Sources */ = {isa = PBXBuildFile; fileRef = 11C5DCF11976D1E0005A9945 /* NYPLHoldsNavigationController.m */; };
		11C5DCF51976D22F005A9945 /* NYPLHoldsViewController.m in Sources */ = {isa = PBXBuildFile; fileRef = 11C5DCF41976D22F005A9945 /* NYPLHoldsViewController.m */; };
		11C5DD16197727A6005A9945 /* NYPLKeychain.m in Sources */ = {isa = PBXBuildFile; fileRef = 11C5DD15197727A6005A9945 /* NYPLKeychain.m */; };
		11DC19281A12F92500721DBA /* NYPLReaderSettingsView.m in Sources */ = {isa = PBXBuildFile; fileRef = 11DC19271A12F92500721DBA /* NYPLReaderSettingsView.m */; };
		11E0208D197F05D9009DEA93 /* UIFont+NYPLSystemFontOverride.m in Sources */ = {isa = PBXBuildFile; fileRef = 11E0208C197F05D9009DEA93 /* UIFont+NYPLSystemFontOverride.m */; };
		11F3771F19DB62B000487769 /* NYPLFacetView.m in Sources */ = {isa = PBXBuildFile; fileRef = 11F3771E19DB62B000487769 /* NYPLFacetView.m */; };
		11F3773319E0876F00487769 /* NYPLCatalogFacet.m in Sources */ = {isa = PBXBuildFile; fileRef = 11F3773219E0876F00487769 /* NYPLCatalogFacet.m */; };
		145798F6215BE9E300F68AFD /* ProblemReportEmail.swift in Sources */ = {isa = PBXBuildFile; fileRef = 145798F5215BE9E300F68AFD /* ProblemReportEmail.swift */; };
		145DA48E215441A70055DB93 /* ZXingObjC.framework in Frameworks */ = {isa = PBXBuildFile; fileRef = 145DA48D215441A70055DB93 /* ZXingObjC.framework */; };
		145DA4922154464F0055DB93 /* SQLite.framework in Frameworks */ = {isa = PBXBuildFile; fileRef = 145DA4912154464F0055DB93 /* SQLite.framework */; };
		145DA49421544A3F0055DB93 /* NYPLCardCreator.framework in Frameworks */ = {isa = PBXBuildFile; fileRef = 145DA49321544A3F0055DB93 /* NYPLCardCreator.framework */; };
		145DA49621544A430055DB93 /* PureLayout.framework in Frameworks */ = {isa = PBXBuildFile; fileRef = 145DA49521544A420055DB93 /* PureLayout.framework */; };
		148B1C2D21768EAA00FF64AB /* NYPLAEToolkit.framework in Frameworks */ = {isa = PBXBuildFile; fileRef = 148B1C1721710C6800FF64AB /* NYPLAEToolkit.framework */; };
		148B1C2E21768EAA00FF64AB /* NYPLAudiobookToolkit.framework in Frameworks */ = {isa = PBXBuildFile; fileRef = 148B1C1C21710C6800FF64AB /* NYPLAudiobookToolkit.framework */; };
		17071065242A923400E2648F /* NYPLSecrets.swift in Sources */ = {isa = PBXBuildFile; fileRef = 17071060242A923400E2648F /* NYPLSecrets.swift */; };
		171966A924170819007BB87E /* NYPLBookState.swift in Sources */ = {isa = PBXBuildFile; fileRef = 171966A824170819007BB87E /* NYPLBookState.swift */; };
		173F0823241AAA4E00A64658 /* NYPLBookStateTests.swift in Sources */ = {isa = PBXBuildFile; fileRef = 173F0822241AAA4E00A64658 /* NYPLBookStateTests.swift */; };
		175E480824EF36520066A6CF /* NYPLAnnouncementBusinessLogic.swift in Sources */ = {isa = PBXBuildFile; fileRef = 175E480724EF36520066A6CF /* NYPLAnnouncementBusinessLogic.swift */; };
		175E480E24EF46EA0066A6CF /* NYPLAnnouncementViewController.swift in Sources */ = {isa = PBXBuildFile; fileRef = 175E480D24EF46EA0066A6CF /* NYPLAnnouncementViewController.swift */; };
		1763C0D624F460FE00A4D0E2 /* NYPLAnnouncementManagerTests.swift in Sources */ = {isa = PBXBuildFile; fileRef = 1763C0D524F460FE00A4D0E2 /* NYPLAnnouncementManagerTests.swift */; };
		179699D124131BA500EC309F /* UIColor+LabelColor.swift in Sources */ = {isa = PBXBuildFile; fileRef = 179699D024131BA500EC309F /* UIColor+LabelColor.swift */; };
		17CE5305243C020800315E63 /* NYPLUserAccount.swift in Sources */ = {isa = PBXBuildFile; fileRef = 17CE5304243C020800315E63 /* NYPLUserAccount.swift */; };
		17D08381248E938000092AA9 /* OverdriveProcessor.framework in Frameworks */ = {isa = PBXBuildFile; fileRef = 17D08378248E8EEB00092AA9 /* OverdriveProcessor.framework */; };
		17DFC5ED251E7FBC003A19CC /* AudioEngine.xcframework in Frameworks */ = {isa = PBXBuildFile; fileRef = 176F8A802519684D00CE5BFB /* AudioEngine.xcframework */; settings = {ATTRIBUTES = (Required, ); }; };
		17DFC5F0251E802A003A19CC /* AudioEngine.xcframework in Frameworks */ = {isa = PBXBuildFile; fileRef = 176F8A802519684D00CE5BFB /* AudioEngine.xcframework */; };
		17DFC5F1251E802A003A19CC /* AudioEngine.xcframework in CopyFiles */ = {isa = PBXBuildFile; fileRef = 176F8A802519684D00CE5BFB /* AudioEngine.xcframework */; settings = {ATTRIBUTES = (CodeSignOnCopy, ); }; };
		17DFC5F2251E80D6003A19CC /* AudioEngine.xcframework in Frameworks */ = {isa = PBXBuildFile; fileRef = 176F8A802519684D00CE5BFB /* AudioEngine.xcframework */; };
		17DFC5F6251E84CF003A19CC /* AudioEngine.xcframework in CopyFiles */ = {isa = PBXBuildFile; fileRef = 176F8A802519684D00CE5BFB /* AudioEngine.xcframework */; settings = {ATTRIBUTES = (CodeSignOnCopy, ); }; };
		17DFC5F8251E8644003A19CC /* AudioEngine.xcframework in CopyFiles */ = {isa = PBXBuildFile; fileRef = 176F8A802519684D00CE5BFB /* AudioEngine.xcframework */; settings = {ATTRIBUTES = (CodeSignOnCopy, ); }; };
		2198F910250A90EE000D9DAB /* AudioBookVendorsHelper.swift in Sources */ = {isa = PBXBuildFile; fileRef = 2198F90F250A90EE000D9DAB /* AudioBookVendorsHelper.swift */; };
		219901F424FD2DE9001BC727 /* jwk.json in Resources */ = {isa = PBXBuildFile; fileRef = 219901F324FD2DE9001BC727 /* jwk.json */; };
		219901F524FD2DE9001BC727 /* jwk.json in Resources */ = {isa = PBXBuildFile; fileRef = 219901F324FD2DE9001BC727 /* jwk.json */; };
		219901FA24FD2E56001BC727 /* jwk_public in Resources */ = {isa = PBXBuildFile; fileRef = 219901F924FD2E56001BC727 /* jwk_public */; };
		219901FB24FD2E56001BC727 /* jwk_public in Resources */ = {isa = PBXBuildFile; fileRef = 219901F924FD2E56001BC727 /* jwk_public */; };
		2199020624FD3334001BC727 /* NYPLJWKConversionTest.swift in Sources */ = {isa = PBXBuildFile; fileRef = 2199020524FD3334001BC727 /* NYPLJWKConversionTest.swift */; };
		2199020824FD35DC001BC727 /* JWKResponse.swift in Sources */ = {isa = PBXBuildFile; fileRef = 2199020724FD35DC001BC727 /* JWKResponse.swift */; };
		21C504772513C9F00016A6C8 /* JWKResponse.swift in Sources */ = {isa = PBXBuildFile; fileRef = 2199020724FD35DC001BC727 /* JWKResponse.swift */; };
		21C504782513C9F00016A6C8 /* JWKResponse.swift in Sources */ = {isa = PBXBuildFile; fileRef = 2199020724FD35DC001BC727 /* JWKResponse.swift */; };
		21C504792513C9F30016A6C8 /* DPLAAudiobooks.swift in Sources */ = {isa = PBXBuildFile; fileRef = 21E7E07A24FEA7E800189224 /* DPLAAudiobooks.swift */; };
		21C5047A2513C9F40016A6C8 /* DPLAAudiobooks.swift in Sources */ = {isa = PBXBuildFile; fileRef = 21E7E07A24FEA7E800189224 /* DPLAAudiobooks.swift */; };
		21C5047C2513C9F60016A6C8 /* AudioBookVendors+Extensions.swift in Sources */ = {isa = PBXBuildFile; fileRef = 21EC1B8E2501538600A12384 /* AudioBookVendors+Extensions.swift */; };
		21C5047D2513C9F70016A6C8 /* AudioBookVendors+Extensions.swift in Sources */ = {isa = PBXBuildFile; fileRef = 21EC1B8E2501538600A12384 /* AudioBookVendors+Extensions.swift */; };
		21C5047F2513C9FA0016A6C8 /* AudioBookVendorsHelper.swift in Sources */ = {isa = PBXBuildFile; fileRef = 2198F90F250A90EE000D9DAB /* AudioBookVendorsHelper.swift */; };
		21C504802513C9FB0016A6C8 /* AudioBookVendorsHelper.swift in Sources */ = {isa = PBXBuildFile; fileRef = 2198F90F250A90EE000D9DAB /* AudioBookVendorsHelper.swift */; };
		21E7E07B24FEA7E800189224 /* DPLAAudiobooks.swift in Sources */ = {isa = PBXBuildFile; fileRef = 21E7E07A24FEA7E800189224 /* DPLAAudiobooks.swift */; };
		21EC1B8F2501538600A12384 /* AudioBookVendors+Extensions.swift in Sources */ = {isa = PBXBuildFile; fileRef = 21EC1B8E2501538600A12384 /* AudioBookVendors+Extensions.swift */; };
		21F238C32499155E004DC0B1 /* AdobeDRMContainer.mm in Sources */ = {isa = PBXBuildFile; fileRef = 21F238C12499155E004DC0B1 /* AdobeDRMContainer.mm */; };
		21F238C42499155E004DC0B1 /* AdobeDRMContainer.mm in Sources */ = {isa = PBXBuildFile; fileRef = 21F238C12499155E004DC0B1 /* AdobeDRMContainer.mm */; };
		21F238C924991A2B004DC0B1 /* AdobeDRMLibraryService.swift in Sources */ = {isa = PBXBuildFile; fileRef = 21F238C724991A2A004DC0B1 /* AdobeDRMLibraryService.swift */; };
		21F238CA24991A2B004DC0B1 /* AdobeDRMLibraryService.swift in Sources */ = {isa = PBXBuildFile; fileRef = 21F238C724991A2A004DC0B1 /* AdobeDRMLibraryService.swift */; };
		21F238CB24991A2B004DC0B1 /* AdobeDRMLicense.swift in Sources */ = {isa = PBXBuildFile; fileRef = 21F238C824991A2A004DC0B1 /* AdobeDRMLicense.swift */; };
		21F238CC24991A2B004DC0B1 /* AdobeDRMLicense.swift in Sources */ = {isa = PBXBuildFile; fileRef = 21F238C824991A2A004DC0B1 /* AdobeDRMLicense.swift */; };
		2D2B477C1D08F821007F7764 /* UpdateCheckTests.swift in Sources */ = {isa = PBXBuildFile; fileRef = 2D2B47631D08F1ED007F7764 /* UpdateCheckTests.swift */; };
		2D2B47841D08F8E2007F7764 /* UpdateCheckUpToDate.json in Resources */ = {isa = PBXBuildFile; fileRef = 2D2B47691D08F264007F7764 /* UpdateCheckUpToDate.json */; };
		2D2B478E1D08FDF5007F7764 /* UpdateCheckNeedsUpdate.json in Resources */ = {isa = PBXBuildFile; fileRef = 2D2B478A1D08FC78007F7764 /* UpdateCheckNeedsUpdate.json */; };
		2D2B478F1D08FDF5007F7764 /* UpdateCheckUnknown.json in Resources */ = {isa = PBXBuildFile; fileRef = 2D2B47891D08FC78007F7764 /* UpdateCheckUnknown.json */; };
		2D382BD71D08BA99002C423D /* Log.swift in Sources */ = {isa = PBXBuildFile; fileRef = 2D382BD61D08BA99002C423D /* Log.swift */; };
		2D4379FE1C46FDB600AE1AD5 /* ReaderClientCert.sig in Resources */ = {isa = PBXBuildFile; fileRef = 085D31FB1BE7BE86007F7672 /* ReaderClientCert.sig */; };
		2D62568B1D412BCB0080A81F /* BundledHTMLViewController.swift in Sources */ = {isa = PBXBuildFile; fileRef = 2D62568A1D412BCB0080A81F /* BundledHTMLViewController.swift */; };
		2D6256911D41582A0080A81F /* software-licenses.html in Resources */ = {isa = PBXBuildFile; fileRef = 2D6256901D41582A0080A81F /* software-licenses.html */; };
		2D754BBB2002E2FB0061D34F /* NYPLOPDSAcquisition.m in Sources */ = {isa = PBXBuildFile; fileRef = 2D754BBA2002E2FB0061D34F /* NYPLOPDSAcquisition.m */; };
		2D754BC22002F1B10061D34F /* NYPLOPDSIndirectAcquisition.m in Sources */ = {isa = PBXBuildFile; fileRef = 2D754BC12002F1B10061D34F /* NYPLOPDSIndirectAcquisition.m */; };
		2D87909D20127AA300E2763F /* NYPLBookAcquisitionPath.m in Sources */ = {isa = PBXBuildFile; fileRef = 2D87909C20127AA300E2763F /* NYPLBookAcquisitionPath.m */; };
		2D8790A320129AC400E2763F /* NYPLBookAcquisitionPathEntry.xml in Resources */ = {isa = PBXBuildFile; fileRef = 2D8790A220129AC400E2763F /* NYPLBookAcquisitionPathEntry.xml */; };
		2D8790A520129AF200E2763F /* NYPLBookAcquisitionPathTests.swift in Sources */ = {isa = PBXBuildFile; fileRef = 2D8790A420129AF200E2763F /* NYPLBookAcquisitionPathTests.swift */; };
		2DA4F2331C68363B008853D7 /* LocalAuthentication.framework in Frameworks */ = {isa = PBXBuildFile; fileRef = 2DA4F2321C68363B008853D7 /* LocalAuthentication.framework */; };
		2DB436381D4C049200F8E69D /* NYPLReachability.m in Sources */ = {isa = PBXBuildFile; fileRef = 2DB436371D4C049200F8E69D /* NYPLReachability.m */; };
		2DC8D9DC1D09F797007DD125 /* UpdateCheck.swift in Sources */ = {isa = PBXBuildFile; fileRef = 2DC8D9DB1D09F797007DD125 /* UpdateCheck.swift */; };
		2DCB71EE2017DFB5000E041A /* NYPLOPDSAcquisitionAvailability.m in Sources */ = {isa = PBXBuildFile; fileRef = 2DCB71ED2017DFB5000E041A /* NYPLOPDSAcquisitionAvailability.m */; };
		2DE514351DC3F0BE005A58BD /* NYPLCirculationAnalytics.swift in Sources */ = {isa = PBXBuildFile; fileRef = E66AE32F1DC0FCFC00124AE2 /* NYPLCirculationAnalytics.swift */; };
		2DEF10BA201ECCEA0082843A /* NYPLMyBooksSimplifiedBearerToken.m in Sources */ = {isa = PBXBuildFile; fileRef = 2DEF10B9201ECCEA0082843A /* NYPLMyBooksSimplifiedBearerToken.m */; };
		2DF321831DC3B83500E1858F /* NYPLAnnotations.swift in Sources */ = {isa = PBXBuildFile; fileRef = 2DF321821DC3B83500E1858F /* NYPLAnnotations.swift */; };
		2DFAC8ED1CD8DDD1003D9EC0 /* NYPLOPDSCategory.m in Sources */ = {isa = PBXBuildFile; fileRef = 2DFAC8EC1CD8DDD1003D9EC0 /* NYPLOPDSCategory.m */; };
		52545185217A76FF00BBC1B4 /* NYPLUserNotifications.swift in Sources */ = {isa = PBXBuildFile; fileRef = 52545184217A76FF00BBC1B4 /* NYPLUserNotifications.swift */; };
		52592BB821220A1100587288 /* NYPLLocalization.m in Sources */ = {isa = PBXBuildFile; fileRef = 52592BB721220A1100587288 /* NYPLLocalization.m */; };
		5A5B901B1B946FAD002C53E9 /* NYPLReaderContainerDelegate.mm in Sources */ = {isa = PBXBuildFile; fileRef = 5A5B901A1B946FAD002C53E9 /* NYPLReaderContainerDelegate.mm */; };
		5A69290E1B95ACC600FB4C10 /* readium-shared-js_all.js in Resources */ = {isa = PBXBuildFile; fileRef = 5A69290D1B95ACC600FB4C10 /* readium-shared-js_all.js */; };
		5A6929101B95ACD100FB4C10 /* sdk.css in Resources */ = {isa = PBXBuildFile; fileRef = 5A69290F1B95ACD100FB4C10 /* sdk.css */; };
		5A6929241B95C8B400FB4C10 /* readium-shared-js_all.js.bundles.js in Resources */ = {isa = PBXBuildFile; fileRef = 5A6929231B95C8B400FB4C10 /* readium-shared-js_all.js.bundles.js */; };
		5A6929251B95C93B00FB4C10 /* readium-shared-js_all.js.map in Resources */ = {isa = PBXBuildFile; fileRef = 5A69291D1B95C8AD00FB4C10 /* readium-shared-js_all.js.map */; };
		5AEA9E011B947419009F71DB /* libc++.dylib in Frameworks */ = {isa = PBXBuildFile; fileRef = 119503EA1993F91E009FB788 /* libc++.dylib */; };
		5D1B141522CBE3570006C964 /* NYPLProblemDocument.swift in Sources */ = {isa = PBXBuildFile; fileRef = 5D1B141422CBE3570006C964 /* NYPLProblemDocument.swift */; };
		5D1B142A22CC179F0006C964 /* NYPLAlertUtils.swift in Sources */ = {isa = PBXBuildFile; fileRef = 5D1B142922CC179F0006C964 /* NYPLAlertUtils.swift */; };
		5D3A28CC22D3DA850042B3BD /* NYPLUserProfileDocument.swift in Sources */ = {isa = PBXBuildFile; fileRef = 5D3A28CB22D3DA850042B3BD /* NYPLUserProfileDocument.swift */; };
		5D3A28D522D400D00042B3BD /* UserProfileDocumentTests.swift in Sources */ = {isa = PBXBuildFile; fileRef = 5D3A28D322D3FBB90042B3BD /* UserProfileDocumentTests.swift */; };
		5D60D3542297353C001080D0 /* NYPLMigrationManager.swift in Sources */ = {isa = PBXBuildFile; fileRef = 5D60D3532297353C001080D0 /* NYPLMigrationManager.swift */; };
		5D73DA4322A080BA00162CB8 /* NYPLMyBooksDownloadCenterTests.swift in Sources */ = {isa = PBXBuildFile; fileRef = 5D73DA3D22A07B9A00162CB8 /* NYPLMyBooksDownloadCenterTests.swift */; };
		5D7CF86422C19EBA007CAA34 /* NYPLReaderContainerDelegateBase.m in Sources */ = {isa = PBXBuildFile; fileRef = 5D7CF86322C19EBA007CAA34 /* NYPLReaderContainerDelegateBase.m */; };
		5D7CF8B922C3FC06007CAA34 /* NYPLErrorLogger.swift in Sources */ = {isa = PBXBuildFile; fileRef = 5D7CF8B422C3FC06007CAA34 /* NYPLErrorLogger.swift */; };
		5DD5674522B303DF001F0C83 /* NYPLDeveloperSettingsTableViewController.swift in Sources */ = {isa = PBXBuildFile; fileRef = 5DD5674422B303DF001F0C83 /* NYPLDeveloperSettingsTableViewController.swift */; };
		5DD567AF22B95A30001F0C83 /* String+MD5.swift in Sources */ = {isa = PBXBuildFile; fileRef = 5DD567AE22B95A30001F0C83 /* String+MD5.swift */; };
		5DD567B522B97344001F0C83 /* Data+Base64.swift in Sources */ = {isa = PBXBuildFile; fileRef = 5DD567B422B97344001F0C83 /* Data+Base64.swift */; };
		730263AC2540DE4200A53891 /* NYPLSAMLHelper.m in Sources */ = {isa = PBXBuildFile; fileRef = 730263AB2540DE4200A53891 /* NYPLSAMLHelper.m */; };
		730263AD2540DE4200A53891 /* NYPLSAMLHelper.m in Sources */ = {isa = PBXBuildFile; fileRef = 730263AB2540DE4200A53891 /* NYPLSAMLHelper.m */; };
		730263AE2540DE4200A53891 /* NYPLSAMLHelper.m in Sources */ = {isa = PBXBuildFile; fileRef = 730263AB2540DE4200A53891 /* NYPLSAMLHelper.m */; };
		7307A5ED23FF1A8500DE53DE /* NYPLOpenSearchDescriptionTests.swift in Sources */ = {isa = PBXBuildFile; fileRef = 7307A5EC23FF1A8500DE53DE /* NYPLOpenSearchDescriptionTests.swift */; };
		7307A5F223FF22EC00DE53DE /* ZXingObjC.framework in Frameworks */ = {isa = PBXBuildFile; fileRef = 145DA48D215441A70055DB93 /* ZXingObjC.framework */; };
		73085E1A2502DE88008F6244 /* OETutorialChoiceViewController.swift in Sources */ = {isa = PBXBuildFile; fileRef = 73085E182502DE87008F6244 /* OETutorialChoiceViewController.swift */; };
		73085E1B2502DE88008F6244 /* NYPLPresentationUtils.swift in Sources */ = {isa = PBXBuildFile; fileRef = 73085E192502DE88008F6244 /* NYPLPresentationUtils.swift */; };
		73085E212502E2CE008F6244 /* OpenEBooks_OPDS2_Catalog_Feed.json in Resources */ = {isa = PBXBuildFile; fileRef = 73085E202502E2CD008F6244 /* OpenEBooks_OPDS2_Catalog_Feed.json */; };
		73085E2E250308A3008F6244 /* NYPLSettingsPrimaryTableItem.swift in Sources */ = {isa = PBXBuildFile; fileRef = 73085E242502EDEF008F6244 /* NYPLSettingsPrimaryTableItem.swift */; };
		73085E2F250308A3008F6244 /* NYPLSettingsPrimaryTableViewController.swift in Sources */ = {isa = PBXBuildFile; fileRef = 73085E232502EDEE008F6244 /* NYPLSettingsPrimaryTableViewController.swift */; };
		73085E30250308A4008F6244 /* NYPLSettingsSplitViewController.swift in Sources */ = {isa = PBXBuildFile; fileRef = 73085E252502EDF0008F6244 /* NYPLSettingsSplitViewController.swift */; };
		73085E3525030D27008F6244 /* SEMigrations.swift in Sources */ = {isa = PBXBuildFile; fileRef = 73085E3425030D27008F6244 /* SEMigrations.swift */; };
		73085E3625030D27008F6244 /* SEMigrations.swift in Sources */ = {isa = PBXBuildFile; fileRef = 73085E3425030D27008F6244 /* SEMigrations.swift */; };
		73085E3A25030D80008F6244 /* OEMigrations.swift in Sources */ = {isa = PBXBuildFile; fileRef = 73085E3725030D66008F6244 /* OEMigrations.swift */; };
		730B7868249AB9D7008F28B3 /* StdLib+NYPLAdditions.swift in Sources */ = {isa = PBXBuildFile; fileRef = 730B7867249AB9D7008F28B3 /* StdLib+NYPLAdditions.swift */; };
		730B7869249AB9D7008F28B3 /* StdLib+NYPLAdditions.swift in Sources */ = {isa = PBXBuildFile; fileRef = 730B7867249AB9D7008F28B3 /* StdLib+NYPLAdditions.swift */; };
		730EDFEA2515378C0038DD9F /* NYPLKeychainStoredVariable.swift in Sources */ = {isa = PBXBuildFile; fileRef = 0857A0FE247835FF00C7984E /* NYPLKeychainStoredVariable.swift */; };
		730EDFEF251537AF0038DD9F /* NYPLCredentials.swift in Sources */ = {isa = PBXBuildFile; fileRef = 0857A0F62478337D00C7984E /* NYPLCredentials.swift */; };
		730EDFF02515380D0038DD9F /* NYPLAnnouncementBusinessLogic.swift in Sources */ = {isa = PBXBuildFile; fileRef = 175E480724EF36520066A6CF /* NYPLAnnouncementBusinessLogic.swift */; };
		730EDFF12515383B0038DD9F /* NYPLAnnouncementViewController.swift in Sources */ = {isa = PBXBuildFile; fileRef = 175E480D24EF46EA0066A6CF /* NYPLAnnouncementViewController.swift */; };
		730EDFF22515384F0038DD9F /* NYPLLoginCellTypes.swift in Sources */ = {isa = PBXBuildFile; fileRef = 089E430B24A2459100310360 /* NYPLLoginCellTypes.swift */; };
		730EDFF3251538630038DD9F /* NYPLSamlIDPCell.swift in Sources */ = {isa = PBXBuildFile; fileRef = 0826CD2824AA21B2000F4030 /* NYPLSamlIDPCell.swift */; };
		730EDFF42515386B0038DD9F /* NYPLLibraryDescriptionCell.swift in Sources */ = {isa = PBXBuildFile; fileRef = 0826CD2E24AA2801000F4030 /* NYPLLibraryDescriptionCell.swift */; };
		730EE001251567820038DD9F /* NYPLLibraryNavigationController.m in Sources */ = {isa = PBXBuildFile; fileRef = 730EE000251567820038DD9F /* NYPLLibraryNavigationController.m */; };
		730EE002251567820038DD9F /* NYPLLibraryNavigationController.m in Sources */ = {isa = PBXBuildFile; fileRef = 730EE000251567820038DD9F /* NYPLLibraryNavigationController.m */; };
		730EE003251567820038DD9F /* NYPLLibraryNavigationController.m in Sources */ = {isa = PBXBuildFile; fileRef = 730EE000251567820038DD9F /* NYPLLibraryNavigationController.m */; };
		730FC05025127FA2004D7C2D /* NYPLSettings+OE.swift in Sources */ = {isa = PBXBuildFile; fileRef = 730FC04F25127FA2004D7C2D /* NYPLSettings+OE.swift */; };
		730FC05125128224004D7C2D /* NYPLSettings.swift in Sources */ = {isa = PBXBuildFile; fileRef = 5DD5677122B7ECE3001F0C83 /* NYPLSettings.swift */; };
		730FC05225128225004D7C2D /* NYPLSettings.swift in Sources */ = {isa = PBXBuildFile; fileRef = 5DD5677122B7ECE3001F0C83 /* NYPLSettings.swift */; };
		730FC05725128D64004D7C2D /* OETutorialViewController.swift in Sources */ = {isa = PBXBuildFile; fileRef = 730FC05425128D63004D7C2D /* OETutorialViewController.swift */; };
		730FC05825128D64004D7C2D /* OETutorialEligibilityViewController.swift in Sources */ = {isa = PBXBuildFile; fileRef = 730FC05525128D64004D7C2D /* OETutorialEligibilityViewController.swift */; };
		730FC05925128D64004D7C2D /* OETutorialWelcomeViewController.swift in Sources */ = {isa = PBXBuildFile; fileRef = 730FC05625128D64004D7C2D /* OETutorialWelcomeViewController.swift */; };
		730FC05A2512911E004D7C2D /* NYPLWelcomeScreenViewController.swift in Sources */ = {isa = PBXBuildFile; fileRef = E6202A031DD52B8600C99553 /* NYPLWelcomeScreenViewController.swift */; };
		730FC05B2512911E004D7C2D /* NYPLWelcomeScreenViewController.swift in Sources */ = {isa = PBXBuildFile; fileRef = E6202A031DD52B8600C99553 /* NYPLWelcomeScreenViewController.swift */; };
		731A5B1224621F2B00B5E663 /* NYPLSignInBusinessLogic.swift in Sources */ = {isa = PBXBuildFile; fileRef = 731A5B1124621F2B00B5E663 /* NYPLSignInBusinessLogic.swift */; };
		731A5B1324621F2B00B5E663 /* NYPLSignInBusinessLogic.swift in Sources */ = {isa = PBXBuildFile; fileRef = 731A5B1124621F2B00B5E663 /* NYPLSignInBusinessLogic.swift */; };
		731B2B1E244A1EB400A7A649 /* Fuzi.framework in Frameworks */ = {isa = PBXBuildFile; fileRef = 731B2B1A244A1EB300A7A649 /* Fuzi.framework */; };
		731B2B1F244A1EB400A7A649 /* GCDWebServer.framework in Frameworks */ = {isa = PBXBuildFile; fileRef = 731B2B1B244A1EB400A7A649 /* GCDWebServer.framework */; };
		731B2B20244A1EB400A7A649 /* CryptoSwift.framework in Frameworks */ = {isa = PBXBuildFile; fileRef = 731B2B1C244A1EB400A7A649 /* CryptoSwift.framework */; };
		731B2B21244A1EB400A7A649 /* Minizip.framework in Frameworks */ = {isa = PBXBuildFile; fileRef = 731B2B1D244A1EB400A7A649 /* Minizip.framework */; };
		731B2B22244A2B6C00A7A649 /* R2Navigator.framework in Frameworks */ = {isa = PBXBuildFile; fileRef = 731B2B18244A1D8600A7A649 /* R2Navigator.framework */; };
		731B2B23244A2B6C00A7A649 /* R2Navigator.framework in Embed Frameworks */ = {isa = PBXBuildFile; fileRef = 731B2B18244A1D8600A7A649 /* R2Navigator.framework */; settings = {ATTRIBUTES = (CodeSignOnCopy, RemoveHeadersOnCopy, ); }; };
		731B2B25244A2B6E00A7A649 /* R2Shared.framework in Frameworks */ = {isa = PBXBuildFile; fileRef = 739E6157244A0F6D00D00301 /* R2Shared.framework */; };
		731B2B26244A2B6F00A7A649 /* R2Shared.framework in Embed Frameworks */ = {isa = PBXBuildFile; fileRef = 739E6157244A0F6D00D00301 /* R2Shared.framework */; settings = {ATTRIBUTES = (CodeSignOnCopy, RemoveHeadersOnCopy, ); }; };
		731B2B27244A2B7100A7A649 /* R2Streamer.framework in Frameworks */ = {isa = PBXBuildFile; fileRef = 731B2B12244A1D6500A7A649 /* R2Streamer.framework */; };
		7320AB28251EBC9900E3F04D /* DPLAAudiobooks.swift in Sources */ = {isa = PBXBuildFile; fileRef = 21E7E07A24FEA7E800189224 /* DPLAAudiobooks.swift */; };
		7320AB2B251EBC9900E3F04D /* JWKResponse.swift in Sources */ = {isa = PBXBuildFile; fileRef = 2199020724FD35DC001BC727 /* JWKResponse.swift */; };
		7320AB30251EBC9900E3F04D /* NYPLJWKConversionTest.swift in Sources */ = {isa = PBXBuildFile; fileRef = 2199020524FD3334001BC727 /* NYPLJWKConversionTest.swift */; };
		7320AB36251EBC9900E3F04D /* Date+NYPLAdditionsTests.swift in Sources */ = {isa = PBXBuildFile; fileRef = 7384C803242BCE5900D5F960 /* Date+NYPLAdditionsTests.swift */; };
		7320AB38251EBC9900E3F04D /* ZXingObjC.framework in Frameworks */ = {isa = PBXBuildFile; fileRef = 145DA48D215441A70055DB93 /* ZXingObjC.framework */; };
		7320AB3A251EBC9900E3F04D /* NYPLBookAcquisitionPathEntry.xml in Resources */ = {isa = PBXBuildFile; fileRef = 2D8790A220129AC400E2763F /* NYPLBookAcquisitionPathEntry.xml */; };
		7320AB3B251EBC9900E3F04D /* UpdateCheckNeedsUpdate.json in Resources */ = {isa = PBXBuildFile; fileRef = 2D2B478A1D08FC78007F7764 /* UpdateCheckNeedsUpdate.json */; };
		7320AB3C251EBC9900E3F04D /* gpl_authentication_document.json in Resources */ = {isa = PBXBuildFile; fileRef = B51C1E14229456E2003B49A5 /* gpl_authentication_document.json */; };
		7320AB3D251EBC9900E3F04D /* nypl_authentication_document.json in Resources */ = {isa = PBXBuildFile; fileRef = B51C1E15229456E2003B49A5 /* nypl_authentication_document.json */; };
		7320AB3E251EBC9900E3F04D /* acl_authentication_document.json in Resources */ = {isa = PBXBuildFile; fileRef = B51C1E13229456E2003B49A5 /* acl_authentication_document.json */; };
		7320AB3F251EBC9900E3F04D /* jwk_public in Resources */ = {isa = PBXBuildFile; fileRef = 219901F924FD2E56001BC727 /* jwk_public */; };
		7320AB40251EBC9900E3F04D /* dpl_authentication_document.json in Resources */ = {isa = PBXBuildFile; fileRef = B51C1E16229456E2003B49A5 /* dpl_authentication_document.json */; };
		7320AB41251EBC9900E3F04D /* UpdateCheckUnknown.json in Resources */ = {isa = PBXBuildFile; fileRef = 2D2B47891D08FC78007F7764 /* UpdateCheckUnknown.json */; };
		7320AB42251EBC9900E3F04D /* jwk.json in Resources */ = {isa = PBXBuildFile; fileRef = 219901F324FD2DE9001BC727 /* jwk.json */; };
		7320AB43251EBC9900E3F04D /* OPDS2CatalogsFeed.json in Resources */ = {isa = PBXBuildFile; fileRef = B51C1DFB22860513003B49A5 /* OPDS2CatalogsFeed.json */; };
		7320AB44251EBC9900E3F04D /* UpdateCheckUpToDate.json in Resources */ = {isa = PBXBuildFile; fileRef = 2D2B47691D08F264007F7764 /* UpdateCheckUpToDate.json */; };
		7320AB51251EC07300E3F04D /* NYPLBookAcquisitionPathTests.swift in Sources */ = {isa = PBXBuildFile; fileRef = 2D8790A420129AF200E2763F /* NYPLBookAcquisitionPathTests.swift */; };
		73225DED250B4B9100EF1877 /* NYPLRootTabBarController+OE.swift in Sources */ = {isa = PBXBuildFile; fileRef = 73225DEA250B471400EF1877 /* NYPLRootTabBarController+OE.swift */; };
		732327B22478504500A041E6 /* NSError+NYPLAdditions.swift in Sources */ = {isa = PBXBuildFile; fileRef = 732327B12478504500A041E6 /* NSError+NYPLAdditions.swift */; };
		732327B32478504500A041E6 /* NSError+NYPLAdditions.swift in Sources */ = {isa = PBXBuildFile; fileRef = 732327B12478504500A041E6 /* NSError+NYPLAdditions.swift */; };
		73264DDA251E9E5000B4BDAB /* OverdriveProcessor.framework in Frameworks */ = {isa = PBXBuildFile; fileRef = 17D08378248E8EEB00092AA9 /* OverdriveProcessor.framework */; };
		7326AB3424BD272000C3BA29 /* R2Streamer.framework in Frameworks */ = {isa = PBXBuildFile; fileRef = 7326AB2D24BD271F00C3BA29 /* R2Streamer.framework */; };
		7326AB3524BD272100C3BA29 /* R2Shared.framework in Frameworks */ = {isa = PBXBuildFile; fileRef = 7326AB3224BD271F00C3BA29 /* R2Shared.framework */; };
		7326AB3624BD272200C3BA29 /* R2Navigator.framework in Frameworks */ = {isa = PBXBuildFile; fileRef = 7326AB3324BD272000C3BA29 /* R2Navigator.framework */; };
		7326AB3724BD280B00C3BA29 /* SwiftSoup.framework in Frameworks */ = {isa = PBXBuildFile; fileRef = 735FC2D42485C178009CF11E /* SwiftSoup.framework */; };
		7327A89323EE017300954748 /* NYPLMainThreadChecker.swift in Sources */ = {isa = PBXBuildFile; fileRef = 7327A89223EE017300954748 /* NYPLMainThreadChecker.swift */; };
		732F929323ECB51F0099244C /* NYPLBackgroundExecutor.swift in Sources */ = {isa = PBXBuildFile; fileRef = 732F929223ECB51F0099244C /* NYPLBackgroundExecutor.swift */; };
		7335BA9F2453C5B6000295F2 /* NYPLReaderPositions.storyboard in Resources */ = {isa = PBXBuildFile; fileRef = 7335BA9A2453C48F000295F2 /* NYPLReaderPositions.storyboard */; };
		733875652423E1B0000FEB67 /* NYPLNetworkExecutor.swift in Sources */ = {isa = PBXBuildFile; fileRef = 733875642423E1B0000FEB67 /* NYPLNetworkExecutor.swift */; };
		733875672423E540000FEB67 /* NYPLCaching.swift in Sources */ = {isa = PBXBuildFile; fileRef = 733875662423E540000FEB67 /* NYPLCaching.swift */; };
		733DEC9024108D8D008C74BC /* DRMLibraryService.swift in Sources */ = {isa = PBXBuildFile; fileRef = 733DEC8B24108D8D008C74BC /* DRMLibraryService.swift */; };
		733DEC92241090C7008C74BC /* NYPLReaderExtensions.swift in Sources */ = {isa = PBXBuildFile; fileRef = 733DEC91241090C7008C74BC /* NYPLReaderExtensions.swift */; };
		733FF9BE2530F9E700CDAA13 /* NYPLSignInBusinessLogic+OAuth.swift in Sources */ = {isa = PBXBuildFile; fileRef = 733FF9BD2530F9E700CDAA13 /* NYPLSignInBusinessLogic+OAuth.swift */; };
		733FF9BF2530F9E700CDAA13 /* NYPLSignInBusinessLogic+OAuth.swift in Sources */ = {isa = PBXBuildFile; fileRef = 733FF9BD2530F9E700CDAA13 /* NYPLSignInBusinessLogic+OAuth.swift */; };
		733FF9C02530F9E700CDAA13 /* NYPLSignInBusinessLogic+OAuth.swift in Sources */ = {isa = PBXBuildFile; fileRef = 733FF9BD2530F9E700CDAA13 /* NYPLSignInBusinessLogic+OAuth.swift */; };
		7340DA6224B7E45C00361387 /* URLResponse+NYPL.swift in Sources */ = {isa = PBXBuildFile; fileRef = 7340DA6124B7E45C00361387 /* URLResponse+NYPL.swift */; };
		7340DA6824B7F27900361387 /* NYPLBook+Additions.swift in Sources */ = {isa = PBXBuildFile; fileRef = 7340DA6724B7F27900361387 /* NYPLBook+Additions.swift */; };
		73422119252FE4950053DA9E /* NYPLSignInViewController+OESelectAuth.swift in Sources */ = {isa = PBXBuildFile; fileRef = 73422116252FE4950053DA9E /* NYPLSignInViewController+OESelectAuth.swift */; };
		7342701E24DCB23000A4F605 /* NSError+NYPLAdditions.swift in Sources */ = {isa = PBXBuildFile; fileRef = 732327B12478504500A041E6 /* NSError+NYPLAdditions.swift */; };
		7342702324DCB24600A4F605 /* NYPLUserFriendlyError.swift in Sources */ = {isa = PBXBuildFile; fileRef = 7360D0D424BFCB9700C8AD16 /* NYPLUserFriendlyError.swift */; };
		7342702424DCB26700A4F605 /* URLResponse+NYPL.swift in Sources */ = {isa = PBXBuildFile; fileRef = 7340DA6124B7E45C00361387 /* URLResponse+NYPL.swift */; };
		7342702524DCB26700A4F605 /* URLResponse+NYPL.swift in Sources */ = {isa = PBXBuildFile; fileRef = 7340DA6124B7E45C00361387 /* URLResponse+NYPL.swift */; };
		7342702624DCB28600A4F605 /* NYPLBook+Additions.swift in Sources */ = {isa = PBXBuildFile; fileRef = 7340DA6724B7F27900361387 /* NYPLBook+Additions.swift */; };
		7342702724DCB28600A4F605 /* NYPLBook+Additions.swift in Sources */ = {isa = PBXBuildFile; fileRef = 7340DA6724B7F27900361387 /* NYPLBook+Additions.swift */; };
		7342702824DCB2BE00A4F605 /* AdobeDRMContainer.mm in Sources */ = {isa = PBXBuildFile; fileRef = 21F238C12499155E004DC0B1 /* AdobeDRMContainer.mm */; };
		7342702924DCB2E400A4F605 /* AdobeDRMLibraryService.swift in Sources */ = {isa = PBXBuildFile; fileRef = 21F238C724991A2A004DC0B1 /* AdobeDRMLibraryService.swift */; };
		7342702A24DCB2E700A4F605 /* AdobeDRMLicense.swift in Sources */ = {isa = PBXBuildFile; fileRef = 21F238C824991A2A004DC0B1 /* AdobeDRMLicense.swift */; };
		7342702B24DCB30B00A4F605 /* CancellableResult.swift in Sources */ = {isa = PBXBuildFile; fileRef = 73A229A4240F3D1B006B9EAD /* CancellableResult.swift */; };
		7342702C24DCB30B00A4F605 /* ReaderError.swift in Sources */ = {isa = PBXBuildFile; fileRef = 73A229AA241021F2006B9EAD /* ReaderError.swift */; };
		7342702D24DCB30B00A4F605 /* LibraryModule.swift in Sources */ = {isa = PBXBuildFile; fileRef = 73A2299C240F3BEA006B9EAD /* LibraryModule.swift */; };
		7342702E24DCB30B00A4F605 /* LibraryService.swift in Sources */ = {isa = PBXBuildFile; fileRef = 73A2299E240F3BEA006B9EAD /* LibraryService.swift */; };
		7342702F24DCB30B00A4F605 /* EPUBModule.swift in Sources */ = {isa = PBXBuildFile; fileRef = 73A229AC2410221E006B9EAD /* EPUBModule.swift */; };
		7342703024DCB30B00A4F605 /* ReaderFormatModule.swift in Sources */ = {isa = PBXBuildFile; fileRef = 73A229AE24102272006B9EAD /* ReaderFormatModule.swift */; };
		7342703124DCB30B00A4F605 /* ReaderModule.swift in Sources */ = {isa = PBXBuildFile; fileRef = 73A229A6240F40C2006B9EAD /* ReaderModule.swift */; };
		7342703224DCB30B00A4F605 /* DRMLibraryService.swift in Sources */ = {isa = PBXBuildFile; fileRef = 733DEC8B24108D8D008C74BC /* DRMLibraryService.swift */; };
		7342703324DCB30B00A4F605 /* R2+NYPLAdditions.swift in Sources */ = {isa = PBXBuildFile; fileRef = 7364D69B2492A38C0087B056 /* R2+NYPLAdditions.swift */; };
		7342703424DCB31800A4F605 /* NYPLBaseReaderViewController.swift in Sources */ = {isa = PBXBuildFile; fileRef = 73F713552417200F00C63B81 /* NYPLBaseReaderViewController.swift */; };
		7342703524DCB31800A4F605 /* NYPLEPUBViewController.swift in Sources */ = {isa = PBXBuildFile; fileRef = 73F713502417200F00C63B81 /* NYPLEPUBViewController.swift */; };
		7342703624DCB31800A4F605 /* UIViewController+NYPL.swift in Sources */ = {isa = PBXBuildFile; fileRef = 73F713672417240100C63B81 /* UIViewController+NYPL.swift */; };
		7342703724DCB31800A4F605 /* NYPLUserSettingsVC.swift in Sources */ = {isa = PBXBuildFile; fileRef = 734917D0242D77D800059AA5 /* NYPLUserSettingsVC.swift */; };
		7342703824DCB31800A4F605 /* NYPLReaderPositionsVC.swift in Sources */ = {isa = PBXBuildFile; fileRef = 7386C1F3245225A5004C78BD /* NYPLReaderPositionsVC.swift */; };
		7342703924DCB31800A4F605 /* NYPLReaderPositions.storyboard in Resources */ = {isa = PBXBuildFile; fileRef = 7335BA9A2453C48F000295F2 /* NYPLReaderPositions.storyboard */; };
		7342703A24DCB32000A4F605 /* NYPLReaderExtensions.swift in Sources */ = {isa = PBXBuildFile; fileRef = 733DEC91241090C7008C74BC /* NYPLReaderExtensions.swift */; };
		7342703B24DCB32000A4F605 /* NYPLR2Owner.swift in Sources */ = {isa = PBXBuildFile; fileRef = 73A2299A240F3B9B006B9EAD /* NYPLR2Owner.swift */; };
		7342703C24DCB32000A4F605 /* NYPLR1R2UserSettings.swift in Sources */ = {isa = PBXBuildFile; fileRef = 734917D9242EB79700059AA5 /* NYPLR1R2UserSettings.swift */; };
		7342703D24DCB32000A4F605 /* NYPLReaderTOCBusinessLogic.swift in Sources */ = {isa = PBXBuildFile; fileRef = 7386C1F624525AFF004C78BD /* NYPLReaderTOCBusinessLogic.swift */; };
		7342703E24DCB32000A4F605 /* NYPLReaderBookmarksBusinessLogic.swift in Sources */ = {isa = PBXBuildFile; fileRef = 737DCB8B245CCF2300A8F297 /* NYPLReaderBookmarksBusinessLogic.swift */; };
		7342703F24DCB32000A4F605 /* NYPLBookmarkR2Location.swift in Sources */ = {isa = PBXBuildFile; fileRef = 73DEB5462486FDFC00B5FF0A /* NYPLBookmarkR2Location.swift */; };
		7342704524DCB49F00A4F605 /* OverdriveProcessor.framework in Frameworks */ = {isa = PBXBuildFile; fileRef = 17D08378248E8EEB00092AA9 /* OverdriveProcessor.framework */; };
		7342704624DCB4A000A4F605 /* OverdriveProcessor.framework in Frameworks */ = {isa = PBXBuildFile; fileRef = 17D08378248E8EEB00092AA9 /* OverdriveProcessor.framework */; };
		734731232514235900BE3D2C /* NYPLAppDelegate+SE.swift in Sources */ = {isa = PBXBuildFile; fileRef = 734731222514235900BE3D2C /* NYPLAppDelegate+SE.swift */; };
		734731242514235900BE3D2C /* NYPLAppDelegate+SE.swift in Sources */ = {isa = PBXBuildFile; fileRef = 734731222514235900BE3D2C /* NYPLAppDelegate+SE.swift */; };
		734731262514236A00BE3D2C /* NYPLAppDelegate+OE.swift in Sources */ = {isa = PBXBuildFile; fileRef = 734731252514236A00BE3D2C /* NYPLAppDelegate+OE.swift */; };
		7347312725142D2D00BE3D2C /* NYPLCookiesWebViewController.swift in Sources */ = {isa = PBXBuildFile; fileRef = 089E42C5249A823800310360 /* NYPLCookiesWebViewController.swift */; };
		7347312925142FE200BE3D2C /* NYPLSettings+SE.swift in Sources */ = {isa = PBXBuildFile; fileRef = 7347312825142FE200BE3D2C /* NYPLSettings+SE.swift */; };
		7347312A25142FE200BE3D2C /* NYPLSettings+SE.swift in Sources */ = {isa = PBXBuildFile; fileRef = 7347312825142FE200BE3D2C /* NYPLSettings+SE.swift */; };
		7347F0272459E10900558D7F /* NYPLReaderPositions.storyboard in Resources */ = {isa = PBXBuildFile; fileRef = 7335BA9A2453C48F000295F2 /* NYPLReaderPositions.storyboard */; };
		7347F038245A4DE200558D7F /* NYPLCirculationAnalytics.swift in Sources */ = {isa = PBXBuildFile; fileRef = E66AE32F1DC0FCFC00124AE2 /* NYPLCirculationAnalytics.swift */; };
		7347F039245A4DE200558D7F /* NYPLBookState.swift in Sources */ = {isa = PBXBuildFile; fileRef = 171966A824170819007BB87E /* NYPLBookState.swift */; };
		7347F03A245A4DE200558D7F /* UpdateCheckShim.swift in Sources */ = {isa = PBXBuildFile; fileRef = 2DC8D9DD1D09F9B4007DD125 /* UpdateCheckShim.swift */; };
		7347F03B245A4DE200558D7F /* APIKeys.swift in Sources */ = {isa = PBXBuildFile; fileRef = 0345BFD61DBF002E00398B6F /* APIKeys.swift */; };
		7347F03C245A4DE200558D7F /* NYPLAttributedString.m in Sources */ = {isa = PBXBuildFile; fileRef = 114C8CD619BE2FD300719B72 /* NYPLAttributedString.m */; };
		7347F03D245A4DE200558D7F /* NYPLUserAccount.swift in Sources */ = {isa = PBXBuildFile; fileRef = 17CE5304243C020800315E63 /* NYPLUserAccount.swift */; };
		7347F03F245A4DE200558D7F /* NYPLAgeCheck.swift in Sources */ = {isa = PBXBuildFile; fileRef = E6BC315C1E009F3E0021B65E /* NYPLAgeCheck.swift */; };
		7347F040245A4DE200558D7F /* Log.swift in Sources */ = {isa = PBXBuildFile; fileRef = 2D382BD61D08BA99002C423D /* Log.swift */; };
		7347F041245A4DE200558D7F /* NYPLBookRegistry.m in Sources */ = {isa = PBXBuildFile; fileRef = 11616E10196B0531003D60D9 /* NYPLBookRegistry.m */; };
		7347F042245A4DE200558D7F /* UILabel+NYPLAppearanceAdditions.m in Sources */ = {isa = PBXBuildFile; fileRef = 081387561BC574DA003DEA6A /* UILabel+NYPLAppearanceAdditions.m */; };
		7347F043245A4DE200558D7F /* NYPLJSON.m in Sources */ = {isa = PBXBuildFile; fileRef = 11369D47199527C200BB11F8 /* NYPLJSON.m */; };
		7347F044245A4DE200558D7F /* NYPLMainThreadChecker.swift in Sources */ = {isa = PBXBuildFile; fileRef = 7327A89223EE017300954748 /* NYPLMainThreadChecker.swift */; };
		7347F045245A4DE200558D7F /* NYPLConfiguration.m in Sources */ = {isa = PBXBuildFile; fileRef = 116A5EB81947B57500491A21 /* NYPLConfiguration.m */; };
		7347F046245A4DE200558D7F /* NYPLAlertUtils.swift in Sources */ = {isa = PBXBuildFile; fileRef = 5D1B142922CC179F0006C964 /* NYPLAlertUtils.swift */; };
		7347F047245A4DE200558D7F /* OPDS2Publication.swift in Sources */ = {isa = PBXBuildFile; fileRef = B51C1E0122861BBF003B49A5 /* OPDS2Publication.swift */; };
		7347F048245A4DE200558D7F /* String+MD5.swift in Sources */ = {isa = PBXBuildFile; fileRef = 5DD567AE22B95A30001F0C83 /* String+MD5.swift */; };
		7347F049245A4DE200558D7F /* NYPLNetworkQueue.swift in Sources */ = {isa = PBXBuildFile; fileRef = E671FF7C1E3A7068002AB13F /* NYPLNetworkQueue.swift */; };
		7347F04A245A4DE200558D7F /* NYPLMyBooksNavigationController.m in Sources */ = {isa = PBXBuildFile; fileRef = 116A5EAE194767B200491A21 /* NYPLMyBooksNavigationController.m */; };
		7347F04B245A4DE200558D7F /* NYPLBookCellCollectionViewController.m in Sources */ = {isa = PBXBuildFile; fileRef = 1120749219D20BF9008203A4 /* NYPLBookCellCollectionViewController.m */; };
		7347F04C245A4DE200558D7F /* NYPLXML.m in Sources */ = {isa = PBXBuildFile; fileRef = 111559EC19B8FA590003BE94 /* NYPLXML.m */; };
		7347F04D245A4DE200558D7F /* NYPLBookCell.m in Sources */ = {isa = PBXBuildFile; fileRef = 11580AC71986A77B00949A15 /* NYPLBookCell.m */; };
		7347F04E245A4DE200558D7F /* NSURL+NYPLURLAdditions.m in Sources */ = {isa = PBXBuildFile; fileRef = 085640CD1BB99FC30088BDBF /* NSURL+NYPLURLAdditions.m */; };
		7347F04F245A4DE200558D7F /* NYPLAsync.m in Sources */ = {isa = PBXBuildFile; fileRef = 1183F35A194F847100DC322F /* NYPLAsync.m */; };
		7347F050245A4DE200558D7F /* NYPLReloadView.m in Sources */ = {isa = PBXBuildFile; fileRef = 11B20E6D19D9F6DD00877A23 /* NYPLReloadView.m */; };
		7347F051245A4DE200558D7F /* NYPLReachabilityManager.m in Sources */ = {isa = PBXBuildFile; fileRef = E69404091E4A789800E566ED /* NYPLReachabilityManager.m */; };
		7347F052245A4DE200558D7F /* NYPLReadiumViewSyncManager.m in Sources */ = {isa = PBXBuildFile; fileRef = E6845D961FB38D1300EBF69A /* NYPLReadiumViewSyncManager.m */; };
		7347F053245A4DE200558D7F /* NYPLCatalogGroupedFeedViewController.m in Sources */ = {isa = PBXBuildFile; fileRef = A4BA1D0D1B430341006F83DF /* NYPLCatalogGroupedFeedViewController.m */; };
		7347F054245A4DE200558D7F /* NYPLBackgroundExecutor.swift in Sources */ = {isa = PBXBuildFile; fileRef = 732F929223ECB51F0099244C /* NYPLBackgroundExecutor.swift */; };
		7347F055245A4DE200558D7F /* NYPLProblemDocument.swift in Sources */ = {isa = PBXBuildFile; fileRef = 5D1B141422CBE3570006C964 /* NYPLProblemDocument.swift */; };
		7347F056245A4DE200558D7F /* NYPLReturnPromptHelper.swift in Sources */ = {isa = PBXBuildFile; fileRef = A92FB0F821CDCE3D004740F4 /* NYPLReturnPromptHelper.swift */; };
		7347F057245A4DE200558D7F /* NYPLReaderBookmarkCell.swift in Sources */ = {isa = PBXBuildFile; fileRef = 03690E221EB2B35000F75D5F /* NYPLReaderBookmarkCell.swift */; };
		7347F058245A4DE200558D7F /* NYPLOpenSearchDescription.m in Sources */ = {isa = PBXBuildFile; fileRef = 119BEBB819902A8800121439 /* NYPLOpenSearchDescription.m */; };
		7347F059245A4DE200558D7F /* NYPLReaderTOCElement.m in Sources */ = {isa = PBXBuildFile; fileRef = 11BFDB35199C08E900378691 /* NYPLReaderTOCElement.m */; };
		7347F05A245A4DE200558D7F /* UpdateCheck.swift in Sources */ = {isa = PBXBuildFile; fileRef = 2DC8D9DB1D09F797007DD125 /* UpdateCheck.swift */; };
		7347F05B245A4DE200558D7F /* NYPLReaderTOCViewController.m in Sources */ = {isa = PBXBuildFile; fileRef = 11BFDB32199C01F700378691 /* NYPLReaderTOCViewController.m */; };
		7347F05C245A4DE200558D7F /* OPDS2CatalogsFeed.swift in Sources */ = {isa = PBXBuildFile; fileRef = B51C1DF92285FDF9003B49A5 /* OPDS2CatalogsFeed.swift */; };
		7347F05D245A4DE200558D7F /* BundledHTMLViewController.swift in Sources */ = {isa = PBXBuildFile; fileRef = 2D62568A1D412BCB0080A81F /* BundledHTMLViewController.swift */; };
		7347F05E245A4DE200558D7F /* NYPLBookDetailView.m in Sources */ = {isa = PBXBuildFile; fileRef = 110AF8951961D94D004887C3 /* NYPLBookDetailView.m */; };
		7347F05F245A4DE200558D7F /* UIButton+NYPLAppearanceAdditions.m in Sources */ = {isa = PBXBuildFile; fileRef = 081387591BC5767F003DEA6A /* UIButton+NYPLAppearanceAdditions.m */; };
		7347F060245A4DE200558D7F /* NYPLBookCoverRegistry.m in Sources */ = {isa = PBXBuildFile; fileRef = 1139DA6419C7755D00A07810 /* NYPLBookCoverRegistry.m */; };
		7347F061245A4DE200558D7F /* NYPLBookDetailDownloadingView.m in Sources */ = {isa = PBXBuildFile; fileRef = 11119741198827850014462F /* NYPLBookDetailDownloadingView.m */; };
		7347F062245A4DE200558D7F /* NYPLOPDSCategory.m in Sources */ = {isa = PBXBuildFile; fileRef = 2DFAC8EC1CD8DDD1003D9EC0 /* NYPLOPDSCategory.m */; };
		7347F063245A4DE200558D7F /* NYPLNull.m in Sources */ = {isa = PBXBuildFile; fileRef = 11068C54196DD37900E8A94B /* NYPLNull.m */; };
		7347F064245A4DE200558D7F /* NYPLLinearView.m in Sources */ = {isa = PBXBuildFile; fileRef = 1111973B19880E8D0014462F /* NYPLLinearView.m */; };
		7347F065245A4DE200558D7F /* NSDate+NYPLDateAdditions.m in Sources */ = {isa = PBXBuildFile; fileRef = 11396FB8193D289100E16EE8 /* NSDate+NYPLDateAdditions.m */; };
		7347F066245A4DE200558D7F /* NYPLBook.m in Sources */ = {isa = PBXBuildFile; fileRef = 1183F346194F744D00DC322F /* NYPLBook.m */; };
		7347F067245A4DE200558D7F /* NYPLUserNotifications.swift in Sources */ = {isa = PBXBuildFile; fileRef = 52545184217A76FF00BBC1B4 /* NYPLUserNotifications.swift */; };
		7347F068245A4DE200558D7F /* NYPLCatalogLane.m in Sources */ = {isa = PBXBuildFile; fileRef = 1183F340194F723D00DC322F /* NYPLCatalogLane.m */; };
		7347F069245A4DE200558D7F /* NYPLBookNormalCell.m in Sources */ = {isa = PBXBuildFile; fileRef = 11A16E6E195B60DF004147F4 /* NYPLBookNormalCell.m */; };
		7347F06A245A4DE200558D7F /* NYPLCatalogNavigationController.m in Sources */ = {isa = PBXBuildFile; fileRef = 11548C0D1939147D009DBF2E /* NYPLCatalogNavigationController.m */; };
		7347F06B245A4DE200558D7F /* NYPLEntryPointView.swift in Sources */ = {isa = PBXBuildFile; fileRef = E699BA3F2166598B00A0736A /* NYPLEntryPointView.swift */; };
		7347F06C245A4DE200558D7F /* NYPLOPDSGroup.m in Sources */ = {isa = PBXBuildFile; fileRef = A46226251B39D4980063F549 /* NYPLOPDSGroup.m */; };
		7347F06D245A4DE200558D7F /* NYPLBookButtonsView.m in Sources */ = {isa = PBXBuildFile; fileRef = B5ED41D91B8F6E2E009FC164 /* NYPLBookButtonsView.m */; };
		7347F06E245A4DE200558D7F /* NYPLAppReviewPrompt.swift in Sources */ = {isa = PBXBuildFile; fileRef = A93F9F9621CDACF700BD3B0C /* NYPLAppReviewPrompt.swift */; };
		7347F06F245A4DE200558D7F /* NYPLFacetBarView.swift in Sources */ = {isa = PBXBuildFile; fileRef = 8C835DD4234D0B900050A18D /* NYPLFacetBarView.swift */; };
		7347F070245A4DE200558D7F /* NYPLDismissibleViewController.m in Sources */ = {isa = PBXBuildFile; fileRef = 111197331986D7550014462F /* NYPLDismissibleViewController.m */; };
		7347F071245A4DE200558D7F /* main.m in Sources */ = {isa = PBXBuildFile; fileRef = A823D81C192BABA400B55DE2 /* main.m */; };
		7347F072245A4DE200558D7F /* NYPLCaching.swift in Sources */ = {isa = PBXBuildFile; fileRef = 733875662423E540000FEB67 /* NYPLCaching.swift */; };
		7347F073245A4DE200558D7F /* UIView+NYPLViewAdditions.m in Sources */ = {isa = PBXBuildFile; fileRef = 1107835D19816E3D0071AB1E /* UIView+NYPLViewAdditions.m */; };
		7347F074245A4DE200558D7F /* NYPLSettingsPrimaryTableViewController.m in Sources */ = {isa = PBXBuildFile; fileRef = 111E75821A815CFB00718AD7 /* NYPLSettingsPrimaryTableViewController.m */; };
		7347F075245A4DE200558D7F /* UIFont+NYPLSystemFontOverride.m in Sources */ = {isa = PBXBuildFile; fileRef = 11E0208C197F05D9009DEA93 /* UIFont+NYPLSystemFontOverride.m */; };
		7347F076245A4DE200558D7F /* NYPLReadiumBookmark.swift in Sources */ = {isa = PBXBuildFile; fileRef = 03690E281EB2B44300F75D5F /* NYPLReadiumBookmark.swift */; };
		7347F077245A4DE200558D7F /* NYPLFacetViewDefaultDataSource.swift in Sources */ = {isa = PBXBuildFile; fileRef = E683953A217663B100371072 /* NYPLFacetViewDefaultDataSource.swift */; };
		7347F078245A4DE200558D7F /* NYPLAppTheme.swift in Sources */ = {isa = PBXBuildFile; fileRef = E6207B642118973800864143 /* NYPLAppTheme.swift */; };
		7347F079245A4DE200558D7F /* UIColor+NYPLColorAdditions.m in Sources */ = {isa = PBXBuildFile; fileRef = 11A14DF31A1BF94F00D6C510 /* UIColor+NYPLColorAdditions.m */; };
		7347F07A245A4DE200558D7F /* URLRequest+NYPL.swift in Sources */ = {isa = PBXBuildFile; fileRef = 73CDA120243EDAD8009CC6A6 /* URLRequest+NYPL.swift */; };
		7347F07B245A4DE200558D7F /* NYPLCatalogFeedViewController.m in Sources */ = {isa = PBXBuildFile; fileRef = A42E0DF31B40F4E00095EBAE /* NYPLCatalogFeedViewController.m */; };
		7347F07C245A4DE200558D7F /* NYPLBookDownloadingCell.m in Sources */ = {isa = PBXBuildFile; fileRef = 11B6020419806CD300800DA9 /* NYPLBookDownloadingCell.m */; };
		7347F07D245A4DE200558D7F /* NYPLTenPrintCoverView+NYPLImageAdditions.m in Sources */ = {isa = PBXBuildFile; fileRef = 114B7F151A3644CF00B8582B /* NYPLTenPrintCoverView+NYPLImageAdditions.m */; };
		7347F07E245A4DE200558D7F /* NYPLNetworkExecutor.swift in Sources */ = {isa = PBXBuildFile; fileRef = 733875642423E1B0000FEB67 /* NYPLNetworkExecutor.swift */; };
		7347F07F245A4DE200558D7F /* NYPLBookAcquisitionPath.m in Sources */ = {isa = PBXBuildFile; fileRef = 2D87909C20127AA300E2763F /* NYPLBookAcquisitionPath.m */; };
		7347F080245A4DE200558D7F /* NYPLOPDSAcquisitionAvailability.m in Sources */ = {isa = PBXBuildFile; fileRef = 2DCB71ED2017DFB5000E041A /* NYPLOPDSAcquisitionAvailability.m */; };
		7347F081245A4DE200558D7F /* NYPLReachability.m in Sources */ = {isa = PBXBuildFile; fileRef = 2DB436371D4C049200F8E69D /* NYPLReachability.m */; };
		7347F082245A4DE200558D7F /* NYPLReaderViewController.m in Sources */ = {isa = PBXBuildFile; fileRef = 1195040A1994075B009FB788 /* NYPLReaderViewController.m */; };
		7347F083245A4DE200558D7F /* NYPLCatalogLaneCell.m in Sources */ = {isa = PBXBuildFile; fileRef = 1183F33A194B775900DC322F /* NYPLCatalogLaneCell.m */; };
		7347F084245A4DE200558D7F /* NYPLSettingsAccountDetailViewController.m in Sources */ = {isa = PBXBuildFile; fileRef = E6202A011DD4E6F300C99553 /* NYPLSettingsAccountDetailViewController.m */; };
		7347F085245A4DE200558D7F /* NYPLReaderReadiumView.m in Sources */ = {isa = PBXBuildFile; fileRef = 113137E61A48DAB90082954E /* NYPLReaderReadiumView.m */; };
		7347F086245A4DE200558D7F /* NYPLBarcode.swift in Sources */ = {isa = PBXBuildFile; fileRef = E68CCFC41F9F80CF003DDA6C /* NYPLBarcode.swift */; };
		7347F087245A4DE200558D7F /* NYPLSession.m in Sources */ = {isa = PBXBuildFile; fileRef = 118B7ABE195CBF72005CE3E7 /* NYPLSession.m */; };
		7347F088245A4DE200558D7F /* NYPLSettingsEULAViewController.m in Sources */ = {isa = PBXBuildFile; fileRef = 841B55421B740F2700FAC1AF /* NYPLSettingsEULAViewController.m */; };
		7347F089245A4DE200558D7F /* NYPLMyBooksDownloadInfo.m in Sources */ = {isa = PBXBuildFile; fileRef = A4276F471B00046300CA7194 /* NYPLMyBooksDownloadInfo.m */; };
		7347F08A245A4DE200558D7F /* NYPLBookLocation.m in Sources */ = {isa = PBXBuildFile; fileRef = 1164F105199AC236009BF8BF /* NYPLBookLocation.m */; };
		7347F08B245A4DE200558D7F /* NYPLFacetView.m in Sources */ = {isa = PBXBuildFile; fileRef = 11F3771E19DB62B000487769 /* NYPLFacetView.m */; };
		7347F08C245A4DE200558D7F /* NYPLReaderContainerDelegate.mm in Sources */ = {isa = PBXBuildFile; fileRef = 5A5B901A1B946FAD002C53E9 /* NYPLReaderContainerDelegate.mm */; };
		7347F08D245A4DE200558D7F /* ProblemReportEmail.swift in Sources */ = {isa = PBXBuildFile; fileRef = 145798F5215BE9E300F68AFD /* ProblemReportEmail.swift */; };
		7347F08E245A4DE200558D7F /* NYPLBookCellDelegate.m in Sources */ = {isa = PBXBuildFile; fileRef = 111197271986B43B0014462F /* NYPLBookCellDelegate.m */; };
		7347F08F245A4DE200558D7F /* NYPLBookDetailNormalView.m in Sources */ = {isa = PBXBuildFile; fileRef = 111197381987F4070014462F /* NYPLBookDetailNormalView.m */; };
		7347F090245A4DE200558D7F /* NYPLSettingsPrimaryNavigationController.m in Sources */ = {isa = PBXBuildFile; fileRef = 111E757C1A801A6F00718AD7 /* NYPLSettingsPrimaryNavigationController.m */; };
		7347F091245A4DE200558D7F /* NYPLCatalogUngroupedFeedViewController.m in Sources */ = {isa = PBXBuildFile; fileRef = 11A16E68195B2BD3004147F4 /* NYPLCatalogUngroupedFeedViewController.m */; };
		7347F092245A4DE200558D7F /* NYPLSettingsAdvancedViewController.swift in Sources */ = {isa = PBXBuildFile; fileRef = D787E8431FB6B0290016D9D5 /* NYPLSettingsAdvancedViewController.swift */; };
		7347F093245A4DE200558D7F /* NYPLMigrationManager.swift in Sources */ = {isa = PBXBuildFile; fileRef = 5D60D3532297353C001080D0 /* NYPLMigrationManager.swift */; };
		7347F094245A4DE200558D7F /* NYPLSettingsSplitViewController.m in Sources */ = {isa = PBXBuildFile; fileRef = 111E75791A80165C00718AD7 /* NYPLSettingsSplitViewController.m */; };
		7347F095245A4DE200558D7F /* Date+NYPLAdditions.swift in Sources */ = {isa = PBXBuildFile; fileRef = 7384C801242BCC4800D5F960 /* Date+NYPLAdditions.swift */; };
		7347F096245A4DE200558D7F /* OPDS2AuthenticationDocument.swift in Sources */ = {isa = PBXBuildFile; fileRef = B51C1E0322861C1A003B49A5 /* OPDS2AuthenticationDocument.swift */; };
		7347F097245A4DE200558D7F /* NYPLBookRegistryRecord.m in Sources */ = {isa = PBXBuildFile; fileRef = 112C694C197301FE00C48F95 /* NYPLBookRegistryRecord.m */; };
		7347F098245A4DE200558D7F /* NYPLDeveloperSettingsTableViewController.swift in Sources */ = {isa = PBXBuildFile; fileRef = 5DD5674422B303DF001F0C83 /* NYPLDeveloperSettingsTableViewController.swift */; };
		7347F099245A4DE200558D7F /* NYPLBookContentType.m in Sources */ = {isa = PBXBuildFile; fileRef = E627B553216D4A9700A7D1D5 /* NYPLBookContentType.m */; };
		7347F09A245A4DE200558D7F /* NYPLOPDSIndirectAcquisition.m in Sources */ = {isa = PBXBuildFile; fileRef = 2D754BC12002F1B10061D34F /* NYPLOPDSIndirectAcquisition.m */; };
		7347F09B245A4DE200558D7F /* NYPLMyBooksViewController.m in Sources */ = {isa = PBXBuildFile; fileRef = 116A5EB2194767DC00491A21 /* NYPLMyBooksViewController.m */; };
		7347F09C245A4DE200558D7F /* NYPLBookDetailTableView.swift in Sources */ = {isa = PBXBuildFile; fileRef = E6B3269E1EE066DE00DB877A /* NYPLBookDetailTableView.swift */; };
		7347F09D245A4DE200558D7F /* Account.swift in Sources */ = {isa = PBXBuildFile; fileRef = 8CC26F822370C1DF0000D8E1 /* Account.swift */; };
		7347F09E245A4DE200558D7F /* NYPLBookDownloadFailedCell.m in Sources */ = {isa = PBXBuildFile; fileRef = 11078356198160A50071AB1E /* NYPLBookDownloadFailedCell.m */; };
		7347F09F245A4DE200558D7F /* NYPLBookDetailViewController.m in Sources */ = {isa = PBXBuildFile; fileRef = 110AF89B1961ED1F004887C3 /* NYPLBookDetailViewController.m */; };
		7347F0A0245A4DE200558D7F /* (null) in Sources */ = {isa = PBXBuildFile; };
		7347F0A1245A4DE200558D7F /* NYPLBookContentMetadataFilesHelper.swift in Sources */ = {isa = PBXBuildFile; fileRef = E6F26E721DFF672F00C103CA /* NYPLBookContentMetadataFilesHelper.swift */; };
		7347F0A2245A4DE200558D7F /* NYPLContentTypeBadge.swift in Sources */ = {isa = PBXBuildFile; fileRef = E6D848E22171334800CEC142 /* NYPLContentTypeBadge.swift */; };
		7347F0A3245A4DE200558D7F /* NYPLZXingEncoder.m in Sources */ = {isa = PBXBuildFile; fileRef = E6C91BC11FD5F63B00A32F42 /* NYPLZXingEncoder.m */; };
		7347F0A4245A4DE200558D7F /* NYPLProblemReportViewController.m in Sources */ = {isa = PBXBuildFile; fileRef = 085D31D61BE29E38007F7672 /* NYPLProblemReportViewController.m */; };
		7347F0A5245A4DE200558D7F /* NYPLHoldsNavigationController.m in Sources */ = {isa = PBXBuildFile; fileRef = 11C5DCF11976D1E0005A9945 /* NYPLHoldsNavigationController.m */; };
		7347F0A6245A4DE200558D7F /* NYPLRemoteViewController.m in Sources */ = {isa = PBXBuildFile; fileRef = A42E0DF01B3F5A490095EBAE /* NYPLRemoteViewController.m */; };
		7347F0A8245A4DE200558D7F /* NYPLSettingsAccountURLSessionChallengeHandler.m in Sources */ = {isa = PBXBuildFile; fileRef = 73A3EAEC2400A9560061A7FB /* NYPLSettingsAccountURLSessionChallengeHandler.m */; };
		7347F0A9245A4DE200558D7F /* NYPLOPDSAttribute.m in Sources */ = {isa = PBXBuildFile; fileRef = 110AD83B19E497D6005724C3 /* NYPLOPDSAttribute.m */; };
		7347F0AA245A4DE200558D7F /* NYPLCatalogUngroupedFeed.m in Sources */ = {isa = PBXBuildFile; fileRef = 1114A6A0195884CB007507A2 /* NYPLCatalogUngroupedFeed.m */; };
		7347F0AB245A4DE200558D7F /* NYPLHoldsViewController.m in Sources */ = {isa = PBXBuildFile; fileRef = 11C5DCF41976D22F005A9945 /* NYPLHoldsViewController.m */; };
		7347F0AC245A4DE200558D7F /* NYPLSettingsAccountsList.swift in Sources */ = {isa = PBXBuildFile; fileRef = E6B1F4FA1DD20EA900D73CA1 /* NYPLSettingsAccountsList.swift */; };
		7347F0AD245A4DE200558D7F /* Data+Base64.swift in Sources */ = {isa = PBXBuildFile; fileRef = 5DD567B422B97344001F0C83 /* Data+Base64.swift */; };
		7347F0AE245A4DE200558D7F /* NYPLAppDelegate.m in Sources */ = {isa = PBXBuildFile; fileRef = A823D820192BABA400B55DE2 /* NYPLAppDelegate.m */; };
		7347F0AF245A4DE200558D7F /* NYPLCatalogFacetGroup.m in Sources */ = {isa = PBXBuildFile; fileRef = 112C684E19EF003300106973 /* NYPLCatalogFacetGroup.m */; };
		7347F0B0245A4DE200558D7F /* NYPLOPDSAcquisition.m in Sources */ = {isa = PBXBuildFile; fileRef = 2D754BBA2002E2FB0061D34F /* NYPLOPDSAcquisition.m */; };
		7347F0B1245A4DE200558D7F /* NSURLRequest+NYPLURLRequestAdditions.m in Sources */ = {isa = PBXBuildFile; fileRef = 085D31DE1BE3CD3C007F7672 /* NSURLRequest+NYPLURLRequestAdditions.m */; };
		7347F0B2245A4DE200558D7F /* NYPLRootTabBarController.m in Sources */ = {isa = PBXBuildFile; fileRef = 11548C0A1939136C009DBF2E /* NYPLRootTabBarController.m */; };
		7347F0B3245A4DE200558D7F /* ExtendedNavBarView.swift in Sources */ = {isa = PBXBuildFile; fileRef = E63F2C6B1EAA81B3002B6373 /* ExtendedNavBarView.swift */; };
		7347F0B4245A4DE200558D7F /* OPDS2Link.swift in Sources */ = {isa = PBXBuildFile; fileRef = B51C1DFF22861BAD003B49A5 /* OPDS2Link.swift */; };
		7347F0B5245A4DE200558D7F /* NYPLBookAuthor.swift in Sources */ = {isa = PBXBuildFile; fileRef = E6DA7E9F1F2A718600CFBEC8 /* NYPLBookAuthor.swift */; };
		7347F0B6245A4DE200558D7F /* NYPLCatalogSearchViewController.m in Sources */ = {isa = PBXBuildFile; fileRef = 118A0B1A19915BDF00792DDE /* NYPLCatalogSearchViewController.m */; };
		7347F0B7245A4DE200558D7F /* UIColor+LabelColor.swift in Sources */ = {isa = PBXBuildFile; fileRef = 179699D024131BA500EC309F /* UIColor+LabelColor.swift */; };
		7347F0B9245A4DE200558D7F /* NYPLNetworkResponder.swift in Sources */ = {isa = PBXBuildFile; fileRef = 735FED252427494900144C97 /* NYPLNetworkResponder.swift */; };
		7347F0BB245A4DE200558D7F /* NYPLReaderSettings.m in Sources */ = {isa = PBXBuildFile; fileRef = 1188F3E01A1ECC4B006B2F36 /* NYPLReaderSettings.m */; };
		7347F0BC245A4DE200558D7F /* NYPLKeychain.m in Sources */ = {isa = PBXBuildFile; fileRef = 11C5DD15197727A6005A9945 /* NYPLKeychain.m */; };
		7347F0BD245A4DE200558D7F /* NYPLReaderContainerDelegateBase.m in Sources */ = {isa = PBXBuildFile; fileRef = 5D7CF86322C19EBA007CAA34 /* NYPLReaderContainerDelegateBase.m */; };
		7347F0BE245A4DE200558D7F /* NYPLOPDSEntry.m in Sources */ = {isa = PBXBuildFile; fileRef = AE77E4AF64208439F78B3D73 /* NYPLOPDSEntry.m */; };
		7347F0BF245A4DE200558D7F /* NYPLReaderSettingsView.m in Sources */ = {isa = PBXBuildFile; fileRef = 11DC19271A12F92500721DBA /* NYPLReaderSettingsView.m */; };
		7347F0C0245A4DE200558D7F /* NYPLIndeterminateProgressView.m in Sources */ = {isa = PBXBuildFile; fileRef = 113DB8A619C24E54004E1154 /* NYPLIndeterminateProgressView.m */; };
		7347F0C1245A4DE200558D7F /* NSString+NYPLStringAdditions.m in Sources */ = {isa = PBXBuildFile; fileRef = 119BEB88198C43A600121439 /* NSString+NYPLStringAdditions.m */; };
		7347F0C2245A4DE200558D7F /* NYPLKeychainManager.swift in Sources */ = {isa = PBXBuildFile; fileRef = E6B6E76E1F6859A4007EE361 /* NYPLKeychainManager.swift */; };
		7347F0C3245A4DE200558D7F /* NYPLErrorLogger.swift in Sources */ = {isa = PBXBuildFile; fileRef = 5D7CF8B422C3FC06007CAA34 /* NYPLErrorLogger.swift */; };
		7347F0C4245A4DE200558D7F /* NYPLOPDSEntryGroupAttributes.m in Sources */ = {isa = PBXBuildFile; fileRef = A499BF251B39EFC7002F8B8B /* NYPLOPDSEntryGroupAttributes.m */; };
		7347F0C5245A4DE200558D7F /* NYPLMyBooksDownloadCenter.m in Sources */ = {isa = PBXBuildFile; fileRef = 1196F75A1970727C00F62670 /* NYPLMyBooksDownloadCenter.m */; };
		7347F0C6245A4DE200558D7F /* NYPLProblemDocumentCacheManager.swift in Sources */ = {isa = PBXBuildFile; fileRef = 8C40D6A62375FF8B006EA63B /* NYPLProblemDocumentCacheManager.swift */; };
		7347F0C7245A4DE200558D7F /* NYPLBookDetailButtonsView.m in Sources */ = {isa = PBXBuildFile; fileRef = E66A6C431EAFB63300AA282D /* NYPLBookDetailButtonsView.m */; };
		7347F0C8245A4DE200558D7F /* NYPLMyBooksSimplifiedBearerToken.m in Sources */ = {isa = PBXBuildFile; fileRef = 2DEF10B9201ECCEA0082843A /* NYPLMyBooksSimplifiedBearerToken.m */; };
		7347F0C9245A4DE200558D7F /* NYPLAnnotations.swift in Sources */ = {isa = PBXBuildFile; fileRef = 2DF321821DC3B83500E1858F /* NYPLAnnotations.swift */; };
		7347F0CA245A4DE200558D7F /* RemoteHTMLViewController.swift in Sources */ = {isa = PBXBuildFile; fileRef = E6BA02B71DE4B6F600F76404 /* RemoteHTMLViewController.swift */; };
		7347F0CB245A4DE200558D7F /* NYPLBookDetailsProblemDocumentViewController.swift in Sources */ = {isa = PBXBuildFile; fileRef = 8CE9C470237F84820072E964 /* NYPLBookDetailsProblemDocumentViewController.swift */; };
		7347F0CC245A4DE200558D7F /* NYPLCatalogGroupedFeed.m in Sources */ = {isa = PBXBuildFile; fileRef = A4BA1D121B43046B006F83DF /* NYPLCatalogGroupedFeed.m */; };
		7347F0CD245A4DE200558D7F /* NYPLCatalogFacet.m in Sources */ = {isa = PBXBuildFile; fileRef = 11F3773219E0876F00487769 /* NYPLCatalogFacet.m */; };
		7347F0CE245A4DE200558D7F /* NYPLAccountSignInViewController.m in Sources */ = {isa = PBXBuildFile; fileRef = 1158812D1A894F4E008672C3 /* NYPLAccountSignInViewController.m */; };
		7347F0CF245A4DE200558D7F /* NYPLUserProfileDocument.swift in Sources */ = {isa = PBXBuildFile; fileRef = 5D3A28CB22D3DA850042B3BD /* NYPLUserProfileDocument.swift */; };
		7347F0D0245A4DE200558D7F /* AccountsManager.swift in Sources */ = {isa = PBXBuildFile; fileRef = 03F94CD01DD6288C00CE8F4F /* AccountsManager.swift */; };
		7347F0D1245A4DE200558D7F /* NYPLLocalization.m in Sources */ = {isa = PBXBuildFile; fileRef = 52592BB721220A1100587288 /* NYPLLocalization.m */; };
		7347F0D2245A4DE200558D7F /* NYPLSecrets.swift in Sources */ = {isa = PBXBuildFile; fileRef = 17071060242A923400E2648F /* NYPLSecrets.swift */; };
		7347F0D3245A4DE200558D7F /* NYPLBarcodeScanningViewController.m in Sources */ = {isa = PBXBuildFile; fileRef = E6D7753D1F9FE0AF00C0B722 /* NYPLBarcodeScanningViewController.m */; };
		7347F0D4245A4DE200558D7F /* NYPLBookDetailDownloadFailedView.m in Sources */ = {isa = PBXBuildFile; fileRef = 1111973E1988226F0014462F /* NYPLBookDetailDownloadFailedView.m */; };
		7347F0D5245A4DE200558D7F /* NYPLOPDSFeed.m in Sources */ = {isa = PBXBuildFile; fileRef = AE77E94D56B65997B861C0C0 /* NYPLOPDSFeed.m */; };
		7347F0D6245A4DE200558D7F /* NYPLRoundedButton.m in Sources */ = {isa = PBXBuildFile; fileRef = 114C8CD919BF55F900719B72 /* NYPLRoundedButton.m */; };
		7347F0D7245A4DE200558D7F /* NYPLOPDSLink.m in Sources */ = {isa = PBXBuildFile; fileRef = AE77ECC029F3DABDB46A64EB /* NYPLOPDSLink.m */; };
		7347F0D8245A4DE200558D7F /* NYPLOPDSType.m in Sources */ = {isa = PBXBuildFile; fileRef = AE77EFD5622206475B6715A9 /* NYPLOPDSType.m */; };
		7347F0D9245A4DE200558D7F /* NYPLPDFViewControllerDelegate.swift in Sources */ = {isa = PBXBuildFile; fileRef = A949984E2235826500CE4241 /* NYPLPDFViewControllerDelegate.swift */; };
		7347F0DB245A4DE200558D7F /* PDFRendererProvider.framework in Frameworks */ = {isa = PBXBuildFile; fileRef = A9AD993F2225D4AF009FF54A /* PDFRendererProvider.framework */; };
		7347F0DD245A4DE200558D7F /* MediaPlayer.framework in Frameworks */ = {isa = PBXBuildFile; fileRef = 03B0922F1E78871A00AD338D /* MediaPlayer.framework */; };
		7347F0DE245A4DE200558D7F /* CoreMedia.framework in Frameworks */ = {isa = PBXBuildFile; fileRef = 03B092271E78859E00AD338D /* CoreMedia.framework */; };
		7347F0DF245A4DE200558D7F /* CoreVideo.framework in Frameworks */ = {isa = PBXBuildFile; fileRef = 03B0922D1E7886ED00AD338D /* CoreVideo.framework */; };
		7347F0E0245A4DE200558D7F /* AVFoundation.framework in Frameworks */ = {isa = PBXBuildFile; fileRef = 03B0922B1E7886C900AD338D /* AVFoundation.framework */; };
		7347F0E1245A4DE200558D7F /* AudioToolbox.framework in Frameworks */ = {isa = PBXBuildFile; fileRef = 03B092291E7885A600AD338D /* AudioToolbox.framework */; };
		7347F0E2245A4DE200558D7F /* libiconv.tbd in Frameworks */ = {isa = PBXBuildFile; fileRef = 03B092251E7883C400AD338D /* libiconv.tbd */; };
		7347F0E3245A4DE200558D7F /* CoreGraphics.framework in Frameworks */ = {isa = PBXBuildFile; fileRef = A823D812192BABA400B55DE2 /* CoreGraphics.framework */; };
		7347F0E4245A4DE200558D7F /* QuartzCore.framework in Frameworks */ = {isa = PBXBuildFile; fileRef = 03B092231E78839D00AD338D /* QuartzCore.framework */; };
		7347F0E5245A4DE200558D7F /* libADEPT.a in Frameworks */ = {isa = PBXBuildFile; fileRef = 5A569A2C1B8351C6003B5B61 /* libADEPT.a */; settings = {ATTRIBUTES = (Weak, ); }; };
		7347F0E6245A4DE200558D7F /* libAdobe Content Filter.a in Frameworks */ = {isa = PBXBuildFile; fileRef = 5A7048961B94A6710046FFF0 /* libAdobe Content Filter.a */; settings = {ATTRIBUTES = (Weak, ); }; };
		7347F0E7245A4DE200558D7F /* libRDServices.a in Frameworks */ = {isa = PBXBuildFile; fileRef = A49C25461AE05A2600D63B89 /* libRDServices.a */; };
		7347F0E8245A4DE200558D7F /* libicucore.tbd in Frameworks */ = {isa = PBXBuildFile; fileRef = 08A352211BDE8E560040BF1D /* libicucore.tbd */; };
		7347F0E9245A4DE200558D7F /* libc++.dylib in Frameworks */ = {isa = PBXBuildFile; fileRef = 119503EA1993F91E009FB788 /* libc++.dylib */; };
		7347F0EA245A4DE200558D7F /* LocalAuthentication.framework in Frameworks */ = {isa = PBXBuildFile; fileRef = 2DA4F2321C68363B008853D7 /* LocalAuthentication.framework */; };
		7347F0EB245A4DE200558D7F /* SystemConfiguration.framework in Frameworks */ = {isa = PBXBuildFile; fileRef = 08A352251BDE8E700040BF1D /* SystemConfiguration.framework */; };
		7347F0EC245A4DE200558D7F /* Security.framework in Frameworks */ = {isa = PBXBuildFile; fileRef = 08A352231BDE8E640040BF1D /* Security.framework */; };
		7347F0ED245A4DE200558D7F /* CFNetwork.framework in Frameworks */ = {isa = PBXBuildFile; fileRef = 08A3521F1BDE8E410040BF1D /* CFNetwork.framework */; };
		7347F0EE245A4DE200558D7F /* CoreLocation.framework in Frameworks */ = {isa = PBXBuildFile; fileRef = 84FCD2601B7BA79200BFEDD9 /* CoreLocation.framework */; };
		7347F0EF245A4DE200558D7F /* UIKit.framework in Frameworks */ = {isa = PBXBuildFile; fileRef = A823D814192BABA400B55DE2 /* UIKit.framework */; };
		7347F0F0245A4DE200558D7F /* Foundation.framework in Frameworks */ = {isa = PBXBuildFile; fileRef = A823D810192BABA400B55DE2 /* Foundation.framework */; };
		7347F0F1245A4DE200558D7F /* libTenPrintCover.a in Frameworks */ = {isa = PBXBuildFile; fileRef = 1112A81F1A322C53002B8CC1 /* libTenPrintCover.a */; };
		7347F0F2245A4DE200558D7F /* libz.dylib in Frameworks */ = {isa = PBXBuildFile; fileRef = 119503E81993F919009FB788 /* libz.dylib */; };
		7347F0F3245A4DE200558D7F /* libxml2.dylib in Frameworks */ = {isa = PBXBuildFile; fileRef = 119503E61993F914009FB788 /* libxml2.dylib */; };
		7347F0F4245A4DE200558D7F /* ZXingObjC.framework in Frameworks */ = {isa = PBXBuildFile; fileRef = 145DA48D215441A70055DB93 /* ZXingObjC.framework */; };
		7347F0F6245A4DE200558D7F /* PureLayout.framework in Frameworks */ = {isa = PBXBuildFile; fileRef = 145DA49521544A420055DB93 /* PureLayout.framework */; };
		7347F0F7245A4DE200558D7F /* SQLite.framework in Frameworks */ = {isa = PBXBuildFile; fileRef = 145DA4912154464F0055DB93 /* SQLite.framework */; };
		7347F0F8245A4DE200558D7F /* NYPLAEToolkit.framework in Frameworks */ = {isa = PBXBuildFile; fileRef = 148B1C1721710C6800FF64AB /* NYPLAEToolkit.framework */; };
		7347F0F9245A4DE200558D7F /* NYPLAudiobookToolkit.framework in Frameworks */ = {isa = PBXBuildFile; fileRef = 148B1C1C21710C6800FF64AB /* NYPLAudiobookToolkit.framework */; };
		7347F0FB245A4DE200558D7F /* FirebaseCoreDiagnostics.framework in Frameworks */ = {isa = PBXBuildFile; fileRef = 738EF2D32405EA5F00F388FB /* FirebaseCoreDiagnostics.framework */; };
		7347F0FC245A4DE200558D7F /* FirebaseCore.framework in Frameworks */ = {isa = PBXBuildFile; fileRef = 738EF2D42405EA5F00F388FB /* FirebaseCore.framework */; };
		7347F0FD245A4DE200558D7F /* FirebaseAnalytics.framework in Frameworks */ = {isa = PBXBuildFile; fileRef = 738EF2D52405EA5F00F388FB /* FirebaseAnalytics.framework */; };
		7347F0FE245A4DE200558D7F /* nanopb.framework in Frameworks */ = {isa = PBXBuildFile; fileRef = 738EF2D72405EA6000F388FB /* nanopb.framework */; };
		7347F0FF245A4DE200558D7F /* GoogleUtilities.framework in Frameworks */ = {isa = PBXBuildFile; fileRef = 738EF2D82405EA6000F388FB /* GoogleUtilities.framework */; };
		7347F100245A4DE200558D7F /* GoogleAppMeasurement.framework in Frameworks */ = {isa = PBXBuildFile; fileRef = 738EF2D92405EA6000F388FB /* GoogleAppMeasurement.framework */; };
		7347F101245A4DE200558D7F /* FIRAnalyticsConnector.framework in Frameworks */ = {isa = PBXBuildFile; fileRef = 738EF2DA2405EA6000F388FB /* FIRAnalyticsConnector.framework */; };
		7347F102245A4DE200558D7F /* GoogleDataTransport.framework in Frameworks */ = {isa = PBXBuildFile; fileRef = 738EF2E52405EBAD00F388FB /* GoogleDataTransport.framework */; };
		7347F104245A4DE200558D7F /* FirebaseInstallations.framework in Frameworks */ = {isa = PBXBuildFile; fileRef = 738EF2E42405EBAD00F388FB /* FirebaseInstallations.framework */; };
		7347F105245A4DE200558D7F /* PromisesObjC.framework in Frameworks */ = {isa = PBXBuildFile; fileRef = 738EF2EB2405EC5900F388FB /* PromisesObjC.framework */; };
		7347F109245A4DE200558D7F /* OFL.txt in Resources */ = {isa = PBXBuildFile; fileRef = 84B7A3431B84E8FE00584FB2 /* OFL.txt */; };
		7347F10A245A4DE200558D7F /* simplified.js in Resources */ = {isa = PBXBuildFile; fileRef = 11C113D519F84613005B3F63 /* simplified.js */; };
		7347F10B245A4DE200558D7F /* NYPLProblemReportViewController.xib in Resources */ = {isa = PBXBuildFile; fileRef = 085D31D81BE29ED4007F7672 /* NYPLProblemReportViewController.xib */; };
		7347F10C245A4DE200558D7F /* readium-shared-js_all.js in Resources */ = {isa = PBXBuildFile; fileRef = 5A69290D1B95ACC600FB4C10 /* readium-shared-js_all.js */; };
		7347F10D245A4DE200558D7F /* ReaderClientCert.sig in Resources */ = {isa = PBXBuildFile; fileRef = 085D31FB1BE7BE86007F7672 /* ReaderClientCert.sig */; };
		7347F10E245A4DE200558D7F /* software-licenses.html in Resources */ = {isa = PBXBuildFile; fileRef = 2D6256901D41582A0080A81F /* software-licenses.html */; };
		7347F10F245A4DE200558D7F /* NYPL_Launch_Screen.storyboard in Resources */ = {isa = PBXBuildFile; fileRef = E65977C41F82AC91003CD6BC /* NYPL_Launch_Screen.storyboard */; };
		7347F110245A4DE200558D7F /* Accounts.json in Resources */ = {isa = PBXBuildFile; fileRef = 03F94CCE1DD627AA00CE8F4F /* Accounts.json */; };
		7347F111245A4DE200558D7F /* InfoPlist.strings in Resources */ = {isa = PBXBuildFile; fileRef = A823D819192BABA400B55DE2 /* InfoPlist.strings */; };
		7347F112245A4DE200558D7F /* reader.html in Resources */ = {isa = PBXBuildFile; fileRef = 11C113CF19F842B9005B3F63 /* reader.html */; };
		7347F113245A4DE200558D7F /* DetailSummaryTemplate.html in Resources */ = {isa = PBXBuildFile; fileRef = 110F853C19D5FA7300052DF7 /* DetailSummaryTemplate.html */; };
		7347F114245A4DE200558D7F /* Localizable.strings in Resources */ = {isa = PBXBuildFile; fileRef = 032A31071DC02E8E0001E4AF /* Localizable.strings */; };
		7347F116245A4DE200558D7F /* sdk.css in Resources */ = {isa = PBXBuildFile; fileRef = 5A69290F1B95ACD100FB4C10 /* sdk.css */; };
		7347F117245A4DE200558D7F /* OpenDyslexic3-Bold.ttf in Resources */ = {isa = PBXBuildFile; fileRef = 84B7A3441B84E8FE00584FB2 /* OpenDyslexic3-Bold.ttf */; };
		7347F118245A4DE200558D7F /* NYPLReaderTOC.storyboard in Resources */ = {isa = PBXBuildFile; fileRef = 03E5F42A1EA5BCE400DFFC3A /* NYPLReaderTOC.storyboard */; };
		7347F119245A4DE200558D7F /* readium-shared-js_all.js.map in Resources */ = {isa = PBXBuildFile; fileRef = 5A69291D1B95C8AD00FB4C10 /* readium-shared-js_all.js.map */; };
		7347F11A245A4DE200558D7F /* host_app_feedback.js in Resources */ = {isa = PBXBuildFile; fileRef = 11C113D119F842BE005B3F63 /* host_app_feedback.js */; };
		7347F11B245A4DE200558D7F /* readium-shared-js_all.js.bundles.js in Resources */ = {isa = PBXBuildFile; fileRef = 5A6929231B95C8B400FB4C10 /* readium-shared-js_all.js.bundles.js */; };
		7347F11C245A4DE200558D7F /* OpenDyslexic3-Regular.ttf in Resources */ = {isa = PBXBuildFile; fileRef = 84B7A3451B84E8FE00584FB2 /* OpenDyslexic3-Regular.ttf */; };
		7347F11D245A4DE200558D7F /* GoogleService-Info.plist in Resources */ = {isa = PBXBuildFile; fileRef = 738EF2CB2405E38800F388FB /* GoogleService-Info.plist */; };
		7347F133245A508400558D7F /* NYPLCardCreator.framework in Frameworks */ = {isa = PBXBuildFile; fileRef = 7347F132245A508400558D7F /* NYPLCardCreator.framework */; };
		7347F135245A50CA00558D7F /* NYPLCardCreator.framework in CopyFiles */ = {isa = PBXBuildFile; fileRef = 7347F132245A508400558D7F /* NYPLCardCreator.framework */; settings = {ATTRIBUTES = (CodeSignOnCopy, RemoveHeadersOnCopy, ); }; };
		734917D1242D77D800059AA5 /* NYPLUserSettingsVC.swift in Sources */ = {isa = PBXBuildFile; fileRef = 734917D0242D77D800059AA5 /* NYPLUserSettingsVC.swift */; };
		734917DA242EB79700059AA5 /* NYPLR1R2UserSettings.swift in Sources */ = {isa = PBXBuildFile; fileRef = 734917D9242EB79700059AA5 /* NYPLR1R2UserSettings.swift */; };
		735350B724918432006021BD /* URLRequest+NYPLTests.swift in Sources */ = {isa = PBXBuildFile; fileRef = 735350B624918432006021BD /* URLRequest+NYPLTests.swift */; };
		7353940C250854A90043C800 /* NYPLSettingsSplitViewController+OE.swift in Sources */ = {isa = PBXBuildFile; fileRef = 7353940B250854A90043C800 /* NYPLSettingsSplitViewController+OE.swift */; };
		7353940D25085DBB0043C800 /* NYPLPresentationUtils.swift in Sources */ = {isa = PBXBuildFile; fileRef = 73085E192502DE88008F6244 /* NYPLPresentationUtils.swift */; };
		7353940E25085DBC0043C800 /* NYPLPresentationUtils.swift in Sources */ = {isa = PBXBuildFile; fileRef = 73085E192502DE88008F6244 /* NYPLPresentationUtils.swift */; };
		7353D3F7253E115F00EA2C46 /* NYPLSignInBusinessLogicUIDelegate.swift in Sources */ = {isa = PBXBuildFile; fileRef = 739062D125358CF900D0743D /* NYPLSignInBusinessLogicUIDelegate.swift */; };
		7353D3FC253E118F00EA2C46 /* NYPLSignInBusinessLogic+OAuth.swift in Sources */ = {isa = PBXBuildFile; fileRef = 733FF9BD2530F9E700CDAA13 /* NYPLSignInBusinessLogic+OAuth.swift */; };
		735771A02537635600067CEA /* NYPLSignInBusinessLogicTests.swift in Sources */ = {isa = PBXBuildFile; fileRef = 7357719F2537635600067CEA /* NYPLSignInBusinessLogicTests.swift */; };
		735771A52537635D00067CEA /* NYPLSignInBusinessLogicTests.swift in Sources */ = {isa = PBXBuildFile; fileRef = 7357719F2537635600067CEA /* NYPLSignInBusinessLogicTests.swift */; };
		735771A8253763E800067CEA /* NYPLBookRegistryMock.swift in Sources */ = {isa = PBXBuildFile; fileRef = 735771A7253763E800067CEA /* NYPLBookRegistryMock.swift */; };
		735771A9253763E800067CEA /* NYPLBookRegistryMock.swift in Sources */ = {isa = PBXBuildFile; fileRef = 735771A7253763E800067CEA /* NYPLBookRegistryMock.swift */; };
		735771AB2537650E00067CEA /* NYPLLibraryAccountsProviderMock.swift in Sources */ = {isa = PBXBuildFile; fileRef = 735771AA2537650E00067CEA /* NYPLLibraryAccountsProviderMock.swift */; };
		735771AC2537650E00067CEA /* NYPLLibraryAccountsProviderMock.swift in Sources */ = {isa = PBXBuildFile; fileRef = 735771AA2537650E00067CEA /* NYPLLibraryAccountsProviderMock.swift */; };
		735771AE2537687D00067CEA /* NYPLUniversalLinksSettingsMock.swift in Sources */ = {isa = PBXBuildFile; fileRef = 735771AD2537687D00067CEA /* NYPLUniversalLinksSettingsMock.swift */; };
		735771AF2537687D00067CEA /* NYPLUniversalLinksSettingsMock.swift in Sources */ = {isa = PBXBuildFile; fileRef = 735771AD2537687D00067CEA /* NYPLUniversalLinksSettingsMock.swift */; };
		735771B12537691800067CEA /* NYPLDRMAuthorizingMock.swift in Sources */ = {isa = PBXBuildFile; fileRef = 735771B02537691800067CEA /* NYPLDRMAuthorizingMock.swift */; };
		735771B22537691800067CEA /* NYPLDRMAuthorizingMock.swift in Sources */ = {isa = PBXBuildFile; fileRef = 735771B02537691800067CEA /* NYPLDRMAuthorizingMock.swift */; };
		7358EE7C250062BD00DDA0CC /* OEImages.xcassets in Resources */ = {isa = PBXBuildFile; fileRef = 7358EE7B250062BD00DDA0CC /* OEImages.xcassets */; };
		7358EE912500642900DDA0CC /* OELaunchScreen.xib in Resources */ = {isa = PBXBuildFile; fileRef = 7358EE902500642900DDA0CC /* OELaunchScreen.xib */; };
		735DD0AD252293580096D1F9 /* NYPLBookStateTests.swift in Sources */ = {isa = PBXBuildFile; fileRef = 173F0822241AAA4E00A64658 /* NYPLBookStateTests.swift */; };
		735DD0AE2522935B0096D1F9 /* NYPLCachingTests.swift in Sources */ = {isa = PBXBuildFile; fileRef = 7384C7FF242BB43300D5F960 /* NYPLCachingTests.swift */; };
		735DD0AF252293700096D1F9 /* NYPLMyBooksDownloadCenterTests.swift in Sources */ = {isa = PBXBuildFile; fileRef = 5D73DA3D22A07B9A00162CB8 /* NYPLMyBooksDownloadCenterTests.swift */; };
		735DD0C125229C9A0096D1F9 /* UIColor+NYPLAdditionsTests.swift in Sources */ = {isa = PBXBuildFile; fileRef = 735DD0BD252299A90096D1F9 /* UIColor+NYPLAdditionsTests.swift */; };
		735DD0C225229DAC0096D1F9 /* NYPLCatalogFacetTests.m in Sources */ = {isa = PBXBuildFile; fileRef = 1142E4E719EEC7C500D9B3D9 /* NYPLCatalogFacetTests.m */; };
		735DD0C82522A0540096D1F9 /* NYPLAnnouncementManagerTests.swift in Sources */ = {isa = PBXBuildFile; fileRef = 1763C0D524F460FE00A4D0E2 /* NYPLAnnouncementManagerTests.swift */; };
		735DD0C92522A0590096D1F9 /* NYPLCatalogFacetTests.m in Sources */ = {isa = PBXBuildFile; fileRef = 1142E4E719EEC7C500D9B3D9 /* NYPLCatalogFacetTests.m */; };
		735DD0CA2522A0610096D1F9 /* NYPLOpenSearchDescriptionTests.swift in Sources */ = {isa = PBXBuildFile; fileRef = 7307A5EC23FF1A8500DE53DE /* NYPLOpenSearchDescriptionTests.swift */; };
		735DD0CC2522A06C0096D1F9 /* OPDS2CatalogsFeedTests.swift in Sources */ = {isa = PBXBuildFile; fileRef = B51C1DFD22860563003B49A5 /* OPDS2CatalogsFeedTests.swift */; };
		735DD0CD2522A0730096D1F9 /* String+NYPLAdditionsTests.swift in Sources */ = {isa = PBXBuildFile; fileRef = 735F41A2243E381D00046182 /* String+NYPLAdditionsTests.swift */; };
		735DD0CE2522A0730096D1F9 /* UIColor+NYPLAdditionsTests.swift in Sources */ = {isa = PBXBuildFile; fileRef = 735DD0BD252299A90096D1F9 /* UIColor+NYPLAdditionsTests.swift */; };
		735DD0CF2522A0730096D1F9 /* UpdateCheckTests.swift in Sources */ = {isa = PBXBuildFile; fileRef = 2D2B47631D08F1ED007F7764 /* UpdateCheckTests.swift */; };
		735DD0D02522A0730096D1F9 /* UserProfileDocumentTests.swift in Sources */ = {isa = PBXBuildFile; fileRef = 5D3A28D322D3FBB90042B3BD /* UserProfileDocumentTests.swift */; };
		735DD0D12522A0730096D1F9 /* URLRequest+NYPLTests.swift in Sources */ = {isa = PBXBuildFile; fileRef = 735350B624918432006021BD /* URLRequest+NYPLTests.swift */; };
		735F41A3243E381D00046182 /* String+NYPLAdditionsTests.swift in Sources */ = {isa = PBXBuildFile; fileRef = 735F41A2243E381D00046182 /* String+NYPLAdditionsTests.swift */; };
		735FC2CF2485B7E4009CF11E /* NYPLSignInBusinessLogic.swift in Sources */ = {isa = PBXBuildFile; fileRef = 731A5B1124621F2B00B5E663 /* NYPLSignInBusinessLogic.swift */; };
		735FC2D52485C178009CF11E /* SwiftSoup.framework in Frameworks */ = {isa = PBXBuildFile; fileRef = 735FC2D42485C178009CF11E /* SwiftSoup.framework */; };
		735FCB3A2506FAD0009A8C95 /* ReaderClientCert.sig in Resources */ = {isa = PBXBuildFile; fileRef = 735FCB392506FACF009A8C95 /* ReaderClientCert.sig */; };
		735FED262427494900144C97 /* NYPLNetworkResponder.swift in Sources */ = {isa = PBXBuildFile; fileRef = 735FED252427494900144C97 /* NYPLNetworkResponder.swift */; };
		7360D0D524BFCB9700C8AD16 /* NYPLUserFriendlyError.swift in Sources */ = {isa = PBXBuildFile; fileRef = 7360D0D424BFCB9700C8AD16 /* NYPLUserFriendlyError.swift */; };
		7360D0D624BFCB9700C8AD16 /* NYPLUserFriendlyError.swift in Sources */ = {isa = PBXBuildFile; fileRef = 7360D0D424BFCB9700C8AD16 /* NYPLUserFriendlyError.swift */; };
		7364D69C2492A38C0087B056 /* R2+NYPLAdditions.swift in Sources */ = {isa = PBXBuildFile; fileRef = 7364D69B2492A38C0087B056 /* R2+NYPLAdditions.swift */; };
		7364D69D2492A38C0087B056 /* R2+NYPLAdditions.swift in Sources */ = {isa = PBXBuildFile; fileRef = 7364D69B2492A38C0087B056 /* R2+NYPLAdditions.swift */; };
		736CF271252278AA0081D30A /* AudioEngine.xcframework in Frameworks */ = {isa = PBXBuildFile; fileRef = 176F8A802519684D00CE5BFB /* AudioEngine.xcframework */; };
		736CF272252278AA0081D30A /* AudioEngine.xcframework in Embed Frameworks */ = {isa = PBXBuildFile; fileRef = 176F8A802519684D00CE5BFB /* AudioEngine.xcframework */; settings = {ATTRIBUTES = (CodeSignOnCopy, ); }; };
		7375AE5A25382AC900C85211 /* NYPLUserAccountMock.swift in Sources */ = {isa = PBXBuildFile; fileRef = 7375AE5925382AC900C85211 /* NYPLUserAccountMock.swift */; };
		7375AE5B25382AC900C85211 /* NYPLUserAccountMock.swift in Sources */ = {isa = PBXBuildFile; fileRef = 7375AE5925382AC900C85211 /* NYPLUserAccountMock.swift */; };
<<<<<<< HEAD
		737DCB8C245CCF2300A8F297 /* NYPLReaderBookmarksBusinessLogic.swift in Sources */ = {isa = PBXBuildFile; fileRef = 737DCB8B245CCF2300A8F297 /* NYPLReaderBookmarksBusinessLogic.swift */; };
		737DCB8D245CCF2300A8F297 /* NYPLReaderBookmarksBusinessLogic.swift in Sources */ = {isa = PBXBuildFile; fileRef = 737DCB8B245CCF2300A8F297 /* NYPLReaderBookmarksBusinessLogic.swift */; };
=======
		737F4A532549D78100A3C34B /* NYPLBookCreationTestsObjc.m in Sources */ = {isa = PBXBuildFile; fileRef = 737F4A522549D78100A3C34B /* NYPLBookCreationTestsObjc.m */; };
		737F4A542549D78100A3C34B /* NYPLBookCreationTestsObjc.m in Sources */ = {isa = PBXBuildFile; fileRef = 737F4A522549D78100A3C34B /* NYPLBookCreationTestsObjc.m */; };
		737F4A6B254A137900A3C34B /* NYPLSignInBusinessLogic+DRM.swift in Sources */ = {isa = PBXBuildFile; fileRef = 737F4A6A254A137900A3C34B /* NYPLSignInBusinessLogic+DRM.swift */; };
		737F4A6C254A137900A3C34B /* NYPLSignInBusinessLogic+DRM.swift in Sources */ = {isa = PBXBuildFile; fileRef = 737F4A6A254A137900A3C34B /* NYPLSignInBusinessLogic+DRM.swift */; };
		737F4A6D254A137900A3C34B /* NYPLSignInBusinessLogic+DRM.swift in Sources */ = {isa = PBXBuildFile; fileRef = 737F4A6A254A137900A3C34B /* NYPLSignInBusinessLogic+DRM.swift */; };
>>>>>>> d7f76411
		738170152526504800BA2C44 /* GoogleService-Info.plist in Resources */ = {isa = PBXBuildFile; fileRef = 738170142526504800BA2C44 /* GoogleService-Info.plist */; };
		7384C757252D20AA0012C2DD /* NYPLBook+DistributorChecks.swift in Sources */ = {isa = PBXBuildFile; fileRef = 7384C756252D20AA0012C2DD /* NYPLBook+DistributorChecks.swift */; };
		7384C758252D20AA0012C2DD /* NYPLBook+DistributorChecks.swift in Sources */ = {isa = PBXBuildFile; fileRef = 7384C756252D20AA0012C2DD /* NYPLBook+DistributorChecks.swift */; };
		7384C759252D20AA0012C2DD /* NYPLBook+DistributorChecks.swift in Sources */ = {isa = PBXBuildFile; fileRef = 7384C756252D20AA0012C2DD /* NYPLBook+DistributorChecks.swift */; };
		7384C800242BB43400D5F960 /* NYPLCachingTests.swift in Sources */ = {isa = PBXBuildFile; fileRef = 7384C7FF242BB43300D5F960 /* NYPLCachingTests.swift */; };
		7384C802242BCC4800D5F960 /* Date+NYPLAdditions.swift in Sources */ = {isa = PBXBuildFile; fileRef = 7384C801242BCC4800D5F960 /* Date+NYPLAdditions.swift */; };
		7384C804242BCE5900D5F960 /* Date+NYPLAdditionsTests.swift in Sources */ = {isa = PBXBuildFile; fileRef = 7384C803242BCE5900D5F960 /* Date+NYPLAdditionsTests.swift */; };
		7386C1F4245225A5004C78BD /* NYPLReaderPositionsVC.swift in Sources */ = {isa = PBXBuildFile; fileRef = 7386C1F3245225A5004C78BD /* NYPLReaderPositionsVC.swift */; };
		7386C1F5245225A5004C78BD /* NYPLReaderPositionsVC.swift in Sources */ = {isa = PBXBuildFile; fileRef = 7386C1F3245225A5004C78BD /* NYPLReaderPositionsVC.swift */; };
		7386C1F724525AFF004C78BD /* NYPLReaderTOCBusinessLogic.swift in Sources */ = {isa = PBXBuildFile; fileRef = 7386C1F624525AFF004C78BD /* NYPLReaderTOCBusinessLogic.swift */; };
		7386C1F824525AFF004C78BD /* NYPLReaderTOCBusinessLogic.swift in Sources */ = {isa = PBXBuildFile; fileRef = 7386C1F624525AFF004C78BD /* NYPLReaderTOCBusinessLogic.swift */; };
		7386C1FA245276CA004C78BD /* NYPLReaderTOCCell.swift in Sources */ = {isa = PBXBuildFile; fileRef = 7386C1F9245276CA004C78BD /* NYPLReaderTOCCell.swift */; };
		738CB2002509A61E00891F31 /* NYPLConfiguration+OE.swift in Sources */ = {isa = PBXBuildFile; fileRef = 738CB1FF2509A61E00891F31 /* NYPLConfiguration+OE.swift */; };
		738CB2062509A87700891F31 /* NYPLConfiguration+SE.swift in Sources */ = {isa = PBXBuildFile; fileRef = 738CB2052509A87700891F31 /* NYPLConfiguration+SE.swift */; };
		738CB2072509A87700891F31 /* NYPLConfiguration+SE.swift in Sources */ = {isa = PBXBuildFile; fileRef = 738CB2052509A87700891F31 /* NYPLConfiguration+SE.swift */; };
		738EF2D02405E38800F388FB /* GoogleService-Info.plist in Resources */ = {isa = PBXBuildFile; fileRef = 738EF2CB2405E38800F388FB /* GoogleService-Info.plist */; };
		738EF2DC2405EA6000F388FB /* FirebaseCoreDiagnostics.framework in Frameworks */ = {isa = PBXBuildFile; fileRef = 738EF2D32405EA5F00F388FB /* FirebaseCoreDiagnostics.framework */; };
		738EF2DD2405EA6000F388FB /* FirebaseCore.framework in Frameworks */ = {isa = PBXBuildFile; fileRef = 738EF2D42405EA5F00F388FB /* FirebaseCore.framework */; };
		738EF2DE2405EA6000F388FB /* FirebaseAnalytics.framework in Frameworks */ = {isa = PBXBuildFile; fileRef = 738EF2D52405EA5F00F388FB /* FirebaseAnalytics.framework */; };
		738EF2E02405EA6000F388FB /* nanopb.framework in Frameworks */ = {isa = PBXBuildFile; fileRef = 738EF2D72405EA6000F388FB /* nanopb.framework */; };
		738EF2E12405EA6000F388FB /* GoogleUtilities.framework in Frameworks */ = {isa = PBXBuildFile; fileRef = 738EF2D82405EA6000F388FB /* GoogleUtilities.framework */; };
		738EF2E22405EA6000F388FB /* GoogleAppMeasurement.framework in Frameworks */ = {isa = PBXBuildFile; fileRef = 738EF2D92405EA6000F388FB /* GoogleAppMeasurement.framework */; };
		738EF2E32405EA6000F388FB /* FIRAnalyticsConnector.framework in Frameworks */ = {isa = PBXBuildFile; fileRef = 738EF2DA2405EA6000F388FB /* FIRAnalyticsConnector.framework */; };
		738EF2E72405EBAD00F388FB /* GoogleDataTransport.framework in Frameworks */ = {isa = PBXBuildFile; fileRef = 738EF2E52405EBAD00F388FB /* GoogleDataTransport.framework */; };
		738EF2EA2405EC1100F388FB /* FirebaseInstallations.framework in Frameworks */ = {isa = PBXBuildFile; fileRef = 738EF2E42405EBAD00F388FB /* FirebaseInstallations.framework */; };
		738EF2EC2405EC5900F388FB /* PromisesObjC.framework in Frameworks */ = {isa = PBXBuildFile; fileRef = 738EF2EB2405EC5900F388FB /* PromisesObjC.framework */; };
		739062D225358CF900D0743D /* NYPLSignInBusinessLogicUIDelegate.swift in Sources */ = {isa = PBXBuildFile; fileRef = 739062D125358CF900D0743D /* NYPLSignInBusinessLogicUIDelegate.swift */; };
		739062D325358CF900D0743D /* NYPLSignInBusinessLogicUIDelegate.swift in Sources */ = {isa = PBXBuildFile; fileRef = 739062D125358CF900D0743D /* NYPLSignInBusinessLogicUIDelegate.swift */; };
		739062D425358CF900D0743D /* NYPLSignInBusinessLogicUIDelegate.swift in Sources */ = {isa = PBXBuildFile; fileRef = 739062D125358CF900D0743D /* NYPLSignInBusinessLogicUIDelegate.swift */; };
		739E6046244A0D8600D00301 /* NYPLCirculationAnalytics.swift in Sources */ = {isa = PBXBuildFile; fileRef = E66AE32F1DC0FCFC00124AE2 /* NYPLCirculationAnalytics.swift */; };
		739E6047244A0D8600D00301 /* NYPLBookState.swift in Sources */ = {isa = PBXBuildFile; fileRef = 171966A824170819007BB87E /* NYPLBookState.swift */; };
		739E6048244A0D8600D00301 /* UpdateCheckShim.swift in Sources */ = {isa = PBXBuildFile; fileRef = 2DC8D9DD1D09F9B4007DD125 /* UpdateCheckShim.swift */; };
		739E6049244A0D8600D00301 /* APIKeys.swift in Sources */ = {isa = PBXBuildFile; fileRef = 0345BFD61DBF002E00398B6F /* APIKeys.swift */; };
		739E604A244A0D8600D00301 /* DRMLibraryService.swift in Sources */ = {isa = PBXBuildFile; fileRef = 733DEC8B24108D8D008C74BC /* DRMLibraryService.swift */; };
		739E604C244A0D8600D00301 /* NYPLBaseReaderViewController.swift in Sources */ = {isa = PBXBuildFile; fileRef = 73F713552417200F00C63B81 /* NYPLBaseReaderViewController.swift */; };
		739E604D244A0D8600D00301 /* NYPLAttributedString.m in Sources */ = {isa = PBXBuildFile; fileRef = 114C8CD619BE2FD300719B72 /* NYPLAttributedString.m */; };
		739E604E244A0D8600D00301 /* EPUBModule.swift in Sources */ = {isa = PBXBuildFile; fileRef = 73A229AC2410221E006B9EAD /* EPUBModule.swift */; };
		739E604F244A0D8600D00301 /* NYPLSettings.swift in Sources */ = {isa = PBXBuildFile; fileRef = 5DD5677122B7ECE3001F0C83 /* NYPLSettings.swift */; };
		739E6050244A0D8600D00301 /* CancellableResult.swift in Sources */ = {isa = PBXBuildFile; fileRef = 73A229A4240F3D1B006B9EAD /* CancellableResult.swift */; };
		739E6051244A0D8600D00301 /* NYPLAgeCheck.swift in Sources */ = {isa = PBXBuildFile; fileRef = E6BC315C1E009F3E0021B65E /* NYPLAgeCheck.swift */; };
		739E6052244A0D8600D00301 /* Log.swift in Sources */ = {isa = PBXBuildFile; fileRef = 2D382BD61D08BA99002C423D /* Log.swift */; };
		739E6053244A0D8600D00301 /* NYPLBookRegistry.m in Sources */ = {isa = PBXBuildFile; fileRef = 11616E10196B0531003D60D9 /* NYPLBookRegistry.m */; };
		739E6054244A0D8600D00301 /* UILabel+NYPLAppearanceAdditions.m in Sources */ = {isa = PBXBuildFile; fileRef = 081387561BC574DA003DEA6A /* UILabel+NYPLAppearanceAdditions.m */; };
		739E6055244A0D8600D00301 /* NYPLUserSettingsVC.swift in Sources */ = {isa = PBXBuildFile; fileRef = 734917D0242D77D800059AA5 /* NYPLUserSettingsVC.swift */; };
		739E6056244A0D8600D00301 /* NYPLJSON.m in Sources */ = {isa = PBXBuildFile; fileRef = 11369D47199527C200BB11F8 /* NYPLJSON.m */; };
		739E6057244A0D8600D00301 /* NYPLMainThreadChecker.swift in Sources */ = {isa = PBXBuildFile; fileRef = 7327A89223EE017300954748 /* NYPLMainThreadChecker.swift */; };
		739E6058244A0D8600D00301 /* NYPLConfiguration.m in Sources */ = {isa = PBXBuildFile; fileRef = 116A5EB81947B57500491A21 /* NYPLConfiguration.m */; };
		739E6059244A0D8600D00301 /* NYPLAlertUtils.swift in Sources */ = {isa = PBXBuildFile; fileRef = 5D1B142922CC179F0006C964 /* NYPLAlertUtils.swift */; };
		739E605A244A0D8600D00301 /* OPDS2Publication.swift in Sources */ = {isa = PBXBuildFile; fileRef = B51C1E0122861BBF003B49A5 /* OPDS2Publication.swift */; };
		739E605B244A0D8600D00301 /* String+MD5.swift in Sources */ = {isa = PBXBuildFile; fileRef = 5DD567AE22B95A30001F0C83 /* String+MD5.swift */; };
		739E605C244A0D8600D00301 /* NYPLNetworkQueue.swift in Sources */ = {isa = PBXBuildFile; fileRef = E671FF7C1E3A7068002AB13F /* NYPLNetworkQueue.swift */; };
		739E605D244A0D8600D00301 /* NYPLMyBooksNavigationController.m in Sources */ = {isa = PBXBuildFile; fileRef = 116A5EAE194767B200491A21 /* NYPLMyBooksNavigationController.m */; };
		739E605E244A0D8600D00301 /* NYPLBookCellCollectionViewController.m in Sources */ = {isa = PBXBuildFile; fileRef = 1120749219D20BF9008203A4 /* NYPLBookCellCollectionViewController.m */; };
		739E605F244A0D8600D00301 /* NYPLXML.m in Sources */ = {isa = PBXBuildFile; fileRef = 111559EC19B8FA590003BE94 /* NYPLXML.m */; };
		739E6060244A0D8600D00301 /* NYPLBookCell.m in Sources */ = {isa = PBXBuildFile; fileRef = 11580AC71986A77B00949A15 /* NYPLBookCell.m */; };
		739E6061244A0D8600D00301 /* NSURL+NYPLURLAdditions.m in Sources */ = {isa = PBXBuildFile; fileRef = 085640CD1BB99FC30088BDBF /* NSURL+NYPLURLAdditions.m */; };
		739E6062244A0D8600D00301 /* NYPLAsync.m in Sources */ = {isa = PBXBuildFile; fileRef = 1183F35A194F847100DC322F /* NYPLAsync.m */; };
		739E6063244A0D8600D00301 /* NYPLReloadView.m in Sources */ = {isa = PBXBuildFile; fileRef = 11B20E6D19D9F6DD00877A23 /* NYPLReloadView.m */; };
		739E6064244A0D8600D00301 /* NYPLReachabilityManager.m in Sources */ = {isa = PBXBuildFile; fileRef = E69404091E4A789800E566ED /* NYPLReachabilityManager.m */; };
		739E6066244A0D8600D00301 /* NYPLReadiumViewSyncManager.m in Sources */ = {isa = PBXBuildFile; fileRef = E6845D961FB38D1300EBF69A /* NYPLReadiumViewSyncManager.m */; };
		739E6067244A0D8600D00301 /* NYPLCatalogGroupedFeedViewController.m in Sources */ = {isa = PBXBuildFile; fileRef = A4BA1D0D1B430341006F83DF /* NYPLCatalogGroupedFeedViewController.m */; };
		739E6068244A0D8600D00301 /* NYPLBackgroundExecutor.swift in Sources */ = {isa = PBXBuildFile; fileRef = 732F929223ECB51F0099244C /* NYPLBackgroundExecutor.swift */; };
		739E6069244A0D8600D00301 /* NYPLProblemDocument.swift in Sources */ = {isa = PBXBuildFile; fileRef = 5D1B141422CBE3570006C964 /* NYPLProblemDocument.swift */; };
		739E606A244A0D8600D00301 /* NYPLReturnPromptHelper.swift in Sources */ = {isa = PBXBuildFile; fileRef = A92FB0F821CDCE3D004740F4 /* NYPLReturnPromptHelper.swift */; };
		739E606B244A0D8600D00301 /* NYPLReaderBookmarkCell.swift in Sources */ = {isa = PBXBuildFile; fileRef = 03690E221EB2B35000F75D5F /* NYPLReaderBookmarkCell.swift */; };
		739E606C244A0D8600D00301 /* NYPLOpenSearchDescription.m in Sources */ = {isa = PBXBuildFile; fileRef = 119BEBB819902A8800121439 /* NYPLOpenSearchDescription.m */; };
		739E606D244A0D8600D00301 /* NYPLReaderTOCElement.m in Sources */ = {isa = PBXBuildFile; fileRef = 11BFDB35199C08E900378691 /* NYPLReaderTOCElement.m */; };
		739E606E244A0D8600D00301 /* UpdateCheck.swift in Sources */ = {isa = PBXBuildFile; fileRef = 2DC8D9DB1D09F797007DD125 /* UpdateCheck.swift */; };
		739E606F244A0D8600D00301 /* NYPLReaderTOCViewController.m in Sources */ = {isa = PBXBuildFile; fileRef = 11BFDB32199C01F700378691 /* NYPLReaderTOCViewController.m */; };
		739E6070244A0D8600D00301 /* OPDS2CatalogsFeed.swift in Sources */ = {isa = PBXBuildFile; fileRef = B51C1DF92285FDF9003B49A5 /* OPDS2CatalogsFeed.swift */; };
		739E6071244A0D8600D00301 /* BundledHTMLViewController.swift in Sources */ = {isa = PBXBuildFile; fileRef = 2D62568A1D412BCB0080A81F /* BundledHTMLViewController.swift */; };
		739E6072244A0D8600D00301 /* NYPLBookDetailView.m in Sources */ = {isa = PBXBuildFile; fileRef = 110AF8951961D94D004887C3 /* NYPLBookDetailView.m */; };
		739E6073244A0D8600D00301 /* UIButton+NYPLAppearanceAdditions.m in Sources */ = {isa = PBXBuildFile; fileRef = 081387591BC5767F003DEA6A /* UIButton+NYPLAppearanceAdditions.m */; };
		739E6074244A0D8600D00301 /* NYPLBookCoverRegistry.m in Sources */ = {isa = PBXBuildFile; fileRef = 1139DA6419C7755D00A07810 /* NYPLBookCoverRegistry.m */; };
		739E6075244A0D8600D00301 /* NYPLBookDetailDownloadingView.m in Sources */ = {isa = PBXBuildFile; fileRef = 11119741198827850014462F /* NYPLBookDetailDownloadingView.m */; };
		739E6076244A0D8600D00301 /* NYPLOPDSCategory.m in Sources */ = {isa = PBXBuildFile; fileRef = 2DFAC8EC1CD8DDD1003D9EC0 /* NYPLOPDSCategory.m */; };
		739E6077244A0D8600D00301 /* NYPLNull.m in Sources */ = {isa = PBXBuildFile; fileRef = 11068C54196DD37900E8A94B /* NYPLNull.m */; };
		739E6078244A0D8600D00301 /* NYPLLinearView.m in Sources */ = {isa = PBXBuildFile; fileRef = 1111973B19880E8D0014462F /* NYPLLinearView.m */; };
		739E6079244A0D8600D00301 /* ReaderFormatModule.swift in Sources */ = {isa = PBXBuildFile; fileRef = 73A229AE24102272006B9EAD /* ReaderFormatModule.swift */; };
		739E607A244A0D8600D00301 /* NSDate+NYPLDateAdditions.m in Sources */ = {isa = PBXBuildFile; fileRef = 11396FB8193D289100E16EE8 /* NSDate+NYPLDateAdditions.m */; };
		739E607B244A0D8600D00301 /* NYPLBook.m in Sources */ = {isa = PBXBuildFile; fileRef = 1183F346194F744D00DC322F /* NYPLBook.m */; };
		739E607C244A0D8600D00301 /* NYPLUserNotifications.swift in Sources */ = {isa = PBXBuildFile; fileRef = 52545184217A76FF00BBC1B4 /* NYPLUserNotifications.swift */; };
		739E607D244A0D8600D00301 /* NYPLCatalogLane.m in Sources */ = {isa = PBXBuildFile; fileRef = 1183F340194F723D00DC322F /* NYPLCatalogLane.m */; };
		739E607E244A0D8600D00301 /* NYPLBookNormalCell.m in Sources */ = {isa = PBXBuildFile; fileRef = 11A16E6E195B60DF004147F4 /* NYPLBookNormalCell.m */; };
		739E607F244A0D8600D00301 /* NYPLCatalogNavigationController.m in Sources */ = {isa = PBXBuildFile; fileRef = 11548C0D1939147D009DBF2E /* NYPLCatalogNavigationController.m */; };
		739E6081244A0D8600D00301 /* NYPLEntryPointView.swift in Sources */ = {isa = PBXBuildFile; fileRef = E699BA3F2166598B00A0736A /* NYPLEntryPointView.swift */; };
		739E6082244A0D8600D00301 /* NYPLOPDSGroup.m in Sources */ = {isa = PBXBuildFile; fileRef = A46226251B39D4980063F549 /* NYPLOPDSGroup.m */; };
		739E6083244A0D8600D00301 /* NYPLBookButtonsView.m in Sources */ = {isa = PBXBuildFile; fileRef = B5ED41D91B8F6E2E009FC164 /* NYPLBookButtonsView.m */; };
		739E6084244A0D8600D00301 /* NYPLAppReviewPrompt.swift in Sources */ = {isa = PBXBuildFile; fileRef = A93F9F9621CDACF700BD3B0C /* NYPLAppReviewPrompt.swift */; };
		739E6085244A0D8600D00301 /* NYPLFacetBarView.swift in Sources */ = {isa = PBXBuildFile; fileRef = 8C835DD4234D0B900050A18D /* NYPLFacetBarView.swift */; };
		739E6086244A0D8600D00301 /* NYPLDismissibleViewController.m in Sources */ = {isa = PBXBuildFile; fileRef = 111197331986D7550014462F /* NYPLDismissibleViewController.m */; };
		739E6087244A0D8600D00301 /* main.m in Sources */ = {isa = PBXBuildFile; fileRef = A823D81C192BABA400B55DE2 /* main.m */; };
		739E6088244A0D8600D00301 /* UIViewController+NYPL.swift in Sources */ = {isa = PBXBuildFile; fileRef = 73F713672417240100C63B81 /* UIViewController+NYPL.swift */; };
		739E6089244A0D8600D00301 /* NYPLCaching.swift in Sources */ = {isa = PBXBuildFile; fileRef = 733875662423E540000FEB67 /* NYPLCaching.swift */; };
		739E608A244A0D8600D00301 /* UIView+NYPLViewAdditions.m in Sources */ = {isa = PBXBuildFile; fileRef = 1107835D19816E3D0071AB1E /* UIView+NYPLViewAdditions.m */; };
		739E608B244A0D8600D00301 /* NYPLSettingsPrimaryTableViewController.m in Sources */ = {isa = PBXBuildFile; fileRef = 111E75821A815CFB00718AD7 /* NYPLSettingsPrimaryTableViewController.m */; };
		739E608C244A0D8600D00301 /* UIFont+NYPLSystemFontOverride.m in Sources */ = {isa = PBXBuildFile; fileRef = 11E0208C197F05D9009DEA93 /* UIFont+NYPLSystemFontOverride.m */; };
		739E608D244A0D8600D00301 /* NYPLReadiumBookmark.swift in Sources */ = {isa = PBXBuildFile; fileRef = 03690E281EB2B44300F75D5F /* NYPLReadiumBookmark.swift */; };
		739E608E244A0D8600D00301 /* NYPLFacetViewDefaultDataSource.swift in Sources */ = {isa = PBXBuildFile; fileRef = E683953A217663B100371072 /* NYPLFacetViewDefaultDataSource.swift */; };
		739E608F244A0D8600D00301 /* NYPLAppTheme.swift in Sources */ = {isa = PBXBuildFile; fileRef = E6207B642118973800864143 /* NYPLAppTheme.swift */; };
		739E6090244A0D8600D00301 /* UIColor+NYPLColorAdditions.m in Sources */ = {isa = PBXBuildFile; fileRef = 11A14DF31A1BF94F00D6C510 /* UIColor+NYPLColorAdditions.m */; };
		739E6091244A0D8600D00301 /* URLRequest+NYPL.swift in Sources */ = {isa = PBXBuildFile; fileRef = 73CDA120243EDAD8009CC6A6 /* URLRequest+NYPL.swift */; };
		739E6092244A0D8600D00301 /* NYPLCatalogFeedViewController.m in Sources */ = {isa = PBXBuildFile; fileRef = A42E0DF31B40F4E00095EBAE /* NYPLCatalogFeedViewController.m */; };
		739E6093244A0D8600D00301 /* NYPLBookDownloadingCell.m in Sources */ = {isa = PBXBuildFile; fileRef = 11B6020419806CD300800DA9 /* NYPLBookDownloadingCell.m */; };
		739E6094244A0D8600D00301 /* NYPLTenPrintCoverView+NYPLImageAdditions.m in Sources */ = {isa = PBXBuildFile; fileRef = 114B7F151A3644CF00B8582B /* NYPLTenPrintCoverView+NYPLImageAdditions.m */; };
		739E6095244A0D8600D00301 /* NYPLNetworkExecutor.swift in Sources */ = {isa = PBXBuildFile; fileRef = 733875642423E1B0000FEB67 /* NYPLNetworkExecutor.swift */; };
		739E6096244A0D8600D00301 /* NYPLBookAcquisitionPath.m in Sources */ = {isa = PBXBuildFile; fileRef = 2D87909C20127AA300E2763F /* NYPLBookAcquisitionPath.m */; };
		739E6097244A0D8600D00301 /* NYPLOPDSAcquisitionAvailability.m in Sources */ = {isa = PBXBuildFile; fileRef = 2DCB71ED2017DFB5000E041A /* NYPLOPDSAcquisitionAvailability.m */; };
		739E6098244A0D8600D00301 /* NYPLReachability.m in Sources */ = {isa = PBXBuildFile; fileRef = 2DB436371D4C049200F8E69D /* NYPLReachability.m */; };
		739E6099244A0D8600D00301 /* NYPLReaderViewController.m in Sources */ = {isa = PBXBuildFile; fileRef = 1195040A1994075B009FB788 /* NYPLReaderViewController.m */; };
		739E609A244A0D8600D00301 /* NYPLCatalogLaneCell.m in Sources */ = {isa = PBXBuildFile; fileRef = 1183F33A194B775900DC322F /* NYPLCatalogLaneCell.m */; };
		739E609B244A0D8600D00301 /* NYPLSettingsAccountDetailViewController.m in Sources */ = {isa = PBXBuildFile; fileRef = E6202A011DD4E6F300C99553 /* NYPLSettingsAccountDetailViewController.m */; };
		739E609C244A0D8600D00301 /* NYPLReaderReadiumView.m in Sources */ = {isa = PBXBuildFile; fileRef = 113137E61A48DAB90082954E /* NYPLReaderReadiumView.m */; };
		739E609D244A0D8600D00301 /* NYPLBarcode.swift in Sources */ = {isa = PBXBuildFile; fileRef = E68CCFC41F9F80CF003DDA6C /* NYPLBarcode.swift */; };
		739E609E244A0D8600D00301 /* NYPLSession.m in Sources */ = {isa = PBXBuildFile; fileRef = 118B7ABE195CBF72005CE3E7 /* NYPLSession.m */; };
		739E609F244A0D8600D00301 /* NYPLSettingsEULAViewController.m in Sources */ = {isa = PBXBuildFile; fileRef = 841B55421B740F2700FAC1AF /* NYPLSettingsEULAViewController.m */; };
		739E60A0244A0D8600D00301 /* NYPLMyBooksDownloadInfo.m in Sources */ = {isa = PBXBuildFile; fileRef = A4276F471B00046300CA7194 /* NYPLMyBooksDownloadInfo.m */; };
		739E60A2244A0D8600D00301 /* NYPLBookLocation.m in Sources */ = {isa = PBXBuildFile; fileRef = 1164F105199AC236009BF8BF /* NYPLBookLocation.m */; };
		739E60A3244A0D8600D00301 /* NYPLFacetView.m in Sources */ = {isa = PBXBuildFile; fileRef = 11F3771E19DB62B000487769 /* NYPLFacetView.m */; };
		739E60A4244A0D8600D00301 /* NYPLReaderContainerDelegate.mm in Sources */ = {isa = PBXBuildFile; fileRef = 5A5B901A1B946FAD002C53E9 /* NYPLReaderContainerDelegate.mm */; };
		739E60A5244A0D8600D00301 /* ProblemReportEmail.swift in Sources */ = {isa = PBXBuildFile; fileRef = 145798F5215BE9E300F68AFD /* ProblemReportEmail.swift */; };
		739E60A6244A0D8600D00301 /* NYPLBookCellDelegate.m in Sources */ = {isa = PBXBuildFile; fileRef = 111197271986B43B0014462F /* NYPLBookCellDelegate.m */; };
		739E60A7244A0D8600D00301 /* NYPLBookDetailNormalView.m in Sources */ = {isa = PBXBuildFile; fileRef = 111197381987F4070014462F /* NYPLBookDetailNormalView.m */; };
		739E60A8244A0D8600D00301 /* NYPLSettingsPrimaryNavigationController.m in Sources */ = {isa = PBXBuildFile; fileRef = 111E757C1A801A6F00718AD7 /* NYPLSettingsPrimaryNavigationController.m */; };
		739E60A9244A0D8600D00301 /* NYPLCatalogUngroupedFeedViewController.m in Sources */ = {isa = PBXBuildFile; fileRef = 11A16E68195B2BD3004147F4 /* NYPLCatalogUngroupedFeedViewController.m */; };
		739E60AA244A0D8600D00301 /* NYPLSettingsAdvancedViewController.swift in Sources */ = {isa = PBXBuildFile; fileRef = D787E8431FB6B0290016D9D5 /* NYPLSettingsAdvancedViewController.swift */; };
		739E60AB244A0D8600D00301 /* NYPLMigrationManager.swift in Sources */ = {isa = PBXBuildFile; fileRef = 5D60D3532297353C001080D0 /* NYPLMigrationManager.swift */; };
		739E60AC244A0D8600D00301 /* NYPLSettingsSplitViewController.m in Sources */ = {isa = PBXBuildFile; fileRef = 111E75791A80165C00718AD7 /* NYPLSettingsSplitViewController.m */; };
		739E60AD244A0D8600D00301 /* Date+NYPLAdditions.swift in Sources */ = {isa = PBXBuildFile; fileRef = 7384C801242BCC4800D5F960 /* Date+NYPLAdditions.swift */; };
		739E60AE244A0D8600D00301 /* OPDS2AuthenticationDocument.swift in Sources */ = {isa = PBXBuildFile; fileRef = B51C1E0322861C1A003B49A5 /* OPDS2AuthenticationDocument.swift */; };
		739E60AF244A0D8600D00301 /* NYPLBookRegistryRecord.m in Sources */ = {isa = PBXBuildFile; fileRef = 112C694C197301FE00C48F95 /* NYPLBookRegistryRecord.m */; };
		739E60B0244A0D8600D00301 /* NYPLDeveloperSettingsTableViewController.swift in Sources */ = {isa = PBXBuildFile; fileRef = 5DD5674422B303DF001F0C83 /* NYPLDeveloperSettingsTableViewController.swift */; };
		739E60B1244A0D8600D00301 /* NYPLBookContentType.m in Sources */ = {isa = PBXBuildFile; fileRef = E627B553216D4A9700A7D1D5 /* NYPLBookContentType.m */; };
		739E60B2244A0D8600D00301 /* LibraryModule.swift in Sources */ = {isa = PBXBuildFile; fileRef = 73A2299C240F3BEA006B9EAD /* LibraryModule.swift */; };
		739E60B3244A0D8600D00301 /* NYPLOPDSIndirectAcquisition.m in Sources */ = {isa = PBXBuildFile; fileRef = 2D754BC12002F1B10061D34F /* NYPLOPDSIndirectAcquisition.m */; };
		739E60B4244A0D8600D00301 /* NYPLR1R2UserSettings.swift in Sources */ = {isa = PBXBuildFile; fileRef = 734917D9242EB79700059AA5 /* NYPLR1R2UserSettings.swift */; };
		739E60B5244A0D8600D00301 /* NYPLMyBooksViewController.m in Sources */ = {isa = PBXBuildFile; fileRef = 116A5EB2194767DC00491A21 /* NYPLMyBooksViewController.m */; };
		739E60B6244A0D8600D00301 /* NYPLBookDetailTableView.swift in Sources */ = {isa = PBXBuildFile; fileRef = E6B3269E1EE066DE00DB877A /* NYPLBookDetailTableView.swift */; };
		739E60B7244A0D8600D00301 /* Account.swift in Sources */ = {isa = PBXBuildFile; fileRef = 8CC26F822370C1DF0000D8E1 /* Account.swift */; };
		739E60B8244A0D8600D00301 /* NYPLBookDownloadFailedCell.m in Sources */ = {isa = PBXBuildFile; fileRef = 11078356198160A50071AB1E /* NYPLBookDownloadFailedCell.m */; };
		739E60B9244A0D8600D00301 /* NYPLBookDetailViewController.m in Sources */ = {isa = PBXBuildFile; fileRef = 110AF89B1961ED1F004887C3 /* NYPLBookDetailViewController.m */; };
		739E60BB244A0D8600D00301 /* NYPLBookContentMetadataFilesHelper.swift in Sources */ = {isa = PBXBuildFile; fileRef = E6F26E721DFF672F00C103CA /* NYPLBookContentMetadataFilesHelper.swift */; };
		739E60BC244A0D8600D00301 /* NYPLContentTypeBadge.swift in Sources */ = {isa = PBXBuildFile; fileRef = E6D848E22171334800CEC142 /* NYPLContentTypeBadge.swift */; };
		739E60BD244A0D8600D00301 /* NYPLZXingEncoder.m in Sources */ = {isa = PBXBuildFile; fileRef = E6C91BC11FD5F63B00A32F42 /* NYPLZXingEncoder.m */; };
		739E60BE244A0D8600D00301 /* NYPLProblemReportViewController.m in Sources */ = {isa = PBXBuildFile; fileRef = 085D31D61BE29E38007F7672 /* NYPLProblemReportViewController.m */; };
		739E60BF244A0D8600D00301 /* NYPLHoldsNavigationController.m in Sources */ = {isa = PBXBuildFile; fileRef = 11C5DCF11976D1E0005A9945 /* NYPLHoldsNavigationController.m */; };
		739E60C0244A0D8600D00301 /* NYPLRemoteViewController.m in Sources */ = {isa = PBXBuildFile; fileRef = A42E0DF01B3F5A490095EBAE /* NYPLRemoteViewController.m */; };
		739E60C1244A0D8600D00301 /* NYPLWelcomeScreenViewController.swift in Sources */ = {isa = PBXBuildFile; fileRef = E6202A031DD52B8600C99553 /* NYPLWelcomeScreenViewController.swift */; };
		739E60C2244A0D8600D00301 /* NYPLSettingsAccountURLSessionChallengeHandler.m in Sources */ = {isa = PBXBuildFile; fileRef = 73A3EAEC2400A9560061A7FB /* NYPLSettingsAccountURLSessionChallengeHandler.m */; };
		739E60C3244A0D8600D00301 /* NYPLOPDSAttribute.m in Sources */ = {isa = PBXBuildFile; fileRef = 110AD83B19E497D6005724C3 /* NYPLOPDSAttribute.m */; };
		739E60C4244A0D8600D00301 /* NYPLCatalogUngroupedFeed.m in Sources */ = {isa = PBXBuildFile; fileRef = 1114A6A0195884CB007507A2 /* NYPLCatalogUngroupedFeed.m */; };
		739E60C5244A0D8600D00301 /* ReaderModule.swift in Sources */ = {isa = PBXBuildFile; fileRef = 73A229A6240F40C2006B9EAD /* ReaderModule.swift */; };
		739E60C6244A0D8600D00301 /* NYPLHoldsViewController.m in Sources */ = {isa = PBXBuildFile; fileRef = 11C5DCF41976D22F005A9945 /* NYPLHoldsViewController.m */; };
		739E60C7244A0D8600D00301 /* NYPLSettingsAccountsList.swift in Sources */ = {isa = PBXBuildFile; fileRef = E6B1F4FA1DD20EA900D73CA1 /* NYPLSettingsAccountsList.swift */; };
		739E60C8244A0D8600D00301 /* Data+Base64.swift in Sources */ = {isa = PBXBuildFile; fileRef = 5DD567B422B97344001F0C83 /* Data+Base64.swift */; };
		739E60C9244A0D8600D00301 /* NYPLAppDelegate.m in Sources */ = {isa = PBXBuildFile; fileRef = A823D820192BABA400B55DE2 /* NYPLAppDelegate.m */; };
		739E60CB244A0D8600D00301 /* NYPLCatalogFacetGroup.m in Sources */ = {isa = PBXBuildFile; fileRef = 112C684E19EF003300106973 /* NYPLCatalogFacetGroup.m */; };
		739E60CC244A0D8600D00301 /* NYPLOPDSAcquisition.m in Sources */ = {isa = PBXBuildFile; fileRef = 2D754BBA2002E2FB0061D34F /* NYPLOPDSAcquisition.m */; };
		739E60CD244A0D8600D00301 /* NSURLRequest+NYPLURLRequestAdditions.m in Sources */ = {isa = PBXBuildFile; fileRef = 085D31DE1BE3CD3C007F7672 /* NSURLRequest+NYPLURLRequestAdditions.m */; };
		739E60CE244A0D8600D00301 /* NYPLRootTabBarController.m in Sources */ = {isa = PBXBuildFile; fileRef = 11548C0A1939136C009DBF2E /* NYPLRootTabBarController.m */; };
		739E60CF244A0D8600D00301 /* ExtendedNavBarView.swift in Sources */ = {isa = PBXBuildFile; fileRef = E63F2C6B1EAA81B3002B6373 /* ExtendedNavBarView.swift */; };
		739E60D0244A0D8600D00301 /* NYPLEPUBViewController.swift in Sources */ = {isa = PBXBuildFile; fileRef = 73F713502417200F00C63B81 /* NYPLEPUBViewController.swift */; };
		739E60D1244A0D8600D00301 /* OPDS2Link.swift in Sources */ = {isa = PBXBuildFile; fileRef = B51C1DFF22861BAD003B49A5 /* OPDS2Link.swift */; };
		739E60D2244A0D8600D00301 /* NYPLBookAuthor.swift in Sources */ = {isa = PBXBuildFile; fileRef = E6DA7E9F1F2A718600CFBEC8 /* NYPLBookAuthor.swift */; };
		739E60D3244A0D8600D00301 /* NYPLCatalogSearchViewController.m in Sources */ = {isa = PBXBuildFile; fileRef = 118A0B1A19915BDF00792DDE /* NYPLCatalogSearchViewController.m */; };
		739E60D4244A0D8600D00301 /* UIColor+LabelColor.swift in Sources */ = {isa = PBXBuildFile; fileRef = 179699D024131BA500EC309F /* UIColor+LabelColor.swift */; };
		739E60D6244A0D8600D00301 /* NYPLNetworkResponder.swift in Sources */ = {isa = PBXBuildFile; fileRef = 735FED252427494900144C97 /* NYPLNetworkResponder.swift */; };
		739E60D8244A0D8600D00301 /* NYPLReaderSettings.m in Sources */ = {isa = PBXBuildFile; fileRef = 1188F3E01A1ECC4B006B2F36 /* NYPLReaderSettings.m */; };
		739E60D9244A0D8600D00301 /* NYPLKeychain.m in Sources */ = {isa = PBXBuildFile; fileRef = 11C5DD15197727A6005A9945 /* NYPLKeychain.m */; };
		739E60DB244A0D8600D00301 /* NYPLReaderContainerDelegateBase.m in Sources */ = {isa = PBXBuildFile; fileRef = 5D7CF86322C19EBA007CAA34 /* NYPLReaderContainerDelegateBase.m */; };
		739E60DC244A0D8600D00301 /* LibraryService.swift in Sources */ = {isa = PBXBuildFile; fileRef = 73A2299E240F3BEA006B9EAD /* LibraryService.swift */; };
		739E60DD244A0D8600D00301 /* NYPLOPDSEntry.m in Sources */ = {isa = PBXBuildFile; fileRef = AE77E4AF64208439F78B3D73 /* NYPLOPDSEntry.m */; };
		739E60DE244A0D8600D00301 /* NYPLReaderSettingsView.m in Sources */ = {isa = PBXBuildFile; fileRef = 11DC19271A12F92500721DBA /* NYPLReaderSettingsView.m */; };
		739E60DF244A0D8600D00301 /* ReaderError.swift in Sources */ = {isa = PBXBuildFile; fileRef = 73A229AA241021F2006B9EAD /* ReaderError.swift */; };
		739E60E0244A0D8600D00301 /* NYPLReaderExtensions.swift in Sources */ = {isa = PBXBuildFile; fileRef = 733DEC91241090C7008C74BC /* NYPLReaderExtensions.swift */; };
		739E60E1244A0D8600D00301 /* NYPLIndeterminateProgressView.m in Sources */ = {isa = PBXBuildFile; fileRef = 113DB8A619C24E54004E1154 /* NYPLIndeterminateProgressView.m */; };
		739E60E2244A0D8600D00301 /* NSString+NYPLStringAdditions.m in Sources */ = {isa = PBXBuildFile; fileRef = 119BEB88198C43A600121439 /* NSString+NYPLStringAdditions.m */; };
		739E60E3244A0D8600D00301 /* NYPLKeychainManager.swift in Sources */ = {isa = PBXBuildFile; fileRef = E6B6E76E1F6859A4007EE361 /* NYPLKeychainManager.swift */; };
		739E60E4244A0D8600D00301 /* NYPLErrorLogger.swift in Sources */ = {isa = PBXBuildFile; fileRef = 5D7CF8B422C3FC06007CAA34 /* NYPLErrorLogger.swift */; };
		739E60E5244A0D8600D00301 /* NYPLOPDSEntryGroupAttributes.m in Sources */ = {isa = PBXBuildFile; fileRef = A499BF251B39EFC7002F8B8B /* NYPLOPDSEntryGroupAttributes.m */; };
		739E60E6244A0D8600D00301 /* NYPLMyBooksDownloadCenter.m in Sources */ = {isa = PBXBuildFile; fileRef = 1196F75A1970727C00F62670 /* NYPLMyBooksDownloadCenter.m */; };
		739E60E7244A0D8600D00301 /* NYPLProblemDocumentCacheManager.swift in Sources */ = {isa = PBXBuildFile; fileRef = 8C40D6A62375FF8B006EA63B /* NYPLProblemDocumentCacheManager.swift */; };
		739E60E8244A0D8600D00301 /* NYPLBookDetailButtonsView.m in Sources */ = {isa = PBXBuildFile; fileRef = E66A6C431EAFB63300AA282D /* NYPLBookDetailButtonsView.m */; };
		739E60E9244A0D8600D00301 /* NYPLMyBooksSimplifiedBearerToken.m in Sources */ = {isa = PBXBuildFile; fileRef = 2DEF10B9201ECCEA0082843A /* NYPLMyBooksSimplifiedBearerToken.m */; };
		739E60EA244A0D8600D00301 /* NYPLAnnotations.swift in Sources */ = {isa = PBXBuildFile; fileRef = 2DF321821DC3B83500E1858F /* NYPLAnnotations.swift */; };
		739E60EB244A0D8600D00301 /* RemoteHTMLViewController.swift in Sources */ = {isa = PBXBuildFile; fileRef = E6BA02B71DE4B6F600F76404 /* RemoteHTMLViewController.swift */; };
		739E60EC244A0D8600D00301 /* NYPLBookDetailsProblemDocumentViewController.swift in Sources */ = {isa = PBXBuildFile; fileRef = 8CE9C470237F84820072E964 /* NYPLBookDetailsProblemDocumentViewController.swift */; };
		739E60ED244A0D8600D00301 /* NYPLR2Owner.swift in Sources */ = {isa = PBXBuildFile; fileRef = 73A2299A240F3B9B006B9EAD /* NYPLR2Owner.swift */; };
		739E60EE244A0D8600D00301 /* NYPLCatalogGroupedFeed.m in Sources */ = {isa = PBXBuildFile; fileRef = A4BA1D121B43046B006F83DF /* NYPLCatalogGroupedFeed.m */; };
		739E60EF244A0D8600D00301 /* NYPLCatalogFacet.m in Sources */ = {isa = PBXBuildFile; fileRef = 11F3773219E0876F00487769 /* NYPLCatalogFacet.m */; };
		739E60F0244A0D8600D00301 /* NYPLAccountSignInViewController.m in Sources */ = {isa = PBXBuildFile; fileRef = 1158812D1A894F4E008672C3 /* NYPLAccountSignInViewController.m */; };
		739E60F1244A0D8600D00301 /* NYPLUserProfileDocument.swift in Sources */ = {isa = PBXBuildFile; fileRef = 5D3A28CB22D3DA850042B3BD /* NYPLUserProfileDocument.swift */; };
		739E60F2244A0D8600D00301 /* AccountsManager.swift in Sources */ = {isa = PBXBuildFile; fileRef = 03F94CD01DD6288C00CE8F4F /* AccountsManager.swift */; };
		739E60F3244A0D8600D00301 /* NYPLLocalization.m in Sources */ = {isa = PBXBuildFile; fileRef = 52592BB721220A1100587288 /* NYPLLocalization.m */; };
		739E60F4244A0D8600D00301 /* NYPLSecrets.swift in Sources */ = {isa = PBXBuildFile; fileRef = 17071060242A923400E2648F /* NYPLSecrets.swift */; };
		739E60F5244A0D8600D00301 /* NYPLBarcodeScanningViewController.m in Sources */ = {isa = PBXBuildFile; fileRef = E6D7753D1F9FE0AF00C0B722 /* NYPLBarcodeScanningViewController.m */; };
		739E60F6244A0D8600D00301 /* NYPLBookDetailDownloadFailedView.m in Sources */ = {isa = PBXBuildFile; fileRef = 1111973E1988226F0014462F /* NYPLBookDetailDownloadFailedView.m */; };
		739E60F7244A0D8600D00301 /* NYPLOPDSFeed.m in Sources */ = {isa = PBXBuildFile; fileRef = AE77E94D56B65997B861C0C0 /* NYPLOPDSFeed.m */; };
		739E60F8244A0D8600D00301 /* NYPLRoundedButton.m in Sources */ = {isa = PBXBuildFile; fileRef = 114C8CD919BF55F900719B72 /* NYPLRoundedButton.m */; };
		739E60F9244A0D8600D00301 /* NYPLOPDSLink.m in Sources */ = {isa = PBXBuildFile; fileRef = AE77ECC029F3DABDB46A64EB /* NYPLOPDSLink.m */; };
		739E60FA244A0D8600D00301 /* NYPLOPDSType.m in Sources */ = {isa = PBXBuildFile; fileRef = AE77EFD5622206475B6715A9 /* NYPLOPDSType.m */; };
		739E60FB244A0D8600D00301 /* NYPLPDFViewControllerDelegate.swift in Sources */ = {isa = PBXBuildFile; fileRef = A949984E2235826500CE4241 /* NYPLPDFViewControllerDelegate.swift */; };
		739E60FE244A0D8600D00301 /* PDFRendererProvider.framework in Frameworks */ = {isa = PBXBuildFile; fileRef = A9AD993F2225D4AF009FF54A /* PDFRendererProvider.framework */; };
		739E6100244A0D8600D00301 /* MediaPlayer.framework in Frameworks */ = {isa = PBXBuildFile; fileRef = 03B0922F1E78871A00AD338D /* MediaPlayer.framework */; };
		739E6101244A0D8600D00301 /* CoreMedia.framework in Frameworks */ = {isa = PBXBuildFile; fileRef = 03B092271E78859E00AD338D /* CoreMedia.framework */; };
		739E6102244A0D8600D00301 /* CoreVideo.framework in Frameworks */ = {isa = PBXBuildFile; fileRef = 03B0922D1E7886ED00AD338D /* CoreVideo.framework */; };
		739E6103244A0D8600D00301 /* AVFoundation.framework in Frameworks */ = {isa = PBXBuildFile; fileRef = 03B0922B1E7886C900AD338D /* AVFoundation.framework */; };
		739E6104244A0D8600D00301 /* AudioToolbox.framework in Frameworks */ = {isa = PBXBuildFile; fileRef = 03B092291E7885A600AD338D /* AudioToolbox.framework */; };
		739E6105244A0D8600D00301 /* libiconv.tbd in Frameworks */ = {isa = PBXBuildFile; fileRef = 03B092251E7883C400AD338D /* libiconv.tbd */; };
		739E6106244A0D8600D00301 /* CoreGraphics.framework in Frameworks */ = {isa = PBXBuildFile; fileRef = A823D812192BABA400B55DE2 /* CoreGraphics.framework */; };
		739E6107244A0D8600D00301 /* QuartzCore.framework in Frameworks */ = {isa = PBXBuildFile; fileRef = 03B092231E78839D00AD338D /* QuartzCore.framework */; };
		739E6108244A0D8600D00301 /* libADEPT.a in Frameworks */ = {isa = PBXBuildFile; fileRef = 5A569A2C1B8351C6003B5B61 /* libADEPT.a */; settings = {ATTRIBUTES = (Weak, ); }; };
		739E6109244A0D8600D00301 /* libAdobe Content Filter.a in Frameworks */ = {isa = PBXBuildFile; fileRef = 5A7048961B94A6710046FFF0 /* libAdobe Content Filter.a */; settings = {ATTRIBUTES = (Weak, ); }; };
		739E610A244A0D8600D00301 /* libRDServices.a in Frameworks */ = {isa = PBXBuildFile; fileRef = A49C25461AE05A2600D63B89 /* libRDServices.a */; };
		739E610B244A0D8600D00301 /* libicucore.tbd in Frameworks */ = {isa = PBXBuildFile; fileRef = 08A352211BDE8E560040BF1D /* libicucore.tbd */; };
		739E610C244A0D8600D00301 /* libc++.dylib in Frameworks */ = {isa = PBXBuildFile; fileRef = 119503EA1993F91E009FB788 /* libc++.dylib */; };
		739E610D244A0D8600D00301 /* LocalAuthentication.framework in Frameworks */ = {isa = PBXBuildFile; fileRef = 2DA4F2321C68363B008853D7 /* LocalAuthentication.framework */; };
		739E610E244A0D8600D00301 /* SystemConfiguration.framework in Frameworks */ = {isa = PBXBuildFile; fileRef = 08A352251BDE8E700040BF1D /* SystemConfiguration.framework */; };
		739E610F244A0D8600D00301 /* Security.framework in Frameworks */ = {isa = PBXBuildFile; fileRef = 08A352231BDE8E640040BF1D /* Security.framework */; };
		739E6110244A0D8600D00301 /* CFNetwork.framework in Frameworks */ = {isa = PBXBuildFile; fileRef = 08A3521F1BDE8E410040BF1D /* CFNetwork.framework */; };
		739E6111244A0D8600D00301 /* CoreLocation.framework in Frameworks */ = {isa = PBXBuildFile; fileRef = 84FCD2601B7BA79200BFEDD9 /* CoreLocation.framework */; };
		739E6112244A0D8600D00301 /* UIKit.framework in Frameworks */ = {isa = PBXBuildFile; fileRef = A823D814192BABA400B55DE2 /* UIKit.framework */; };
		739E6113244A0D8600D00301 /* Foundation.framework in Frameworks */ = {isa = PBXBuildFile; fileRef = A823D810192BABA400B55DE2 /* Foundation.framework */; };
		739E6114244A0D8600D00301 /* libTenPrintCover.a in Frameworks */ = {isa = PBXBuildFile; fileRef = 1112A81F1A322C53002B8CC1 /* libTenPrintCover.a */; };
		739E6115244A0D8600D00301 /* libz.dylib in Frameworks */ = {isa = PBXBuildFile; fileRef = 119503E81993F919009FB788 /* libz.dylib */; };
		739E6116244A0D8600D00301 /* libxml2.dylib in Frameworks */ = {isa = PBXBuildFile; fileRef = 119503E61993F914009FB788 /* libxml2.dylib */; };
		739E6117244A0D8600D00301 /* ZXingObjC.framework in Frameworks */ = {isa = PBXBuildFile; fileRef = 145DA48D215441A70055DB93 /* ZXingObjC.framework */; };
		739E6118244A0D8600D00301 /* NYPLCardCreator.framework in Frameworks */ = {isa = PBXBuildFile; fileRef = 145DA49321544A3F0055DB93 /* NYPLCardCreator.framework */; };
		739E6119244A0D8600D00301 /* PureLayout.framework in Frameworks */ = {isa = PBXBuildFile; fileRef = 145DA49521544A420055DB93 /* PureLayout.framework */; };
		739E611A244A0D8600D00301 /* SQLite.framework in Frameworks */ = {isa = PBXBuildFile; fileRef = 145DA4912154464F0055DB93 /* SQLite.framework */; };
		739E611B244A0D8600D00301 /* NYPLAEToolkit.framework in Frameworks */ = {isa = PBXBuildFile; fileRef = 148B1C1721710C6800FF64AB /* NYPLAEToolkit.framework */; };
		739E611C244A0D8600D00301 /* NYPLAudiobookToolkit.framework in Frameworks */ = {isa = PBXBuildFile; fileRef = 148B1C1C21710C6800FF64AB /* NYPLAudiobookToolkit.framework */; };
		739E611E244A0D8600D00301 /* FirebaseCoreDiagnostics.framework in Frameworks */ = {isa = PBXBuildFile; fileRef = 738EF2D32405EA5F00F388FB /* FirebaseCoreDiagnostics.framework */; };
		739E611F244A0D8600D00301 /* FirebaseCore.framework in Frameworks */ = {isa = PBXBuildFile; fileRef = 738EF2D42405EA5F00F388FB /* FirebaseCore.framework */; };
		739E6120244A0D8600D00301 /* FirebaseAnalytics.framework in Frameworks */ = {isa = PBXBuildFile; fileRef = 738EF2D52405EA5F00F388FB /* FirebaseAnalytics.framework */; };
		739E6121244A0D8600D00301 /* nanopb.framework in Frameworks */ = {isa = PBXBuildFile; fileRef = 738EF2D72405EA6000F388FB /* nanopb.framework */; };
		739E6122244A0D8600D00301 /* GoogleUtilities.framework in Frameworks */ = {isa = PBXBuildFile; fileRef = 738EF2D82405EA6000F388FB /* GoogleUtilities.framework */; };
		739E6123244A0D8600D00301 /* GoogleAppMeasurement.framework in Frameworks */ = {isa = PBXBuildFile; fileRef = 738EF2D92405EA6000F388FB /* GoogleAppMeasurement.framework */; };
		739E6124244A0D8600D00301 /* FIRAnalyticsConnector.framework in Frameworks */ = {isa = PBXBuildFile; fileRef = 738EF2DA2405EA6000F388FB /* FIRAnalyticsConnector.framework */; };
		739E6125244A0D8600D00301 /* GoogleDataTransport.framework in Frameworks */ = {isa = PBXBuildFile; fileRef = 738EF2E52405EBAD00F388FB /* GoogleDataTransport.framework */; };
		739E6127244A0D8600D00301 /* FirebaseInstallations.framework in Frameworks */ = {isa = PBXBuildFile; fileRef = 738EF2E42405EBAD00F388FB /* FirebaseInstallations.framework */; };
		739E6128244A0D8600D00301 /* PromisesObjC.framework in Frameworks */ = {isa = PBXBuildFile; fileRef = 738EF2EB2405EC5900F388FB /* PromisesObjC.framework */; };
		739E6134244A0D8600D00301 /* OFL.txt in Resources */ = {isa = PBXBuildFile; fileRef = 84B7A3431B84E8FE00584FB2 /* OFL.txt */; };
		739E6135244A0D8600D00301 /* simplified.js in Resources */ = {isa = PBXBuildFile; fileRef = 11C113D519F84613005B3F63 /* simplified.js */; };
		739E6136244A0D8600D00301 /* NYPLProblemReportViewController.xib in Resources */ = {isa = PBXBuildFile; fileRef = 085D31D81BE29ED4007F7672 /* NYPLProblemReportViewController.xib */; };
		739E6137244A0D8600D00301 /* readium-shared-js_all.js in Resources */ = {isa = PBXBuildFile; fileRef = 5A69290D1B95ACC600FB4C10 /* readium-shared-js_all.js */; };
		739E6138244A0D8600D00301 /* ReaderClientCert.sig in Resources */ = {isa = PBXBuildFile; fileRef = 085D31FB1BE7BE86007F7672 /* ReaderClientCert.sig */; };
		739E6139244A0D8600D00301 /* software-licenses.html in Resources */ = {isa = PBXBuildFile; fileRef = 2D6256901D41582A0080A81F /* software-licenses.html */; };
		739E613A244A0D8600D00301 /* NYPL_Launch_Screen.storyboard in Resources */ = {isa = PBXBuildFile; fileRef = E65977C41F82AC91003CD6BC /* NYPL_Launch_Screen.storyboard */; };
		739E613B244A0D8600D00301 /* Accounts.json in Resources */ = {isa = PBXBuildFile; fileRef = 03F94CCE1DD627AA00CE8F4F /* Accounts.json */; };
		739E613C244A0D8600D00301 /* InfoPlist.strings in Resources */ = {isa = PBXBuildFile; fileRef = A823D819192BABA400B55DE2 /* InfoPlist.strings */; };
		739E613D244A0D8600D00301 /* reader.html in Resources */ = {isa = PBXBuildFile; fileRef = 11C113CF19F842B9005B3F63 /* reader.html */; };
		739E613E244A0D8600D00301 /* DetailSummaryTemplate.html in Resources */ = {isa = PBXBuildFile; fileRef = 110F853C19D5FA7300052DF7 /* DetailSummaryTemplate.html */; };
		739E613F244A0D8600D00301 /* Localizable.strings in Resources */ = {isa = PBXBuildFile; fileRef = 032A31071DC02E8E0001E4AF /* Localizable.strings */; };
		739E6140244A0D8600D00301 /* Images.xcassets in Resources */ = {isa = PBXBuildFile; fileRef = A823D822192BABA400B55DE2 /* Images.xcassets */; };
		739E6141244A0D8600D00301 /* sdk.css in Resources */ = {isa = PBXBuildFile; fileRef = 5A69290F1B95ACD100FB4C10 /* sdk.css */; };
		739E6144244A0D8600D00301 /* OpenDyslexic3-Bold.ttf in Resources */ = {isa = PBXBuildFile; fileRef = 84B7A3441B84E8FE00584FB2 /* OpenDyslexic3-Bold.ttf */; };
		739E6146244A0D8600D00301 /* NYPLReaderTOC.storyboard in Resources */ = {isa = PBXBuildFile; fileRef = 03E5F42A1EA5BCE400DFFC3A /* NYPLReaderTOC.storyboard */; };
		739E6147244A0D8600D00301 /* readium-shared-js_all.js.map in Resources */ = {isa = PBXBuildFile; fileRef = 5A69291D1B95C8AD00FB4C10 /* readium-shared-js_all.js.map */; };
		739E6148244A0D8600D00301 /* host_app_feedback.js in Resources */ = {isa = PBXBuildFile; fileRef = 11C113D119F842BE005B3F63 /* host_app_feedback.js */; };
		739E6149244A0D8600D00301 /* readium-shared-js_all.js.bundles.js in Resources */ = {isa = PBXBuildFile; fileRef = 5A6929231B95C8B400FB4C10 /* readium-shared-js_all.js.bundles.js */; };
		739E614A244A0D8600D00301 /* OpenDyslexic3-Regular.ttf in Resources */ = {isa = PBXBuildFile; fileRef = 84B7A3451B84E8FE00584FB2 /* OpenDyslexic3-Regular.ttf */; };
		739E614B244A0D8600D00301 /* GoogleService-Info.plist in Resources */ = {isa = PBXBuildFile; fileRef = 738EF2CB2405E38800F388FB /* GoogleService-Info.plist */; };
		739ECB2425101CCE00691A70 /* NSNotification+NYPL.swift in Sources */ = {isa = PBXBuildFile; fileRef = 739ECB2325101CCE00691A70 /* NSNotification+NYPL.swift */; };
		739ECB2525101CCE00691A70 /* NSNotification+NYPL.swift in Sources */ = {isa = PBXBuildFile; fileRef = 739ECB2325101CCE00691A70 /* NSNotification+NYPL.swift */; };
		739ECB2625101CCE00691A70 /* NSNotification+NYPL.swift in Sources */ = {isa = PBXBuildFile; fileRef = 739ECB2325101CCE00691A70 /* NSNotification+NYPL.swift */; };
		739ECB292510207E00691A70 /* NYPLCatalogs+OE.swift in Sources */ = {isa = PBXBuildFile; fileRef = 739ECB282510207E00691A70 /* NYPLCatalogs+OE.swift */; };
		739ECB2B25102A2B00691A70 /* NYPLCatalogs+SE.swift in Sources */ = {isa = PBXBuildFile; fileRef = 739ECB2A25102A2B00691A70 /* NYPLCatalogs+SE.swift */; };
		739ECB2C25102A2B00691A70 /* NYPLCatalogs+SE.swift in Sources */ = {isa = PBXBuildFile; fileRef = 739ECB2A25102A2B00691A70 /* NYPLCatalogs+SE.swift */; };
		739ECB2E25108EE800691A70 /* NYPLRootTabBarController+SE.swift in Sources */ = {isa = PBXBuildFile; fileRef = 739ECB2D25108EE800691A70 /* NYPLRootTabBarController+SE.swift */; };
		739ECB2F25108EE800691A70 /* NYPLRootTabBarController+SE.swift in Sources */ = {isa = PBXBuildFile; fileRef = 739ECB2D25108EE800691A70 /* NYPLRootTabBarController+SE.swift */; };
		73A2299B240F3B9B006B9EAD /* NYPLR2Owner.swift in Sources */ = {isa = PBXBuildFile; fileRef = 73A2299A240F3B9B006B9EAD /* NYPLR2Owner.swift */; };
		73A229A0240F3BEB006B9EAD /* LibraryModule.swift in Sources */ = {isa = PBXBuildFile; fileRef = 73A2299C240F3BEA006B9EAD /* LibraryModule.swift */; };
		73A229A2240F3BEB006B9EAD /* LibraryService.swift in Sources */ = {isa = PBXBuildFile; fileRef = 73A2299E240F3BEA006B9EAD /* LibraryService.swift */; };
		73A229A5240F3D1B006B9EAD /* CancellableResult.swift in Sources */ = {isa = PBXBuildFile; fileRef = 73A229A4240F3D1B006B9EAD /* CancellableResult.swift */; };
		73A229A7240F40C2006B9EAD /* ReaderModule.swift in Sources */ = {isa = PBXBuildFile; fileRef = 73A229A6240F40C2006B9EAD /* ReaderModule.swift */; };
		73A229AB241021F2006B9EAD /* ReaderError.swift in Sources */ = {isa = PBXBuildFile; fileRef = 73A229AA241021F2006B9EAD /* ReaderError.swift */; };
		73A229AD2410221E006B9EAD /* EPUBModule.swift in Sources */ = {isa = PBXBuildFile; fileRef = 73A229AC2410221E006B9EAD /* EPUBModule.swift */; };
		73A229AF24102272006B9EAD /* ReaderFormatModule.swift in Sources */ = {isa = PBXBuildFile; fileRef = 73A229AE24102272006B9EAD /* ReaderFormatModule.swift */; };
		73A3EAED2400A9560061A7FB /* NYPLSettingsAccountURLSessionChallengeHandler.m in Sources */ = {isa = PBXBuildFile; fileRef = 73A3EAEC2400A9560061A7FB /* NYPLSettingsAccountURLSessionChallengeHandler.m */; };
		73A794A625477D8F00C59CC1 /* NYPLSignInBusinessLogic+UI.swift in Sources */ = {isa = PBXBuildFile; fileRef = 73A794A525477D8F00C59CC1 /* NYPLSignInBusinessLogic+UI.swift */; };
		73A794A725477D8F00C59CC1 /* NYPLSignInBusinessLogic+UI.swift in Sources */ = {isa = PBXBuildFile; fileRef = 73A794A525477D8F00C59CC1 /* NYPLSignInBusinessLogic+UI.swift */; };
		73A794A825477D8F00C59CC1 /* NYPLSignInBusinessLogic+UI.swift in Sources */ = {isa = PBXBuildFile; fileRef = 73A794A525477D8F00C59CC1 /* NYPLSignInBusinessLogic+UI.swift */; };
		73A794BD2548E36100C59CC1 /* NYPLBookCreationTests.swift in Sources */ = {isa = PBXBuildFile; fileRef = 73A794BC2548E36100C59CC1 /* NYPLBookCreationTests.swift */; };
		73A794BE2548E36100C59CC1 /* NYPLBookCreationTests.swift in Sources */ = {isa = PBXBuildFile; fileRef = 73A794BC2548E36100C59CC1 /* NYPLBookCreationTests.swift */; };
		73A794C72549098700C59CC1 /* NYPLBookAcquisitionPathEntryMinimal.xml in Resources */ = {isa = PBXBuildFile; fileRef = 73A794C62549095700C59CC1 /* NYPLBookAcquisitionPathEntryMinimal.xml */; };
		73A794C82549098700C59CC1 /* NYPLBookAcquisitionPathEntryMinimal.xml in Resources */ = {isa = PBXBuildFile; fileRef = 73A794C62549095700C59CC1 /* NYPLBookAcquisitionPathEntryMinimal.xml */; };
		73A794CA25492C9800C59CC1 /* NYPLFakeSamples.swift in Sources */ = {isa = PBXBuildFile; fileRef = 73A794C925492C9800C59CC1 /* NYPLFakeSamples.swift */; };
		73A794CB25492C9800C59CC1 /* NYPLFakeSamples.swift in Sources */ = {isa = PBXBuildFile; fileRef = 73A794C925492C9800C59CC1 /* NYPLFakeSamples.swift */; };
		73AA32D824EF0853000C90B2 /* URLResponse+NYPL.swift in Sources */ = {isa = PBXBuildFile; fileRef = 7340DA6124B7E45C00361387 /* URLResponse+NYPL.swift */; };
		73AA32D924EF0B1F000C90B2 /* NYPLBook+Additions.swift in Sources */ = {isa = PBXBuildFile; fileRef = 7340DA6724B7F27900361387 /* NYPLBook+Additions.swift */; };
		73B501C524F48D4C00FBAD7D /* NYPLUserAccountFrontEndValidation.swift in Sources */ = {isa = PBXBuildFile; fileRef = 73B501C024F48D4B00FBAD7D /* NYPLUserAccountFrontEndValidation.swift */; };
		73B501C624F48D4C00FBAD7D /* NYPLUserAccountFrontEndValidation.swift in Sources */ = {isa = PBXBuildFile; fileRef = 73B501C024F48D4B00FBAD7D /* NYPLUserAccountFrontEndValidation.swift */; };
		73B550F42511720E00D05B86 /* NYPLConfiguration+SE.swift in Sources */ = {isa = PBXBuildFile; fileRef = 738CB2052509A87700891F31 /* NYPLConfiguration+SE.swift */; };
		73B550F92511721700D05B86 /* NYPLRootTabBarController+SE.swift in Sources */ = {isa = PBXBuildFile; fileRef = 739ECB2D25108EE800691A70 /* NYPLRootTabBarController+SE.swift */; };
		73B550FA2511723000D05B86 /* NYPLCatalogs+SE.swift in Sources */ = {isa = PBXBuildFile; fileRef = 739ECB2A25102A2B00691A70 /* NYPLCatalogs+SE.swift */; };
		73B550FB2511725C00D05B86 /* NSNotification+NYPL.swift in Sources */ = {isa = PBXBuildFile; fileRef = 739ECB2325101CCE00691A70 /* NSNotification+NYPL.swift */; };
		73B550FC2511729E00D05B86 /* NYPLBookContentType.swift in Sources */ = {isa = PBXBuildFile; fileRef = 73FB0AC824EB403D0072E430 /* NYPLBookContentType.swift */; };
		73B550FD251172C900D05B86 /* NYPLKeychainStoredVariable.swift in Sources */ = {isa = PBXBuildFile; fileRef = 0857A0FE247835FF00C7984E /* NYPLKeychainStoredVariable.swift */; };
		73B550FE251172CA00D05B86 /* NYPLKeychainStoredVariable.swift in Sources */ = {isa = PBXBuildFile; fileRef = 0857A0FE247835FF00C7984E /* NYPLKeychainStoredVariable.swift */; };
		73B550FF251172CF00D05B86 /* NYPLCredentials.swift in Sources */ = {isa = PBXBuildFile; fileRef = 0857A0F62478337D00C7984E /* NYPLCredentials.swift */; };
		73B55100251172CF00D05B86 /* NYPLCredentials.swift in Sources */ = {isa = PBXBuildFile; fileRef = 0857A0F62478337D00C7984E /* NYPLCredentials.swift */; };
		73B551012511737B00D05B86 /* SEMigrations.swift in Sources */ = {isa = PBXBuildFile; fileRef = 73085E3425030D27008F6244 /* SEMigrations.swift */; };
		73B551022511738A00D05B86 /* NYPLBasicAuth.swift in Sources */ = {isa = PBXBuildFile; fileRef = 086C45D524AE77CA00F5108E /* NYPLBasicAuth.swift */; };
		73B55103251173E500D05B86 /* NYPLAnnouncementBusinessLogic.swift in Sources */ = {isa = PBXBuildFile; fileRef = 175E480724EF36520066A6CF /* NYPLAnnouncementBusinessLogic.swift */; };
		73B55104251173E500D05B86 /* NYPLAnnouncementBusinessLogic.swift in Sources */ = {isa = PBXBuildFile; fileRef = 175E480724EF36520066A6CF /* NYPLAnnouncementBusinessLogic.swift */; };
		73B551052511745300D05B86 /* NYPLAnnouncementViewController.swift in Sources */ = {isa = PBXBuildFile; fileRef = 175E480D24EF46EA0066A6CF /* NYPLAnnouncementViewController.swift */; };
		73B551062511745400D05B86 /* NYPLAnnouncementViewController.swift in Sources */ = {isa = PBXBuildFile; fileRef = 175E480D24EF46EA0066A6CF /* NYPLAnnouncementViewController.swift */; };
		73B551072511747200D05B86 /* NYPLUserAccountFrontEndValidation.swift in Sources */ = {isa = PBXBuildFile; fileRef = 73B501C024F48D4B00FBAD7D /* NYPLUserAccountFrontEndValidation.swift */; };
		73B551082511748800D05B86 /* NYPLLoginCellTypes.swift in Sources */ = {isa = PBXBuildFile; fileRef = 089E430B24A2459100310360 /* NYPLLoginCellTypes.swift */; };
		73B551092511748900D05B86 /* NYPLLoginCellTypes.swift in Sources */ = {isa = PBXBuildFile; fileRef = 089E430B24A2459100310360 /* NYPLLoginCellTypes.swift */; };
		73B5510A251174CD00D05B86 /* NYPLCookiesWebViewController.swift in Sources */ = {isa = PBXBuildFile; fileRef = 089E42C5249A823800310360 /* NYPLCookiesWebViewController.swift */; };
		73B5510B251174CD00D05B86 /* NYPLCookiesWebViewController.swift in Sources */ = {isa = PBXBuildFile; fileRef = 089E42C5249A823800310360 /* NYPLCookiesWebViewController.swift */; };
		73B5510C251174F900D05B86 /* NSString+JSONParse.swift in Sources */ = {isa = PBXBuildFile; fileRef = 0824D44D24B8DFE400C85A7E /* NSString+JSONParse.swift */; };
		73B5510D2511750A00D05B86 /* NYPLSamlIDPCell.swift in Sources */ = {isa = PBXBuildFile; fileRef = 0826CD2824AA21B2000F4030 /* NYPLSamlIDPCell.swift */; };
		73B5510E2511750B00D05B86 /* NYPLSamlIDPCell.swift in Sources */ = {isa = PBXBuildFile; fileRef = 0826CD2824AA21B2000F4030 /* NYPLSamlIDPCell.swift */; };
		73B5510F2511751300D05B86 /* NYPLLibraryDescriptionCell.swift in Sources */ = {isa = PBXBuildFile; fileRef = 0826CD2E24AA2801000F4030 /* NYPLLibraryDescriptionCell.swift */; };
		73B551102511751300D05B86 /* NYPLLibraryDescriptionCell.swift in Sources */ = {isa = PBXBuildFile; fileRef = 0826CD2E24AA2801000F4030 /* NYPLLibraryDescriptionCell.swift */; };
		73BF0CCE245769D80009FC61 /* NYPLReaderTOCCell.swift in Sources */ = {isa = PBXBuildFile; fileRef = 7386C1F9245276CA004C78BD /* NYPLReaderTOCCell.swift */; };
		73C8F84B252F9E4500AE514F /* NYPLBook+DistributorChecks.swift in Sources */ = {isa = PBXBuildFile; fileRef = 7384C756252D20AA0012C2DD /* NYPLBook+DistributorChecks.swift */; };
		73CCB6F724588C9000ADD3AD /* NYPLUserAccount.swift in Sources */ = {isa = PBXBuildFile; fileRef = 17CE5304243C020800315E63 /* NYPLUserAccount.swift */; };
		73CDA121243EDAD8009CC6A6 /* URLRequest+NYPL.swift in Sources */ = {isa = PBXBuildFile; fileRef = 73CDA120243EDAD8009CC6A6 /* URLRequest+NYPL.swift */; };
		73CE0C6E2519806900BC4DFE /* NYPLLibraryNavigationController.m in Sources */ = {isa = PBXBuildFile; fileRef = 730EE000251567820038DD9F /* NYPLLibraryNavigationController.m */; };
		73CEF830252699CA006B2820 /* FirebaseCrashlytics.framework in Frameworks */ = {isa = PBXBuildFile; fileRef = 73CEF82F252699C9006B2820 /* FirebaseCrashlytics.framework */; };
		73CEF831252699DD006B2820 /* FirebaseCrashlytics.framework in Frameworks */ = {isa = PBXBuildFile; fileRef = 73CEF82F252699C9006B2820 /* FirebaseCrashlytics.framework */; };
		73CEF832252699DD006B2820 /* FirebaseCrashlytics.framework in Frameworks */ = {isa = PBXBuildFile; fileRef = 73CEF82F252699C9006B2820 /* FirebaseCrashlytics.framework */; };
		73DE53312525A386003E2C56 /* NYPLLibraryAccountURLsProvider.swift in Sources */ = {isa = PBXBuildFile; fileRef = 73DE53302525A386003E2C56 /* NYPLLibraryAccountURLsProvider.swift */; };
		73DEB54E2486FDFC00B5FF0A /* NYPLBookmarkR2Location.swift in Sources */ = {isa = PBXBuildFile; fileRef = 73DEB5462486FDFC00B5FF0A /* NYPLBookmarkR2Location.swift */; };
		73DEB54F2486FDFC00B5FF0A /* NYPLBookmarkR2Location.swift in Sources */ = {isa = PBXBuildFile; fileRef = 73DEB5462486FDFC00B5FF0A /* NYPLBookmarkR2Location.swift */; };
		73E4959D244E5FA500BD8F15 /* R2Streamer.framework in Embed Frameworks */ = {isa = PBXBuildFile; fileRef = 731B2B12244A1D6500A7A649 /* R2Streamer.framework */; settings = {ATTRIBUTES = (CodeSignOnCopy, RemoveHeadersOnCopy, ); }; };
		73E64E6A252BB82600276953 /* NYPLWelcomeEULAViewController.swift in Sources */ = {isa = PBXBuildFile; fileRef = 73E64E65252BB82600276953 /* NYPLWelcomeEULAViewController.swift */; };
		73E64E6C252BB89A00276953 /* eula.html in Resources */ = {isa = PBXBuildFile; fileRef = 73E64E6B252BB89A00276953 /* eula.html */; };
		73EE9A67252BA60B00DEC86F /* FirebaseCrashlytics.framework in Frameworks */ = {isa = PBXBuildFile; fileRef = 73CEF82F252699C9006B2820 /* FirebaseCrashlytics.framework */; };
		73F11E06251941F500FCD22B /* JWKResponse.swift in Sources */ = {isa = PBXBuildFile; fileRef = 2199020724FD35DC001BC727 /* JWKResponse.swift */; };
		73F11E0B251941FD00FCD22B /* DPLAAudiobooks.swift in Sources */ = {isa = PBXBuildFile; fileRef = 21E7E07A24FEA7E800189224 /* DPLAAudiobooks.swift */; };
		73F11E0C251941FD00FCD22B /* AudioBookVendors+Extensions.swift in Sources */ = {isa = PBXBuildFile; fileRef = 21EC1B8E2501538600A12384 /* AudioBookVendors+Extensions.swift */; };
		73F11E0D251941FD00FCD22B /* AudioBookVendorsHelper.swift in Sources */ = {isa = PBXBuildFile; fileRef = 2198F90F250A90EE000D9DAB /* AudioBookVendorsHelper.swift */; };
		73F11E0E2519458600FCD22B /* NYPLSettings+SE.swift in Sources */ = {isa = PBXBuildFile; fileRef = 7347312825142FE200BE3D2C /* NYPLSettings+SE.swift */; };
		73F11E0F251945BE00FCD22B /* NYPLAppDelegate+SE.swift in Sources */ = {isa = PBXBuildFile; fileRef = 734731222514235900BE3D2C /* NYPLAppDelegate+SE.swift */; };
		73F11E10251945E500FCD22B /* NYPLPresentationUtils.swift in Sources */ = {isa = PBXBuildFile; fileRef = 73085E192502DE88008F6244 /* NYPLPresentationUtils.swift */; };
		73F713562417200F00C63B81 /* NYPLEPUBViewController.swift in Sources */ = {isa = PBXBuildFile; fileRef = 73F713502417200F00C63B81 /* NYPLEPUBViewController.swift */; };
		73F713572417200F00C63B81 /* NYPLBaseReaderViewController.swift in Sources */ = {isa = PBXBuildFile; fileRef = 73F713552417200F00C63B81 /* NYPLBaseReaderViewController.swift */; };
		73F713682417240100C63B81 /* UIViewController+NYPL.swift in Sources */ = {isa = PBXBuildFile; fileRef = 73F713672417240100C63B81 /* UIViewController+NYPL.swift */; };
		73FB0AC924EB403D0072E430 /* NYPLBookContentType.swift in Sources */ = {isa = PBXBuildFile; fileRef = 73FB0AC824EB403D0072E430 /* NYPLBookContentType.swift */; };
		73FB0ACA24EB403D0072E430 /* NYPLBookContentType.swift in Sources */ = {isa = PBXBuildFile; fileRef = 73FB0AC824EB403D0072E430 /* NYPLBookContentType.swift */; };
		73FCA2A925005BA4001B0C5D /* NYPLLibraryDescriptionCell.swift in Sources */ = {isa = PBXBuildFile; fileRef = 0826CD2E24AA2801000F4030 /* NYPLLibraryDescriptionCell.swift */; };
		73FCA2AA25005BA4001B0C5D /* NYPLCirculationAnalytics.swift in Sources */ = {isa = PBXBuildFile; fileRef = E66AE32F1DC0FCFC00124AE2 /* NYPLCirculationAnalytics.swift */; };
		73FCA2AB25005BA4001B0C5D /* NYPLBookState.swift in Sources */ = {isa = PBXBuildFile; fileRef = 171966A824170819007BB87E /* NYPLBookState.swift */; };
		73FCA2AC25005BA4001B0C5D /* UpdateCheckShim.swift in Sources */ = {isa = PBXBuildFile; fileRef = 2DC8D9DD1D09F9B4007DD125 /* UpdateCheckShim.swift */; };
		73FCA2AD25005BA4001B0C5D /* APIKeys.swift in Sources */ = {isa = PBXBuildFile; fileRef = 0345BFD61DBF002E00398B6F /* APIKeys.swift */; };
		73FCA2AE25005BA4001B0C5D /* NYPLAttributedString.m in Sources */ = {isa = PBXBuildFile; fileRef = 114C8CD619BE2FD300719B72 /* NYPLAttributedString.m */; };
		73FCA2AF25005BA4001B0C5D /* NYPLUserAccount.swift in Sources */ = {isa = PBXBuildFile; fileRef = 17CE5304243C020800315E63 /* NYPLUserAccount.swift */; };
		73FCA2B025005BA4001B0C5D /* NYPLAnnouncementViewController.swift in Sources */ = {isa = PBXBuildFile; fileRef = 175E480D24EF46EA0066A6CF /* NYPLAnnouncementViewController.swift */; };
		73FCA2B125005BA4001B0C5D /* NYPLSettings.swift in Sources */ = {isa = PBXBuildFile; fileRef = 5DD5677122B7ECE3001F0C83 /* NYPLSettings.swift */; };
		73FCA2B225005BA4001B0C5D /* NYPLBookContentType.swift in Sources */ = {isa = PBXBuildFile; fileRef = 73FB0AC824EB403D0072E430 /* NYPLBookContentType.swift */; };
		73FCA2B325005BA4001B0C5D /* NYPLAgeCheck.swift in Sources */ = {isa = PBXBuildFile; fileRef = E6BC315C1E009F3E0021B65E /* NYPLAgeCheck.swift */; };
		73FCA2B425005BA4001B0C5D /* Log.swift in Sources */ = {isa = PBXBuildFile; fileRef = 2D382BD61D08BA99002C423D /* Log.swift */; };
		73FCA2B525005BA4001B0C5D /* NYPLBookRegistry.m in Sources */ = {isa = PBXBuildFile; fileRef = 11616E10196B0531003D60D9 /* NYPLBookRegistry.m */; };
		73FCA2B625005BA4001B0C5D /* UILabel+NYPLAppearanceAdditions.m in Sources */ = {isa = PBXBuildFile; fileRef = 081387561BC574DA003DEA6A /* UILabel+NYPLAppearanceAdditions.m */; };
		73FCA2B725005BA4001B0C5D /* NYPLJSON.m in Sources */ = {isa = PBXBuildFile; fileRef = 11369D47199527C200BB11F8 /* NYPLJSON.m */; };
		73FCA2B825005BA4001B0C5D /* NYPLMainThreadChecker.swift in Sources */ = {isa = PBXBuildFile; fileRef = 7327A89223EE017300954748 /* NYPLMainThreadChecker.swift */; };
		73FCA2B925005BA4001B0C5D /* NYPLConfiguration.m in Sources */ = {isa = PBXBuildFile; fileRef = 116A5EB81947B57500491A21 /* NYPLConfiguration.m */; };
		73FCA2BA25005BA4001B0C5D /* NYPLAlertUtils.swift in Sources */ = {isa = PBXBuildFile; fileRef = 5D1B142922CC179F0006C964 /* NYPLAlertUtils.swift */; };
		73FCA2BB25005BA4001B0C5D /* OPDS2Publication.swift in Sources */ = {isa = PBXBuildFile; fileRef = B51C1E0122861BBF003B49A5 /* OPDS2Publication.swift */; };
		73FCA2BC25005BA4001B0C5D /* String+MD5.swift in Sources */ = {isa = PBXBuildFile; fileRef = 5DD567AE22B95A30001F0C83 /* String+MD5.swift */; };
		73FCA2BD25005BA4001B0C5D /* NYPLNetworkQueue.swift in Sources */ = {isa = PBXBuildFile; fileRef = E671FF7C1E3A7068002AB13F /* NYPLNetworkQueue.swift */; };
		73FCA2BE25005BA4001B0C5D /* NYPLMyBooksNavigationController.m in Sources */ = {isa = PBXBuildFile; fileRef = 116A5EAE194767B200491A21 /* NYPLMyBooksNavigationController.m */; };
		73FCA2BF25005BA4001B0C5D /* NYPLBookCellCollectionViewController.m in Sources */ = {isa = PBXBuildFile; fileRef = 1120749219D20BF9008203A4 /* NYPLBookCellCollectionViewController.m */; };
		73FCA2C025005BA4001B0C5D /* NYPLKeychainStoredVariable.swift in Sources */ = {isa = PBXBuildFile; fileRef = 0857A0FE247835FF00C7984E /* NYPLKeychainStoredVariable.swift */; };
		73FCA2C125005BA4001B0C5D /* NYPLXML.m in Sources */ = {isa = PBXBuildFile; fileRef = 111559EC19B8FA590003BE94 /* NYPLXML.m */; };
		73FCA2C225005BA4001B0C5D /* NYPLSignInBusinessLogic.swift in Sources */ = {isa = PBXBuildFile; fileRef = 731A5B1124621F2B00B5E663 /* NYPLSignInBusinessLogic.swift */; };
		73FCA2C325005BA4001B0C5D /* NYPLBookCell.m in Sources */ = {isa = PBXBuildFile; fileRef = 11580AC71986A77B00949A15 /* NYPLBookCell.m */; };
		73FCA2C425005BA4001B0C5D /* NSURL+NYPLURLAdditions.m in Sources */ = {isa = PBXBuildFile; fileRef = 085640CD1BB99FC30088BDBF /* NSURL+NYPLURLAdditions.m */; };
		73FCA2C525005BA4001B0C5D /* NYPLAsync.m in Sources */ = {isa = PBXBuildFile; fileRef = 1183F35A194F847100DC322F /* NYPLAsync.m */; };
		73FCA2C625005BA4001B0C5D /* NYPLReloadView.m in Sources */ = {isa = PBXBuildFile; fileRef = 11B20E6D19D9F6DD00877A23 /* NYPLReloadView.m */; };
		73FCA2C725005BA4001B0C5D /* NYPLReachabilityManager.m in Sources */ = {isa = PBXBuildFile; fileRef = E69404091E4A789800E566ED /* NYPLReachabilityManager.m */; };
		73FCA2C825005BA4001B0C5D /* NYPLReadiumViewSyncManager.m in Sources */ = {isa = PBXBuildFile; fileRef = E6845D961FB38D1300EBF69A /* NYPLReadiumViewSyncManager.m */; };
		73FCA2C925005BA4001B0C5D /* NYPLCatalogGroupedFeedViewController.m in Sources */ = {isa = PBXBuildFile; fileRef = A4BA1D0D1B430341006F83DF /* NYPLCatalogGroupedFeedViewController.m */; };
		73FCA2CA25005BA4001B0C5D /* NYPLBackgroundExecutor.swift in Sources */ = {isa = PBXBuildFile; fileRef = 732F929223ECB51F0099244C /* NYPLBackgroundExecutor.swift */; };
		73FCA2CB25005BA4001B0C5D /* NYPLProblemDocument.swift in Sources */ = {isa = PBXBuildFile; fileRef = 5D1B141422CBE3570006C964 /* NYPLProblemDocument.swift */; };
		73FCA2CC25005BA4001B0C5D /* NYPLReturnPromptHelper.swift in Sources */ = {isa = PBXBuildFile; fileRef = A92FB0F821CDCE3D004740F4 /* NYPLReturnPromptHelper.swift */; };
		73FCA2CD25005BA4001B0C5D /* NYPLReaderBookmarkCell.swift in Sources */ = {isa = PBXBuildFile; fileRef = 03690E221EB2B35000F75D5F /* NYPLReaderBookmarkCell.swift */; };
		73FCA2CE25005BA4001B0C5D /* NYPLOpenSearchDescription.m in Sources */ = {isa = PBXBuildFile; fileRef = 119BEBB819902A8800121439 /* NYPLOpenSearchDescription.m */; };
		73FCA2CF25005BA4001B0C5D /* NYPLReaderTOCElement.m in Sources */ = {isa = PBXBuildFile; fileRef = 11BFDB35199C08E900378691 /* NYPLReaderTOCElement.m */; };
		73FCA2D025005BA4001B0C5D /* UpdateCheck.swift in Sources */ = {isa = PBXBuildFile; fileRef = 2DC8D9DB1D09F797007DD125 /* UpdateCheck.swift */; };
		73FCA2D125005BA4001B0C5D /* NYPLReaderTOCViewController.m in Sources */ = {isa = PBXBuildFile; fileRef = 11BFDB32199C01F700378691 /* NYPLReaderTOCViewController.m */; };
		73FCA2D225005BA4001B0C5D /* OPDS2CatalogsFeed.swift in Sources */ = {isa = PBXBuildFile; fileRef = B51C1DF92285FDF9003B49A5 /* OPDS2CatalogsFeed.swift */; };
		73FCA2D325005BA4001B0C5D /* BundledHTMLViewController.swift in Sources */ = {isa = PBXBuildFile; fileRef = 2D62568A1D412BCB0080A81F /* BundledHTMLViewController.swift */; };
		73FCA2D425005BA4001B0C5D /* NYPLBookDetailView.m in Sources */ = {isa = PBXBuildFile; fileRef = 110AF8951961D94D004887C3 /* NYPLBookDetailView.m */; };
		73FCA2D525005BA4001B0C5D /* UIButton+NYPLAppearanceAdditions.m in Sources */ = {isa = PBXBuildFile; fileRef = 081387591BC5767F003DEA6A /* UIButton+NYPLAppearanceAdditions.m */; };
		73FCA2D625005BA4001B0C5D /* NYPLBookCoverRegistry.m in Sources */ = {isa = PBXBuildFile; fileRef = 1139DA6419C7755D00A07810 /* NYPLBookCoverRegistry.m */; };
		73FCA2D725005BA4001B0C5D /* NYPLBookDetailDownloadingView.m in Sources */ = {isa = PBXBuildFile; fileRef = 11119741198827850014462F /* NYPLBookDetailDownloadingView.m */; };
		73FCA2D825005BA4001B0C5D /* NYPLOPDSCategory.m in Sources */ = {isa = PBXBuildFile; fileRef = 2DFAC8EC1CD8DDD1003D9EC0 /* NYPLOPDSCategory.m */; };
		73FCA2D925005BA4001B0C5D /* NYPLUserFriendlyError.swift in Sources */ = {isa = PBXBuildFile; fileRef = 7360D0D424BFCB9700C8AD16 /* NYPLUserFriendlyError.swift */; };
		73FCA2DA25005BA4001B0C5D /* NYPLNull.m in Sources */ = {isa = PBXBuildFile; fileRef = 11068C54196DD37900E8A94B /* NYPLNull.m */; };
		73FCA2DB25005BA4001B0C5D /* NYPLLinearView.m in Sources */ = {isa = PBXBuildFile; fileRef = 1111973B19880E8D0014462F /* NYPLLinearView.m */; };
		73FCA2DC25005BA4001B0C5D /* NSDate+NYPLDateAdditions.m in Sources */ = {isa = PBXBuildFile; fileRef = 11396FB8193D289100E16EE8 /* NSDate+NYPLDateAdditions.m */; };
		73FCA2DD25005BA4001B0C5D /* NYPLBook.m in Sources */ = {isa = PBXBuildFile; fileRef = 1183F346194F744D00DC322F /* NYPLBook.m */; };
		73FCA2DE25005BA4001B0C5D /* NYPLUserNotifications.swift in Sources */ = {isa = PBXBuildFile; fileRef = 52545184217A76FF00BBC1B4 /* NYPLUserNotifications.swift */; };
		73FCA2DF25005BA4001B0C5D /* NYPLCatalogLane.m in Sources */ = {isa = PBXBuildFile; fileRef = 1183F340194F723D00DC322F /* NYPLCatalogLane.m */; };
		73FCA2E025005BA4001B0C5D /* NYPLBookNormalCell.m in Sources */ = {isa = PBXBuildFile; fileRef = 11A16E6E195B60DF004147F4 /* NYPLBookNormalCell.m */; };
		73FCA2E125005BA4001B0C5D /* NYPLCatalogNavigationController.m in Sources */ = {isa = PBXBuildFile; fileRef = 11548C0D1939147D009DBF2E /* NYPLCatalogNavigationController.m */; };
		73FCA2E225005BA4001B0C5D /* NYPLEntryPointView.swift in Sources */ = {isa = PBXBuildFile; fileRef = E699BA3F2166598B00A0736A /* NYPLEntryPointView.swift */; };
		73FCA2E325005BA4001B0C5D /* NYPLOPDSGroup.m in Sources */ = {isa = PBXBuildFile; fileRef = A46226251B39D4980063F549 /* NYPLOPDSGroup.m */; };
		73FCA2E425005BA4001B0C5D /* NYPLBookButtonsView.m in Sources */ = {isa = PBXBuildFile; fileRef = B5ED41D91B8F6E2E009FC164 /* NYPLBookButtonsView.m */; };
		73FCA2E525005BA4001B0C5D /* NYPLAppReviewPrompt.swift in Sources */ = {isa = PBXBuildFile; fileRef = A93F9F9621CDACF700BD3B0C /* NYPLAppReviewPrompt.swift */; };
		73FCA2E625005BA4001B0C5D /* NYPLFacetBarView.swift in Sources */ = {isa = PBXBuildFile; fileRef = 8C835DD4234D0B900050A18D /* NYPLFacetBarView.swift */; };
		73FCA2E725005BA4001B0C5D /* NYPLDismissibleViewController.m in Sources */ = {isa = PBXBuildFile; fileRef = 111197331986D7550014462F /* NYPLDismissibleViewController.m */; };
		73FCA2E825005BA4001B0C5D /* main.m in Sources */ = {isa = PBXBuildFile; fileRef = A823D81C192BABA400B55DE2 /* main.m */; };
		73FCA2E925005BA4001B0C5D /* NYPLCaching.swift in Sources */ = {isa = PBXBuildFile; fileRef = 733875662423E540000FEB67 /* NYPLCaching.swift */; };
		73FCA2EA25005BA4001B0C5D /* UIView+NYPLViewAdditions.m in Sources */ = {isa = PBXBuildFile; fileRef = 1107835D19816E3D0071AB1E /* UIView+NYPLViewAdditions.m */; };
		73FCA2EC25005BA4001B0C5D /* UIFont+NYPLSystemFontOverride.m in Sources */ = {isa = PBXBuildFile; fileRef = 11E0208C197F05D9009DEA93 /* UIFont+NYPLSystemFontOverride.m */; };
		73FCA2ED25005BA4001B0C5D /* NYPLReadiumBookmark.swift in Sources */ = {isa = PBXBuildFile; fileRef = 03690E281EB2B44300F75D5F /* NYPLReadiumBookmark.swift */; };
		73FCA2EE25005BA4001B0C5D /* NYPLFacetViewDefaultDataSource.swift in Sources */ = {isa = PBXBuildFile; fileRef = E683953A217663B100371072 /* NYPLFacetViewDefaultDataSource.swift */; };
		73FCA2EF25005BA4001B0C5D /* NYPLAppTheme.swift in Sources */ = {isa = PBXBuildFile; fileRef = E6207B642118973800864143 /* NYPLAppTheme.swift */; };
		73FCA2F025005BA4001B0C5D /* UIColor+NYPLColorAdditions.m in Sources */ = {isa = PBXBuildFile; fileRef = 11A14DF31A1BF94F00D6C510 /* UIColor+NYPLColorAdditions.m */; };
		73FCA2F125005BA4001B0C5D /* URLRequest+NYPL.swift in Sources */ = {isa = PBXBuildFile; fileRef = 73CDA120243EDAD8009CC6A6 /* URLRequest+NYPL.swift */; };
		73FCA2F225005BA4001B0C5D /* NYPLCredentials.swift in Sources */ = {isa = PBXBuildFile; fileRef = 0857A0F62478337D00C7984E /* NYPLCredentials.swift */; };
		73FCA2F325005BA4001B0C5D /* NYPLCatalogFeedViewController.m in Sources */ = {isa = PBXBuildFile; fileRef = A42E0DF31B40F4E00095EBAE /* NYPLCatalogFeedViewController.m */; };
		73FCA2F425005BA4001B0C5D /* NYPLBookDownloadingCell.m in Sources */ = {isa = PBXBuildFile; fileRef = 11B6020419806CD300800DA9 /* NYPLBookDownloadingCell.m */; };
		73FCA2F525005BA4001B0C5D /* NYPLTenPrintCoverView+NYPLImageAdditions.m in Sources */ = {isa = PBXBuildFile; fileRef = 114B7F151A3644CF00B8582B /* NYPLTenPrintCoverView+NYPLImageAdditions.m */; };
		73FCA2F625005BA4001B0C5D /* NYPLNetworkExecutor.swift in Sources */ = {isa = PBXBuildFile; fileRef = 733875642423E1B0000FEB67 /* NYPLNetworkExecutor.swift */; };
		73FCA2F725005BA4001B0C5D /* NYPLBookAcquisitionPath.m in Sources */ = {isa = PBXBuildFile; fileRef = 2D87909C20127AA300E2763F /* NYPLBookAcquisitionPath.m */; };
		73FCA2F825005BA4001B0C5D /* NYPLOPDSAcquisitionAvailability.m in Sources */ = {isa = PBXBuildFile; fileRef = 2DCB71ED2017DFB5000E041A /* NYPLOPDSAcquisitionAvailability.m */; };
		73FCA2F925005BA4001B0C5D /* NSError+NYPLAdditions.swift in Sources */ = {isa = PBXBuildFile; fileRef = 732327B12478504500A041E6 /* NSError+NYPLAdditions.swift */; };
		73FCA2FA25005BA4001B0C5D /* NYPLReachability.m in Sources */ = {isa = PBXBuildFile; fileRef = 2DB436371D4C049200F8E69D /* NYPLReachability.m */; };
		73FCA2FB25005BA4001B0C5D /* NYPLReaderViewController.m in Sources */ = {isa = PBXBuildFile; fileRef = 1195040A1994075B009FB788 /* NYPLReaderViewController.m */; };
		73FCA2FC25005BA4001B0C5D /* NYPLCatalogLaneCell.m in Sources */ = {isa = PBXBuildFile; fileRef = 1183F33A194B775900DC322F /* NYPLCatalogLaneCell.m */; };
		73FCA2FD25005BA4001B0C5D /* URLResponse+NYPL.swift in Sources */ = {isa = PBXBuildFile; fileRef = 7340DA6124B7E45C00361387 /* URLResponse+NYPL.swift */; };
		73FCA2FE25005BA4001B0C5D /* NYPLSettingsAccountDetailViewController.m in Sources */ = {isa = PBXBuildFile; fileRef = E6202A011DD4E6F300C99553 /* NYPLSettingsAccountDetailViewController.m */; };
		73FCA2FF25005BA4001B0C5D /* NYPLReaderReadiumView.m in Sources */ = {isa = PBXBuildFile; fileRef = 113137E61A48DAB90082954E /* NYPLReaderReadiumView.m */; };
		73FCA30025005BA4001B0C5D /* NYPLBarcode.swift in Sources */ = {isa = PBXBuildFile; fileRef = E68CCFC41F9F80CF003DDA6C /* NYPLBarcode.swift */; };
		73FCA30125005BA4001B0C5D /* NYPLSession.m in Sources */ = {isa = PBXBuildFile; fileRef = 118B7ABE195CBF72005CE3E7 /* NYPLSession.m */; };
		73FCA30225005BA4001B0C5D /* NYPLSettingsEULAViewController.m in Sources */ = {isa = PBXBuildFile; fileRef = 841B55421B740F2700FAC1AF /* NYPLSettingsEULAViewController.m */; };
		73FCA30325005BA4001B0C5D /* NYPLMyBooksDownloadInfo.m in Sources */ = {isa = PBXBuildFile; fileRef = A4276F471B00046300CA7194 /* NYPLMyBooksDownloadInfo.m */; };
		73FCA30425005BA4001B0C5D /* NYPLBookLocation.m in Sources */ = {isa = PBXBuildFile; fileRef = 1164F105199AC236009BF8BF /* NYPLBookLocation.m */; };
		73FCA30525005BA4001B0C5D /* NYPLFacetView.m in Sources */ = {isa = PBXBuildFile; fileRef = 11F3771E19DB62B000487769 /* NYPLFacetView.m */; };
		73FCA30625005BA4001B0C5D /* NYPLReaderContainerDelegate.mm in Sources */ = {isa = PBXBuildFile; fileRef = 5A5B901A1B946FAD002C53E9 /* NYPLReaderContainerDelegate.mm */; };
		73FCA30725005BA4001B0C5D /* ProblemReportEmail.swift in Sources */ = {isa = PBXBuildFile; fileRef = 145798F5215BE9E300F68AFD /* ProblemReportEmail.swift */; };
		73FCA30825005BA4001B0C5D /* NYPLBookCellDelegate.m in Sources */ = {isa = PBXBuildFile; fileRef = 111197271986B43B0014462F /* NYPLBookCellDelegate.m */; };
		73FCA30925005BA4001B0C5D /* NYPLBookDetailNormalView.m in Sources */ = {isa = PBXBuildFile; fileRef = 111197381987F4070014462F /* NYPLBookDetailNormalView.m */; };
		73FCA30B25005BA4001B0C5D /* NYPLCatalogUngroupedFeedViewController.m in Sources */ = {isa = PBXBuildFile; fileRef = 11A16E68195B2BD3004147F4 /* NYPLCatalogUngroupedFeedViewController.m */; };
		73FCA30C25005BA4001B0C5D /* NYPLSettingsAdvancedViewController.swift in Sources */ = {isa = PBXBuildFile; fileRef = D787E8431FB6B0290016D9D5 /* NYPLSettingsAdvancedViewController.swift */; };
		73FCA30D25005BA4001B0C5D /* NYPLMigrationManager.swift in Sources */ = {isa = PBXBuildFile; fileRef = 5D60D3532297353C001080D0 /* NYPLMigrationManager.swift */; };
		73FCA30F25005BA4001B0C5D /* Date+NYPLAdditions.swift in Sources */ = {isa = PBXBuildFile; fileRef = 7384C801242BCC4800D5F960 /* Date+NYPLAdditions.swift */; };
		73FCA31025005BA4001B0C5D /* NYPLBasicAuth.swift in Sources */ = {isa = PBXBuildFile; fileRef = 086C45D524AE77CA00F5108E /* NYPLBasicAuth.swift */; };
		73FCA31125005BA4001B0C5D /* OPDS2AuthenticationDocument.swift in Sources */ = {isa = PBXBuildFile; fileRef = B51C1E0322861C1A003B49A5 /* OPDS2AuthenticationDocument.swift */; };
		73FCA31225005BA4001B0C5D /* NYPLBookRegistryRecord.m in Sources */ = {isa = PBXBuildFile; fileRef = 112C694C197301FE00C48F95 /* NYPLBookRegistryRecord.m */; };
		73FCA31325005BA4001B0C5D /* NYPLDeveloperSettingsTableViewController.swift in Sources */ = {isa = PBXBuildFile; fileRef = 5DD5674422B303DF001F0C83 /* NYPLDeveloperSettingsTableViewController.swift */; };
		73FCA31425005BA4001B0C5D /* NYPLBookContentType.m in Sources */ = {isa = PBXBuildFile; fileRef = E627B553216D4A9700A7D1D5 /* NYPLBookContentType.m */; };
		73FCA31525005BA4001B0C5D /* NYPLOPDSIndirectAcquisition.m in Sources */ = {isa = PBXBuildFile; fileRef = 2D754BC12002F1B10061D34F /* NYPLOPDSIndirectAcquisition.m */; };
		73FCA31625005BA4001B0C5D /* NYPLMyBooksViewController.m in Sources */ = {isa = PBXBuildFile; fileRef = 116A5EB2194767DC00491A21 /* NYPLMyBooksViewController.m */; };
		73FCA31725005BA4001B0C5D /* NYPLBookDetailTableView.swift in Sources */ = {isa = PBXBuildFile; fileRef = E6B3269E1EE066DE00DB877A /* NYPLBookDetailTableView.swift */; };
		73FCA31825005BA4001B0C5D /* NYPLAnnouncementBusinessLogic.swift in Sources */ = {isa = PBXBuildFile; fileRef = 175E480724EF36520066A6CF /* NYPLAnnouncementBusinessLogic.swift */; };
		73FCA31925005BA4001B0C5D /* Account.swift in Sources */ = {isa = PBXBuildFile; fileRef = 8CC26F822370C1DF0000D8E1 /* Account.swift */; };
		73FCA31A25005BA4001B0C5D /* NYPLBookDownloadFailedCell.m in Sources */ = {isa = PBXBuildFile; fileRef = 11078356198160A50071AB1E /* NYPLBookDownloadFailedCell.m */; };
		73FCA31B25005BA4001B0C5D /* NYPLBookDetailViewController.m in Sources */ = {isa = PBXBuildFile; fileRef = 110AF89B1961ED1F004887C3 /* NYPLBookDetailViewController.m */; };
		73FCA31C25005BA4001B0C5D /* (null) in Sources */ = {isa = PBXBuildFile; };
		73FCA31D25005BA4001B0C5D /* NYPLBookContentMetadataFilesHelper.swift in Sources */ = {isa = PBXBuildFile; fileRef = E6F26E721DFF672F00C103CA /* NYPLBookContentMetadataFilesHelper.swift */; };
		73FCA31E25005BA4001B0C5D /* NYPLContentTypeBadge.swift in Sources */ = {isa = PBXBuildFile; fileRef = E6D848E22171334800CEC142 /* NYPLContentTypeBadge.swift */; };
		73FCA31F25005BA4001B0C5D /* NYPLZXingEncoder.m in Sources */ = {isa = PBXBuildFile; fileRef = E6C91BC11FD5F63B00A32F42 /* NYPLZXingEncoder.m */; };
		73FCA32025005BA4001B0C5D /* NYPLProblemReportViewController.m in Sources */ = {isa = PBXBuildFile; fileRef = 085D31D61BE29E38007F7672 /* NYPLProblemReportViewController.m */; };
		73FCA32125005BA4001B0C5D /* NYPLHoldsNavigationController.m in Sources */ = {isa = PBXBuildFile; fileRef = 11C5DCF11976D1E0005A9945 /* NYPLHoldsNavigationController.m */; };
		73FCA32225005BA4001B0C5D /* NYPLRemoteViewController.m in Sources */ = {isa = PBXBuildFile; fileRef = A42E0DF01B3F5A490095EBAE /* NYPLRemoteViewController.m */; };
		73FCA32425005BA4001B0C5D /* NYPLSettingsAccountURLSessionChallengeHandler.m in Sources */ = {isa = PBXBuildFile; fileRef = 73A3EAEC2400A9560061A7FB /* NYPLSettingsAccountURLSessionChallengeHandler.m */; };
		73FCA32525005BA4001B0C5D /* NYPLOPDSAttribute.m in Sources */ = {isa = PBXBuildFile; fileRef = 110AD83B19E497D6005724C3 /* NYPLOPDSAttribute.m */; };
		73FCA32625005BA4001B0C5D /* NYPLCatalogUngroupedFeed.m in Sources */ = {isa = PBXBuildFile; fileRef = 1114A6A0195884CB007507A2 /* NYPLCatalogUngroupedFeed.m */; };
		73FCA32725005BA4001B0C5D /* NYPLHoldsViewController.m in Sources */ = {isa = PBXBuildFile; fileRef = 11C5DCF41976D22F005A9945 /* NYPLHoldsViewController.m */; };
		73FCA32925005BA4001B0C5D /* Data+Base64.swift in Sources */ = {isa = PBXBuildFile; fileRef = 5DD567B422B97344001F0C83 /* Data+Base64.swift */; };
		73FCA32A25005BA4001B0C5D /* NYPLAppDelegate.m in Sources */ = {isa = PBXBuildFile; fileRef = A823D820192BABA400B55DE2 /* NYPLAppDelegate.m */; };
		73FCA32B25005BA4001B0C5D /* NYPLCatalogFacetGroup.m in Sources */ = {isa = PBXBuildFile; fileRef = 112C684E19EF003300106973 /* NYPLCatalogFacetGroup.m */; };
		73FCA32C25005BA4001B0C5D /* NYPLOPDSAcquisition.m in Sources */ = {isa = PBXBuildFile; fileRef = 2D754BBA2002E2FB0061D34F /* NYPLOPDSAcquisition.m */; };
		73FCA32D25005BA4001B0C5D /* NSURLRequest+NYPLURLRequestAdditions.m in Sources */ = {isa = PBXBuildFile; fileRef = 085D31DE1BE3CD3C007F7672 /* NSURLRequest+NYPLURLRequestAdditions.m */; };
		73FCA32E25005BA4001B0C5D /* NYPLRootTabBarController.m in Sources */ = {isa = PBXBuildFile; fileRef = 11548C0A1939136C009DBF2E /* NYPLRootTabBarController.m */; };
		73FCA32F25005BA4001B0C5D /* ExtendedNavBarView.swift in Sources */ = {isa = PBXBuildFile; fileRef = E63F2C6B1EAA81B3002B6373 /* ExtendedNavBarView.swift */; };
		73FCA33025005BA4001B0C5D /* OPDS2Link.swift in Sources */ = {isa = PBXBuildFile; fileRef = B51C1DFF22861BAD003B49A5 /* OPDS2Link.swift */; };
		73FCA33125005BA4001B0C5D /* NYPLBookAuthor.swift in Sources */ = {isa = PBXBuildFile; fileRef = E6DA7E9F1F2A718600CFBEC8 /* NYPLBookAuthor.swift */; };
		73FCA33225005BA4001B0C5D /* NYPLCatalogSearchViewController.m in Sources */ = {isa = PBXBuildFile; fileRef = 118A0B1A19915BDF00792DDE /* NYPLCatalogSearchViewController.m */; };
		73FCA33325005BA4001B0C5D /* UIColor+LabelColor.swift in Sources */ = {isa = PBXBuildFile; fileRef = 179699D024131BA500EC309F /* UIColor+LabelColor.swift */; };
		73FCA33425005BA4001B0C5D /* NYPLNetworkResponder.swift in Sources */ = {isa = PBXBuildFile; fileRef = 735FED252427494900144C97 /* NYPLNetworkResponder.swift */; };
		73FCA33525005BA4001B0C5D /* NYPLReaderSettings.m in Sources */ = {isa = PBXBuildFile; fileRef = 1188F3E01A1ECC4B006B2F36 /* NYPLReaderSettings.m */; };
		73FCA33625005BA4001B0C5D /* NYPLKeychain.m in Sources */ = {isa = PBXBuildFile; fileRef = 11C5DD15197727A6005A9945 /* NYPLKeychain.m */; };
		73FCA33725005BA4001B0C5D /* NYPLReaderContainerDelegateBase.m in Sources */ = {isa = PBXBuildFile; fileRef = 5D7CF86322C19EBA007CAA34 /* NYPLReaderContainerDelegateBase.m */; };
		73FCA33825005BA4001B0C5D /* NYPLOPDSEntry.m in Sources */ = {isa = PBXBuildFile; fileRef = AE77E4AF64208439F78B3D73 /* NYPLOPDSEntry.m */; };
		73FCA33925005BA4001B0C5D /* NYPLReaderSettingsView.m in Sources */ = {isa = PBXBuildFile; fileRef = 11DC19271A12F92500721DBA /* NYPLReaderSettingsView.m */; };
		73FCA33A25005BA4001B0C5D /* NYPLIndeterminateProgressView.m in Sources */ = {isa = PBXBuildFile; fileRef = 113DB8A619C24E54004E1154 /* NYPLIndeterminateProgressView.m */; };
		73FCA33B25005BA4001B0C5D /* NSString+NYPLStringAdditions.m in Sources */ = {isa = PBXBuildFile; fileRef = 119BEB88198C43A600121439 /* NSString+NYPLStringAdditions.m */; };
		73FCA33C25005BA4001B0C5D /* NYPLKeychainManager.swift in Sources */ = {isa = PBXBuildFile; fileRef = E6B6E76E1F6859A4007EE361 /* NYPLKeychainManager.swift */; };
		73FCA33D25005BA4001B0C5D /* NYPLCookiesWebViewController.swift in Sources */ = {isa = PBXBuildFile; fileRef = 089E42C5249A823800310360 /* NYPLCookiesWebViewController.swift */; };
		73FCA33E25005BA4001B0C5D /* NYPLSamlIDPCell.swift in Sources */ = {isa = PBXBuildFile; fileRef = 0826CD2824AA21B2000F4030 /* NYPLSamlIDPCell.swift */; };
		73FCA33F25005BA4001B0C5D /* NYPLErrorLogger.swift in Sources */ = {isa = PBXBuildFile; fileRef = 5D7CF8B422C3FC06007CAA34 /* NYPLErrorLogger.swift */; };
		73FCA34025005BA4001B0C5D /* NSString+JSONParse.swift in Sources */ = {isa = PBXBuildFile; fileRef = 0824D44D24B8DFE400C85A7E /* NSString+JSONParse.swift */; };
		73FCA34125005BA4001B0C5D /* NYPLOPDSEntryGroupAttributes.m in Sources */ = {isa = PBXBuildFile; fileRef = A499BF251B39EFC7002F8B8B /* NYPLOPDSEntryGroupAttributes.m */; };
		73FCA34225005BA4001B0C5D /* NYPLMyBooksDownloadCenter.m in Sources */ = {isa = PBXBuildFile; fileRef = 1196F75A1970727C00F62670 /* NYPLMyBooksDownloadCenter.m */; };
		73FCA34325005BA4001B0C5D /* NYPLProblemDocumentCacheManager.swift in Sources */ = {isa = PBXBuildFile; fileRef = 8C40D6A62375FF8B006EA63B /* NYPLProblemDocumentCacheManager.swift */; };
		73FCA34425005BA4001B0C5D /* NYPLBookDetailButtonsView.m in Sources */ = {isa = PBXBuildFile; fileRef = E66A6C431EAFB63300AA282D /* NYPLBookDetailButtonsView.m */; };
		73FCA34525005BA4001B0C5D /* NYPLMyBooksSimplifiedBearerToken.m in Sources */ = {isa = PBXBuildFile; fileRef = 2DEF10B9201ECCEA0082843A /* NYPLMyBooksSimplifiedBearerToken.m */; };
		73FCA34625005BA4001B0C5D /* NYPLAnnotations.swift in Sources */ = {isa = PBXBuildFile; fileRef = 2DF321821DC3B83500E1858F /* NYPLAnnotations.swift */; };
		73FCA34725005BA4001B0C5D /* RemoteHTMLViewController.swift in Sources */ = {isa = PBXBuildFile; fileRef = E6BA02B71DE4B6F600F76404 /* RemoteHTMLViewController.swift */; };
		73FCA34825005BA4001B0C5D /* NYPLBookDetailsProblemDocumentViewController.swift in Sources */ = {isa = PBXBuildFile; fileRef = 8CE9C470237F84820072E964 /* NYPLBookDetailsProblemDocumentViewController.swift */; };
		73FCA34925005BA4001B0C5D /* NYPLCatalogGroupedFeed.m in Sources */ = {isa = PBXBuildFile; fileRef = A4BA1D121B43046B006F83DF /* NYPLCatalogGroupedFeed.m */; };
		73FCA34A25005BA4001B0C5D /* NYPLCatalogFacet.m in Sources */ = {isa = PBXBuildFile; fileRef = 11F3773219E0876F00487769 /* NYPLCatalogFacet.m */; };
		73FCA34B25005BA4001B0C5D /* NYPLLoginCellTypes.swift in Sources */ = {isa = PBXBuildFile; fileRef = 089E430B24A2459100310360 /* NYPLLoginCellTypes.swift */; };
		73FCA34C25005BA4001B0C5D /* NYPLAccountSignInViewController.m in Sources */ = {isa = PBXBuildFile; fileRef = 1158812D1A894F4E008672C3 /* NYPLAccountSignInViewController.m */; };
		73FCA34D25005BA4001B0C5D /* NYPLUserProfileDocument.swift in Sources */ = {isa = PBXBuildFile; fileRef = 5D3A28CB22D3DA850042B3BD /* NYPLUserProfileDocument.swift */; };
		73FCA34E25005BA4001B0C5D /* AccountsManager.swift in Sources */ = {isa = PBXBuildFile; fileRef = 03F94CD01DD6288C00CE8F4F /* AccountsManager.swift */; };
		73FCA34F25005BA4001B0C5D /* NYPLLocalization.m in Sources */ = {isa = PBXBuildFile; fileRef = 52592BB721220A1100587288 /* NYPLLocalization.m */; };
		73FCA35025005BA4001B0C5D /* NYPLSecrets.swift in Sources */ = {isa = PBXBuildFile; fileRef = 17071060242A923400E2648F /* NYPLSecrets.swift */; };
		73FCA35125005BA4001B0C5D /* NYPLBarcodeScanningViewController.m in Sources */ = {isa = PBXBuildFile; fileRef = E6D7753D1F9FE0AF00C0B722 /* NYPLBarcodeScanningViewController.m */; };
		73FCA35225005BA4001B0C5D /* NYPLBookDetailDownloadFailedView.m in Sources */ = {isa = PBXBuildFile; fileRef = 1111973E1988226F0014462F /* NYPLBookDetailDownloadFailedView.m */; };
		73FCA35325005BA4001B0C5D /* NYPLOPDSFeed.m in Sources */ = {isa = PBXBuildFile; fileRef = AE77E94D56B65997B861C0C0 /* NYPLOPDSFeed.m */; };
		73FCA35425005BA4001B0C5D /* NYPLRoundedButton.m in Sources */ = {isa = PBXBuildFile; fileRef = 114C8CD919BF55F900719B72 /* NYPLRoundedButton.m */; };
		73FCA35525005BA4001B0C5D /* NYPLOPDSLink.m in Sources */ = {isa = PBXBuildFile; fileRef = AE77ECC029F3DABDB46A64EB /* NYPLOPDSLink.m */; };
		73FCA35625005BA4001B0C5D /* NYPLOPDSType.m in Sources */ = {isa = PBXBuildFile; fileRef = AE77EFD5622206475B6715A9 /* NYPLOPDSType.m */; };
		73FCA35725005BA4001B0C5D /* NYPLBook+Additions.swift in Sources */ = {isa = PBXBuildFile; fileRef = 7340DA6724B7F27900361387 /* NYPLBook+Additions.swift */; };
		73FCA35825005BA4001B0C5D /* NYPLPDFViewControllerDelegate.swift in Sources */ = {isa = PBXBuildFile; fileRef = A949984E2235826500CE4241 /* NYPLPDFViewControllerDelegate.swift */; };
		73FCA35925005BA4001B0C5D /* NYPLUserAccountFrontEndValidation.swift in Sources */ = {isa = PBXBuildFile; fileRef = 73B501C024F48D4B00FBAD7D /* NYPLUserAccountFrontEndValidation.swift */; };
		73FCA35B25005BA4001B0C5D /* PDFRendererProvider.framework in Frameworks */ = {isa = PBXBuildFile; fileRef = A9AD993F2225D4AF009FF54A /* PDFRendererProvider.framework */; };
		73FCA35D25005BA4001B0C5D /* MediaPlayer.framework in Frameworks */ = {isa = PBXBuildFile; fileRef = 03B0922F1E78871A00AD338D /* MediaPlayer.framework */; };
		73FCA35E25005BA4001B0C5D /* CoreMedia.framework in Frameworks */ = {isa = PBXBuildFile; fileRef = 03B092271E78859E00AD338D /* CoreMedia.framework */; };
		73FCA35F25005BA4001B0C5D /* CoreVideo.framework in Frameworks */ = {isa = PBXBuildFile; fileRef = 03B0922D1E7886ED00AD338D /* CoreVideo.framework */; };
		73FCA36025005BA4001B0C5D /* AVFoundation.framework in Frameworks */ = {isa = PBXBuildFile; fileRef = 03B0922B1E7886C900AD338D /* AVFoundation.framework */; };
		73FCA36125005BA4001B0C5D /* AudioToolbox.framework in Frameworks */ = {isa = PBXBuildFile; fileRef = 03B092291E7885A600AD338D /* AudioToolbox.framework */; };
		73FCA36225005BA4001B0C5D /* libiconv.tbd in Frameworks */ = {isa = PBXBuildFile; fileRef = 03B092251E7883C400AD338D /* libiconv.tbd */; };
		73FCA36325005BA4001B0C5D /* CoreGraphics.framework in Frameworks */ = {isa = PBXBuildFile; fileRef = A823D812192BABA400B55DE2 /* CoreGraphics.framework */; };
		73FCA36425005BA4001B0C5D /* QuartzCore.framework in Frameworks */ = {isa = PBXBuildFile; fileRef = 03B092231E78839D00AD338D /* QuartzCore.framework */; };
		73FCA36525005BA4001B0C5D /* libADEPT.a in Frameworks */ = {isa = PBXBuildFile; fileRef = 5A569A2C1B8351C6003B5B61 /* libADEPT.a */; settings = {ATTRIBUTES = (Weak, ); }; };
		73FCA36625005BA4001B0C5D /* libAdobe Content Filter.a in Frameworks */ = {isa = PBXBuildFile; fileRef = 5A7048961B94A6710046FFF0 /* libAdobe Content Filter.a */; settings = {ATTRIBUTES = (Weak, ); }; };
		73FCA36725005BA4001B0C5D /* libRDServices.a in Frameworks */ = {isa = PBXBuildFile; fileRef = A49C25461AE05A2600D63B89 /* libRDServices.a */; };
		73FCA36825005BA4001B0C5D /* libicucore.tbd in Frameworks */ = {isa = PBXBuildFile; fileRef = 08A352211BDE8E560040BF1D /* libicucore.tbd */; };
		73FCA36925005BA4001B0C5D /* libc++.dylib in Frameworks */ = {isa = PBXBuildFile; fileRef = 119503EA1993F91E009FB788 /* libc++.dylib */; };
		73FCA36A25005BA4001B0C5D /* LocalAuthentication.framework in Frameworks */ = {isa = PBXBuildFile; fileRef = 2DA4F2321C68363B008853D7 /* LocalAuthentication.framework */; };
		73FCA36B25005BA4001B0C5D /* SystemConfiguration.framework in Frameworks */ = {isa = PBXBuildFile; fileRef = 08A352251BDE8E700040BF1D /* SystemConfiguration.framework */; };
		73FCA36C25005BA4001B0C5D /* Security.framework in Frameworks */ = {isa = PBXBuildFile; fileRef = 08A352231BDE8E640040BF1D /* Security.framework */; };
		73FCA36D25005BA4001B0C5D /* CFNetwork.framework in Frameworks */ = {isa = PBXBuildFile; fileRef = 08A3521F1BDE8E410040BF1D /* CFNetwork.framework */; };
		73FCA36E25005BA4001B0C5D /* CoreLocation.framework in Frameworks */ = {isa = PBXBuildFile; fileRef = 84FCD2601B7BA79200BFEDD9 /* CoreLocation.framework */; };
		73FCA36F25005BA4001B0C5D /* UIKit.framework in Frameworks */ = {isa = PBXBuildFile; fileRef = A823D814192BABA400B55DE2 /* UIKit.framework */; };
		73FCA37025005BA4001B0C5D /* Foundation.framework in Frameworks */ = {isa = PBXBuildFile; fileRef = A823D810192BABA400B55DE2 /* Foundation.framework */; };
		73FCA37125005BA4001B0C5D /* libTenPrintCover.a in Frameworks */ = {isa = PBXBuildFile; fileRef = 1112A81F1A322C53002B8CC1 /* libTenPrintCover.a */; };
		73FCA37225005BA4001B0C5D /* libz.dylib in Frameworks */ = {isa = PBXBuildFile; fileRef = 119503E81993F919009FB788 /* libz.dylib */; };
		73FCA37325005BA4001B0C5D /* libxml2.dylib in Frameworks */ = {isa = PBXBuildFile; fileRef = 119503E61993F914009FB788 /* libxml2.dylib */; };
		73FCA37425005BA4001B0C5D /* ZXingObjC.framework in Frameworks */ = {isa = PBXBuildFile; fileRef = 145DA48D215441A70055DB93 /* ZXingObjC.framework */; };
		73FCA37525005BA4001B0C5D /* NYPLCardCreator.framework in Frameworks */ = {isa = PBXBuildFile; fileRef = 145DA49321544A3F0055DB93 /* NYPLCardCreator.framework */; };
		73FCA37625005BA4001B0C5D /* PureLayout.framework in Frameworks */ = {isa = PBXBuildFile; fileRef = 145DA49521544A420055DB93 /* PureLayout.framework */; };
		73FCA37725005BA4001B0C5D /* OverdriveProcessor.framework in Frameworks */ = {isa = PBXBuildFile; fileRef = 17D08378248E8EEB00092AA9 /* OverdriveProcessor.framework */; };
		73FCA37825005BA4001B0C5D /* SQLite.framework in Frameworks */ = {isa = PBXBuildFile; fileRef = 145DA4912154464F0055DB93 /* SQLite.framework */; };
		73FCA37925005BA4001B0C5D /* NYPLAEToolkit.framework in Frameworks */ = {isa = PBXBuildFile; fileRef = 148B1C1721710C6800FF64AB /* NYPLAEToolkit.framework */; };
		73FCA37A25005BA4001B0C5D /* NYPLAudiobookToolkit.framework in Frameworks */ = {isa = PBXBuildFile; fileRef = 148B1C1C21710C6800FF64AB /* NYPLAudiobookToolkit.framework */; };
		73FCA37C25005BA4001B0C5D /* FirebaseCoreDiagnostics.framework in Frameworks */ = {isa = PBXBuildFile; fileRef = 738EF2D32405EA5F00F388FB /* FirebaseCoreDiagnostics.framework */; };
		73FCA37D25005BA4001B0C5D /* FirebaseCore.framework in Frameworks */ = {isa = PBXBuildFile; fileRef = 738EF2D42405EA5F00F388FB /* FirebaseCore.framework */; };
		73FCA37E25005BA4001B0C5D /* FirebaseAnalytics.framework in Frameworks */ = {isa = PBXBuildFile; fileRef = 738EF2D52405EA5F00F388FB /* FirebaseAnalytics.framework */; };
		73FCA37F25005BA4001B0C5D /* nanopb.framework in Frameworks */ = {isa = PBXBuildFile; fileRef = 738EF2D72405EA6000F388FB /* nanopb.framework */; };
		73FCA38025005BA4001B0C5D /* GoogleUtilities.framework in Frameworks */ = {isa = PBXBuildFile; fileRef = 738EF2D82405EA6000F388FB /* GoogleUtilities.framework */; };
		73FCA38125005BA4001B0C5D /* GoogleAppMeasurement.framework in Frameworks */ = {isa = PBXBuildFile; fileRef = 738EF2D92405EA6000F388FB /* GoogleAppMeasurement.framework */; };
		73FCA38225005BA4001B0C5D /* FIRAnalyticsConnector.framework in Frameworks */ = {isa = PBXBuildFile; fileRef = 738EF2DA2405EA6000F388FB /* FIRAnalyticsConnector.framework */; };
		73FCA38325005BA4001B0C5D /* GoogleDataTransport.framework in Frameworks */ = {isa = PBXBuildFile; fileRef = 738EF2E52405EBAD00F388FB /* GoogleDataTransport.framework */; };
		73FCA38525005BA4001B0C5D /* FirebaseInstallations.framework in Frameworks */ = {isa = PBXBuildFile; fileRef = 738EF2E42405EBAD00F388FB /* FirebaseInstallations.framework */; };
		73FCA38625005BA4001B0C5D /* PromisesObjC.framework in Frameworks */ = {isa = PBXBuildFile; fileRef = 738EF2EB2405EC5900F388FB /* PromisesObjC.framework */; };
		73FCA38A25005BA4001B0C5D /* OFL.txt in Resources */ = {isa = PBXBuildFile; fileRef = 84B7A3431B84E8FE00584FB2 /* OFL.txt */; };
		73FCA38B25005BA4001B0C5D /* simplified.js in Resources */ = {isa = PBXBuildFile; fileRef = 11C113D519F84613005B3F63 /* simplified.js */; };
		73FCA38C25005BA4001B0C5D /* NYPLProblemReportViewController.xib in Resources */ = {isa = PBXBuildFile; fileRef = 085D31D81BE29ED4007F7672 /* NYPLProblemReportViewController.xib */; };
		73FCA38D25005BA4001B0C5D /* readium-shared-js_all.js in Resources */ = {isa = PBXBuildFile; fileRef = 5A69290D1B95ACC600FB4C10 /* readium-shared-js_all.js */; };
		73FCA38F25005BA4001B0C5D /* software-licenses.html in Resources */ = {isa = PBXBuildFile; fileRef = 2D6256901D41582A0080A81F /* software-licenses.html */; };
		73FCA39225005BA4001B0C5D /* InfoPlist.strings in Resources */ = {isa = PBXBuildFile; fileRef = A823D819192BABA400B55DE2 /* InfoPlist.strings */; };
		73FCA39325005BA4001B0C5D /* reader.html in Resources */ = {isa = PBXBuildFile; fileRef = 11C113CF19F842B9005B3F63 /* reader.html */; };
		73FCA39425005BA4001B0C5D /* DetailSummaryTemplate.html in Resources */ = {isa = PBXBuildFile; fileRef = 110F853C19D5FA7300052DF7 /* DetailSummaryTemplate.html */; };
		73FCA39525005BA4001B0C5D /* Localizable.strings in Resources */ = {isa = PBXBuildFile; fileRef = 032A31071DC02E8E0001E4AF /* Localizable.strings */; };
		73FCA39725005BA4001B0C5D /* sdk.css in Resources */ = {isa = PBXBuildFile; fileRef = 5A69290F1B95ACD100FB4C10 /* sdk.css */; };
		73FCA39825005BA4001B0C5D /* OpenDyslexic3-Bold.ttf in Resources */ = {isa = PBXBuildFile; fileRef = 84B7A3441B84E8FE00584FB2 /* OpenDyslexic3-Bold.ttf */; };
		73FCA39925005BA4001B0C5D /* NYPLReaderTOC.storyboard in Resources */ = {isa = PBXBuildFile; fileRef = 03E5F42A1EA5BCE400DFFC3A /* NYPLReaderTOC.storyboard */; };
		73FCA39A25005BA4001B0C5D /* readium-shared-js_all.js.map in Resources */ = {isa = PBXBuildFile; fileRef = 5A69291D1B95C8AD00FB4C10 /* readium-shared-js_all.js.map */; };
		73FCA39B25005BA4001B0C5D /* host_app_feedback.js in Resources */ = {isa = PBXBuildFile; fileRef = 11C113D119F842BE005B3F63 /* host_app_feedback.js */; };
		73FCA39C25005BA4001B0C5D /* readium-shared-js_all.js.bundles.js in Resources */ = {isa = PBXBuildFile; fileRef = 5A6929231B95C8B400FB4C10 /* readium-shared-js_all.js.bundles.js */; };
		73FCA39D25005BA4001B0C5D /* OpenDyslexic3-Regular.ttf in Resources */ = {isa = PBXBuildFile; fileRef = 84B7A3451B84E8FE00584FB2 /* OpenDyslexic3-Regular.ttf */; };
		73FCA3AA25005D33001B0C5D /* Images.xcassets in Resources */ = {isa = PBXBuildFile; fileRef = A823D822192BABA400B55DE2 /* Images.xcassets */; };
		841B55431B740F2700FAC1AF /* NYPLSettingsEULAViewController.m in Sources */ = {isa = PBXBuildFile; fileRef = 841B55421B740F2700FAC1AF /* NYPLSettingsEULAViewController.m */; };
		84B7A3461B84E8FE00584FB2 /* OFL.txt in Resources */ = {isa = PBXBuildFile; fileRef = 84B7A3431B84E8FE00584FB2 /* OFL.txt */; };
		84B7A3471B84E8FE00584FB2 /* OpenDyslexic3-Bold.ttf in Resources */ = {isa = PBXBuildFile; fileRef = 84B7A3441B84E8FE00584FB2 /* OpenDyslexic3-Bold.ttf */; };
		84B7A3481B84E8FE00584FB2 /* OpenDyslexic3-Regular.ttf in Resources */ = {isa = PBXBuildFile; fileRef = 84B7A3451B84E8FE00584FB2 /* OpenDyslexic3-Regular.ttf */; };
		84FCD2611B7BA79200BFEDD9 /* CoreLocation.framework in Frameworks */ = {isa = PBXBuildFile; fileRef = 84FCD2601B7BA79200BFEDD9 /* CoreLocation.framework */; };
		8C40D6A72375FF8B006EA63B /* NYPLProblemDocumentCacheManager.swift in Sources */ = {isa = PBXBuildFile; fileRef = 8C40D6A62375FF8B006EA63B /* NYPLProblemDocumentCacheManager.swift */; };
		8C835DD5234D0B900050A18D /* NYPLFacetBarView.swift in Sources */ = {isa = PBXBuildFile; fileRef = 8C835DD4234D0B900050A18D /* NYPLFacetBarView.swift */; };
		8CC26F832370C1DF0000D8E1 /* Account.swift in Sources */ = {isa = PBXBuildFile; fileRef = 8CC26F822370C1DF0000D8E1 /* Account.swift */; };
		8CE9C471237F84820072E964 /* NYPLBookDetailsProblemDocumentViewController.swift in Sources */ = {isa = PBXBuildFile; fileRef = 8CE9C470237F84820072E964 /* NYPLBookDetailsProblemDocumentViewController.swift */; };
		A4276F481B00046300CA7194 /* NYPLMyBooksDownloadInfo.m in Sources */ = {isa = PBXBuildFile; fileRef = A4276F471B00046300CA7194 /* NYPLMyBooksDownloadInfo.m */; };
		A42E0DF11B3F5A490095EBAE /* NYPLRemoteViewController.m in Sources */ = {isa = PBXBuildFile; fileRef = A42E0DF01B3F5A490095EBAE /* NYPLRemoteViewController.m */; };
		A42E0DF41B40F4E00095EBAE /* NYPLCatalogFeedViewController.m in Sources */ = {isa = PBXBuildFile; fileRef = A42E0DF31B40F4E00095EBAE /* NYPLCatalogFeedViewController.m */; };
		A46226271B39D4980063F549 /* NYPLOPDSGroup.m in Sources */ = {isa = PBXBuildFile; fileRef = A46226251B39D4980063F549 /* NYPLOPDSGroup.m */; };
		A499BF261B39EFC7002F8B8B /* NYPLOPDSEntryGroupAttributes.m in Sources */ = {isa = PBXBuildFile; fileRef = A499BF251B39EFC7002F8B8B /* NYPLOPDSEntryGroupAttributes.m */; };
		A4BA1D0E1B430341006F83DF /* NYPLCatalogGroupedFeedViewController.m in Sources */ = {isa = PBXBuildFile; fileRef = A4BA1D0D1B430341006F83DF /* NYPLCatalogGroupedFeedViewController.m */; };
		A4BA1D131B43046B006F83DF /* NYPLCatalogGroupedFeed.m in Sources */ = {isa = PBXBuildFile; fileRef = A4BA1D121B43046B006F83DF /* NYPLCatalogGroupedFeed.m */; };
		A823D811192BABA400B55DE2 /* Foundation.framework in Frameworks */ = {isa = PBXBuildFile; fileRef = A823D810192BABA400B55DE2 /* Foundation.framework */; };
		A823D813192BABA400B55DE2 /* CoreGraphics.framework in Frameworks */ = {isa = PBXBuildFile; fileRef = A823D812192BABA400B55DE2 /* CoreGraphics.framework */; };
		A823D815192BABA400B55DE2 /* UIKit.framework in Frameworks */ = {isa = PBXBuildFile; fileRef = A823D814192BABA400B55DE2 /* UIKit.framework */; };
		A823D81B192BABA400B55DE2 /* InfoPlist.strings in Resources */ = {isa = PBXBuildFile; fileRef = A823D819192BABA400B55DE2 /* InfoPlist.strings */; };
		A823D81D192BABA400B55DE2 /* main.m in Sources */ = {isa = PBXBuildFile; fileRef = A823D81C192BABA400B55DE2 /* main.m */; };
		A823D821192BABA400B55DE2 /* NYPLAppDelegate.m in Sources */ = {isa = PBXBuildFile; fileRef = A823D820192BABA400B55DE2 /* NYPLAppDelegate.m */; };
		A823D823192BABA400B55DE2 /* Images.xcassets in Resources */ = {isa = PBXBuildFile; fileRef = A823D822192BABA400B55DE2 /* Images.xcassets */; };
		A92FB0F921CDCE3D004740F4 /* NYPLReturnPromptHelper.swift in Sources */ = {isa = PBXBuildFile; fileRef = A92FB0F821CDCE3D004740F4 /* NYPLReturnPromptHelper.swift */; };
		A93F9F9721CDACF700BD3B0C /* NYPLAppReviewPrompt.swift in Sources */ = {isa = PBXBuildFile; fileRef = A93F9F9621CDACF700BD3B0C /* NYPLAppReviewPrompt.swift */; };
		A949984F2235826500CE4241 /* NYPLPDFViewControllerDelegate.swift in Sources */ = {isa = PBXBuildFile; fileRef = A949984E2235826500CE4241 /* NYPLPDFViewControllerDelegate.swift */; };
		A9AD99402225D4AF009FF54A /* PDFRendererProvider.framework in Frameworks */ = {isa = PBXBuildFile; fileRef = A9AD993F2225D4AF009FF54A /* PDFRendererProvider.framework */; };
		AE77E7E37D89FB3EED630624 /* NYPLOPDSType.m in Sources */ = {isa = PBXBuildFile; fileRef = AE77EFD5622206475B6715A9 /* NYPLOPDSType.m */; };
		AE77E9B832371587493FF281 /* NYPLOPDSEntry.m in Sources */ = {isa = PBXBuildFile; fileRef = AE77E4AF64208439F78B3D73 /* NYPLOPDSEntry.m */; };
		AE77EB0CB5B94AEC591E2D91 /* NYPLOPDSLink.m in Sources */ = {isa = PBXBuildFile; fileRef = AE77ECC029F3DABDB46A64EB /* NYPLOPDSLink.m */; };
		AE77EE7AACC975280BAB9A4C /* NYPLOPDSFeed.m in Sources */ = {isa = PBXBuildFile; fileRef = AE77E94D56B65997B861C0C0 /* NYPLOPDSFeed.m */; };
		B51C1DFA2285FDF9003B49A5 /* OPDS2CatalogsFeed.swift in Sources */ = {isa = PBXBuildFile; fileRef = B51C1DF92285FDF9003B49A5 /* OPDS2CatalogsFeed.swift */; };
		B51C1DFC22860513003B49A5 /* OPDS2CatalogsFeed.json in Resources */ = {isa = PBXBuildFile; fileRef = B51C1DFB22860513003B49A5 /* OPDS2CatalogsFeed.json */; };
		B51C1DFE22860563003B49A5 /* OPDS2CatalogsFeedTests.swift in Sources */ = {isa = PBXBuildFile; fileRef = B51C1DFD22860563003B49A5 /* OPDS2CatalogsFeedTests.swift */; };
		B51C1E0022861BAD003B49A5 /* OPDS2Link.swift in Sources */ = {isa = PBXBuildFile; fileRef = B51C1DFF22861BAD003B49A5 /* OPDS2Link.swift */; };
		B51C1E0222861BBF003B49A5 /* OPDS2Publication.swift in Sources */ = {isa = PBXBuildFile; fileRef = B51C1E0122861BBF003B49A5 /* OPDS2Publication.swift */; };
		B51C1E0422861C1A003B49A5 /* OPDS2AuthenticationDocument.swift in Sources */ = {isa = PBXBuildFile; fileRef = B51C1E0322861C1A003B49A5 /* OPDS2AuthenticationDocument.swift */; };
		B51C1E17229456E2003B49A5 /* acl_authentication_document.json in Resources */ = {isa = PBXBuildFile; fileRef = B51C1E13229456E2003B49A5 /* acl_authentication_document.json */; };
		B51C1E18229456E2003B49A5 /* gpl_authentication_document.json in Resources */ = {isa = PBXBuildFile; fileRef = B51C1E14229456E2003B49A5 /* gpl_authentication_document.json */; };
		B51C1E19229456E2003B49A5 /* nypl_authentication_document.json in Resources */ = {isa = PBXBuildFile; fileRef = B51C1E15229456E2003B49A5 /* nypl_authentication_document.json */; };
		B51C1E1A229456E2003B49A5 /* dpl_authentication_document.json in Resources */ = {isa = PBXBuildFile; fileRef = B51C1E16229456E2003B49A5 /* dpl_authentication_document.json */; };
		B5ED41DA1B8F6E2E009FC164 /* NYPLBookButtonsView.m in Sources */ = {isa = PBXBuildFile; fileRef = B5ED41D91B8F6E2E009FC164 /* NYPLBookButtonsView.m */; };
		D787E8441FB6B0290016D9D5 /* NYPLSettingsAdvancedViewController.swift in Sources */ = {isa = PBXBuildFile; fileRef = D787E8431FB6B0290016D9D5 /* NYPLSettingsAdvancedViewController.swift */; };
		E6202A021DD4E6F300C99553 /* NYPLSettingsAccountDetailViewController.m in Sources */ = {isa = PBXBuildFile; fileRef = E6202A011DD4E6F300C99553 /* NYPLSettingsAccountDetailViewController.m */; };
		E6207B652118973800864143 /* NYPLAppTheme.swift in Sources */ = {isa = PBXBuildFile; fileRef = E6207B642118973800864143 /* NYPLAppTheme.swift */; };
		E627B554216D4A9700A7D1D5 /* NYPLBookContentType.m in Sources */ = {isa = PBXBuildFile; fileRef = E627B553216D4A9700A7D1D5 /* NYPLBookContentType.m */; };
		E63F2C6C1EAA81B3002B6373 /* ExtendedNavBarView.swift in Sources */ = {isa = PBXBuildFile; fileRef = E63F2C6B1EAA81B3002B6373 /* ExtendedNavBarView.swift */; };
		E65977C51F82AC91003CD6BC /* NYPL_Launch_Screen.storyboard in Resources */ = {isa = PBXBuildFile; fileRef = E65977C41F82AC91003CD6BC /* NYPL_Launch_Screen.storyboard */; };
		E66A6C441EAFB63300AA282D /* NYPLBookDetailButtonsView.m in Sources */ = {isa = PBXBuildFile; fileRef = E66A6C431EAFB63300AA282D /* NYPLBookDetailButtonsView.m */; };
		E671FF7D1E3A7068002AB13F /* NYPLNetworkQueue.swift in Sources */ = {isa = PBXBuildFile; fileRef = E671FF7C1E3A7068002AB13F /* NYPLNetworkQueue.swift */; };
		E683953B217663B100371072 /* NYPLFacetViewDefaultDataSource.swift in Sources */ = {isa = PBXBuildFile; fileRef = E683953A217663B100371072 /* NYPLFacetViewDefaultDataSource.swift */; };
		E6845D971FB38D1300EBF69A /* NYPLReadiumViewSyncManager.m in Sources */ = {isa = PBXBuildFile; fileRef = E6845D961FB38D1300EBF69A /* NYPLReadiumViewSyncManager.m */; };
		E68CCFC51F9F80CF003DDA6C /* NYPLBarcode.swift in Sources */ = {isa = PBXBuildFile; fileRef = E68CCFC41F9F80CF003DDA6C /* NYPLBarcode.swift */; };
		E694040A1E4A789800E566ED /* NYPLReachabilityManager.m in Sources */ = {isa = PBXBuildFile; fileRef = E69404091E4A789800E566ED /* NYPLReachabilityManager.m */; };
		E699BA402166598B00A0736A /* NYPLEntryPointView.swift in Sources */ = {isa = PBXBuildFile; fileRef = E699BA3F2166598B00A0736A /* NYPLEntryPointView.swift */; };
		E6B1F4FB1DD20EA900D73CA1 /* NYPLSettingsAccountsList.swift in Sources */ = {isa = PBXBuildFile; fileRef = E6B1F4FA1DD20EA900D73CA1 /* NYPLSettingsAccountsList.swift */; };
		E6B3269F1EE066DE00DB877A /* NYPLBookDetailTableView.swift in Sources */ = {isa = PBXBuildFile; fileRef = E6B3269E1EE066DE00DB877A /* NYPLBookDetailTableView.swift */; };
		E6B6E76F1F6859A4007EE361 /* NYPLKeychainManager.swift in Sources */ = {isa = PBXBuildFile; fileRef = E6B6E76E1F6859A4007EE361 /* NYPLKeychainManager.swift */; };
		E6BA02B81DE4B6F600F76404 /* RemoteHTMLViewController.swift in Sources */ = {isa = PBXBuildFile; fileRef = E6BA02B71DE4B6F600F76404 /* RemoteHTMLViewController.swift */; };
		E6BC315D1E009F3E0021B65E /* NYPLAgeCheck.swift in Sources */ = {isa = PBXBuildFile; fileRef = E6BC315C1E009F3E0021B65E /* NYPLAgeCheck.swift */; };
		E6C91BC21FD5F63B00A32F42 /* NYPLZXingEncoder.m in Sources */ = {isa = PBXBuildFile; fileRef = E6C91BC11FD5F63B00A32F42 /* NYPLZXingEncoder.m */; };
		E6D775421F9FE0AF00C0B722 /* NYPLBarcodeScanningViewController.m in Sources */ = {isa = PBXBuildFile; fileRef = E6D7753D1F9FE0AF00C0B722 /* NYPLBarcodeScanningViewController.m */; };
		E6D848E32171334800CEC142 /* NYPLContentTypeBadge.swift in Sources */ = {isa = PBXBuildFile; fileRef = E6D848E22171334800CEC142 /* NYPLContentTypeBadge.swift */; };
		E6DA7EA01F2A718600CFBEC8 /* NYPLBookAuthor.swift in Sources */ = {isa = PBXBuildFile; fileRef = E6DA7E9F1F2A718600CFBEC8 /* NYPLBookAuthor.swift */; };
		E6F26E731DFF672F00C103CA /* NYPLBookContentMetadataFilesHelper.swift in Sources */ = {isa = PBXBuildFile; fileRef = E6F26E721DFF672F00C103CA /* NYPLBookContentMetadataFilesHelper.swift */; };
/* End PBXBuildFile section */

/* Begin PBXContainerItemProxy section */
		1112A81E1A322C53002B8CC1 /* PBXContainerItemProxy */ = {
			isa = PBXContainerItemProxy;
			containerPortal = 1112A8191A322C53002B8CC1 /* TenPrintCover.xcodeproj */;
			proxyType = 2;
			remoteGlobalIDString = CCAC4FAE195B3DD700D775F5;
			remoteInfo = TenPrintCover;
		};
		2D2B47771D08F808007F7764 /* PBXContainerItemProxy */ = {
			isa = PBXContainerItemProxy;
			containerPortal = A823D805192BABA400B55DE2 /* Project object */;
			proxyType = 1;
			remoteGlobalIDString = A823D80C192BABA400B55DE2;
			remoteInfo = SimplyE;
		};
		5A569A2B1B8351C6003B5B61 /* PBXContainerItemProxy */ = {
			isa = PBXContainerItemProxy;
			containerPortal = 5A569A261B8351C6003B5B61 /* ADEPT.xcodeproj */;
			proxyType = 2;
			remoteGlobalIDString = A4FD2F3A1B601DDA0013DF4F;
			remoteInfo = ADEPT;
		};
		5A7048951B94A6710046FFF0 /* PBXContainerItemProxy */ = {
			isa = PBXContainerItemProxy;
			containerPortal = 5A7048911B94A6700046FFF0 /* Adobe Content Filter.xcodeproj */;
			proxyType = 2;
			remoteGlobalIDString = 5A5B8F981B9455A5002C53E9;
			remoteInfo = "Adobe Content Filter";
		};
		7320AB4E251EBCB200E3F04D /* PBXContainerItemProxy */ = {
			isa = PBXContainerItemProxy;
			containerPortal = A823D805192BABA400B55DE2 /* Project object */;
			proxyType = 1;
			remoteGlobalIDString = 73FCA2A725005BA4001B0C5D;
			remoteInfo = "Open eBooks";
		};
		A49C25451AE05A2600D63B89 /* PBXContainerItemProxy */ = {
			isa = PBXContainerItemProxy;
			containerPortal = A49C25401AE05A2600D63B89 /* RDServices.xcodeproj */;
			proxyType = 2;
			remoteGlobalIDString = 118A0E281992B3FD00792DDE;
			remoteInfo = RDServices;
		};
/* End PBXContainerItemProxy section */

/* Begin PBXCopyFilesBuildPhase section */
		17DFC5F5251E84C5003A19CC /* CopyFiles */ = {
			isa = PBXCopyFilesBuildPhase;
			buildActionMask = 2147483647;
			dstPath = "";
			dstSubfolderSpec = 10;
			files = (
				17DFC5F6251E84CF003A19CC /* AudioEngine.xcframework in CopyFiles */,
			);
			runOnlyForDeploymentPostprocessing = 0;
		};
		17DFC5F7251E863A003A19CC /* CopyFiles */ = {
			isa = PBXCopyFilesBuildPhase;
			buildActionMask = 2147483647;
			dstPath = "";
			dstSubfolderSpec = 10;
			files = (
				17DFC5F8251E8644003A19CC /* AudioEngine.xcframework in CopyFiles */,
			);
			runOnlyForDeploymentPostprocessing = 0;
		};
		731B2B24244A2B6C00A7A649 /* Embed Frameworks */ = {
			isa = PBXCopyFilesBuildPhase;
			buildActionMask = 2147483647;
			dstPath = "";
			dstSubfolderSpec = 10;
			files = (
				736CF272252278AA0081D30A /* AudioEngine.xcframework in Embed Frameworks */,
				73E4959D244E5FA500BD8F15 /* R2Streamer.framework in Embed Frameworks */,
				731B2B23244A2B6C00A7A649 /* R2Navigator.framework in Embed Frameworks */,
				731B2B26244A2B6F00A7A649 /* R2Shared.framework in Embed Frameworks */,
			);
			name = "Embed Frameworks";
			runOnlyForDeploymentPostprocessing = 0;
		};
		7347F134245A50A900558D7F /* CopyFiles */ = {
			isa = PBXCopyFilesBuildPhase;
			buildActionMask = 2147483647;
			dstPath = "";
			dstSubfolderSpec = 10;
			files = (
				17DFC5F1251E802A003A19CC /* AudioEngine.xcframework in CopyFiles */,
				7347F135245A50CA00558D7F /* NYPLCardCreator.framework in CopyFiles */,
			);
			runOnlyForDeploymentPostprocessing = 0;
		};
/* End PBXCopyFilesBuildPhase section */

/* Begin PBXFileReference section */
		032A31061DC02E8E0001E4AF /* en */ = {isa = PBXFileReference; lastKnownFileType = text.plist.strings; name = en; path = en.lproj/Localizable.strings; sourceTree = "<group>"; };
		032A310C1DC02EAD0001E4AF /* it */ = {isa = PBXFileReference; lastKnownFileType = text.plist.strings; name = it; path = it.lproj/Localizable.strings; sourceTree = "<group>"; };
		032A310D1DC02EB30001E4AF /* de */ = {isa = PBXFileReference; lastKnownFileType = text.plist.strings; name = de; path = de.lproj/Localizable.strings; sourceTree = "<group>"; };
		032A310E1DC02EC00001E4AF /* es */ = {isa = PBXFileReference; lastKnownFileType = text.plist.strings; name = es; path = es.lproj/Localizable.strings; sourceTree = "<group>"; };
		0345BFD61DBF002E00398B6F /* APIKeys.swift */ = {isa = PBXFileReference; fileEncoding = 4; lastKnownFileType = sourcecode.swift; path = APIKeys.swift; sourceTree = "<group>"; };
		03690E221EB2B35000F75D5F /* NYPLReaderBookmarkCell.swift */ = {isa = PBXFileReference; fileEncoding = 4; lastKnownFileType = sourcecode.swift; path = NYPLReaderBookmarkCell.swift; sourceTree = "<group>"; };
		03690E281EB2B44300F75D5F /* NYPLReadiumBookmark.swift */ = {isa = PBXFileReference; fileEncoding = 4; lastKnownFileType = sourcecode.swift; path = NYPLReadiumBookmark.swift; sourceTree = "<group>"; };
		03B092231E78839D00AD338D /* QuartzCore.framework */ = {isa = PBXFileReference; lastKnownFileType = wrapper.framework; name = QuartzCore.framework; path = System/Library/Frameworks/QuartzCore.framework; sourceTree = SDKROOT; };
		03B092251E7883C400AD338D /* libiconv.tbd */ = {isa = PBXFileReference; lastKnownFileType = "sourcecode.text-based-dylib-definition"; name = libiconv.tbd; path = usr/lib/libiconv.tbd; sourceTree = SDKROOT; };
		03B092271E78859E00AD338D /* CoreMedia.framework */ = {isa = PBXFileReference; lastKnownFileType = wrapper.framework; name = CoreMedia.framework; path = System/Library/Frameworks/CoreMedia.framework; sourceTree = SDKROOT; };
		03B092291E7885A600AD338D /* AudioToolbox.framework */ = {isa = PBXFileReference; lastKnownFileType = wrapper.framework; name = AudioToolbox.framework; path = System/Library/Frameworks/AudioToolbox.framework; sourceTree = SDKROOT; };
		03B0922B1E7886C900AD338D /* AVFoundation.framework */ = {isa = PBXFileReference; lastKnownFileType = wrapper.framework; name = AVFoundation.framework; path = System/Library/Frameworks/AVFoundation.framework; sourceTree = SDKROOT; };
		03B0922D1E7886ED00AD338D /* CoreVideo.framework */ = {isa = PBXFileReference; lastKnownFileType = wrapper.framework; name = CoreVideo.framework; path = System/Library/Frameworks/CoreVideo.framework; sourceTree = SDKROOT; };
		03B0922F1E78871A00AD338D /* MediaPlayer.framework */ = {isa = PBXFileReference; lastKnownFileType = wrapper.framework; name = MediaPlayer.framework; path = System/Library/Frameworks/MediaPlayer.framework; sourceTree = SDKROOT; };
		03E5F42A1EA5BCE400DFFC3A /* NYPLReaderTOC.storyboard */ = {isa = PBXFileReference; fileEncoding = 4; lastKnownFileType = file.storyboard; path = NYPLReaderTOC.storyboard; sourceTree = "<group>"; };
		03F94CCE1DD627AA00CE8F4F /* Accounts.json */ = {isa = PBXFileReference; fileEncoding = 4; lastKnownFileType = text.json; path = Accounts.json; sourceTree = "<group>"; };
		03F94CD01DD6288C00CE8F4F /* AccountsManager.swift */ = {isa = PBXFileReference; fileEncoding = 4; lastKnownFileType = sourcecode.swift; path = AccountsManager.swift; sourceTree = "<group>"; };
		081387551BC574DA003DEA6A /* UILabel+NYPLAppearanceAdditions.h */ = {isa = PBXFileReference; fileEncoding = 4; lastKnownFileType = sourcecode.c.h; path = "UILabel+NYPLAppearanceAdditions.h"; sourceTree = "<group>"; };
		081387561BC574DA003DEA6A /* UILabel+NYPLAppearanceAdditions.m */ = {isa = PBXFileReference; fileEncoding = 4; lastKnownFileType = sourcecode.c.objc; path = "UILabel+NYPLAppearanceAdditions.m"; sourceTree = "<group>"; };
		081387581BC5767F003DEA6A /* UIButton+NYPLAppearanceAdditions.h */ = {isa = PBXFileReference; fileEncoding = 4; lastKnownFileType = sourcecode.c.h; path = "UIButton+NYPLAppearanceAdditions.h"; sourceTree = "<group>"; };
		081387591BC5767F003DEA6A /* UIButton+NYPLAppearanceAdditions.m */ = {isa = PBXFileReference; fileEncoding = 4; lastKnownFileType = sourcecode.c.objc; path = "UIButton+NYPLAppearanceAdditions.m"; sourceTree = "<group>"; };
		0824D44D24B8DFE400C85A7E /* NSString+JSONParse.swift */ = {isa = PBXFileReference; lastKnownFileType = sourcecode.swift; path = "NSString+JSONParse.swift"; sourceTree = "<group>"; };
		0826CD2824AA21B2000F4030 /* NYPLSamlIDPCell.swift */ = {isa = PBXFileReference; lastKnownFileType = sourcecode.swift; path = NYPLSamlIDPCell.swift; sourceTree = "<group>"; };
		0826CD2E24AA2801000F4030 /* NYPLLibraryDescriptionCell.swift */ = {isa = PBXFileReference; lastKnownFileType = sourcecode.swift; path = NYPLLibraryDescriptionCell.swift; sourceTree = "<group>"; };
		085640CC1BB99FC30088BDBF /* NSURL+NYPLURLAdditions.h */ = {isa = PBXFileReference; fileEncoding = 4; lastKnownFileType = sourcecode.c.h; path = "NSURL+NYPLURLAdditions.h"; sourceTree = "<group>"; };
		085640CD1BB99FC30088BDBF /* NSURL+NYPLURLAdditions.m */ = {isa = PBXFileReference; fileEncoding = 4; lastKnownFileType = sourcecode.c.objc; path = "NSURL+NYPLURLAdditions.m"; sourceTree = "<group>"; };
		0857A0F62478337D00C7984E /* NYPLCredentials.swift */ = {isa = PBXFileReference; lastKnownFileType = sourcecode.swift; path = NYPLCredentials.swift; sourceTree = "<group>"; };
		0857A0FE247835FF00C7984E /* NYPLKeychainStoredVariable.swift */ = {isa = PBXFileReference; lastKnownFileType = sourcecode.swift; path = NYPLKeychainStoredVariable.swift; sourceTree = "<group>"; };
		085D31D51BE29E38007F7672 /* NYPLProblemReportViewController.h */ = {isa = PBXFileReference; fileEncoding = 4; lastKnownFileType = sourcecode.c.h; path = NYPLProblemReportViewController.h; sourceTree = "<group>"; };
		085D31D61BE29E38007F7672 /* NYPLProblemReportViewController.m */ = {isa = PBXFileReference; fileEncoding = 4; lastKnownFileType = sourcecode.c.objc; path = NYPLProblemReportViewController.m; sourceTree = "<group>"; };
		085D31D81BE29ED4007F7672 /* NYPLProblemReportViewController.xib */ = {isa = PBXFileReference; fileEncoding = 4; lastKnownFileType = file.xib; path = NYPLProblemReportViewController.xib; sourceTree = "<group>"; };
		085D31DD1BE3CD3C007F7672 /* NSURLRequest+NYPLURLRequestAdditions.h */ = {isa = PBXFileReference; fileEncoding = 4; lastKnownFileType = sourcecode.c.h; path = "NSURLRequest+NYPLURLRequestAdditions.h"; sourceTree = "<group>"; };
		085D31DE1BE3CD3C007F7672 /* NSURLRequest+NYPLURLRequestAdditions.m */ = {isa = PBXFileReference; fileEncoding = 4; lastKnownFileType = sourcecode.c.objc; path = "NSURLRequest+NYPLURLRequestAdditions.m"; sourceTree = "<group>"; };
		085D31FB1BE7BE86007F7672 /* ReaderClientCert.sig */ = {isa = PBXFileReference; fileEncoding = 4; lastKnownFileType = text; path = ReaderClientCert.sig; sourceTree = "<group>"; };
		086C45D524AE77CA00F5108E /* NYPLBasicAuth.swift */ = {isa = PBXFileReference; lastKnownFileType = sourcecode.swift; path = NYPLBasicAuth.swift; sourceTree = "<group>"; };
		089E42C5249A823800310360 /* NYPLCookiesWebViewController.swift */ = {isa = PBXFileReference; lastKnownFileType = sourcecode.swift; path = NYPLCookiesWebViewController.swift; sourceTree = "<group>"; };
		089E430B24A2459100310360 /* NYPLLoginCellTypes.swift */ = {isa = PBXFileReference; lastKnownFileType = sourcecode.swift; path = NYPLLoginCellTypes.swift; sourceTree = "<group>"; };
		08A3521F1BDE8E410040BF1D /* CFNetwork.framework */ = {isa = PBXFileReference; lastKnownFileType = wrapper.framework; name = CFNetwork.framework; path = System/Library/Frameworks/CFNetwork.framework; sourceTree = SDKROOT; };
		08A352211BDE8E560040BF1D /* libicucore.tbd */ = {isa = PBXFileReference; lastKnownFileType = "sourcecode.text-based-dylib-definition"; name = libicucore.tbd; path = usr/lib/libicucore.tbd; sourceTree = SDKROOT; };
		08A352231BDE8E640040BF1D /* Security.framework */ = {isa = PBXFileReference; lastKnownFileType = wrapper.framework; name = Security.framework; path = System/Library/Frameworks/Security.framework; sourceTree = SDKROOT; };
		08A352251BDE8E700040BF1D /* SystemConfiguration.framework */ = {isa = PBXFileReference; lastKnownFileType = wrapper.framework; name = SystemConfiguration.framework; path = System/Library/Frameworks/SystemConfiguration.framework; sourceTree = SDKROOT; };
		11068C53196DD37900E8A94B /* NYPLNull.h */ = {isa = PBXFileReference; fileEncoding = 4; lastKnownFileType = sourcecode.c.h; path = NYPLNull.h; sourceTree = "<group>"; };
		11068C54196DD37900E8A94B /* NYPLNull.m */ = {isa = PBXFileReference; fileEncoding = 4; lastKnownFileType = sourcecode.c.objc; path = NYPLNull.m; sourceTree = "<group>"; };
		11078355198160A50071AB1E /* NYPLBookDownloadFailedCell.h */ = {isa = PBXFileReference; fileEncoding = 4; lastKnownFileType = sourcecode.c.h; path = NYPLBookDownloadFailedCell.h; sourceTree = "<group>"; };
		11078356198160A50071AB1E /* NYPLBookDownloadFailedCell.m */ = {isa = PBXFileReference; fileEncoding = 4; lastKnownFileType = sourcecode.c.objc; path = NYPLBookDownloadFailedCell.m; sourceTree = "<group>"; };
		1107835C19816E3D0071AB1E /* UIView+NYPLViewAdditions.h */ = {isa = PBXFileReference; fileEncoding = 4; lastKnownFileType = sourcecode.c.h; path = "UIView+NYPLViewAdditions.h"; sourceTree = "<group>"; };
		1107835D19816E3D0071AB1E /* UIView+NYPLViewAdditions.m */ = {isa = PBXFileReference; fileEncoding = 4; lastKnownFileType = sourcecode.c.objc; path = "UIView+NYPLViewAdditions.m"; sourceTree = "<group>"; };
		110AD83A19E4960C005724C3 /* NYPLOPDSAttribute.h */ = {isa = PBXFileReference; lastKnownFileType = sourcecode.c.h; path = NYPLOPDSAttribute.h; sourceTree = "<group>"; };
		110AD83B19E497D6005724C3 /* NYPLOPDSAttribute.m */ = {isa = PBXFileReference; fileEncoding = 4; lastKnownFileType = sourcecode.c.objc; path = NYPLOPDSAttribute.m; sourceTree = "<group>"; };
		110AF8941961D94D004887C3 /* NYPLBookDetailView.h */ = {isa = PBXFileReference; fileEncoding = 4; lastKnownFileType = sourcecode.c.h; path = NYPLBookDetailView.h; sourceTree = "<group>"; };
		110AF8951961D94D004887C3 /* NYPLBookDetailView.m */ = {isa = PBXFileReference; fileEncoding = 4; lastKnownFileType = sourcecode.c.objc; lineEnding = 0; path = NYPLBookDetailView.m; sourceTree = "<group>"; xcLanguageSpecificationIdentifier = xcode.lang.objc; };
		110AF89A1961ED1F004887C3 /* NYPLBookDetailViewController.h */ = {isa = PBXFileReference; fileEncoding = 4; lastKnownFileType = sourcecode.c.h; path = NYPLBookDetailViewController.h; sourceTree = "<group>"; };
		110AF89B1961ED1F004887C3 /* NYPLBookDetailViewController.m */ = {isa = PBXFileReference; fileEncoding = 4; lastKnownFileType = sourcecode.c.objc; path = NYPLBookDetailViewController.m; sourceTree = "<group>"; };
		110F853C19D5FA7300052DF7 /* DetailSummaryTemplate.html */ = {isa = PBXFileReference; fileEncoding = 4; lastKnownFileType = text.html; path = DetailSummaryTemplate.html; sourceTree = "<group>"; };
		111197261986B43B0014462F /* NYPLBookCellDelegate.h */ = {isa = PBXFileReference; fileEncoding = 4; lastKnownFileType = sourcecode.c.h; path = NYPLBookCellDelegate.h; sourceTree = "<group>"; };
		111197271986B43B0014462F /* NYPLBookCellDelegate.m */ = {isa = PBXFileReference; fileEncoding = 4; lastKnownFileType = sourcecode.c.objc; path = NYPLBookCellDelegate.m; sourceTree = "<group>"; };
		111197321986D7550014462F /* NYPLDismissibleViewController.h */ = {isa = PBXFileReference; fileEncoding = 4; lastKnownFileType = sourcecode.c.h; path = NYPLDismissibleViewController.h; sourceTree = "<group>"; };
		111197331986D7550014462F /* NYPLDismissibleViewController.m */ = {isa = PBXFileReference; fileEncoding = 4; lastKnownFileType = sourcecode.c.objc; path = NYPLDismissibleViewController.m; sourceTree = "<group>"; };
		111197371987F4070014462F /* NYPLBookDetailNormalView.h */ = {isa = PBXFileReference; fileEncoding = 4; lastKnownFileType = sourcecode.c.h; path = NYPLBookDetailNormalView.h; sourceTree = "<group>"; };
		111197381987F4070014462F /* NYPLBookDetailNormalView.m */ = {isa = PBXFileReference; fileEncoding = 4; lastKnownFileType = sourcecode.c.objc; path = NYPLBookDetailNormalView.m; sourceTree = "<group>"; };
		1111973A19880E8D0014462F /* NYPLLinearView.h */ = {isa = PBXFileReference; fileEncoding = 4; lastKnownFileType = sourcecode.c.h; path = NYPLLinearView.h; sourceTree = "<group>"; };
		1111973B19880E8D0014462F /* NYPLLinearView.m */ = {isa = PBXFileReference; fileEncoding = 4; lastKnownFileType = sourcecode.c.objc; path = NYPLLinearView.m; sourceTree = "<group>"; };
		1111973D1988226F0014462F /* NYPLBookDetailDownloadFailedView.h */ = {isa = PBXFileReference; fileEncoding = 4; lastKnownFileType = sourcecode.c.h; path = NYPLBookDetailDownloadFailedView.h; sourceTree = "<group>"; };
		1111973E1988226F0014462F /* NYPLBookDetailDownloadFailedView.m */ = {isa = PBXFileReference; fileEncoding = 4; lastKnownFileType = sourcecode.c.objc; path = NYPLBookDetailDownloadFailedView.m; sourceTree = "<group>"; };
		11119740198827850014462F /* NYPLBookDetailDownloadingView.h */ = {isa = PBXFileReference; fileEncoding = 4; lastKnownFileType = sourcecode.c.h; path = NYPLBookDetailDownloadingView.h; sourceTree = "<group>"; };
		11119741198827850014462F /* NYPLBookDetailDownloadingView.m */ = {isa = PBXFileReference; fileEncoding = 4; lastKnownFileType = sourcecode.c.objc; path = NYPLBookDetailDownloadingView.m; sourceTree = "<group>"; };
		1112A8191A322C53002B8CC1 /* TenPrintCover.xcodeproj */ = {isa = PBXFileReference; lastKnownFileType = "wrapper.pb-project"; name = TenPrintCover.xcodeproj; path = "tenprintcover-ios/TenPrintCover.xcodeproj"; sourceTree = "<group>"; };
		1114A69F195884CB007507A2 /* NYPLCatalogUngroupedFeed.h */ = {isa = PBXFileReference; fileEncoding = 4; lastKnownFileType = sourcecode.c.h; path = NYPLCatalogUngroupedFeed.h; sourceTree = "<group>"; };
		1114A6A0195884CB007507A2 /* NYPLCatalogUngroupedFeed.m */ = {isa = PBXFileReference; fileEncoding = 4; lastKnownFileType = sourcecode.c.objc; path = NYPLCatalogUngroupedFeed.m; sourceTree = "<group>"; };
		1114A6AC1958B215007507A2 /* NYPLLOG.h */ = {isa = PBXFileReference; lastKnownFileType = sourcecode.c.h; lineEnding = 0; path = NYPLLOG.h; sourceTree = "<group>"; xcLanguageSpecificationIdentifier = xcode.lang.objcpp; };
		111559EB19B8FA530003BE94 /* NYPLXML.h */ = {isa = PBXFileReference; fileEncoding = 4; lastKnownFileType = sourcecode.c.h; path = NYPLXML.h; sourceTree = "<group>"; };
		111559EC19B8FA590003BE94 /* NYPLXML.m */ = {isa = PBXFileReference; fileEncoding = 4; lastKnownFileType = sourcecode.c.objc; path = NYPLXML.m; sourceTree = "<group>"; };
		111559EE19B8FA8E0003BE94 /* NYPLXMLTests.m */ = {isa = PBXFileReference; fileEncoding = 4; lastKnownFileType = sourcecode.c.objc; path = NYPLXMLTests.m; sourceTree = "<group>"; };
		111559F019B8FAA10003BE94 /* invalid.xml */ = {isa = PBXFileReference; fileEncoding = 4; lastKnownFileType = text.xml; path = invalid.xml; sourceTree = "<group>"; };
		111559F119B8FAA10003BE94 /* valid.xml */ = {isa = PBXFileReference; fileEncoding = 4; lastKnownFileType = text.xml; path = valid.xml; sourceTree = "<group>"; };
		111E75781A80165C00718AD7 /* NYPLSettingsSplitViewController.h */ = {isa = PBXFileReference; fileEncoding = 4; lastKnownFileType = sourcecode.c.h; path = NYPLSettingsSplitViewController.h; sourceTree = "<group>"; };
		111E75791A80165C00718AD7 /* NYPLSettingsSplitViewController.m */ = {isa = PBXFileReference; fileEncoding = 4; lastKnownFileType = sourcecode.c.objc; path = NYPLSettingsSplitViewController.m; sourceTree = "<group>"; };
		111E757B1A801A6F00718AD7 /* NYPLSettingsPrimaryNavigationController.h */ = {isa = PBXFileReference; fileEncoding = 4; lastKnownFileType = sourcecode.c.h; path = NYPLSettingsPrimaryNavigationController.h; sourceTree = "<group>"; };
		111E757C1A801A6F00718AD7 /* NYPLSettingsPrimaryNavigationController.m */ = {isa = PBXFileReference; fileEncoding = 4; lastKnownFileType = sourcecode.c.objc; path = NYPLSettingsPrimaryNavigationController.m; sourceTree = "<group>"; };
		111E75811A815CFB00718AD7 /* NYPLSettingsPrimaryTableViewController.h */ = {isa = PBXFileReference; fileEncoding = 4; lastKnownFileType = sourcecode.c.h; path = NYPLSettingsPrimaryTableViewController.h; sourceTree = "<group>"; };
		111E75821A815CFB00718AD7 /* NYPLSettingsPrimaryTableViewController.m */ = {isa = PBXFileReference; fileEncoding = 4; lastKnownFileType = sourcecode.c.objc; path = NYPLSettingsPrimaryTableViewController.m; sourceTree = "<group>"; };
		1120749119D20BF9008203A4 /* NYPLBookCellCollectionViewController.h */ = {isa = PBXFileReference; fileEncoding = 4; lastKnownFileType = sourcecode.c.h; path = NYPLBookCellCollectionViewController.h; sourceTree = "<group>"; };
		1120749219D20BF9008203A4 /* NYPLBookCellCollectionViewController.m */ = {isa = PBXFileReference; fileEncoding = 4; lastKnownFileType = sourcecode.c.objc; path = NYPLBookCellCollectionViewController.m; sourceTree = "<group>"; };
		112492571A5B5B690054D6E2 /* libstdc++.6.dylib */ = {isa = PBXFileReference; lastKnownFileType = "compiled.mach-o.dylib"; name = "libstdc++.6.dylib"; path = "usr/lib/libstdc++.6.dylib"; sourceTree = SDKROOT; };
		112C684D19EF003300106973 /* NYPLCatalogFacetGroup.h */ = {isa = PBXFileReference; fileEncoding = 4; lastKnownFileType = sourcecode.c.h; path = NYPLCatalogFacetGroup.h; sourceTree = "<group>"; };
		112C684E19EF003300106973 /* NYPLCatalogFacetGroup.m */ = {isa = PBXFileReference; fileEncoding = 4; lastKnownFileType = sourcecode.c.objc; path = NYPLCatalogFacetGroup.m; sourceTree = "<group>"; };
		112C694B197301FE00C48F95 /* NYPLBookRegistryRecord.h */ = {isa = PBXFileReference; fileEncoding = 4; lastKnownFileType = sourcecode.c.h; path = NYPLBookRegistryRecord.h; sourceTree = "<group>"; };
		112C694C197301FE00C48F95 /* NYPLBookRegistryRecord.m */ = {isa = PBXFileReference; fileEncoding = 4; lastKnownFileType = sourcecode.c.objc; path = NYPLBookRegistryRecord.m; sourceTree = "<group>"; };
		113137E51A48DAB90082954E /* NYPLReaderReadiumView.h */ = {isa = PBXFileReference; fileEncoding = 4; lastKnownFileType = sourcecode.c.h; path = NYPLReaderReadiumView.h; sourceTree = "<group>"; };
		113137E61A48DAB90082954E /* NYPLReaderReadiumView.m */ = {isa = PBXFileReference; fileEncoding = 4; lastKnownFileType = sourcecode.c.objc; path = NYPLReaderReadiumView.m; sourceTree = "<group>"; };
		11369D46199527C200BB11F8 /* NYPLJSON.h */ = {isa = PBXFileReference; fileEncoding = 4; lastKnownFileType = sourcecode.c.h; path = NYPLJSON.h; sourceTree = "<group>"; };
		11369D47199527C200BB11F8 /* NYPLJSON.m */ = {isa = PBXFileReference; fileEncoding = 4; lastKnownFileType = sourcecode.c.objc; path = NYPLJSON.m; sourceTree = "<group>"; };
		11396FB7193D289100E16EE8 /* NSDate+NYPLDateAdditions.h */ = {isa = PBXFileReference; fileEncoding = 4; lastKnownFileType = sourcecode.c.h; path = "NSDate+NYPLDateAdditions.h"; sourceTree = "<group>"; };
		11396FB8193D289100E16EE8 /* NSDate+NYPLDateAdditions.m */ = {isa = PBXFileReference; fileEncoding = 4; lastKnownFileType = sourcecode.c.objc; path = "NSDate+NYPLDateAdditions.m"; sourceTree = "<group>"; };
		11396FC8193F674F00E16EE8 /* NYPLOPDSFeedTests.m */ = {isa = PBXFileReference; fileEncoding = 4; lastKnownFileType = sourcecode.c.objc; path = NYPLOPDSFeedTests.m; sourceTree = "<group>"; };
		1139DA6319C7755D00A07810 /* NYPLBookCoverRegistry.h */ = {isa = PBXFileReference; fileEncoding = 4; lastKnownFileType = sourcecode.c.h; path = NYPLBookCoverRegistry.h; sourceTree = "<group>"; };
		1139DA6419C7755D00A07810 /* NYPLBookCoverRegistry.m */ = {isa = PBXFileReference; fileEncoding = 4; lastKnownFileType = sourcecode.c.objc; path = NYPLBookCoverRegistry.m; sourceTree = "<group>"; };
		113DB8A519C24E54004E1154 /* NYPLIndeterminateProgressView.h */ = {isa = PBXFileReference; fileEncoding = 4; lastKnownFileType = sourcecode.c.h; path = NYPLIndeterminateProgressView.h; sourceTree = "<group>"; };
		113DB8A619C24E54004E1154 /* NYPLIndeterminateProgressView.m */ = {isa = PBXFileReference; fileEncoding = 4; lastKnownFileType = sourcecode.c.objc; path = NYPLIndeterminateProgressView.m; sourceTree = "<group>"; };
		1142E4E719EEC7C500D9B3D9 /* NYPLCatalogFacetTests.m */ = {isa = PBXFileReference; fileEncoding = 4; lastKnownFileType = sourcecode.c.objc; path = NYPLCatalogFacetTests.m; sourceTree = "<group>"; };
		1146EE3F1A5DD071009F7576 /* CoreText.framework */ = {isa = PBXFileReference; lastKnownFileType = wrapper.framework; name = CoreText.framework; path = System/Library/Frameworks/CoreText.framework; sourceTree = SDKROOT; };
		114B7F141A3644CF00B8582B /* NYPLTenPrintCoverView+NYPLImageAdditions.h */ = {isa = PBXFileReference; fileEncoding = 4; lastKnownFileType = sourcecode.c.h; path = "NYPLTenPrintCoverView+NYPLImageAdditions.h"; sourceTree = "<group>"; };
		114B7F151A3644CF00B8582B /* NYPLTenPrintCoverView+NYPLImageAdditions.m */ = {isa = PBXFileReference; fileEncoding = 4; lastKnownFileType = sourcecode.c.objc; path = "NYPLTenPrintCoverView+NYPLImageAdditions.m"; sourceTree = "<group>"; };
		114C8CD519BE2FD300719B72 /* NYPLAttributedString.h */ = {isa = PBXFileReference; fileEncoding = 4; lastKnownFileType = sourcecode.c.h; path = NYPLAttributedString.h; sourceTree = "<group>"; };
		114C8CD619BE2FD300719B72 /* NYPLAttributedString.m */ = {isa = PBXFileReference; fileEncoding = 4; lastKnownFileType = sourcecode.c.objc; path = NYPLAttributedString.m; sourceTree = "<group>"; };
		114C8CD819BF55F900719B72 /* NYPLRoundedButton.h */ = {isa = PBXFileReference; fileEncoding = 4; lastKnownFileType = sourcecode.c.h; path = NYPLRoundedButton.h; sourceTree = "<group>"; };
		114C8CD919BF55F900719B72 /* NYPLRoundedButton.m */ = {isa = PBXFileReference; fileEncoding = 4; lastKnownFileType = sourcecode.c.objc; path = NYPLRoundedButton.m; sourceTree = "<group>"; };
		115081381A48E1220007AEA5 /* NYPLReaderRenderer.h */ = {isa = PBXFileReference; lastKnownFileType = sourcecode.c.h; path = NYPLReaderRenderer.h; sourceTree = "<group>"; };
		11548C091939136C009DBF2E /* NYPLRootTabBarController.h */ = {isa = PBXFileReference; fileEncoding = 4; lastKnownFileType = sourcecode.c.h; path = NYPLRootTabBarController.h; sourceTree = "<group>"; };
		11548C0A1939136C009DBF2E /* NYPLRootTabBarController.m */ = {isa = PBXFileReference; fileEncoding = 4; lastKnownFileType = sourcecode.c.objc; path = NYPLRootTabBarController.m; sourceTree = "<group>"; };
		11548C0C1939147D009DBF2E /* NYPLCatalogNavigationController.h */ = {isa = PBXFileReference; fileEncoding = 4; lastKnownFileType = sourcecode.c.h; path = NYPLCatalogNavigationController.h; sourceTree = "<group>"; };
		11548C0D1939147D009DBF2E /* NYPLCatalogNavigationController.m */ = {isa = PBXFileReference; fileEncoding = 4; lastKnownFileType = sourcecode.c.objc; path = NYPLCatalogNavigationController.m; sourceTree = "<group>"; };
		11580AC61986A77B00949A15 /* NYPLBookCell.h */ = {isa = PBXFileReference; fileEncoding = 4; lastKnownFileType = sourcecode.c.h; path = NYPLBookCell.h; sourceTree = "<group>"; };
		11580AC71986A77B00949A15 /* NYPLBookCell.m */ = {isa = PBXFileReference; fileEncoding = 4; lastKnownFileType = sourcecode.c.objc; lineEnding = 0; path = NYPLBookCell.m; sourceTree = "<group>"; xcLanguageSpecificationIdentifier = xcode.lang.objc; };
		1158812C1A894F4E008672C3 /* NYPLAccountSignInViewController.h */ = {isa = PBXFileReference; fileEncoding = 4; lastKnownFileType = sourcecode.c.h; path = NYPLAccountSignInViewController.h; sourceTree = "<group>"; };
		1158812D1A894F4E008672C3 /* NYPLAccountSignInViewController.m */ = {isa = PBXFileReference; fileEncoding = 4; lastKnownFileType = sourcecode.c.objc; path = NYPLAccountSignInViewController.m; sourceTree = "<group>"; };
		11616E0F196B0531003D60D9 /* NYPLBookRegistry.h */ = {isa = PBXFileReference; fileEncoding = 4; lastKnownFileType = sourcecode.c.h; lineEnding = 0; path = NYPLBookRegistry.h; sourceTree = "<group>"; xcLanguageSpecificationIdentifier = xcode.lang.objcpp; };
		11616E10196B0531003D60D9 /* NYPLBookRegistry.m */ = {isa = PBXFileReference; fileEncoding = 4; lastKnownFileType = sourcecode.c.objc; lineEnding = 0; path = NYPLBookRegistry.m; sourceTree = "<group>"; xcLanguageSpecificationIdentifier = xcode.lang.objc; };
		1164F104199AC236009BF8BF /* NYPLBookLocation.h */ = {isa = PBXFileReference; fileEncoding = 4; lastKnownFileType = sourcecode.c.h; path = NYPLBookLocation.h; sourceTree = "<group>"; };
		1164F105199AC236009BF8BF /* NYPLBookLocation.m */ = {isa = PBXFileReference; fileEncoding = 4; lastKnownFileType = sourcecode.c.objc; path = NYPLBookLocation.m; sourceTree = "<group>"; };
		116A5EAD194767B200491A21 /* NYPLMyBooksNavigationController.h */ = {isa = PBXFileReference; fileEncoding = 4; lastKnownFileType = sourcecode.c.h; path = NYPLMyBooksNavigationController.h; sourceTree = "<group>"; };
		116A5EAE194767B200491A21 /* NYPLMyBooksNavigationController.m */ = {isa = PBXFileReference; fileEncoding = 4; lastKnownFileType = sourcecode.c.objc; path = NYPLMyBooksNavigationController.m; sourceTree = "<group>"; };
		116A5EB1194767DC00491A21 /* NYPLMyBooksViewController.h */ = {isa = PBXFileReference; fileEncoding = 4; lastKnownFileType = sourcecode.c.h; path = NYPLMyBooksViewController.h; sourceTree = "<group>"; };
		116A5EB2194767DC00491A21 /* NYPLMyBooksViewController.m */ = {isa = PBXFileReference; fileEncoding = 4; lastKnownFileType = sourcecode.c.objc; path = NYPLMyBooksViewController.m; sourceTree = "<group>"; };
		116A5EB71947B57500491A21 /* NYPLConfiguration.h */ = {isa = PBXFileReference; fileEncoding = 4; lastKnownFileType = sourcecode.c.h; path = NYPLConfiguration.h; sourceTree = "<group>"; };
		116A5EB81947B57500491A21 /* NYPLConfiguration.m */ = {isa = PBXFileReference; fileEncoding = 4; lastKnownFileType = sourcecode.c.objc; path = NYPLConfiguration.m; sourceTree = "<group>"; };
		1183F339194B775900DC322F /* NYPLCatalogLaneCell.h */ = {isa = PBXFileReference; fileEncoding = 4; lastKnownFileType = sourcecode.c.h; path = NYPLCatalogLaneCell.h; sourceTree = "<group>"; };
		1183F33A194B775900DC322F /* NYPLCatalogLaneCell.m */ = {isa = PBXFileReference; fileEncoding = 4; lastKnownFileType = sourcecode.c.objc; path = NYPLCatalogLaneCell.m; sourceTree = "<group>"; };
		1183F33F194F723D00DC322F /* NYPLCatalogLane.h */ = {isa = PBXFileReference; fileEncoding = 4; lastKnownFileType = sourcecode.c.h; path = NYPLCatalogLane.h; sourceTree = "<group>"; };
		1183F340194F723D00DC322F /* NYPLCatalogLane.m */ = {isa = PBXFileReference; fileEncoding = 4; lastKnownFileType = sourcecode.c.objc; path = NYPLCatalogLane.m; sourceTree = "<group>"; };
		1183F345194F744D00DC322F /* NYPLBook.h */ = {isa = PBXFileReference; fileEncoding = 4; lastKnownFileType = sourcecode.c.h; path = NYPLBook.h; sourceTree = "<group>"; };
		1183F346194F744D00DC322F /* NYPLBook.m */ = {isa = PBXFileReference; fileEncoding = 4; lastKnownFileType = sourcecode.c.objc; path = NYPLBook.m; sourceTree = "<group>"; };
		1183F359194F847100DC322F /* NYPLAsync.h */ = {isa = PBXFileReference; fileEncoding = 4; lastKnownFileType = sourcecode.c.h; path = NYPLAsync.h; sourceTree = "<group>"; };
		1183F35A194F847100DC322F /* NYPLAsync.m */ = {isa = PBXFileReference; fileEncoding = 4; lastKnownFileType = sourcecode.c.objc; lineEnding = 0; path = NYPLAsync.m; sourceTree = "<group>"; xcLanguageSpecificationIdentifier = xcode.lang.objc; };
		1188F3DF1A1ECC4B006B2F36 /* NYPLReaderSettings.h */ = {isa = PBXFileReference; fileEncoding = 4; lastKnownFileType = sourcecode.c.h; path = NYPLReaderSettings.h; sourceTree = "<group>"; };
		1188F3E01A1ECC4B006B2F36 /* NYPLReaderSettings.m */ = {isa = PBXFileReference; fileEncoding = 4; lastKnownFileType = sourcecode.c.objc; path = NYPLReaderSettings.m; sourceTree = "<group>"; };
		118A0B1919915BDF00792DDE /* NYPLCatalogSearchViewController.h */ = {isa = PBXFileReference; fileEncoding = 4; lastKnownFileType = sourcecode.c.h; path = NYPLCatalogSearchViewController.h; sourceTree = "<group>"; };
		118A0B1A19915BDF00792DDE /* NYPLCatalogSearchViewController.m */ = {isa = PBXFileReference; fileEncoding = 4; lastKnownFileType = sourcecode.c.objc; path = NYPLCatalogSearchViewController.m; sourceTree = "<group>"; };
		118B7ABD195CBF72005CE3E7 /* NYPLSession.h */ = {isa = PBXFileReference; fileEncoding = 4; lastKnownFileType = sourcecode.c.h; path = NYPLSession.h; sourceTree = "<group>"; };
		118B7ABE195CBF72005CE3E7 /* NYPLSession.m */ = {isa = PBXFileReference; fileEncoding = 4; lastKnownFileType = sourcecode.c.objc; path = NYPLSession.m; sourceTree = "<group>"; };
		119503E41993F90C009FB788 /* libePub3-iOS.a */ = {isa = PBXFileReference; lastKnownFileType = archive.ar; name = "libePub3-iOS.a"; path = "readium-sdk/Platform/Apple/build/Debug-iphoneos/libePub3-iOS.a"; sourceTree = "<group>"; };
		119503E61993F914009FB788 /* libxml2.dylib */ = {isa = PBXFileReference; lastKnownFileType = "compiled.mach-o.dylib"; name = libxml2.dylib; path = usr/lib/libxml2.dylib; sourceTree = SDKROOT; };
		119503E81993F919009FB788 /* libz.dylib */ = {isa = PBXFileReference; lastKnownFileType = "compiled.mach-o.dylib"; name = libz.dylib; path = usr/lib/libz.dylib; sourceTree = SDKROOT; };
		119503EA1993F91E009FB788 /* libc++.dylib */ = {isa = PBXFileReference; lastKnownFileType = "compiled.mach-o.dylib"; name = "libc++.dylib"; path = "usr/lib/libc++.dylib"; sourceTree = SDKROOT; };
		119503EE1993FB90009FB788 /* NYPLReadium.h */ = {isa = PBXFileReference; lastKnownFileType = sourcecode.c.h; path = NYPLReadium.h; sourceTree = "<group>"; };
		119504091994075B009FB788 /* NYPLReaderViewController.h */ = {isa = PBXFileReference; fileEncoding = 4; lastKnownFileType = sourcecode.c.h; path = NYPLReaderViewController.h; sourceTree = "<group>"; };
		1195040A1994075B009FB788 /* NYPLReaderViewController.m */ = {isa = PBXFileReference; fileEncoding = 4; lastKnownFileType = sourcecode.c.objc; path = NYPLReaderViewController.m; sourceTree = "<group>"; };
		1196F7591970727C00F62670 /* NYPLMyBooksDownloadCenter.h */ = {isa = PBXFileReference; fileEncoding = 4; lastKnownFileType = sourcecode.c.h; path = NYPLMyBooksDownloadCenter.h; sourceTree = "<group>"; };
		1196F75A1970727C00F62670 /* NYPLMyBooksDownloadCenter.m */ = {isa = PBXFileReference; fileEncoding = 4; lastKnownFileType = sourcecode.c.objc; lineEnding = 0; path = NYPLMyBooksDownloadCenter.m; sourceTree = "<group>"; xcLanguageSpecificationIdentifier = xcode.lang.objc; };
		119BEB87198C43A600121439 /* NSString+NYPLStringAdditions.h */ = {isa = PBXFileReference; fileEncoding = 4; lastKnownFileType = sourcecode.c.h; path = "NSString+NYPLStringAdditions.h"; sourceTree = "<group>"; };
		119BEB88198C43A600121439 /* NSString+NYPLStringAdditions.m */ = {isa = PBXFileReference; fileEncoding = 4; lastKnownFileType = sourcecode.c.objc; path = "NSString+NYPLStringAdditions.m"; sourceTree = "<group>"; };
		119BEB8D19901E1000121439 /* NYPLOPDS.h */ = {isa = PBXFileReference; lastKnownFileType = sourcecode.c.h; path = NYPLOPDS.h; sourceTree = "<group>"; };
		119BEBB719902A8800121439 /* NYPLOpenSearchDescription.h */ = {isa = PBXFileReference; fileEncoding = 4; lastKnownFileType = sourcecode.c.h; path = NYPLOpenSearchDescription.h; sourceTree = "<group>"; };
		119BEBB819902A8800121439 /* NYPLOpenSearchDescription.m */ = {isa = PBXFileReference; fileEncoding = 4; lastKnownFileType = sourcecode.c.objc; path = NYPLOpenSearchDescription.m; sourceTree = "<group>"; };
		11A14DF21A1BF94F00D6C510 /* UIColor+NYPLColorAdditions.h */ = {isa = PBXFileReference; fileEncoding = 4; lastKnownFileType = sourcecode.c.h; path = "UIColor+NYPLColorAdditions.h"; sourceTree = "<group>"; };
		11A14DF31A1BF94F00D6C510 /* UIColor+NYPLColorAdditions.m */ = {isa = PBXFileReference; fileEncoding = 4; lastKnownFileType = sourcecode.c.objc; path = "UIColor+NYPLColorAdditions.m"; sourceTree = "<group>"; };
		11A16E67195B2BD3004147F4 /* NYPLCatalogUngroupedFeedViewController.h */ = {isa = PBXFileReference; fileEncoding = 4; lastKnownFileType = sourcecode.c.h; path = NYPLCatalogUngroupedFeedViewController.h; sourceTree = "<group>"; };
		11A16E68195B2BD3004147F4 /* NYPLCatalogUngroupedFeedViewController.m */ = {isa = PBXFileReference; fileEncoding = 4; lastKnownFileType = sourcecode.c.objc; path = NYPLCatalogUngroupedFeedViewController.m; sourceTree = "<group>"; };
		11A16E6D195B60DF004147F4 /* NYPLBookNormalCell.h */ = {isa = PBXFileReference; fileEncoding = 4; lastKnownFileType = sourcecode.c.h; path = NYPLBookNormalCell.h; sourceTree = "<group>"; };
		11A16E6E195B60DF004147F4 /* NYPLBookNormalCell.m */ = {isa = PBXFileReference; fileEncoding = 4; lastKnownFileType = sourcecode.c.objc; path = NYPLBookNormalCell.m; sourceTree = "<group>"; };
		11B20E6C19D9F6DD00877A23 /* NYPLReloadView.h */ = {isa = PBXFileReference; fileEncoding = 4; lastKnownFileType = sourcecode.c.h; path = NYPLReloadView.h; sourceTree = "<group>"; };
		11B20E6D19D9F6DD00877A23 /* NYPLReloadView.m */ = {isa = PBXFileReference; fileEncoding = 4; lastKnownFileType = sourcecode.c.objc; path = NYPLReloadView.m; sourceTree = "<group>"; };
		11B6020319806CD300800DA9 /* NYPLBookDownloadingCell.h */ = {isa = PBXFileReference; fileEncoding = 4; lastKnownFileType = sourcecode.c.h; path = NYPLBookDownloadingCell.h; sourceTree = "<group>"; };
		11B6020419806CD300800DA9 /* NYPLBookDownloadingCell.m */ = {isa = PBXFileReference; fileEncoding = 4; lastKnownFileType = sourcecode.c.objc; path = NYPLBookDownloadingCell.m; sourceTree = "<group>"; };
		11BFDB31199C01F700378691 /* NYPLReaderTOCViewController.h */ = {isa = PBXFileReference; fileEncoding = 4; lastKnownFileType = sourcecode.c.h; path = NYPLReaderTOCViewController.h; sourceTree = "<group>"; };
		11BFDB32199C01F700378691 /* NYPLReaderTOCViewController.m */ = {isa = PBXFileReference; fileEncoding = 4; lastKnownFileType = sourcecode.c.objc; path = NYPLReaderTOCViewController.m; sourceTree = "<group>"; };
		11BFDB34199C08E900378691 /* NYPLReaderTOCElement.h */ = {isa = PBXFileReference; fileEncoding = 4; lastKnownFileType = sourcecode.c.h; path = NYPLReaderTOCElement.h; sourceTree = "<group>"; };
		11BFDB35199C08E900378691 /* NYPLReaderTOCElement.m */ = {isa = PBXFileReference; fileEncoding = 4; lastKnownFileType = sourcecode.c.objc; path = NYPLReaderTOCElement.m; sourceTree = "<group>"; };
		11C113CF19F842B9005B3F63 /* reader.html */ = {isa = PBXFileReference; fileEncoding = 4; lastKnownFileType = text.html; path = reader.html; sourceTree = "<group>"; };
		11C113D119F842BE005B3F63 /* host_app_feedback.js */ = {isa = PBXFileReference; fileEncoding = 4; lastKnownFileType = sourcecode.javascript; path = host_app_feedback.js; sourceTree = "<group>"; };
		11C113D519F84613005B3F63 /* simplified.js */ = {isa = PBXFileReference; fileEncoding = 4; lastKnownFileType = sourcecode.javascript; path = simplified.js; sourceTree = "<group>"; };
		11C5DCF01976D1E0005A9945 /* NYPLHoldsNavigationController.h */ = {isa = PBXFileReference; fileEncoding = 4; lastKnownFileType = sourcecode.c.h; path = NYPLHoldsNavigationController.h; sourceTree = "<group>"; };
		11C5DCF11976D1E0005A9945 /* NYPLHoldsNavigationController.m */ = {isa = PBXFileReference; fileEncoding = 4; lastKnownFileType = sourcecode.c.objc; path = NYPLHoldsNavigationController.m; sourceTree = "<group>"; };
		11C5DCF31976D22F005A9945 /* NYPLHoldsViewController.h */ = {isa = PBXFileReference; fileEncoding = 4; lastKnownFileType = sourcecode.c.h; path = NYPLHoldsViewController.h; sourceTree = "<group>"; };
		11C5DCF41976D22F005A9945 /* NYPLHoldsViewController.m */ = {isa = PBXFileReference; fileEncoding = 4; lastKnownFileType = sourcecode.c.objc; path = NYPLHoldsViewController.m; sourceTree = "<group>"; };
		11C5DD14197727A6005A9945 /* NYPLKeychain.h */ = {isa = PBXFileReference; fileEncoding = 4; lastKnownFileType = sourcecode.c.h; path = NYPLKeychain.h; sourceTree = "<group>"; };
		11C5DD15197727A6005A9945 /* NYPLKeychain.m */ = {isa = PBXFileReference; fileEncoding = 4; lastKnownFileType = sourcecode.c.objc; path = NYPLKeychain.m; sourceTree = "<group>"; };
		11C5DD171977335E005A9945 /* NYPLKeychainTests.m */ = {isa = PBXFileReference; fileEncoding = 4; lastKnownFileType = sourcecode.c.objc; path = NYPLKeychainTests.m; sourceTree = "<group>"; };
		11D521991A44980D00636240 /* librmservices_iphone.a */ = {isa = PBXFileReference; lastKnownFileType = archive.ar; name = librmservices_iphone.a; path = "../../Code/RMSDK-10_0_2014-08-25/samples/rmservices/build/xc3/build/Release-iphoneos/librmservices_iphone.a"; sourceTree = "<group>"; };
		11D5219B1A449ABA00636240 /* libstdc++.dylib */ = {isa = PBXFileReference; lastKnownFileType = "compiled.mach-o.dylib"; name = "libstdc++.dylib"; path = "usr/lib/libstdc++.dylib"; sourceTree = SDKROOT; };
		11DC19261A12F92500721DBA /* NYPLReaderSettingsView.h */ = {isa = PBXFileReference; fileEncoding = 4; lastKnownFileType = sourcecode.c.h; path = NYPLReaderSettingsView.h; sourceTree = "<group>"; };
		11DC19271A12F92500721DBA /* NYPLReaderSettingsView.m */ = {isa = PBXFileReference; fileEncoding = 4; lastKnownFileType = sourcecode.c.objc; path = NYPLReaderSettingsView.m; sourceTree = "<group>"; };
		11E0208B197F05D9009DEA93 /* UIFont+NYPLSystemFontOverride.h */ = {isa = PBXFileReference; fileEncoding = 4; lastKnownFileType = sourcecode.c.h; path = "UIFont+NYPLSystemFontOverride.h"; sourceTree = "<group>"; };
		11E0208C197F05D9009DEA93 /* UIFont+NYPLSystemFontOverride.m */ = {isa = PBXFileReference; fileEncoding = 4; lastKnownFileType = sourcecode.c.objc; path = "UIFont+NYPLSystemFontOverride.m"; sourceTree = "<group>"; };
		11F3771D19DB62B000487769 /* NYPLFacetView.h */ = {isa = PBXFileReference; fileEncoding = 4; lastKnownFileType = sourcecode.c.h; path = NYPLFacetView.h; sourceTree = "<group>"; };
		11F3771E19DB62B000487769 /* NYPLFacetView.m */ = {isa = PBXFileReference; fileEncoding = 4; lastKnownFileType = sourcecode.c.objc; path = NYPLFacetView.m; sourceTree = "<group>"; };
		11F3773119E0876F00487769 /* NYPLCatalogFacet.h */ = {isa = PBXFileReference; fileEncoding = 4; lastKnownFileType = sourcecode.c.h; path = NYPLCatalogFacet.h; sourceTree = "<group>"; };
		11F3773219E0876F00487769 /* NYPLCatalogFacet.m */ = {isa = PBXFileReference; fileEncoding = 4; lastKnownFileType = sourcecode.c.objc; path = NYPLCatalogFacet.m; sourceTree = "<group>"; };
		11F54C1D194109120086FCAF /* main.xml */ = {isa = PBXFileReference; fileEncoding = 4; lastKnownFileType = text.xml; path = main.xml; sourceTree = "<group>"; };
		11F54C2419410BE40086FCAF /* single_entry.xml */ = {isa = PBXFileReference; fileEncoding = 4; lastKnownFileType = text.xml; path = single_entry.xml; sourceTree = "<group>"; };
		11F54C2619410C700086FCAF /* NYPLOPDSEntryTests.m */ = {isa = PBXFileReference; fileEncoding = 4; lastKnownFileType = sourcecode.c.objc; path = NYPLOPDSEntryTests.m; sourceTree = "<group>"; };
		11F54C2919423A040086FCAF /* NYPLOPDSLinkTests.m */ = {isa = PBXFileReference; fileEncoding = 4; lastKnownFileType = sourcecode.c.objc; path = NYPLOPDSLinkTests.m; sourceTree = "<group>"; };
		145798F5215BE9E300F68AFD /* ProblemReportEmail.swift */ = {isa = PBXFileReference; lastKnownFileType = sourcecode.swift; path = ProblemReportEmail.swift; sourceTree = "<group>"; };
		145DA48D215441A70055DB93 /* ZXingObjC.framework */ = {isa = PBXFileReference; lastKnownFileType = wrapper.framework; name = ZXingObjC.framework; path = Carthage/Build/iOS/ZXingObjC.framework; sourceTree = "<group>"; };
		145DA4912154464F0055DB93 /* SQLite.framework */ = {isa = PBXFileReference; lastKnownFileType = wrapper.framework; name = SQLite.framework; path = Carthage/Build/iOS/SQLite.framework; sourceTree = "<group>"; };
		145DA49321544A3F0055DB93 /* NYPLCardCreator.framework */ = {isa = PBXFileReference; lastKnownFileType = wrapper.framework; name = NYPLCardCreator.framework; path = Carthage/Build/iOS/NYPLCardCreator.framework; sourceTree = "<group>"; };
		145DA49521544A420055DB93 /* PureLayout.framework */ = {isa = PBXFileReference; lastKnownFileType = wrapper.framework; name = PureLayout.framework; path = Carthage/Build/iOS/PureLayout.framework; sourceTree = "<group>"; };
		148B1C1721710C6800FF64AB /* NYPLAEToolkit.framework */ = {isa = PBXFileReference; lastKnownFileType = wrapper.framework; name = NYPLAEToolkit.framework; path = Carthage/Build/iOS/NYPLAEToolkit.framework; sourceTree = "<group>"; };
		148B1C1C21710C6800FF64AB /* NYPLAudiobookToolkit.framework */ = {isa = PBXFileReference; lastKnownFileType = wrapper.framework; name = NYPLAudiobookToolkit.framework; path = Carthage/Build/iOS/NYPLAudiobookToolkit.framework; sourceTree = "<group>"; };
		17071060242A923400E2648F /* NYPLSecrets.swift */ = {isa = PBXFileReference; fileEncoding = 4; lastKnownFileType = sourcecode.swift; path = NYPLSecrets.swift; sourceTree = "<group>"; };
		171966A824170819007BB87E /* NYPLBookState.swift */ = {isa = PBXFileReference; lastKnownFileType = sourcecode.swift; path = NYPLBookState.swift; sourceTree = "<group>"; };
		173F0822241AAA4E00A64658 /* NYPLBookStateTests.swift */ = {isa = PBXFileReference; lastKnownFileType = sourcecode.swift; path = NYPLBookStateTests.swift; sourceTree = "<group>"; };
		175E480724EF36520066A6CF /* NYPLAnnouncementBusinessLogic.swift */ = {isa = PBXFileReference; lastKnownFileType = sourcecode.swift; path = NYPLAnnouncementBusinessLogic.swift; sourceTree = "<group>"; };
		175E480D24EF46EA0066A6CF /* NYPLAnnouncementViewController.swift */ = {isa = PBXFileReference; lastKnownFileType = sourcecode.swift; path = NYPLAnnouncementViewController.swift; sourceTree = "<group>"; };
		1763C0D524F460FE00A4D0E2 /* NYPLAnnouncementManagerTests.swift */ = {isa = PBXFileReference; lastKnownFileType = sourcecode.swift; path = NYPLAnnouncementManagerTests.swift; sourceTree = "<group>"; };
		176F8A802519684D00CE5BFB /* AudioEngine.xcframework */ = {isa = PBXFileReference; lastKnownFileType = wrapper.xcframework; name = AudioEngine.xcframework; path = Carthage/Build/iOS/AudioEngine.xcframework; sourceTree = "<group>"; };
		179699D024131BA500EC309F /* UIColor+LabelColor.swift */ = {isa = PBXFileReference; lastKnownFileType = sourcecode.swift; path = "UIColor+LabelColor.swift"; sourceTree = "<group>"; };
		17CE5304243C020800315E63 /* NYPLUserAccount.swift */ = {isa = PBXFileReference; lastKnownFileType = sourcecode.swift; path = NYPLUserAccount.swift; sourceTree = "<group>"; };
		17D08378248E8EEB00092AA9 /* OverdriveProcessor.framework */ = {isa = PBXFileReference; lastKnownFileType = wrapper.framework; name = OverdriveProcessor.framework; path = Carthage/Build/iOS/OverdriveProcessor.framework; sourceTree = "<group>"; };
		2198F90F250A90EE000D9DAB /* AudioBookVendorsHelper.swift */ = {isa = PBXFileReference; lastKnownFileType = sourcecode.swift; path = AudioBookVendorsHelper.swift; sourceTree = "<group>"; };
		219901F324FD2DE9001BC727 /* jwk.json */ = {isa = PBXFileReference; fileEncoding = 4; lastKnownFileType = text.json; path = jwk.json; sourceTree = "<group>"; };
		219901F924FD2E56001BC727 /* jwk_public */ = {isa = PBXFileReference; lastKnownFileType = text; path = jwk_public; sourceTree = "<group>"; };
		2199020524FD3334001BC727 /* NYPLJWKConversionTest.swift */ = {isa = PBXFileReference; lastKnownFileType = sourcecode.swift; path = NYPLJWKConversionTest.swift; sourceTree = "<group>"; };
		2199020724FD35DC001BC727 /* JWKResponse.swift */ = {isa = PBXFileReference; lastKnownFileType = sourcecode.swift; path = JWKResponse.swift; sourceTree = "<group>"; };
		21E7E07A24FEA7E800189224 /* DPLAAudiobooks.swift */ = {isa = PBXFileReference; lastKnownFileType = sourcecode.swift; path = DPLAAudiobooks.swift; sourceTree = "<group>"; };
		21EC1B8E2501538600A12384 /* AudioBookVendors+Extensions.swift */ = {isa = PBXFileReference; lastKnownFileType = sourcecode.swift; path = "AudioBookVendors+Extensions.swift"; sourceTree = "<group>"; };
		21F238C02499155E004DC0B1 /* AdobeDRMContainer.h */ = {isa = PBXFileReference; fileEncoding = 4; lastKnownFileType = sourcecode.c.h; path = AdobeDRMContainer.h; sourceTree = "<group>"; };
		21F238C12499155E004DC0B1 /* AdobeDRMContainer.mm */ = {isa = PBXFileReference; fileEncoding = 4; lastKnownFileType = sourcecode.cpp.objcpp; path = AdobeDRMContainer.mm; sourceTree = "<group>"; };
		21F238C724991A2A004DC0B1 /* AdobeDRMLibraryService.swift */ = {isa = PBXFileReference; fileEncoding = 4; lastKnownFileType = sourcecode.swift; path = AdobeDRMLibraryService.swift; sourceTree = "<group>"; };
		21F238C824991A2A004DC0B1 /* AdobeDRMLicense.swift */ = {isa = PBXFileReference; fileEncoding = 4; lastKnownFileType = sourcecode.swift; path = AdobeDRMLicense.swift; sourceTree = "<group>"; };
		2D2B47621D08F1ED007F7764 /* SimplyETests-Bridging-Header.h */ = {isa = PBXFileReference; lastKnownFileType = sourcecode.c.h; path = "SimplyETests-Bridging-Header.h"; sourceTree = "<group>"; };
		2D2B47631D08F1ED007F7764 /* UpdateCheckTests.swift */ = {isa = PBXFileReference; fileEncoding = 4; lastKnownFileType = sourcecode.swift; path = UpdateCheckTests.swift; sourceTree = "<group>"; };
		2D2B47691D08F264007F7764 /* UpdateCheckUpToDate.json */ = {isa = PBXFileReference; fileEncoding = 4; lastKnownFileType = text.json; path = UpdateCheckUpToDate.json; sourceTree = "<group>"; };
		2D2B47721D08F807007F7764 /* SimplyETests.xctest */ = {isa = PBXFileReference; explicitFileType = wrapper.cfbundle; includeInIndex = 0; path = SimplyETests.xctest; sourceTree = BUILT_PRODUCTS_DIR; };
		2D2B47761D08F808007F7764 /* Info.plist */ = {isa = PBXFileReference; lastKnownFileType = text.plist.xml; name = Info.plist; path = ../SimplyETests/Info.plist; sourceTree = "<group>"; };
		2D2B47891D08FC78007F7764 /* UpdateCheckUnknown.json */ = {isa = PBXFileReference; fileEncoding = 4; lastKnownFileType = text.json; path = UpdateCheckUnknown.json; sourceTree = "<group>"; };
		2D2B478A1D08FC78007F7764 /* UpdateCheckNeedsUpdate.json */ = {isa = PBXFileReference; fileEncoding = 4; lastKnownFileType = text.json; path = UpdateCheckNeedsUpdate.json; sourceTree = "<group>"; };
		2D382BCF1D08B1F5002C423D /* SimplyE-Bridging-Header.h */ = {isa = PBXFileReference; lastKnownFileType = sourcecode.c.h; path = "SimplyE-Bridging-Header.h"; sourceTree = "<group>"; };
		2D382BD61D08BA99002C423D /* Log.swift */ = {isa = PBXFileReference; fileEncoding = 4; lastKnownFileType = sourcecode.swift; path = Log.swift; sourceTree = "<group>"; };
		2D62568A1D412BCB0080A81F /* BundledHTMLViewController.swift */ = {isa = PBXFileReference; fileEncoding = 4; lastKnownFileType = sourcecode.swift; path = BundledHTMLViewController.swift; sourceTree = "<group>"; };
		2D6256901D41582A0080A81F /* software-licenses.html */ = {isa = PBXFileReference; fileEncoding = 4; lastKnownFileType = text.html; path = "software-licenses.html"; sourceTree = "<group>"; };
		2D6AF74A1E7E341F005CEC90 /* Simplified+RMSDK.xcconfig */ = {isa = PBXFileReference; lastKnownFileType = text.xcconfig; path = "Simplified+RMSDK.xcconfig"; sourceTree = "<group>"; };
		2D754BB92002E2FB0061D34F /* NYPLOPDSAcquisition.h */ = {isa = PBXFileReference; lastKnownFileType = sourcecode.c.h; path = NYPLOPDSAcquisition.h; sourceTree = "<group>"; };
		2D754BBA2002E2FB0061D34F /* NYPLOPDSAcquisition.m */ = {isa = PBXFileReference; lastKnownFileType = sourcecode.c.objc; path = NYPLOPDSAcquisition.m; sourceTree = "<group>"; };
		2D754BC02002F1B10061D34F /* NYPLOPDSIndirectAcquisition.h */ = {isa = PBXFileReference; lastKnownFileType = sourcecode.c.h; path = NYPLOPDSIndirectAcquisition.h; sourceTree = "<group>"; };
		2D754BC12002F1B10061D34F /* NYPLOPDSIndirectAcquisition.m */ = {isa = PBXFileReference; lastKnownFileType = sourcecode.c.objc; path = NYPLOPDSIndirectAcquisition.m; sourceTree = "<group>"; };
		2D87909B20127AA300E2763F /* NYPLBookAcquisitionPath.h */ = {isa = PBXFileReference; lastKnownFileType = sourcecode.c.h; path = NYPLBookAcquisitionPath.h; sourceTree = "<group>"; };
		2D87909C20127AA300E2763F /* NYPLBookAcquisitionPath.m */ = {isa = PBXFileReference; lastKnownFileType = sourcecode.c.objc; path = NYPLBookAcquisitionPath.m; sourceTree = "<group>"; };
		2D8790A220129AC400E2763F /* NYPLBookAcquisitionPathEntry.xml */ = {isa = PBXFileReference; lastKnownFileType = text.xml; path = NYPLBookAcquisitionPathEntry.xml; sourceTree = "<group>"; };
		2D8790A420129AF200E2763F /* NYPLBookAcquisitionPathTests.swift */ = {isa = PBXFileReference; lastKnownFileType = sourcecode.swift; path = NYPLBookAcquisitionPathTests.swift; sourceTree = "<group>"; };
		2DA4F2321C68363B008853D7 /* LocalAuthentication.framework */ = {isa = PBXFileReference; lastKnownFileType = wrapper.framework; name = LocalAuthentication.framework; path = System/Library/Frameworks/LocalAuthentication.framework; sourceTree = SDKROOT; };
		2DB436361D4C049200F8E69D /* NYPLReachability.h */ = {isa = PBXFileReference; fileEncoding = 4; lastKnownFileType = sourcecode.c.h; path = NYPLReachability.h; sourceTree = "<group>"; };
		2DB436371D4C049200F8E69D /* NYPLReachability.m */ = {isa = PBXFileReference; fileEncoding = 4; lastKnownFileType = sourcecode.c.objc; path = NYPLReachability.m; sourceTree = "<group>"; };
		2DC8D9DB1D09F797007DD125 /* UpdateCheck.swift */ = {isa = PBXFileReference; fileEncoding = 4; lastKnownFileType = sourcecode.swift; path = UpdateCheck.swift; sourceTree = "<group>"; };
		2DC8D9DD1D09F9B4007DD125 /* UpdateCheckShim.swift */ = {isa = PBXFileReference; fileEncoding = 4; lastKnownFileType = sourcecode.swift; path = UpdateCheckShim.swift; sourceTree = "<group>"; };
		2DCB71EC2017DFB5000E041A /* NYPLOPDSAcquisitionAvailability.h */ = {isa = PBXFileReference; lastKnownFileType = sourcecode.c.h; path = NYPLOPDSAcquisitionAvailability.h; sourceTree = "<group>"; };
		2DCB71ED2017DFB5000E041A /* NYPLOPDSAcquisitionAvailability.m */ = {isa = PBXFileReference; lastKnownFileType = sourcecode.c.objc; path = NYPLOPDSAcquisitionAvailability.m; sourceTree = "<group>"; };
		2DEF10B8201ECCEA0082843A /* NYPLMyBooksSimplifiedBearerToken.h */ = {isa = PBXFileReference; lastKnownFileType = sourcecode.c.h; path = NYPLMyBooksSimplifiedBearerToken.h; sourceTree = "<group>"; };
		2DEF10B9201ECCEA0082843A /* NYPLMyBooksSimplifiedBearerToken.m */ = {isa = PBXFileReference; lastKnownFileType = sourcecode.c.objc; path = NYPLMyBooksSimplifiedBearerToken.m; sourceTree = "<group>"; };
		2DF321821DC3B83500E1858F /* NYPLAnnotations.swift */ = {isa = PBXFileReference; fileEncoding = 4; lastKnownFileType = sourcecode.swift; path = NYPLAnnotations.swift; sourceTree = "<group>"; };
		2DFAC8EB1CD8DDD1003D9EC0 /* NYPLOPDSCategory.h */ = {isa = PBXFileReference; fileEncoding = 4; lastKnownFileType = sourcecode.c.h; path = NYPLOPDSCategory.h; sourceTree = "<group>"; };
		2DFAC8EC1CD8DDD1003D9EC0 /* NYPLOPDSCategory.m */ = {isa = PBXFileReference; fileEncoding = 4; lastKnownFileType = sourcecode.c.objc; path = NYPLOPDSCategory.m; sourceTree = "<group>"; };
		52545184217A76FF00BBC1B4 /* NYPLUserNotifications.swift */ = {isa = PBXFileReference; lastKnownFileType = sourcecode.swift; path = NYPLUserNotifications.swift; sourceTree = "<group>"; };
		52592BB721220A1100587288 /* NYPLLocalization.m */ = {isa = PBXFileReference; lastKnownFileType = sourcecode.c.objc; path = NYPLLocalization.m; sourceTree = "<group>"; };
		52592BBB21220A4F00587288 /* NYPLLocalization.h */ = {isa = PBXFileReference; lastKnownFileType = sourcecode.c.h; path = NYPLLocalization.h; sourceTree = "<group>"; };
		5A569A261B8351C6003B5B61 /* ADEPT.xcodeproj */ = {isa = PBXFileReference; lastKnownFileType = "wrapper.pb-project"; name = ADEPT.xcodeproj; path = "adept-ios/ADEPT.xcodeproj"; sourceTree = "<group>"; };
		5A5B90111B946763002C53E9 /* libc++.1.dylib */ = {isa = PBXFileReference; lastKnownFileType = "compiled.mach-o.dylib"; name = "libc++.1.dylib"; path = "usr/lib/libc++.1.dylib"; sourceTree = SDKROOT; };
		5A5B90141B946CBD002C53E9 /* libstdc++.6.0.9.dylib */ = {isa = PBXFileReference; lastKnownFileType = "compiled.mach-o.dylib"; name = "libstdc++.6.0.9.dylib"; path = "usr/lib/libstdc++.6.0.9.dylib"; sourceTree = SDKROOT; };
		5A5B90191B946FAD002C53E9 /* NYPLReaderContainerDelegate.h */ = {isa = PBXFileReference; fileEncoding = 4; lastKnownFileType = sourcecode.c.h; path = NYPLReaderContainerDelegate.h; sourceTree = "<group>"; };
		5A5B901A1B946FAD002C53E9 /* NYPLReaderContainerDelegate.mm */ = {isa = PBXFileReference; fileEncoding = 4; lastKnownFileType = sourcecode.cpp.objcpp; path = NYPLReaderContainerDelegate.mm; sourceTree = "<group>"; };
		5A69290D1B95ACC600FB4C10 /* readium-shared-js_all.js */ = {isa = PBXFileReference; fileEncoding = 4; lastKnownFileType = sourcecode.javascript; name = "readium-shared-js_all.js"; path = "readium-shared-js/build-output/_single-bundle/readium-shared-js_all.js"; sourceTree = SOURCE_ROOT; };
		5A69290F1B95ACD100FB4C10 /* sdk.css */ = {isa = PBXFileReference; fileEncoding = 4; lastKnownFileType = text.css; name = sdk.css; path = "readium-shared-js/build-output/css/sdk.css"; sourceTree = SOURCE_ROOT; };
		5A69291D1B95C8AD00FB4C10 /* readium-shared-js_all.js.map */ = {isa = PBXFileReference; fileEncoding = 4; lastKnownFileType = "sourcecode.module-map"; name = "readium-shared-js_all.js.map"; path = "readium-shared-js/build-output/_single-bundle/readium-shared-js_all.js.map"; sourceTree = SOURCE_ROOT; };
		5A6929231B95C8B400FB4C10 /* readium-shared-js_all.js.bundles.js */ = {isa = PBXFileReference; fileEncoding = 4; lastKnownFileType = sourcecode.javascript; name = "readium-shared-js_all.js.bundles.js"; path = "readium-shared-js/build-output/_single-bundle/readium-shared-js_all.js.bundles.js"; sourceTree = SOURCE_ROOT; };
		5A7048911B94A6700046FFF0 /* Adobe Content Filter.xcodeproj */ = {isa = PBXFileReference; lastKnownFileType = "wrapper.pb-project"; name = "Adobe Content Filter.xcodeproj"; path = "adobe-content-filter/build/iOS/Adobe Content Filter.xcodeproj"; sourceTree = "<group>"; };
		5D1B141422CBE3570006C964 /* NYPLProblemDocument.swift */ = {isa = PBXFileReference; lastKnownFileType = sourcecode.swift; path = NYPLProblemDocument.swift; sourceTree = "<group>"; };
		5D1B142922CC179F0006C964 /* NYPLAlertUtils.swift */ = {isa = PBXFileReference; lastKnownFileType = sourcecode.swift; path = NYPLAlertUtils.swift; sourceTree = "<group>"; };
		5D3A28CB22D3DA850042B3BD /* NYPLUserProfileDocument.swift */ = {isa = PBXFileReference; lastKnownFileType = sourcecode.swift; path = NYPLUserProfileDocument.swift; sourceTree = "<group>"; };
		5D3A28D322D3FBB90042B3BD /* UserProfileDocumentTests.swift */ = {isa = PBXFileReference; lastKnownFileType = sourcecode.swift; path = UserProfileDocumentTests.swift; sourceTree = "<group>"; };
		5D60D3532297353C001080D0 /* NYPLMigrationManager.swift */ = {isa = PBXFileReference; lastKnownFileType = sourcecode.swift; path = NYPLMigrationManager.swift; sourceTree = "<group>"; };
		5D73DA3D22A07B9A00162CB8 /* NYPLMyBooksDownloadCenterTests.swift */ = {isa = PBXFileReference; lastKnownFileType = sourcecode.swift; path = NYPLMyBooksDownloadCenterTests.swift; sourceTree = "<group>"; };
		5D7CF86322C19EBA007CAA34 /* NYPLReaderContainerDelegateBase.m */ = {isa = PBXFileReference; lastKnownFileType = sourcecode.c.objc; path = NYPLReaderContainerDelegateBase.m; sourceTree = "<group>"; };
		5D7CF86922C1A2F1007CAA34 /* NYPLReaderContainerDelegateBase.h */ = {isa = PBXFileReference; lastKnownFileType = sourcecode.c.h; path = NYPLReaderContainerDelegateBase.h; sourceTree = "<group>"; };
		5D7CF8B422C3FC06007CAA34 /* NYPLErrorLogger.swift */ = {isa = PBXFileReference; fileEncoding = 4; lastKnownFileType = sourcecode.swift; path = NYPLErrorLogger.swift; sourceTree = "<group>"; };
		5DD5674422B303DF001F0C83 /* NYPLDeveloperSettingsTableViewController.swift */ = {isa = PBXFileReference; lastKnownFileType = sourcecode.swift; path = NYPLDeveloperSettingsTableViewController.swift; sourceTree = "<group>"; };
		5DD5677122B7ECE3001F0C83 /* NYPLSettings.swift */ = {isa = PBXFileReference; lastKnownFileType = sourcecode.swift; path = NYPLSettings.swift; sourceTree = "<group>"; };
		5DD567AE22B95A30001F0C83 /* String+MD5.swift */ = {isa = PBXFileReference; lastKnownFileType = sourcecode.swift; path = "String+MD5.swift"; sourceTree = "<group>"; };
		5DD567B422B97344001F0C83 /* Data+Base64.swift */ = {isa = PBXFileReference; lastKnownFileType = sourcecode.swift; path = "Data+Base64.swift"; sourceTree = "<group>"; };
		730263AA2540DE4200A53891 /* NYPLSAMLHelper.h */ = {isa = PBXFileReference; lastKnownFileType = sourcecode.c.h; path = NYPLSAMLHelper.h; sourceTree = "<group>"; };
		730263AB2540DE4200A53891 /* NYPLSAMLHelper.m */ = {isa = PBXFileReference; lastKnownFileType = sourcecode.c.objc; path = NYPLSAMLHelper.m; sourceTree = "<group>"; };
		7307A5EC23FF1A8500DE53DE /* NYPLOpenSearchDescriptionTests.swift */ = {isa = PBXFileReference; lastKnownFileType = sourcecode.swift; path = NYPLOpenSearchDescriptionTests.swift; sourceTree = "<group>"; };
		73085E182502DE87008F6244 /* OETutorialChoiceViewController.swift */ = {isa = PBXFileReference; fileEncoding = 4; lastKnownFileType = sourcecode.swift; path = OETutorialChoiceViewController.swift; sourceTree = "<group>"; };
		73085E192502DE88008F6244 /* NYPLPresentationUtils.swift */ = {isa = PBXFileReference; fileEncoding = 4; lastKnownFileType = sourcecode.swift; path = NYPLPresentationUtils.swift; sourceTree = "<group>"; };
		73085E202502E2CD008F6244 /* OpenEBooks_OPDS2_Catalog_Feed.json */ = {isa = PBXFileReference; fileEncoding = 4; lastKnownFileType = text.json; path = OpenEBooks_OPDS2_Catalog_Feed.json; sourceTree = "<group>"; };
		73085E232502EDEE008F6244 /* NYPLSettingsPrimaryTableViewController.swift */ = {isa = PBXFileReference; fileEncoding = 4; lastKnownFileType = sourcecode.swift; path = NYPLSettingsPrimaryTableViewController.swift; sourceTree = "<group>"; };
		73085E242502EDEF008F6244 /* NYPLSettingsPrimaryTableItem.swift */ = {isa = PBXFileReference; fileEncoding = 4; lastKnownFileType = sourcecode.swift; path = NYPLSettingsPrimaryTableItem.swift; sourceTree = "<group>"; };
		73085E252502EDF0008F6244 /* NYPLSettingsSplitViewController.swift */ = {isa = PBXFileReference; fileEncoding = 4; lastKnownFileType = sourcecode.swift; path = NYPLSettingsSplitViewController.swift; sourceTree = "<group>"; };
		73085E3425030D27008F6244 /* SEMigrations.swift */ = {isa = PBXFileReference; lastKnownFileType = sourcecode.swift; path = SEMigrations.swift; sourceTree = "<group>"; };
		73085E3725030D66008F6244 /* OEMigrations.swift */ = {isa = PBXFileReference; lastKnownFileType = sourcecode.swift; path = OEMigrations.swift; sourceTree = "<group>"; };
		730B7867249AB9D7008F28B3 /* StdLib+NYPLAdditions.swift */ = {isa = PBXFileReference; lastKnownFileType = sourcecode.swift; path = "StdLib+NYPLAdditions.swift"; sourceTree = "<group>"; };
		730EDFFF251567820038DD9F /* NYPLLibraryNavigationController.h */ = {isa = PBXFileReference; lastKnownFileType = sourcecode.c.h; path = NYPLLibraryNavigationController.h; sourceTree = "<group>"; };
		730EE000251567820038DD9F /* NYPLLibraryNavigationController.m */ = {isa = PBXFileReference; lastKnownFileType = sourcecode.c.objc; path = NYPLLibraryNavigationController.m; sourceTree = "<group>"; };
		730FC04F25127FA2004D7C2D /* NYPLSettings+OE.swift */ = {isa = PBXFileReference; fileEncoding = 4; lastKnownFileType = sourcecode.swift; path = "NYPLSettings+OE.swift"; sourceTree = "<group>"; };
		730FC05425128D63004D7C2D /* OETutorialViewController.swift */ = {isa = PBXFileReference; fileEncoding = 4; lastKnownFileType = sourcecode.swift; path = OETutorialViewController.swift; sourceTree = "<group>"; };
		730FC05525128D64004D7C2D /* OETutorialEligibilityViewController.swift */ = {isa = PBXFileReference; fileEncoding = 4; lastKnownFileType = sourcecode.swift; path = OETutorialEligibilityViewController.swift; sourceTree = "<group>"; };
		730FC05625128D64004D7C2D /* OETutorialWelcomeViewController.swift */ = {isa = PBXFileReference; fileEncoding = 4; lastKnownFileType = sourcecode.swift; path = OETutorialWelcomeViewController.swift; sourceTree = "<group>"; };
		731A5B1124621F2B00B5E663 /* NYPLSignInBusinessLogic.swift */ = {isa = PBXFileReference; lastKnownFileType = sourcecode.swift; path = NYPLSignInBusinessLogic.swift; sourceTree = "<group>"; };
		731B2B12244A1D6500A7A649 /* R2Streamer.framework */ = {isa = PBXFileReference; explicitFileType = wrapper.framework; path = R2Streamer.framework; sourceTree = BUILT_PRODUCTS_DIR; };
		731B2B18244A1D8600A7A649 /* R2Navigator.framework */ = {isa = PBXFileReference; explicitFileType = wrapper.framework; path = R2Navigator.framework; sourceTree = BUILT_PRODUCTS_DIR; };
		731B2B1A244A1EB300A7A649 /* Fuzi.framework */ = {isa = PBXFileReference; lastKnownFileType = wrapper.framework; name = Fuzi.framework; path = "../r2-streamer-swift/Carthage/Build/iOS/Fuzi.framework"; sourceTree = "<group>"; };
		731B2B1B244A1EB400A7A649 /* GCDWebServer.framework */ = {isa = PBXFileReference; lastKnownFileType = wrapper.framework; name = GCDWebServer.framework; path = "../r2-streamer-swift/Carthage/Build/iOS/GCDWebServer.framework"; sourceTree = "<group>"; };
		731B2B1C244A1EB400A7A649 /* CryptoSwift.framework */ = {isa = PBXFileReference; lastKnownFileType = wrapper.framework; name = CryptoSwift.framework; path = "../r2-streamer-swift/Carthage/Build/iOS/CryptoSwift.framework"; sourceTree = "<group>"; };
		731B2B1D244A1EB400A7A649 /* Minizip.framework */ = {isa = PBXFileReference; lastKnownFileType = wrapper.framework; name = Minizip.framework; path = "../r2-streamer-swift/Carthage/Build/iOS/Minizip.framework"; sourceTree = "<group>"; };
		7320AB48251EBC9900E3F04D /* OpenEbooksTests.xctest */ = {isa = PBXFileReference; explicitFileType = wrapper.cfbundle; includeInIndex = 0; path = OpenEbooksTests.xctest; sourceTree = BUILT_PRODUCTS_DIR; };
		73225DEA250B471400EF1877 /* NYPLRootTabBarController+OE.swift */ = {isa = PBXFileReference; lastKnownFileType = sourcecode.swift; path = "NYPLRootTabBarController+OE.swift"; sourceTree = "<group>"; };
		732327B12478504500A041E6 /* NSError+NYPLAdditions.swift */ = {isa = PBXFileReference; lastKnownFileType = sourcecode.swift; path = "NSError+NYPLAdditions.swift"; sourceTree = "<group>"; };
		7326AB2D24BD271F00C3BA29 /* R2Streamer.framework */ = {isa = PBXFileReference; lastKnownFileType = wrapper.framework; name = R2Streamer.framework; path = Carthage/Build/iOS/R2Streamer.framework; sourceTree = "<group>"; };
		7326AB3224BD271F00C3BA29 /* R2Shared.framework */ = {isa = PBXFileReference; lastKnownFileType = wrapper.framework; name = R2Shared.framework; path = Carthage/Build/iOS/R2Shared.framework; sourceTree = "<group>"; };
		7326AB3324BD272000C3BA29 /* R2Navigator.framework */ = {isa = PBXFileReference; lastKnownFileType = wrapper.framework; name = R2Navigator.framework; path = Carthage/Build/iOS/R2Navigator.framework; sourceTree = "<group>"; };
		7327A89223EE017300954748 /* NYPLMainThreadChecker.swift */ = {isa = PBXFileReference; lastKnownFileType = sourcecode.swift; path = NYPLMainThreadChecker.swift; sourceTree = "<group>"; };
		732F929223ECB51F0099244C /* NYPLBackgroundExecutor.swift */ = {isa = PBXFileReference; lastKnownFileType = sourcecode.swift; path = NYPLBackgroundExecutor.swift; sourceTree = "<group>"; };
		7335BA9A2453C48F000295F2 /* NYPLReaderPositions.storyboard */ = {isa = PBXFileReference; lastKnownFileType = file.storyboard; path = NYPLReaderPositions.storyboard; sourceTree = "<group>"; };
		733875642423E1B0000FEB67 /* NYPLNetworkExecutor.swift */ = {isa = PBXFileReference; lastKnownFileType = sourcecode.swift; path = NYPLNetworkExecutor.swift; sourceTree = "<group>"; };
		733875662423E540000FEB67 /* NYPLCaching.swift */ = {isa = PBXFileReference; lastKnownFileType = sourcecode.swift; path = NYPLCaching.swift; sourceTree = "<group>"; };
		733DEC8B24108D8D008C74BC /* DRMLibraryService.swift */ = {isa = PBXFileReference; fileEncoding = 4; lastKnownFileType = sourcecode.swift; path = DRMLibraryService.swift; sourceTree = "<group>"; };
		733DEC91241090C7008C74BC /* NYPLReaderExtensions.swift */ = {isa = PBXFileReference; lastKnownFileType = sourcecode.swift; path = NYPLReaderExtensions.swift; sourceTree = "<group>"; };
		733FF9BD2530F9E700CDAA13 /* NYPLSignInBusinessLogic+OAuth.swift */ = {isa = PBXFileReference; lastKnownFileType = sourcecode.swift; path = "NYPLSignInBusinessLogic+OAuth.swift"; sourceTree = "<group>"; };
		7340DA6124B7E45C00361387 /* URLResponse+NYPL.swift */ = {isa = PBXFileReference; lastKnownFileType = sourcecode.swift; path = "URLResponse+NYPL.swift"; sourceTree = "<group>"; };
		7340DA6724B7F27900361387 /* NYPLBook+Additions.swift */ = {isa = PBXFileReference; lastKnownFileType = sourcecode.swift; path = "NYPLBook+Additions.swift"; sourceTree = "<group>"; };
		73422116252FE4950053DA9E /* NYPLSignInViewController+OESelectAuth.swift */ = {isa = PBXFileReference; lastKnownFileType = sourcecode.swift; path = "NYPLSignInViewController+OESelectAuth.swift"; sourceTree = "<group>"; };
		734731222514235900BE3D2C /* NYPLAppDelegate+SE.swift */ = {isa = PBXFileReference; lastKnownFileType = sourcecode.swift; path = "NYPLAppDelegate+SE.swift"; sourceTree = "<group>"; };
		734731252514236A00BE3D2C /* NYPLAppDelegate+OE.swift */ = {isa = PBXFileReference; lastKnownFileType = sourcecode.swift; path = "NYPLAppDelegate+OE.swift"; sourceTree = "<group>"; };
		7347312825142FE200BE3D2C /* NYPLSettings+SE.swift */ = {isa = PBXFileReference; lastKnownFileType = sourcecode.swift; path = "NYPLSettings+SE.swift"; sourceTree = "<group>"; };
		7347F123245A4DE200558D7F /* SimplyE-R2dev.app */ = {isa = PBXFileReference; explicitFileType = wrapper.application; includeInIndex = 0; path = "SimplyE-R2dev.app"; sourceTree = BUILT_PRODUCTS_DIR; };
		7347F132245A508400558D7F /* NYPLCardCreator.framework */ = {isa = PBXFileReference; explicitFileType = wrapper.framework; path = NYPLCardCreator.framework; sourceTree = BUILT_PRODUCTS_DIR; };
		734917D0242D77D800059AA5 /* NYPLUserSettingsVC.swift */ = {isa = PBXFileReference; lastKnownFileType = sourcecode.swift; path = NYPLUserSettingsVC.swift; sourceTree = "<group>"; };
		734917D9242EB79700059AA5 /* NYPLR1R2UserSettings.swift */ = {isa = PBXFileReference; lastKnownFileType = sourcecode.swift; path = NYPLR1R2UserSettings.swift; sourceTree = "<group>"; };
		735350B624918432006021BD /* URLRequest+NYPLTests.swift */ = {isa = PBXFileReference; lastKnownFileType = sourcecode.swift; path = "URLRequest+NYPLTests.swift"; sourceTree = "<group>"; };
		735394012508161A0043C800 /* README.md */ = {isa = PBXFileReference; lastKnownFileType = net.daringfireball.markdown; path = README.md; sourceTree = SOURCE_ROOT; };
		7353940B250854A90043C800 /* NYPLSettingsSplitViewController+OE.swift */ = {isa = PBXFileReference; lastKnownFileType = sourcecode.swift; path = "NYPLSettingsSplitViewController+OE.swift"; sourceTree = "<group>"; };
		7357719F2537635600067CEA /* NYPLSignInBusinessLogicTests.swift */ = {isa = PBXFileReference; lastKnownFileType = sourcecode.swift; path = NYPLSignInBusinessLogicTests.swift; sourceTree = "<group>"; };
		735771A7253763E800067CEA /* NYPLBookRegistryMock.swift */ = {isa = PBXFileReference; lastKnownFileType = sourcecode.swift; path = NYPLBookRegistryMock.swift; sourceTree = "<group>"; };
		735771AA2537650E00067CEA /* NYPLLibraryAccountsProviderMock.swift */ = {isa = PBXFileReference; lastKnownFileType = sourcecode.swift; path = NYPLLibraryAccountsProviderMock.swift; sourceTree = "<group>"; };
		735771AD2537687D00067CEA /* NYPLUniversalLinksSettingsMock.swift */ = {isa = PBXFileReference; lastKnownFileType = sourcecode.swift; path = NYPLUniversalLinksSettingsMock.swift; sourceTree = "<group>"; };
		735771B02537691800067CEA /* NYPLDRMAuthorizingMock.swift */ = {isa = PBXFileReference; lastKnownFileType = sourcecode.swift; path = NYPLDRMAuthorizingMock.swift; sourceTree = "<group>"; };
		7358EE7B250062BD00DDA0CC /* OEImages.xcassets */ = {isa = PBXFileReference; lastKnownFileType = folder.assetcatalog; path = OEImages.xcassets; sourceTree = "<group>"; };
		7358EE902500642900DDA0CC /* OELaunchScreen.xib */ = {isa = PBXFileReference; fileEncoding = 4; lastKnownFileType = file.xib; path = OELaunchScreen.xib; sourceTree = "<group>"; };
		7358EE922500675700DDA0CC /* Open-eBooks-Info.plist */ = {isa = PBXFileReference; lastKnownFileType = text.plist.xml; path = "Open-eBooks-Info.plist"; sourceTree = "<group>"; };
		735DD0BD252299A90096D1F9 /* UIColor+NYPLAdditionsTests.swift */ = {isa = PBXFileReference; lastKnownFileType = sourcecode.swift; path = "UIColor+NYPLAdditionsTests.swift"; sourceTree = "<group>"; };
		735F41A2243E381D00046182 /* String+NYPLAdditionsTests.swift */ = {isa = PBXFileReference; lastKnownFileType = sourcecode.swift; path = "String+NYPLAdditionsTests.swift"; sourceTree = "<group>"; };
		735FC2D42485C178009CF11E /* SwiftSoup.framework */ = {isa = PBXFileReference; lastKnownFileType = wrapper.framework; name = SwiftSoup.framework; path = "../r2-navigator-swift/Carthage/Build/iOS/SwiftSoup.framework"; sourceTree = "<group>"; };
		735FCB392506FACF009A8C95 /* ReaderClientCert.sig */ = {isa = PBXFileReference; fileEncoding = 4; lastKnownFileType = text; path = ReaderClientCert.sig; sourceTree = "<group>"; };
		735FED252427494900144C97 /* NYPLNetworkResponder.swift */ = {isa = PBXFileReference; lastKnownFileType = sourcecode.swift; path = NYPLNetworkResponder.swift; sourceTree = "<group>"; };
		73609AD8245B53CB00F0E08B /* update-certificates.sh */ = {isa = PBXFileReference; lastKnownFileType = text.script.sh; name = "update-certificates.sh"; path = "scripts/update-certificates.sh"; sourceTree = SOURCE_ROOT; };
		7360D0D424BFCB9700C8AD16 /* NYPLUserFriendlyError.swift */ = {isa = PBXFileReference; lastKnownFileType = sourcecode.swift; path = NYPLUserFriendlyError.swift; sourceTree = "<group>"; };
		7364D69B2492A38C0087B056 /* R2+NYPLAdditions.swift */ = {isa = PBXFileReference; lastKnownFileType = sourcecode.swift; path = "R2+NYPLAdditions.swift"; sourceTree = "<group>"; };
		7375AE5925382AC900C85211 /* NYPLUserAccountMock.swift */ = {isa = PBXFileReference; lastKnownFileType = sourcecode.swift; path = NYPLUserAccountMock.swift; sourceTree = "<group>"; };
<<<<<<< HEAD
		737B9F83244FC648002B4464 /* README.md */ = {isa = PBXFileReference; lastKnownFileType = net.daringfireball.markdown; path = README.md; sourceTree = SOURCE_ROOT; };
		737DCB8B245CCF2300A8F297 /* NYPLReaderBookmarksBusinessLogic.swift */ = {isa = PBXFileReference; lastKnownFileType = sourcecode.swift; path = NYPLReaderBookmarksBusinessLogic.swift; sourceTree = "<group>"; };
=======
		737F4A522549D78100A3C34B /* NYPLBookCreationTestsObjc.m */ = {isa = PBXFileReference; lastKnownFileType = sourcecode.c.objc; path = NYPLBookCreationTestsObjc.m; sourceTree = "<group>"; };
		737F4A6A254A137900A3C34B /* NYPLSignInBusinessLogic+DRM.swift */ = {isa = PBXFileReference; lastKnownFileType = sourcecode.swift; path = "NYPLSignInBusinessLogic+DRM.swift"; sourceTree = "<group>"; };
>>>>>>> d7f76411
		738170142526504800BA2C44 /* GoogleService-Info.plist */ = {isa = PBXFileReference; fileEncoding = 4; lastKnownFileType = text.plist.xml; path = "GoogleService-Info.plist"; sourceTree = "<group>"; };
		7384C756252D20AA0012C2DD /* NYPLBook+DistributorChecks.swift */ = {isa = PBXFileReference; lastKnownFileType = sourcecode.swift; path = "NYPLBook+DistributorChecks.swift"; sourceTree = "<group>"; };
		7384C7FF242BB43300D5F960 /* NYPLCachingTests.swift */ = {isa = PBXFileReference; lastKnownFileType = sourcecode.swift; path = NYPLCachingTests.swift; sourceTree = "<group>"; };
		7384C801242BCC4800D5F960 /* Date+NYPLAdditions.swift */ = {isa = PBXFileReference; lastKnownFileType = sourcecode.swift; path = "Date+NYPLAdditions.swift"; sourceTree = "<group>"; };
		7384C803242BCE5900D5F960 /* Date+NYPLAdditionsTests.swift */ = {isa = PBXFileReference; lastKnownFileType = sourcecode.swift; path = "Date+NYPLAdditionsTests.swift"; sourceTree = "<group>"; };
		7386C1F3245225A5004C78BD /* NYPLReaderPositionsVC.swift */ = {isa = PBXFileReference; lastKnownFileType = sourcecode.swift; path = NYPLReaderPositionsVC.swift; sourceTree = "<group>"; };
		7386C1F624525AFF004C78BD /* NYPLReaderTOCBusinessLogic.swift */ = {isa = PBXFileReference; lastKnownFileType = sourcecode.swift; path = NYPLReaderTOCBusinessLogic.swift; sourceTree = "<group>"; };
		7386C1F9245276CA004C78BD /* NYPLReaderTOCCell.swift */ = {isa = PBXFileReference; lastKnownFileType = sourcecode.swift; name = NYPLReaderTOCCell.swift; path = Reader2/UI/NYPLReaderTOCCell.swift; sourceTree = "<group>"; };
		738CB1FF2509A61E00891F31 /* NYPLConfiguration+OE.swift */ = {isa = PBXFileReference; lastKnownFileType = sourcecode.swift; path = "NYPLConfiguration+OE.swift"; sourceTree = "<group>"; };
		738CB2052509A87700891F31 /* NYPLConfiguration+SE.swift */ = {isa = PBXFileReference; lastKnownFileType = sourcecode.swift; path = "NYPLConfiguration+SE.swift"; sourceTree = "<group>"; };
		738EF2CB2405E38800F388FB /* GoogleService-Info.plist */ = {isa = PBXFileReference; lastKnownFileType = text.plist.xml; name = "GoogleService-Info.plist"; path = "SimplyE/GoogleService-Info.plist"; sourceTree = SOURCE_ROOT; };
		738EF2D12405E3D900F388FB /* .gitignore */ = {isa = PBXFileReference; lastKnownFileType = text; path = .gitignore; sourceTree = SOURCE_ROOT; };
		738EF2D32405EA5F00F388FB /* FirebaseCoreDiagnostics.framework */ = {isa = PBXFileReference; lastKnownFileType = wrapper.framework; name = FirebaseCoreDiagnostics.framework; path = Carthage/Build/iOS/FirebaseCoreDiagnostics.framework; sourceTree = "<group>"; };
		738EF2D42405EA5F00F388FB /* FirebaseCore.framework */ = {isa = PBXFileReference; lastKnownFileType = wrapper.framework; name = FirebaseCore.framework; path = Carthage/Build/iOS/FirebaseCore.framework; sourceTree = "<group>"; };
		738EF2D52405EA5F00F388FB /* FirebaseAnalytics.framework */ = {isa = PBXFileReference; lastKnownFileType = wrapper.framework; name = FirebaseAnalytics.framework; path = Carthage/Build/iOS/FirebaseAnalytics.framework; sourceTree = "<group>"; };
		738EF2D72405EA6000F388FB /* nanopb.framework */ = {isa = PBXFileReference; lastKnownFileType = wrapper.framework; name = nanopb.framework; path = Carthage/Build/iOS/nanopb.framework; sourceTree = "<group>"; };
		738EF2D82405EA6000F388FB /* GoogleUtilities.framework */ = {isa = PBXFileReference; lastKnownFileType = wrapper.framework; name = GoogleUtilities.framework; path = Carthage/Build/iOS/GoogleUtilities.framework; sourceTree = "<group>"; };
		738EF2D92405EA6000F388FB /* GoogleAppMeasurement.framework */ = {isa = PBXFileReference; lastKnownFileType = wrapper.framework; name = GoogleAppMeasurement.framework; path = Carthage/Build/iOS/GoogleAppMeasurement.framework; sourceTree = "<group>"; };
		738EF2DA2405EA6000F388FB /* FIRAnalyticsConnector.framework */ = {isa = PBXFileReference; lastKnownFileType = wrapper.framework; name = FIRAnalyticsConnector.framework; path = Carthage/Build/iOS/FIRAnalyticsConnector.framework; sourceTree = "<group>"; };
		738EF2E42405EBAD00F388FB /* FirebaseInstallations.framework */ = {isa = PBXFileReference; lastKnownFileType = wrapper.framework; name = FirebaseInstallations.framework; path = Carthage/Build/iOS/FirebaseInstallations.framework; sourceTree = "<group>"; };
		738EF2E52405EBAD00F388FB /* GoogleDataTransport.framework */ = {isa = PBXFileReference; lastKnownFileType = wrapper.framework; name = GoogleDataTransport.framework; path = Carthage/Build/iOS/GoogleDataTransport.framework; sourceTree = "<group>"; };
		738EF2EB2405EC5900F388FB /* PromisesObjC.framework */ = {isa = PBXFileReference; lastKnownFileType = wrapper.framework; name = PromisesObjC.framework; path = Carthage/Build/iOS/PromisesObjC.framework; sourceTree = "<group>"; };
		739062D125358CF900D0743D /* NYPLSignInBusinessLogicUIDelegate.swift */ = {isa = PBXFileReference; lastKnownFileType = sourcecode.swift; path = NYPLSignInBusinessLogicUIDelegate.swift; sourceTree = "<group>"; };
		739E6151244A0D8600D00301 /* SimplyECardCreator.app */ = {isa = PBXFileReference; explicitFileType = wrapper.application; includeInIndex = 0; path = SimplyECardCreator.app; sourceTree = BUILT_PRODUCTS_DIR; };
		739E6157244A0F6D00D00301 /* R2Shared.framework */ = {isa = PBXFileReference; explicitFileType = wrapper.framework; path = R2Shared.framework; sourceTree = BUILT_PRODUCTS_DIR; };
		739ECB2325101CCE00691A70 /* NSNotification+NYPL.swift */ = {isa = PBXFileReference; lastKnownFileType = sourcecode.swift; path = "NSNotification+NYPL.swift"; sourceTree = "<group>"; };
		739ECB282510207E00691A70 /* NYPLCatalogs+OE.swift */ = {isa = PBXFileReference; lastKnownFileType = sourcecode.swift; path = "NYPLCatalogs+OE.swift"; sourceTree = "<group>"; };
		739ECB2A25102A2B00691A70 /* NYPLCatalogs+SE.swift */ = {isa = PBXFileReference; lastKnownFileType = sourcecode.swift; path = "NYPLCatalogs+SE.swift"; sourceTree = "<group>"; };
		739ECB2D25108EE800691A70 /* NYPLRootTabBarController+SE.swift */ = {isa = PBXFileReference; lastKnownFileType = sourcecode.swift; path = "NYPLRootTabBarController+SE.swift"; sourceTree = "<group>"; };
		73A2299A240F3B9B006B9EAD /* NYPLR2Owner.swift */ = {isa = PBXFileReference; fileEncoding = 4; lastKnownFileType = sourcecode.swift; path = NYPLR2Owner.swift; sourceTree = "<group>"; };
		73A2299C240F3BEA006B9EAD /* LibraryModule.swift */ = {isa = PBXFileReference; fileEncoding = 4; lastKnownFileType = sourcecode.swift; path = LibraryModule.swift; sourceTree = "<group>"; };
		73A2299E240F3BEA006B9EAD /* LibraryService.swift */ = {isa = PBXFileReference; fileEncoding = 4; lastKnownFileType = sourcecode.swift; path = LibraryService.swift; sourceTree = "<group>"; };
		73A229A4240F3D1B006B9EAD /* CancellableResult.swift */ = {isa = PBXFileReference; fileEncoding = 4; lastKnownFileType = sourcecode.swift; path = CancellableResult.swift; sourceTree = "<group>"; };
		73A229A6240F40C2006B9EAD /* ReaderModule.swift */ = {isa = PBXFileReference; fileEncoding = 4; lastKnownFileType = sourcecode.swift; path = ReaderModule.swift; sourceTree = "<group>"; };
		73A229AA241021F2006B9EAD /* ReaderError.swift */ = {isa = PBXFileReference; fileEncoding = 4; lastKnownFileType = sourcecode.swift; path = ReaderError.swift; sourceTree = "<group>"; };
		73A229AC2410221E006B9EAD /* EPUBModule.swift */ = {isa = PBXFileReference; fileEncoding = 4; lastKnownFileType = sourcecode.swift; path = EPUBModule.swift; sourceTree = "<group>"; };
		73A229AE24102272006B9EAD /* ReaderFormatModule.swift */ = {isa = PBXFileReference; fileEncoding = 4; lastKnownFileType = sourcecode.swift; path = ReaderFormatModule.swift; sourceTree = "<group>"; };
		73A3EAEB2400A9560061A7FB /* NYPLSettingsAccountURLSessionChallengeHandler.h */ = {isa = PBXFileReference; lastKnownFileType = sourcecode.c.h; path = NYPLSettingsAccountURLSessionChallengeHandler.h; sourceTree = "<group>"; };
		73A3EAEC2400A9560061A7FB /* NYPLSettingsAccountURLSessionChallengeHandler.m */ = {isa = PBXFileReference; lastKnownFileType = sourcecode.c.objc; path = NYPLSettingsAccountURLSessionChallengeHandler.m; sourceTree = "<group>"; };
		73A794A525477D8F00C59CC1 /* NYPLSignInBusinessLogic+UI.swift */ = {isa = PBXFileReference; lastKnownFileType = sourcecode.swift; path = "NYPLSignInBusinessLogic+UI.swift"; sourceTree = "<group>"; };
		73A794BC2548E36100C59CC1 /* NYPLBookCreationTests.swift */ = {isa = PBXFileReference; lastKnownFileType = sourcecode.swift; path = NYPLBookCreationTests.swift; sourceTree = "<group>"; };
		73A794C62549095700C59CC1 /* NYPLBookAcquisitionPathEntryMinimal.xml */ = {isa = PBXFileReference; lastKnownFileType = text.xml; path = NYPLBookAcquisitionPathEntryMinimal.xml; sourceTree = "<group>"; };
		73A794C925492C9800C59CC1 /* NYPLFakeSamples.swift */ = {isa = PBXFileReference; lastKnownFileType = sourcecode.swift; path = NYPLFakeSamples.swift; sourceTree = "<group>"; };
		73B501C024F48D4B00FBAD7D /* NYPLUserAccountFrontEndValidation.swift */ = {isa = PBXFileReference; fileEncoding = 4; lastKnownFileType = sourcecode.swift; path = NYPLUserAccountFrontEndValidation.swift; sourceTree = "<group>"; };
		73C3A33F244108F200AFE44D /* carthage-update-simplye.sh */ = {isa = PBXFileReference; lastKnownFileType = text.script.sh; name = "carthage-update-simplye.sh"; path = "scripts/carthage-update-simplye.sh"; sourceTree = SOURCE_ROOT; };
		73CDA120243EDAD8009CC6A6 /* URLRequest+NYPL.swift */ = {isa = PBXFileReference; lastKnownFileType = sourcecode.swift; path = "URLRequest+NYPL.swift"; sourceTree = "<group>"; };
		73CEF82F252699C9006B2820 /* FirebaseCrashlytics.framework */ = {isa = PBXFileReference; lastKnownFileType = wrapper.framework; name = FirebaseCrashlytics.framework; path = Carthage/Build/iOS/FirebaseCrashlytics.framework; sourceTree = "<group>"; };
		73CEF8352526FE80006B2820 /* run */ = {isa = PBXFileReference; lastKnownFileType = text.script.sh; path = run; sourceTree = "<group>"; };
		73CEF8362526FE80006B2820 /* upload-symbols */ = {isa = PBXFileReference; lastKnownFileType = "compiled.mach-o.executable"; path = "upload-symbols"; sourceTree = "<group>"; };
		73CEF83E25270F38006B2820 /* adobe-rmsdk-build.sh */ = {isa = PBXFileReference; lastKnownFileType = text.script.sh; name = "adobe-rmsdk-build.sh"; path = "scripts/adobe-rmsdk-build.sh"; sourceTree = SOURCE_ROOT; };
		73DA43A12404B4A900985482 /* Cartfile */ = {isa = PBXFileReference; lastKnownFileType = text; path = Cartfile; sourceTree = SOURCE_ROOT; };
		73DA43A32404B92E00985482 /* Cartfile.resolved */ = {isa = PBXFileReference; lastKnownFileType = text; path = Cartfile.resolved; sourceTree = SOURCE_ROOT; };
		73DA43A52404BA5500985482 /* build-3rd-parties-dependencies.sh */ = {isa = PBXFileReference; lastKnownFileType = text.script.sh; name = "build-3rd-parties-dependencies.sh"; path = "scripts/build-3rd-parties-dependencies.sh"; sourceTree = SOURCE_ROOT; };
		73DA43A62404BA5600985482 /* build-carthage.sh */ = {isa = PBXFileReference; lastKnownFileType = text.script.sh; name = "build-carthage.sh"; path = "scripts/build-carthage.sh"; sourceTree = SOURCE_ROOT; };
		73DA43A72404BA5600985482 /* build_curl.sh */ = {isa = PBXFileReference; lastKnownFileType = text.script.sh; name = build_curl.sh; path = scripts/build_curl.sh; sourceTree = SOURCE_ROOT; };
		73DA43A82404BA5600985482 /* build-openssl-curl.sh */ = {isa = PBXFileReference; lastKnownFileType = text.script.sh; name = "build-openssl-curl.sh"; path = "scripts/build-openssl-curl.sh"; sourceTree = SOURCE_ROOT; };
		73DE53302525A386003E2C56 /* NYPLLibraryAccountURLsProvider.swift */ = {isa = PBXFileReference; lastKnownFileType = sourcecode.swift; path = NYPLLibraryAccountURLsProvider.swift; sourceTree = "<group>"; };
		73DEB5462486FDFC00B5FF0A /* NYPLBookmarkR2Location.swift */ = {isa = PBXFileReference; fileEncoding = 4; lastKnownFileType = sourcecode.swift; path = NYPLBookmarkR2Location.swift; sourceTree = "<group>"; };
		73E64E65252BB82600276953 /* NYPLWelcomeEULAViewController.swift */ = {isa = PBXFileReference; fileEncoding = 4; lastKnownFileType = sourcecode.swift; path = NYPLWelcomeEULAViewController.swift; sourceTree = "<group>"; };
		73E64E6B252BB89A00276953 /* eula.html */ = {isa = PBXFileReference; fileEncoding = 4; lastKnownFileType = text.html; path = eula.html; sourceTree = "<group>"; };
		73F713502417200F00C63B81 /* NYPLEPUBViewController.swift */ = {isa = PBXFileReference; fileEncoding = 4; lastKnownFileType = sourcecode.swift; name = NYPLEPUBViewController.swift; path = Simplified/Reader2/UI/NYPLEPUBViewController.swift; sourceTree = SOURCE_ROOT; };
		73F713552417200F00C63B81 /* NYPLBaseReaderViewController.swift */ = {isa = PBXFileReference; fileEncoding = 4; lastKnownFileType = sourcecode.swift; name = NYPLBaseReaderViewController.swift; path = Simplified/Reader2/UI/NYPLBaseReaderViewController.swift; sourceTree = SOURCE_ROOT; };
		73F713672417240100C63B81 /* UIViewController+NYPL.swift */ = {isa = PBXFileReference; fileEncoding = 4; lastKnownFileType = sourcecode.swift; name = "UIViewController+NYPL.swift"; path = "Simplified/Reader2/UI/UIViewController+NYPL.swift"; sourceTree = SOURCE_ROOT; };
		73FB0AC824EB403D0072E430 /* NYPLBookContentType.swift */ = {isa = PBXFileReference; lastKnownFileType = sourcecode.swift; name = NYPLBookContentType.swift; path = Models/NYPLBookContentType.swift; sourceTree = "<group>"; };
		73FCA3A425005BA4001B0C5D /* Open eBooks.app */ = {isa = PBXFileReference; explicitFileType = wrapper.application; includeInIndex = 0; path = "Open eBooks.app"; sourceTree = BUILT_PRODUCTS_DIR; };
		841B55411B740F2700FAC1AF /* NYPLSettingsEULAViewController.h */ = {isa = PBXFileReference; fileEncoding = 4; lastKnownFileType = sourcecode.c.h; path = NYPLSettingsEULAViewController.h; sourceTree = "<group>"; };
		841B55421B740F2700FAC1AF /* NYPLSettingsEULAViewController.m */ = {isa = PBXFileReference; fileEncoding = 4; lastKnownFileType = sourcecode.c.objc; path = NYPLSettingsEULAViewController.m; sourceTree = "<group>"; };
		84B7A3431B84E8FE00584FB2 /* OFL.txt */ = {isa = PBXFileReference; fileEncoding = 4; lastKnownFileType = text; path = OFL.txt; sourceTree = "<group>"; };
		84B7A3441B84E8FE00584FB2 /* OpenDyslexic3-Bold.ttf */ = {isa = PBXFileReference; lastKnownFileType = file; path = "OpenDyslexic3-Bold.ttf"; sourceTree = "<group>"; };
		84B7A3451B84E8FE00584FB2 /* OpenDyslexic3-Regular.ttf */ = {isa = PBXFileReference; lastKnownFileType = file; path = "OpenDyslexic3-Regular.ttf"; sourceTree = "<group>"; };
		84FCD2601B7BA79200BFEDD9 /* CoreLocation.framework */ = {isa = PBXFileReference; lastKnownFileType = wrapper.framework; name = CoreLocation.framework; path = System/Library/Frameworks/CoreLocation.framework; sourceTree = SDKROOT; };
		8C40D6A62375FF8B006EA63B /* NYPLProblemDocumentCacheManager.swift */ = {isa = PBXFileReference; lastKnownFileType = sourcecode.swift; path = NYPLProblemDocumentCacheManager.swift; sourceTree = "<group>"; };
		8C835DD4234D0B900050A18D /* NYPLFacetBarView.swift */ = {isa = PBXFileReference; lastKnownFileType = sourcecode.swift; path = NYPLFacetBarView.swift; sourceTree = "<group>"; };
		8CC26F822370C1DF0000D8E1 /* Account.swift */ = {isa = PBXFileReference; lastKnownFileType = sourcecode.swift; path = Account.swift; sourceTree = "<group>"; };
		8CE9C470237F84820072E964 /* NYPLBookDetailsProblemDocumentViewController.swift */ = {isa = PBXFileReference; lastKnownFileType = sourcecode.swift; path = NYPLBookDetailsProblemDocumentViewController.swift; sourceTree = "<group>"; };
		A4276F461B00046300CA7194 /* NYPLMyBooksDownloadInfo.h */ = {isa = PBXFileReference; fileEncoding = 4; lastKnownFileType = sourcecode.c.h; path = NYPLMyBooksDownloadInfo.h; sourceTree = "<group>"; };
		A4276F471B00046300CA7194 /* NYPLMyBooksDownloadInfo.m */ = {isa = PBXFileReference; fileEncoding = 4; lastKnownFileType = sourcecode.c.objc; path = NYPLMyBooksDownloadInfo.m; sourceTree = "<group>"; };
		A42E0DEF1B3F5A490095EBAE /* NYPLRemoteViewController.h */ = {isa = PBXFileReference; fileEncoding = 4; lastKnownFileType = sourcecode.c.h; path = NYPLRemoteViewController.h; sourceTree = "<group>"; };
		A42E0DF01B3F5A490095EBAE /* NYPLRemoteViewController.m */ = {isa = PBXFileReference; fileEncoding = 4; lastKnownFileType = sourcecode.c.objc; path = NYPLRemoteViewController.m; sourceTree = "<group>"; };
		A42E0DF21B40F4E00095EBAE /* NYPLCatalogFeedViewController.h */ = {isa = PBXFileReference; fileEncoding = 4; lastKnownFileType = sourcecode.c.h; path = NYPLCatalogFeedViewController.h; sourceTree = "<group>"; };
		A42E0DF31B40F4E00095EBAE /* NYPLCatalogFeedViewController.m */ = {isa = PBXFileReference; fileEncoding = 4; lastKnownFileType = sourcecode.c.objc; path = NYPLCatalogFeedViewController.m; sourceTree = "<group>"; };
		A46226251B39D4980063F549 /* NYPLOPDSGroup.m */ = {isa = PBXFileReference; fileEncoding = 4; lastKnownFileType = sourcecode.c.objc; path = NYPLOPDSGroup.m; sourceTree = "<group>"; };
		A46226261B39D4980063F549 /* NYPLOPDSGroup.h */ = {isa = PBXFileReference; fileEncoding = 4; lastKnownFileType = sourcecode.c.h; path = NYPLOPDSGroup.h; sourceTree = "<group>"; };
		A499BF241B39EFC7002F8B8B /* NYPLOPDSEntryGroupAttributes.h */ = {isa = PBXFileReference; fileEncoding = 4; lastKnownFileType = sourcecode.c.h; path = NYPLOPDSEntryGroupAttributes.h; sourceTree = "<group>"; };
		A499BF251B39EFC7002F8B8B /* NYPLOPDSEntryGroupAttributes.m */ = {isa = PBXFileReference; fileEncoding = 4; lastKnownFileType = sourcecode.c.objc; path = NYPLOPDSEntryGroupAttributes.m; sourceTree = "<group>"; };
		A49C25401AE05A2600D63B89 /* RDServices.xcodeproj */ = {isa = PBXFileReference; lastKnownFileType = "wrapper.pb-project"; path = RDServices.xcodeproj; sourceTree = "<group>"; };
		A4BA1D0C1B430341006F83DF /* NYPLCatalogGroupedFeedViewController.h */ = {isa = PBXFileReference; fileEncoding = 4; lastKnownFileType = sourcecode.c.h; path = NYPLCatalogGroupedFeedViewController.h; sourceTree = "<group>"; };
		A4BA1D0D1B430341006F83DF /* NYPLCatalogGroupedFeedViewController.m */ = {isa = PBXFileReference; fileEncoding = 4; lastKnownFileType = sourcecode.c.objc; path = NYPLCatalogGroupedFeedViewController.m; sourceTree = "<group>"; };
		A4BA1D111B43046B006F83DF /* NYPLCatalogGroupedFeed.h */ = {isa = PBXFileReference; fileEncoding = 4; lastKnownFileType = sourcecode.c.h; path = NYPLCatalogGroupedFeed.h; sourceTree = "<group>"; };
		A4BA1D121B43046B006F83DF /* NYPLCatalogGroupedFeed.m */ = {isa = PBXFileReference; fileEncoding = 4; lastKnownFileType = sourcecode.c.objc; path = NYPLCatalogGroupedFeed.m; sourceTree = "<group>"; };
		A823D80D192BABA400B55DE2 /* SimplyE.app */ = {isa = PBXFileReference; explicitFileType = wrapper.application; includeInIndex = 0; path = SimplyE.app; sourceTree = BUILT_PRODUCTS_DIR; };
		A823D810192BABA400B55DE2 /* Foundation.framework */ = {isa = PBXFileReference; lastKnownFileType = wrapper.framework; name = Foundation.framework; path = System/Library/Frameworks/Foundation.framework; sourceTree = SDKROOT; };
		A823D812192BABA400B55DE2 /* CoreGraphics.framework */ = {isa = PBXFileReference; lastKnownFileType = wrapper.framework; name = CoreGraphics.framework; path = System/Library/Frameworks/CoreGraphics.framework; sourceTree = SDKROOT; };
		A823D814192BABA400B55DE2 /* UIKit.framework */ = {isa = PBXFileReference; lastKnownFileType = wrapper.framework; name = UIKit.framework; path = System/Library/Frameworks/UIKit.framework; sourceTree = SDKROOT; };
		A823D818192BABA400B55DE2 /* Simplified-Info.plist */ = {isa = PBXFileReference; lastKnownFileType = text.plist.xml; path = "Simplified-Info.plist"; sourceTree = "<group>"; };
		A823D81A192BABA400B55DE2 /* en */ = {isa = PBXFileReference; lastKnownFileType = text.plist.strings; name = en; path = en.lproj/InfoPlist.strings; sourceTree = "<group>"; };
		A823D81C192BABA400B55DE2 /* main.m */ = {isa = PBXFileReference; lastKnownFileType = sourcecode.c.objc; path = main.m; sourceTree = "<group>"; };
		A823D81E192BABA400B55DE2 /* Simplified-Prefix.pch */ = {isa = PBXFileReference; lastKnownFileType = sourcecode.c.h; path = "Simplified-Prefix.pch"; sourceTree = "<group>"; };
		A823D81F192BABA400B55DE2 /* NYPLAppDelegate.h */ = {isa = PBXFileReference; lastKnownFileType = sourcecode.c.h; path = NYPLAppDelegate.h; sourceTree = "<group>"; };
		A823D820192BABA400B55DE2 /* NYPLAppDelegate.m */ = {isa = PBXFileReference; lastKnownFileType = sourcecode.c.objc; path = NYPLAppDelegate.m; sourceTree = "<group>"; };
		A823D822192BABA400B55DE2 /* Images.xcassets */ = {isa = PBXFileReference; lastKnownFileType = folder.assetcatalog; path = Images.xcassets; sourceTree = "<group>"; };
		A823D833192BABA400B55DE2 /* en */ = {isa = PBXFileReference; lastKnownFileType = text.plist.strings; name = en; path = en.lproj/InfoPlist.strings; sourceTree = "<group>"; };
		A92FB0F821CDCE3D004740F4 /* NYPLReturnPromptHelper.swift */ = {isa = PBXFileReference; lastKnownFileType = sourcecode.swift; path = NYPLReturnPromptHelper.swift; sourceTree = "<group>"; };
		A93F9F9621CDACF700BD3B0C /* NYPLAppReviewPrompt.swift */ = {isa = PBXFileReference; lastKnownFileType = sourcecode.swift; path = NYPLAppReviewPrompt.swift; sourceTree = "<group>"; };
		A949984E2235826500CE4241 /* NYPLPDFViewControllerDelegate.swift */ = {isa = PBXFileReference; lastKnownFileType = sourcecode.swift; path = NYPLPDFViewControllerDelegate.swift; sourceTree = "<group>"; };
		A9AD993F2225D4AF009FF54A /* PDFRendererProvider.framework */ = {isa = PBXFileReference; lastKnownFileType = wrapper.framework; name = PDFRendererProvider.framework; path = Carthage/Build/iOS/PDFRendererProvider.framework; sourceTree = "<group>"; };
		AE77E0F3FB181D0C1529C865 /* NYPLOPDSLink.h */ = {isa = PBXFileReference; fileEncoding = 4; lastKnownFileType = sourcecode.c.h; path = NYPLOPDSLink.h; sourceTree = "<group>"; };
		AE77E304AA30ABF2921B6393 /* NYPLOPDSFeed.h */ = {isa = PBXFileReference; fileEncoding = 4; lastKnownFileType = sourcecode.c.h; path = NYPLOPDSFeed.h; sourceTree = "<group>"; };
		AE77E4AF64208439F78B3D73 /* NYPLOPDSEntry.m */ = {isa = PBXFileReference; fileEncoding = 4; lastKnownFileType = sourcecode.c.objc; path = NYPLOPDSEntry.m; sourceTree = "<group>"; };
		AE77E6379B5F7ACD56AE86EF /* NYPLOPDSEntry.h */ = {isa = PBXFileReference; fileEncoding = 4; lastKnownFileType = sourcecode.c.h; path = NYPLOPDSEntry.h; sourceTree = "<group>"; };
		AE77E83151ED3A20FFBE1194 /* NYPLOPDSRelation.h */ = {isa = PBXFileReference; fileEncoding = 4; lastKnownFileType = sourcecode.c.h; path = NYPLOPDSRelation.h; sourceTree = "<group>"; };
		AE77E94D56B65997B861C0C0 /* NYPLOPDSFeed.m */ = {isa = PBXFileReference; fileEncoding = 4; lastKnownFileType = sourcecode.c.objc; path = NYPLOPDSFeed.m; sourceTree = "<group>"; };
		AE77ECC029F3DABDB46A64EB /* NYPLOPDSLink.m */ = {isa = PBXFileReference; fileEncoding = 4; lastKnownFileType = sourcecode.c.objc; path = NYPLOPDSLink.m; sourceTree = "<group>"; };
		AE77EDCF05BE5D54CF8E0E70 /* NYPLOPDSType.h */ = {isa = PBXFileReference; fileEncoding = 4; lastKnownFileType = sourcecode.c.h; path = NYPLOPDSType.h; sourceTree = "<group>"; };
		AE77EFD5622206475B6715A9 /* NYPLOPDSType.m */ = {isa = PBXFileReference; fileEncoding = 4; lastKnownFileType = sourcecode.c.objc; path = NYPLOPDSType.m; sourceTree = "<group>"; };
		B51C1DF92285FDF9003B49A5 /* OPDS2CatalogsFeed.swift */ = {isa = PBXFileReference; lastKnownFileType = sourcecode.swift; path = OPDS2CatalogsFeed.swift; sourceTree = "<group>"; };
		B51C1DFB22860513003B49A5 /* OPDS2CatalogsFeed.json */ = {isa = PBXFileReference; fileEncoding = 4; lastKnownFileType = text.json; path = OPDS2CatalogsFeed.json; sourceTree = "<group>"; };
		B51C1DFD22860563003B49A5 /* OPDS2CatalogsFeedTests.swift */ = {isa = PBXFileReference; lastKnownFileType = sourcecode.swift; path = OPDS2CatalogsFeedTests.swift; sourceTree = "<group>"; };
		B51C1DFF22861BAD003B49A5 /* OPDS2Link.swift */ = {isa = PBXFileReference; lastKnownFileType = sourcecode.swift; path = OPDS2Link.swift; sourceTree = "<group>"; };
		B51C1E0122861BBF003B49A5 /* OPDS2Publication.swift */ = {isa = PBXFileReference; lastKnownFileType = sourcecode.swift; path = OPDS2Publication.swift; sourceTree = "<group>"; };
		B51C1E0322861C1A003B49A5 /* OPDS2AuthenticationDocument.swift */ = {isa = PBXFileReference; lastKnownFileType = sourcecode.swift; path = OPDS2AuthenticationDocument.swift; sourceTree = "<group>"; };
		B51C1E13229456E2003B49A5 /* acl_authentication_document.json */ = {isa = PBXFileReference; fileEncoding = 4; lastKnownFileType = text.json; path = acl_authentication_document.json; sourceTree = "<group>"; };
		B51C1E14229456E2003B49A5 /* gpl_authentication_document.json */ = {isa = PBXFileReference; fileEncoding = 4; lastKnownFileType = text.json; path = gpl_authentication_document.json; sourceTree = "<group>"; };
		B51C1E15229456E2003B49A5 /* nypl_authentication_document.json */ = {isa = PBXFileReference; fileEncoding = 4; lastKnownFileType = text.json; path = nypl_authentication_document.json; sourceTree = "<group>"; };
		B51C1E16229456E2003B49A5 /* dpl_authentication_document.json */ = {isa = PBXFileReference; fileEncoding = 4; lastKnownFileType = text.json; path = dpl_authentication_document.json; sourceTree = "<group>"; };
		B5ED41D81B8F6E2E009FC164 /* NYPLBookButtonsView.h */ = {isa = PBXFileReference; fileEncoding = 4; lastKnownFileType = sourcecode.c.h; path = NYPLBookButtonsView.h; sourceTree = "<group>"; };
		B5ED41D91B8F6E2E009FC164 /* NYPLBookButtonsView.m */ = {isa = PBXFileReference; fileEncoding = 4; lastKnownFileType = sourcecode.c.objc; path = NYPLBookButtonsView.m; sourceTree = "<group>"; };
		CAE35BBA1B86289500BF9BC5 /* Simplified.xcconfig */ = {isa = PBXFileReference; lastKnownFileType = text.xcconfig; path = Simplified.xcconfig; sourceTree = "<group>"; };
		D787E8431FB6B0290016D9D5 /* NYPLSettingsAdvancedViewController.swift */ = {isa = PBXFileReference; lastKnownFileType = sourcecode.swift; path = NYPLSettingsAdvancedViewController.swift; sourceTree = "<group>"; };
		E61D7F631F6AC78B0091C781 /* SimplyE.entitlements */ = {isa = PBXFileReference; lastKnownFileType = text.plist.entitlements; path = SimplyE.entitlements; sourceTree = "<group>"; };
		E6202A001DD4E6F300C99553 /* NYPLSettingsAccountDetailViewController.h */ = {isa = PBXFileReference; fileEncoding = 4; lastKnownFileType = sourcecode.c.h; path = NYPLSettingsAccountDetailViewController.h; sourceTree = "<group>"; };
		E6202A011DD4E6F300C99553 /* NYPLSettingsAccountDetailViewController.m */ = {isa = PBXFileReference; fileEncoding = 4; lastKnownFileType = sourcecode.c.objc; path = NYPLSettingsAccountDetailViewController.m; sourceTree = "<group>"; };
		E6202A031DD52B8600C99553 /* NYPLWelcomeScreenViewController.swift */ = {isa = PBXFileReference; fileEncoding = 4; lastKnownFileType = sourcecode.swift; path = NYPLWelcomeScreenViewController.swift; sourceTree = "<group>"; };
		E6207B642118973800864143 /* NYPLAppTheme.swift */ = {isa = PBXFileReference; lastKnownFileType = sourcecode.swift; path = NYPLAppTheme.swift; sourceTree = "<group>"; };
		E627B553216D4A9700A7D1D5 /* NYPLBookContentType.m */ = {isa = PBXFileReference; lastKnownFileType = sourcecode.c.objc; path = NYPLBookContentType.m; sourceTree = "<group>"; };
		E627B559216D4ADD00A7D1D5 /* NYPLBookContentType.h */ = {isa = PBXFileReference; lastKnownFileType = sourcecode.c.h; path = NYPLBookContentType.h; sourceTree = "<group>"; };
		E63F2C6B1EAA81B3002B6373 /* ExtendedNavBarView.swift */ = {isa = PBXFileReference; fileEncoding = 4; lastKnownFileType = sourcecode.swift; path = ExtendedNavBarView.swift; sourceTree = "<group>"; };
		E65977C41F82AC91003CD6BC /* NYPL_Launch_Screen.storyboard */ = {isa = PBXFileReference; lastKnownFileType = file.storyboard; path = NYPL_Launch_Screen.storyboard; sourceTree = "<group>"; };
		E66A6C421EAFB63300AA282D /* NYPLBookDetailButtonsView.h */ = {isa = PBXFileReference; fileEncoding = 4; lastKnownFileType = sourcecode.c.h; path = NYPLBookDetailButtonsView.h; sourceTree = "<group>"; };
		E66A6C431EAFB63300AA282D /* NYPLBookDetailButtonsView.m */ = {isa = PBXFileReference; fileEncoding = 4; lastKnownFileType = sourcecode.c.objc; path = NYPLBookDetailButtonsView.m; sourceTree = "<group>"; };
		E66AE32F1DC0FCFC00124AE2 /* NYPLCirculationAnalytics.swift */ = {isa = PBXFileReference; fileEncoding = 4; lastKnownFileType = sourcecode.swift; path = NYPLCirculationAnalytics.swift; sourceTree = "<group>"; };
		E671FF7C1E3A7068002AB13F /* NYPLNetworkQueue.swift */ = {isa = PBXFileReference; fileEncoding = 4; lastKnownFileType = sourcecode.swift; path = NYPLNetworkQueue.swift; sourceTree = "<group>"; };
		E683953A217663B100371072 /* NYPLFacetViewDefaultDataSource.swift */ = {isa = PBXFileReference; lastKnownFileType = sourcecode.swift; path = NYPLFacetViewDefaultDataSource.swift; sourceTree = "<group>"; };
		E6845D951FB38D1300EBF69A /* NYPLReadiumViewSyncManager.h */ = {isa = PBXFileReference; lastKnownFileType = sourcecode.c.h; path = NYPLReadiumViewSyncManager.h; sourceTree = "<group>"; };
		E6845D961FB38D1300EBF69A /* NYPLReadiumViewSyncManager.m */ = {isa = PBXFileReference; lastKnownFileType = sourcecode.c.objc; path = NYPLReadiumViewSyncManager.m; sourceTree = "<group>"; };
		E68CCFC41F9F80CF003DDA6C /* NYPLBarcode.swift */ = {isa = PBXFileReference; lastKnownFileType = sourcecode.swift; path = NYPLBarcode.swift; sourceTree = "<group>"; };
		E69404081E4A789800E566ED /* NYPLReachabilityManager.h */ = {isa = PBXFileReference; fileEncoding = 4; lastKnownFileType = sourcecode.c.h; path = NYPLReachabilityManager.h; sourceTree = "<group>"; };
		E69404091E4A789800E566ED /* NYPLReachabilityManager.m */ = {isa = PBXFileReference; fileEncoding = 4; lastKnownFileType = sourcecode.c.objc; path = NYPLReachabilityManager.m; sourceTree = "<group>"; };
		E699BA3F2166598B00A0736A /* NYPLEntryPointView.swift */ = {isa = PBXFileReference; lastKnownFileType = sourcecode.swift; path = NYPLEntryPointView.swift; sourceTree = "<group>"; };
		E6B1F4FA1DD20EA900D73CA1 /* NYPLSettingsAccountsList.swift */ = {isa = PBXFileReference; fileEncoding = 4; lastKnownFileType = sourcecode.swift; path = NYPLSettingsAccountsList.swift; sourceTree = "<group>"; };
		E6B3269E1EE066DE00DB877A /* NYPLBookDetailTableView.swift */ = {isa = PBXFileReference; fileEncoding = 4; lastKnownFileType = sourcecode.swift; path = NYPLBookDetailTableView.swift; sourceTree = "<group>"; };
		E6B6E76E1F6859A4007EE361 /* NYPLKeychainManager.swift */ = {isa = PBXFileReference; lastKnownFileType = sourcecode.swift; path = NYPLKeychainManager.swift; sourceTree = "<group>"; };
		E6BA02B71DE4B6F600F76404 /* RemoteHTMLViewController.swift */ = {isa = PBXFileReference; fileEncoding = 4; lastKnownFileType = sourcecode.swift; path = RemoteHTMLViewController.swift; sourceTree = "<group>"; };
		E6BC315C1E009F3E0021B65E /* NYPLAgeCheck.swift */ = {isa = PBXFileReference; fileEncoding = 4; lastKnownFileType = sourcecode.swift; path = NYPLAgeCheck.swift; sourceTree = "<group>"; };
		E6C91BC01FD5F63B00A32F42 /* NYPLZXingEncoder.h */ = {isa = PBXFileReference; lastKnownFileType = sourcecode.c.h; path = NYPLZXingEncoder.h; sourceTree = "<group>"; };
		E6C91BC11FD5F63B00A32F42 /* NYPLZXingEncoder.m */ = {isa = PBXFileReference; lastKnownFileType = sourcecode.c.objc; path = NYPLZXingEncoder.m; sourceTree = "<group>"; };
		E6D7753D1F9FE0AF00C0B722 /* NYPLBarcodeScanningViewController.m */ = {isa = PBXFileReference; fileEncoding = 4; lastKnownFileType = sourcecode.c.objc; path = NYPLBarcodeScanningViewController.m; sourceTree = "<group>"; };
		E6D775431F9FE0C400C0B722 /* NYPLBarcodeScanningViewController.h */ = {isa = PBXFileReference; fileEncoding = 4; lastKnownFileType = sourcecode.c.h; path = NYPLBarcodeScanningViewController.h; sourceTree = "<group>"; };
		E6D848E22171334800CEC142 /* NYPLContentTypeBadge.swift */ = {isa = PBXFileReference; lastKnownFileType = sourcecode.swift; path = NYPLContentTypeBadge.swift; sourceTree = "<group>"; };
		E6DA7E9F1F2A718600CFBEC8 /* NYPLBookAuthor.swift */ = {isa = PBXFileReference; fileEncoding = 4; lastKnownFileType = sourcecode.swift; path = NYPLBookAuthor.swift; sourceTree = "<group>"; };
		E6F26E721DFF672F00C103CA /* NYPLBookContentMetadataFilesHelper.swift */ = {isa = PBXFileReference; fileEncoding = 4; lastKnownFileType = sourcecode.swift; path = NYPLBookContentMetadataFilesHelper.swift; sourceTree = "<group>"; };
/* End PBXFileReference section */

/* Begin PBXFrameworksBuildPhase section */
		2D2B476F1D08F807007F7764 /* Frameworks */ = {
			isa = PBXFrameworksBuildPhase;
			buildActionMask = 2147483647;
			files = (
				7307A5F223FF22EC00DE53DE /* ZXingObjC.framework in Frameworks */,
			);
			runOnlyForDeploymentPostprocessing = 0;
		};
		7320AB37251EBC9900E3F04D /* Frameworks */ = {
			isa = PBXFrameworksBuildPhase;
			buildActionMask = 2147483647;
			files = (
				7320AB38251EBC9900E3F04D /* ZXingObjC.framework in Frameworks */,
			);
			runOnlyForDeploymentPostprocessing = 0;
		};
		7347F0DA245A4DE200558D7F /* Frameworks */ = {
			isa = PBXFrameworksBuildPhase;
			buildActionMask = 2147483647;
			files = (
				17DFC5F0251E802A003A19CC /* AudioEngine.xcframework in Frameworks */,
				7347F133245A508400558D7F /* NYPLCardCreator.framework in Frameworks */,
				7347F0DB245A4DE200558D7F /* PDFRendererProvider.framework in Frameworks */,
				7347F0DD245A4DE200558D7F /* MediaPlayer.framework in Frameworks */,
				7347F0DE245A4DE200558D7F /* CoreMedia.framework in Frameworks */,
				7347F0DF245A4DE200558D7F /* CoreVideo.framework in Frameworks */,
				7347F0E0245A4DE200558D7F /* AVFoundation.framework in Frameworks */,
				7347F0E1245A4DE200558D7F /* AudioToolbox.framework in Frameworks */,
				7347F0E2245A4DE200558D7F /* libiconv.tbd in Frameworks */,
				7347F0E3245A4DE200558D7F /* CoreGraphics.framework in Frameworks */,
				7347F0E4245A4DE200558D7F /* QuartzCore.framework in Frameworks */,
				7347F0E5245A4DE200558D7F /* libADEPT.a in Frameworks */,
				7347F0E6245A4DE200558D7F /* libAdobe Content Filter.a in Frameworks */,
				7347F0E7245A4DE200558D7F /* libRDServices.a in Frameworks */,
				7347F0E8245A4DE200558D7F /* libicucore.tbd in Frameworks */,
				7347F0E9245A4DE200558D7F /* libc++.dylib in Frameworks */,
				7347F0EA245A4DE200558D7F /* LocalAuthentication.framework in Frameworks */,
				7347F0EB245A4DE200558D7F /* SystemConfiguration.framework in Frameworks */,
				7347F0EC245A4DE200558D7F /* Security.framework in Frameworks */,
				7347F0ED245A4DE200558D7F /* CFNetwork.framework in Frameworks */,
				7347F0EE245A4DE200558D7F /* CoreLocation.framework in Frameworks */,
				7347F0EF245A4DE200558D7F /* UIKit.framework in Frameworks */,
				7347F0F0245A4DE200558D7F /* Foundation.framework in Frameworks */,
				73CEF831252699DD006B2820 /* FirebaseCrashlytics.framework in Frameworks */,
				7347F0F1245A4DE200558D7F /* libTenPrintCover.a in Frameworks */,
				7347F0F2245A4DE200558D7F /* libz.dylib in Frameworks */,
				7347F0F3245A4DE200558D7F /* libxml2.dylib in Frameworks */,
				7347F0F4245A4DE200558D7F /* ZXingObjC.framework in Frameworks */,
				7347F0F6245A4DE200558D7F /* PureLayout.framework in Frameworks */,
				7342704624DCB4A000A4F605 /* OverdriveProcessor.framework in Frameworks */,
				73264DDA251E9E5000B4BDAB /* OverdriveProcessor.framework in Frameworks */,
				7347F0F7245A4DE200558D7F /* SQLite.framework in Frameworks */,
				7347F0F8245A4DE200558D7F /* NYPLAEToolkit.framework in Frameworks */,
				7347F0F9245A4DE200558D7F /* NYPLAudiobookToolkit.framework in Frameworks */,
				7347F0FB245A4DE200558D7F /* FirebaseCoreDiagnostics.framework in Frameworks */,
				7347F0FC245A4DE200558D7F /* FirebaseCore.framework in Frameworks */,
				7347F0FD245A4DE200558D7F /* FirebaseAnalytics.framework in Frameworks */,
				7347F0FE245A4DE200558D7F /* nanopb.framework in Frameworks */,
				7347F0FF245A4DE200558D7F /* GoogleUtilities.framework in Frameworks */,
				7347F100245A4DE200558D7F /* GoogleAppMeasurement.framework in Frameworks */,
				7347F101245A4DE200558D7F /* FIRAnalyticsConnector.framework in Frameworks */,
				7347F102245A4DE200558D7F /* GoogleDataTransport.framework in Frameworks */,
				7347F104245A4DE200558D7F /* FirebaseInstallations.framework in Frameworks */,
				7347F105245A4DE200558D7F /* PromisesObjC.framework in Frameworks */,
			);
			runOnlyForDeploymentPostprocessing = 0;
		};
		739E60FD244A0D8600D00301 /* Frameworks */ = {
			isa = PBXFrameworksBuildPhase;
			buildActionMask = 2147483647;
			files = (
				731B2B1E244A1EB400A7A649 /* Fuzi.framework in Frameworks */,
				731B2B1F244A1EB400A7A649 /* GCDWebServer.framework in Frameworks */,
				731B2B20244A1EB400A7A649 /* CryptoSwift.framework in Frameworks */,
				731B2B21244A1EB400A7A649 /* Minizip.framework in Frameworks */,
				739E60FE244A0D8600D00301 /* PDFRendererProvider.framework in Frameworks */,
				731B2B22244A2B6C00A7A649 /* R2Navigator.framework in Frameworks */,
				739E6100244A0D8600D00301 /* MediaPlayer.framework in Frameworks */,
				739E6101244A0D8600D00301 /* CoreMedia.framework in Frameworks */,
				739E6102244A0D8600D00301 /* CoreVideo.framework in Frameworks */,
				7342704524DCB49F00A4F605 /* OverdriveProcessor.framework in Frameworks */,
				739E6103244A0D8600D00301 /* AVFoundation.framework in Frameworks */,
				739E6104244A0D8600D00301 /* AudioToolbox.framework in Frameworks */,
				73EE9A67252BA60B00DEC86F /* FirebaseCrashlytics.framework in Frameworks */,
				739E6105244A0D8600D00301 /* libiconv.tbd in Frameworks */,
				739E6106244A0D8600D00301 /* CoreGraphics.framework in Frameworks */,
				739E6107244A0D8600D00301 /* QuartzCore.framework in Frameworks */,
				739E6108244A0D8600D00301 /* libADEPT.a in Frameworks */,
				739E6109244A0D8600D00301 /* libAdobe Content Filter.a in Frameworks */,
				739E610A244A0D8600D00301 /* libRDServices.a in Frameworks */,
				739E610B244A0D8600D00301 /* libicucore.tbd in Frameworks */,
				739E610C244A0D8600D00301 /* libc++.dylib in Frameworks */,
				739E610D244A0D8600D00301 /* LocalAuthentication.framework in Frameworks */,
				739E610E244A0D8600D00301 /* SystemConfiguration.framework in Frameworks */,
				739E610F244A0D8600D00301 /* Security.framework in Frameworks */,
				739E6110244A0D8600D00301 /* CFNetwork.framework in Frameworks */,
				739E6111244A0D8600D00301 /* CoreLocation.framework in Frameworks */,
				739E6112244A0D8600D00301 /* UIKit.framework in Frameworks */,
				739E6113244A0D8600D00301 /* Foundation.framework in Frameworks */,
				731B2B27244A2B7100A7A649 /* R2Streamer.framework in Frameworks */,
				739E6114244A0D8600D00301 /* libTenPrintCover.a in Frameworks */,
				739E6115244A0D8600D00301 /* libz.dylib in Frameworks */,
				739E6116244A0D8600D00301 /* libxml2.dylib in Frameworks */,
				739E6117244A0D8600D00301 /* ZXingObjC.framework in Frameworks */,
				735FC2D52485C178009CF11E /* SwiftSoup.framework in Frameworks */,
				739E6118244A0D8600D00301 /* NYPLCardCreator.framework in Frameworks */,
				739E6119244A0D8600D00301 /* PureLayout.framework in Frameworks */,
				739E611A244A0D8600D00301 /* SQLite.framework in Frameworks */,
				739E611B244A0D8600D00301 /* NYPLAEToolkit.framework in Frameworks */,
				736CF271252278AA0081D30A /* AudioEngine.xcframework in Frameworks */,
				739E611C244A0D8600D00301 /* NYPLAudiobookToolkit.framework in Frameworks */,
				739E611E244A0D8600D00301 /* FirebaseCoreDiagnostics.framework in Frameworks */,
				739E611F244A0D8600D00301 /* FirebaseCore.framework in Frameworks */,
				739E6120244A0D8600D00301 /* FirebaseAnalytics.framework in Frameworks */,
				731B2B25244A2B6E00A7A649 /* R2Shared.framework in Frameworks */,
				739E6121244A0D8600D00301 /* nanopb.framework in Frameworks */,
				739E6122244A0D8600D00301 /* GoogleUtilities.framework in Frameworks */,
				739E6123244A0D8600D00301 /* GoogleAppMeasurement.framework in Frameworks */,
				739E6124244A0D8600D00301 /* FIRAnalyticsConnector.framework in Frameworks */,
				739E6125244A0D8600D00301 /* GoogleDataTransport.framework in Frameworks */,
				739E6127244A0D8600D00301 /* FirebaseInstallations.framework in Frameworks */,
				739E6128244A0D8600D00301 /* PromisesObjC.framework in Frameworks */,
			);
			runOnlyForDeploymentPostprocessing = 0;
		};
		73FCA35A25005BA4001B0C5D /* Frameworks */ = {
			isa = PBXFrameworksBuildPhase;
			buildActionMask = 2147483647;
			files = (
				73FCA35B25005BA4001B0C5D /* PDFRendererProvider.framework in Frameworks */,
				73FCA35D25005BA4001B0C5D /* MediaPlayer.framework in Frameworks */,
				73FCA35E25005BA4001B0C5D /* CoreMedia.framework in Frameworks */,
				73FCA35F25005BA4001B0C5D /* CoreVideo.framework in Frameworks */,
				73FCA36025005BA4001B0C5D /* AVFoundation.framework in Frameworks */,
				73FCA36125005BA4001B0C5D /* AudioToolbox.framework in Frameworks */,
				73FCA36225005BA4001B0C5D /* libiconv.tbd in Frameworks */,
				73FCA36325005BA4001B0C5D /* CoreGraphics.framework in Frameworks */,
				73FCA36425005BA4001B0C5D /* QuartzCore.framework in Frameworks */,
				73FCA36525005BA4001B0C5D /* libADEPT.a in Frameworks */,
				73FCA36625005BA4001B0C5D /* libAdobe Content Filter.a in Frameworks */,
				73FCA36725005BA4001B0C5D /* libRDServices.a in Frameworks */,
				73FCA36825005BA4001B0C5D /* libicucore.tbd in Frameworks */,
				73FCA36925005BA4001B0C5D /* libc++.dylib in Frameworks */,
				73FCA36A25005BA4001B0C5D /* LocalAuthentication.framework in Frameworks */,
				73FCA36B25005BA4001B0C5D /* SystemConfiguration.framework in Frameworks */,
				73FCA36C25005BA4001B0C5D /* Security.framework in Frameworks */,
				73FCA36D25005BA4001B0C5D /* CFNetwork.framework in Frameworks */,
				73FCA36E25005BA4001B0C5D /* CoreLocation.framework in Frameworks */,
				73FCA36F25005BA4001B0C5D /* UIKit.framework in Frameworks */,
				73FCA37025005BA4001B0C5D /* Foundation.framework in Frameworks */,
				73FCA37125005BA4001B0C5D /* libTenPrintCover.a in Frameworks */,
				17DFC5F2251E80D6003A19CC /* AudioEngine.xcframework in Frameworks */,
				73FCA37225005BA4001B0C5D /* libz.dylib in Frameworks */,
				73FCA37325005BA4001B0C5D /* libxml2.dylib in Frameworks */,
				73FCA37425005BA4001B0C5D /* ZXingObjC.framework in Frameworks */,
				73FCA37525005BA4001B0C5D /* NYPLCardCreator.framework in Frameworks */,
				73FCA37625005BA4001B0C5D /* PureLayout.framework in Frameworks */,
				73FCA37725005BA4001B0C5D /* OverdriveProcessor.framework in Frameworks */,
				73FCA37825005BA4001B0C5D /* SQLite.framework in Frameworks */,
				73FCA37925005BA4001B0C5D /* NYPLAEToolkit.framework in Frameworks */,
				73FCA37A25005BA4001B0C5D /* NYPLAudiobookToolkit.framework in Frameworks */,
				73FCA37C25005BA4001B0C5D /* FirebaseCoreDiagnostics.framework in Frameworks */,
				73FCA37D25005BA4001B0C5D /* FirebaseCore.framework in Frameworks */,
				73FCA37E25005BA4001B0C5D /* FirebaseAnalytics.framework in Frameworks */,
				73FCA37F25005BA4001B0C5D /* nanopb.framework in Frameworks */,
				73FCA38025005BA4001B0C5D /* GoogleUtilities.framework in Frameworks */,
				73FCA38125005BA4001B0C5D /* GoogleAppMeasurement.framework in Frameworks */,
				73FCA38225005BA4001B0C5D /* FIRAnalyticsConnector.framework in Frameworks */,
				73FCA38325005BA4001B0C5D /* GoogleDataTransport.framework in Frameworks */,
				73FCA38525005BA4001B0C5D /* FirebaseInstallations.framework in Frameworks */,
				73CEF830252699CA006B2820 /* FirebaseCrashlytics.framework in Frameworks */,
				73FCA38625005BA4001B0C5D /* PromisesObjC.framework in Frameworks */,
			);
			runOnlyForDeploymentPostprocessing = 0;
		};
		A823D80A192BABA400B55DE2 /* Frameworks */ = {
			isa = PBXFrameworksBuildPhase;
			buildActionMask = 2147483647;
			files = (
				A9AD99402225D4AF009FF54A /* PDFRendererProvider.framework in Frameworks */,
				03B092301E78871A00AD338D /* MediaPlayer.framework in Frameworks */,
				03B092281E78859E00AD338D /* CoreMedia.framework in Frameworks */,
				03B0922E1E7886ED00AD338D /* CoreVideo.framework in Frameworks */,
				03B0922C1E7886C900AD338D /* AVFoundation.framework in Frameworks */,
				03B0922A1E7885A600AD338D /* AudioToolbox.framework in Frameworks */,
				03B092261E7883C400AD338D /* libiconv.tbd in Frameworks */,
				A823D813192BABA400B55DE2 /* CoreGraphics.framework in Frameworks */,
				03B092241E78839D00AD338D /* QuartzCore.framework in Frameworks */,
				08C469C11BDAAEB1009D8AFD /* libADEPT.a in Frameworks */,
				08C469C21BDAAEB1009D8AFD /* libAdobe Content Filter.a in Frameworks */,
				08A352271BDE91B80040BF1D /* libRDServices.a in Frameworks */,
				08A352221BDE8E560040BF1D /* libicucore.tbd in Frameworks */,
				5AEA9E011B947419009F71DB /* libc++.dylib in Frameworks */,
				2DA4F2331C68363B008853D7 /* LocalAuthentication.framework in Frameworks */,
				08A352261BDE8E700040BF1D /* SystemConfiguration.framework in Frameworks */,
				08A352241BDE8E640040BF1D /* Security.framework in Frameworks */,
				08A352201BDE8E410040BF1D /* CFNetwork.framework in Frameworks */,
				84FCD2611B7BA79200BFEDD9 /* CoreLocation.framework in Frameworks */,
				A823D815192BABA400B55DE2 /* UIKit.framework in Frameworks */,
				A823D811192BABA400B55DE2 /* Foundation.framework in Frameworks */,
				1112A8431A3249B4002B8CC1 /* libTenPrintCover.a in Frameworks */,
				7326AB3724BD280B00C3BA29 /* SwiftSoup.framework in Frameworks */,
				17DFC5ED251E7FBC003A19CC /* AudioEngine.xcframework in Frameworks */,
				73CEF832252699DD006B2820 /* FirebaseCrashlytics.framework in Frameworks */,
				119503E91993F919009FB788 /* libz.dylib in Frameworks */,
				119503E71993F914009FB788 /* libxml2.dylib in Frameworks */,
				145DA48E215441A70055DB93 /* ZXingObjC.framework in Frameworks */,
				145DA49421544A3F0055DB93 /* NYPLCardCreator.framework in Frameworks */,
				145DA49621544A430055DB93 /* PureLayout.framework in Frameworks */,
				17D08381248E938000092AA9 /* OverdriveProcessor.framework in Frameworks */,
				145DA4922154464F0055DB93 /* SQLite.framework in Frameworks */,
				148B1C2D21768EAA00FF64AB /* NYPLAEToolkit.framework in Frameworks */,
				148B1C2E21768EAA00FF64AB /* NYPLAudiobookToolkit.framework in Frameworks */,
				7326AB3424BD272000C3BA29 /* R2Streamer.framework in Frameworks */,
				7326AB3624BD272200C3BA29 /* R2Navigator.framework in Frameworks */,
				738EF2DC2405EA6000F388FB /* FirebaseCoreDiagnostics.framework in Frameworks */,
				738EF2DD2405EA6000F388FB /* FirebaseCore.framework in Frameworks */,
				738EF2DE2405EA6000F388FB /* FirebaseAnalytics.framework in Frameworks */,
				738EF2E02405EA6000F388FB /* nanopb.framework in Frameworks */,
				738EF2E12405EA6000F388FB /* GoogleUtilities.framework in Frameworks */,
				738EF2E22405EA6000F388FB /* GoogleAppMeasurement.framework in Frameworks */,
				738EF2E32405EA6000F388FB /* FIRAnalyticsConnector.framework in Frameworks */,
				738EF2E72405EBAD00F388FB /* GoogleDataTransport.framework in Frameworks */,
				738EF2EA2405EC1100F388FB /* FirebaseInstallations.framework in Frameworks */,
				738EF2EC2405EC5900F388FB /* PromisesObjC.framework in Frameworks */,
				7326AB3524BD272100C3BA29 /* R2Shared.framework in Frameworks */,
			);
			runOnlyForDeploymentPostprocessing = 0;
		};
/* End PBXFrameworksBuildPhase section */

/* Begin PBXGroup section */
		110AF8891961D66C004887C3 /* Additions */ = {
			isa = PBXGroup;
			children = (
				11396FB7193D289100E16EE8 /* NSDate+NYPLDateAdditions.h */,
				11396FB8193D289100E16EE8 /* NSDate+NYPLDateAdditions.m */,
				119BEB87198C43A600121439 /* NSString+NYPLStringAdditions.h */,
				119BEB88198C43A600121439 /* NSString+NYPLStringAdditions.m */,
				114B7F141A3644CF00B8582B /* NYPLTenPrintCoverView+NYPLImageAdditions.h */,
				114B7F151A3644CF00B8582B /* NYPLTenPrintCoverView+NYPLImageAdditions.m */,
				11A14DF21A1BF94F00D6C510 /* UIColor+NYPLColorAdditions.h */,
				11A14DF31A1BF94F00D6C510 /* UIColor+NYPLColorAdditions.m */,
				11E0208B197F05D9009DEA93 /* UIFont+NYPLSystemFontOverride.h */,
				11E0208C197F05D9009DEA93 /* UIFont+NYPLSystemFontOverride.m */,
				1107835C19816E3D0071AB1E /* UIView+NYPLViewAdditions.h */,
				1107835D19816E3D0071AB1E /* UIView+NYPLViewAdditions.m */,
				085640CC1BB99FC30088BDBF /* NSURL+NYPLURLAdditions.h */,
				085640CD1BB99FC30088BDBF /* NSURL+NYPLURLAdditions.m */,
				085D31DD1BE3CD3C007F7672 /* NSURLRequest+NYPLURLRequestAdditions.h */,
				085D31DE1BE3CD3C007F7672 /* NSURLRequest+NYPLURLRequestAdditions.m */,
				081387551BC574DA003DEA6A /* UILabel+NYPLAppearanceAdditions.h */,
				081387561BC574DA003DEA6A /* UILabel+NYPLAppearanceAdditions.m */,
				081387581BC5767F003DEA6A /* UIButton+NYPLAppearanceAdditions.h */,
				081387591BC5767F003DEA6A /* UIButton+NYPLAppearanceAdditions.m */,
				5DD567B422B97344001F0C83 /* Data+Base64.swift */,
				5DD567AE22B95A30001F0C83 /* String+MD5.swift */,
			);
			name = Additions;
			sourceTree = "<group>";
		};
		110AF8901961D822004887C3 /* Book */ = {
			isa = PBXGroup;
			children = (
				112C59FF1AA2A1B600D5A06B /* Models */,
				112C5A001AA2A1DA00D5A06B /* UI */,
				E66AE32F1DC0FCFC00124AE2 /* NYPLCirculationAnalytics.swift */,
			);
			name = Book;
			sourceTree = "<group>";
		};
		1112A81A1A322C53002B8CC1 /* Products */ = {
			isa = PBXGroup;
			children = (
				1112A81F1A322C53002B8CC1 /* libTenPrintCover.a */,
			);
			name = Products;
			sourceTree = "<group>";
		};
		112C59FF1AA2A1B600D5A06B /* Models */ = {
			isa = PBXGroup;
			children = (
				1183F345194F744D00DC322F /* NYPLBook.h */,
				1183F346194F744D00DC322F /* NYPLBook.m */,
				2D87909B20127AA300E2763F /* NYPLBookAcquisitionPath.h */,
				2D87909C20127AA300E2763F /* NYPLBookAcquisitionPath.m */,
				E6DA7E9F1F2A718600CFBEC8 /* NYPLBookAuthor.swift */,
				E627B559216D4ADD00A7D1D5 /* NYPLBookContentType.h */,
				E627B553216D4A9700A7D1D5 /* NYPLBookContentType.m */,
				73FB0AC824EB403D0072E430 /* NYPLBookContentType.swift */,
				1139DA6319C7755D00A07810 /* NYPLBookCoverRegistry.h */,
				1139DA6419C7755D00A07810 /* NYPLBookCoverRegistry.m */,
				1164F104199AC236009BF8BF /* NYPLBookLocation.h */,
				1164F105199AC236009BF8BF /* NYPLBookLocation.m */,
				11616E0F196B0531003D60D9 /* NYPLBookRegistry.h */,
				11616E10196B0531003D60D9 /* NYPLBookRegistry.m */,
				112C694B197301FE00C48F95 /* NYPLBookRegistryRecord.h */,
				112C694C197301FE00C48F95 /* NYPLBookRegistryRecord.m */,
				171966A824170819007BB87E /* NYPLBookState.swift */,
				A949984E2235826500CE4241 /* NYPLPDFViewControllerDelegate.swift */,
			);
			name = Models;
			sourceTree = "<group>";
		};
		112C5A001AA2A1DA00D5A06B /* UI */ = {
			isa = PBXGroup;
			children = (
				B5ED41D81B8F6E2E009FC164 /* NYPLBookButtonsView.h */,
				B5ED41D91B8F6E2E009FC164 /* NYPLBookButtonsView.m */,
				11580AC61986A77B00949A15 /* NYPLBookCell.h */,
				11580AC71986A77B00949A15 /* NYPLBookCell.m */,
				1120749119D20BF9008203A4 /* NYPLBookCellCollectionViewController.h */,
				1120749219D20BF9008203A4 /* NYPLBookCellCollectionViewController.m */,
				111197261986B43B0014462F /* NYPLBookCellDelegate.h */,
				111197271986B43B0014462F /* NYPLBookCellDelegate.m */,
				E66A6C421EAFB63300AA282D /* NYPLBookDetailButtonsView.h */,
				E66A6C431EAFB63300AA282D /* NYPLBookDetailButtonsView.m */,
				1111973D1988226F0014462F /* NYPLBookDetailDownloadFailedView.h */,
				1111973E1988226F0014462F /* NYPLBookDetailDownloadFailedView.m */,
				11119740198827850014462F /* NYPLBookDetailDownloadingView.h */,
				11119741198827850014462F /* NYPLBookDetailDownloadingView.m */,
				111197371987F4070014462F /* NYPLBookDetailNormalView.h */,
				111197381987F4070014462F /* NYPLBookDetailNormalView.m */,
				8CE9C470237F84820072E964 /* NYPLBookDetailsProblemDocumentViewController.swift */,
				E6B3269E1EE066DE00DB877A /* NYPLBookDetailTableView.swift */,
				110AF8941961D94D004887C3 /* NYPLBookDetailView.h */,
				110AF8951961D94D004887C3 /* NYPLBookDetailView.m */,
				110AF89A1961ED1F004887C3 /* NYPLBookDetailViewController.h */,
				110AF89B1961ED1F004887C3 /* NYPLBookDetailViewController.m */,
				11078355198160A50071AB1E /* NYPLBookDownloadFailedCell.h */,
				11078356198160A50071AB1E /* NYPLBookDownloadFailedCell.m */,
				11B6020319806CD300800DA9 /* NYPLBookDownloadingCell.h */,
				11B6020419806CD300800DA9 /* NYPLBookDownloadingCell.m */,
				11A16E6D195B60DF004147F4 /* NYPLBookNormalCell.h */,
				11A16E6E195B60DF004147F4 /* NYPLBookNormalCell.m */,
				085D31D51BE29E38007F7672 /* NYPLProblemReportViewController.h */,
				085D31D61BE29E38007F7672 /* NYPLProblemReportViewController.m */,
				085D31D81BE29ED4007F7672 /* NYPLProblemReportViewController.xib */,
			);
			name = UI;
			sourceTree = "<group>";
		};
		1183F34D194F775400DC322F /* OPDS */ = {
			isa = PBXGroup;
			children = (
				11396FC8193F674F00E16EE8 /* NYPLOPDSFeedTests.m */,
				11F54C2619410C700086FCAF /* NYPLOPDSEntryTests.m */,
				11F54C2919423A040086FCAF /* NYPLOPDSLinkTests.m */,
			);
			name = OPDS;
			sourceTree = "<group>";
		};
		119504051994061E009FB788 /* Reader */ = {
			isa = PBXGroup;
			children = (
				2DF321821DC3B83500E1858F /* NYPLAnnotations.swift */,
				119503EE1993FB90009FB788 /* NYPLReadium.h */,
				03690E281EB2B44300F75D5F /* NYPLReadiumBookmark.swift */,
				03690E221EB2B35000F75D5F /* NYPLReaderBookmarkCell.swift */,
				E63F2C6B1EAA81B3002B6373 /* ExtendedNavBarView.swift */,
				113137E51A48DAB90082954E /* NYPLReaderReadiumView.h */,
				113137E61A48DAB90082954E /* NYPLReaderReadiumView.m */,
				5D7CF86922C1A2F1007CAA34 /* NYPLReaderContainerDelegateBase.h */,
				5D7CF86322C19EBA007CAA34 /* NYPLReaderContainerDelegateBase.m */,
				5A5B90191B946FAD002C53E9 /* NYPLReaderContainerDelegate.h */,
				5A5B901A1B946FAD002C53E9 /* NYPLReaderContainerDelegate.mm */,
				115081381A48E1220007AEA5 /* NYPLReaderRenderer.h */,
				1188F3DF1A1ECC4B006B2F36 /* NYPLReaderSettings.h */,
				1188F3E01A1ECC4B006B2F36 /* NYPLReaderSettings.m */,
				11DC19261A12F92500721DBA /* NYPLReaderSettingsView.h */,
				11DC19271A12F92500721DBA /* NYPLReaderSettingsView.m */,
				03E5F42A1EA5BCE400DFFC3A /* NYPLReaderTOC.storyboard */,
				7386C1F9245276CA004C78BD /* NYPLReaderTOCCell.swift */,
				11BFDB34199C08E900378691 /* NYPLReaderTOCElement.h */,
				11BFDB35199C08E900378691 /* NYPLReaderTOCElement.m */,
				11BFDB31199C01F700378691 /* NYPLReaderTOCViewController.h */,
				11BFDB32199C01F700378691 /* NYPLReaderTOCViewController.m */,
				119504091994075B009FB788 /* NYPLReaderViewController.h */,
				1195040A1994075B009FB788 /* NYPLReaderViewController.m */,
				E6845D951FB38D1300EBF69A /* NYPLReadiumViewSyncManager.h */,
				E6845D961FB38D1300EBF69A /* NYPLReadiumViewSyncManager.m */,
			);
			name = Reader;
			sourceTree = "<group>";
		};
		11C113D319F842E2005B3F63 /* Reader */ = {
			isa = PBXGroup;
			children = (
				11C113D119F842BE005B3F63 /* host_app_feedback.js */,
				11C113CF19F842B9005B3F63 /* reader.html */,
				11C113D519F84613005B3F63 /* simplified.js */,
				5A69290F1B95ACD100FB4C10 /* sdk.css */,
				5A6929231B95C8B400FB4C10 /* readium-shared-js_all.js.bundles.js */,
				5A69291D1B95C8AD00FB4C10 /* readium-shared-js_all.js.map */,
				5A69290D1B95ACC600FB4C10 /* readium-shared-js_all.js */,
			);
			name = Reader;
			sourceTree = "<group>";
		};
		11C5DCEE1976D19E005A9945 /* Settings Tab */ = {
			isa = PBXGroup;
			children = (
				5DD5674422B303DF001F0C83 /* NYPLDeveloperSettingsTableViewController.swift */,
				E6202A001DD4E6F300C99553 /* NYPLSettingsAccountDetailViewController.h */,
				E6202A011DD4E6F300C99553 /* NYPLSettingsAccountDetailViewController.m */,
				73A3EAEB2400A9560061A7FB /* NYPLSettingsAccountURLSessionChallengeHandler.h */,
				73A3EAEC2400A9560061A7FB /* NYPLSettingsAccountURLSessionChallengeHandler.m */,
				E6B1F4FA1DD20EA900D73CA1 /* NYPLSettingsAccountsList.swift */,
				D787E8431FB6B0290016D9D5 /* NYPLSettingsAdvancedViewController.swift */,
				841B55411B740F2700FAC1AF /* NYPLSettingsEULAViewController.h */,
				841B55421B740F2700FAC1AF /* NYPLSettingsEULAViewController.m */,
				111E757B1A801A6F00718AD7 /* NYPLSettingsPrimaryNavigationController.h */,
				111E757C1A801A6F00718AD7 /* NYPLSettingsPrimaryNavigationController.m */,
				111E75811A815CFB00718AD7 /* NYPLSettingsPrimaryTableViewController.h */,
				111E75821A815CFB00718AD7 /* NYPLSettingsPrimaryTableViewController.m */,
				111E75781A80165C00718AD7 /* NYPLSettingsSplitViewController.h */,
				111E75791A80165C00718AD7 /* NYPLSettingsSplitViewController.m */,
			);
			name = "Settings Tab";
			sourceTree = "<group>";
		};
		11C5DCEF1976D1BA005A9945 /* Holds */ = {
			isa = PBXGroup;
			children = (
				11C5DCF01976D1E0005A9945 /* NYPLHoldsNavigationController.h */,
				11C5DCF11976D1E0005A9945 /* NYPLHoldsNavigationController.m */,
				11C5DCF31976D22F005A9945 /* NYPLHoldsViewController.h */,
				11C5DCF41976D22F005A9945 /* NYPLHoldsViewController.m */,
				52545184217A76FF00BBC1B4 /* NYPLUserNotifications.swift */,
			);
			name = Holds;
			sourceTree = "<group>";
		};
		219901F224FD2DBE001BC727 /* JWK */ = {
			isa = PBXGroup;
			children = (
				219901F324FD2DE9001BC727 /* jwk.json */,
				219901F924FD2E56001BC727 /* jwk_public */,
				2199020524FD3334001BC727 /* NYPLJWKConversionTest.swift */,
			);
			name = JWK;
			sourceTree = "<group>";
		};
		21E7E07424FEA7C100189224 /* Audiobooks */ = {
			isa = PBXGroup;
			children = (
				21E7E07924FEA7D700189224 /* DPLA */,
				A92FB0F821CDCE3D004740F4 /* NYPLReturnPromptHelper.swift */,
				21EC1B8E2501538600A12384 /* AudioBookVendors+Extensions.swift */,
				2198F90F250A90EE000D9DAB /* AudioBookVendorsHelper.swift */,
			);
			path = Audiobooks;
			sourceTree = "<group>";
		};
		21E7E07924FEA7D700189224 /* DPLA */ = {
			isa = PBXGroup;
			children = (
				2199020724FD35DC001BC727 /* JWKResponse.swift */,
				21E7E07A24FEA7E800189224 /* DPLAAudiobooks.swift */,
			);
			path = DPLA;
			sourceTree = "<group>";
		};
		21F238B72498F7FB004DC0B1 /* AdobeDRM */ = {
			isa = PBXGroup;
			children = (
				21F238C02499155E004DC0B1 /* AdobeDRMContainer.h */,
				21F238C12499155E004DC0B1 /* AdobeDRMContainer.mm */,
				21F238C724991A2A004DC0B1 /* AdobeDRMLibraryService.swift */,
				21F238C824991A2A004DC0B1 /* AdobeDRMLicense.swift */,
			);
			path = AdobeDRM;
			sourceTree = "<group>";
		};
		5A569A271B8351C6003B5B61 /* Products */ = {
			isa = PBXGroup;
			children = (
				5A569A2C1B8351C6003B5B61 /* libADEPT.a */,
			);
			name = Products;
			sourceTree = "<group>";
		};
		5A7048921B94A6700046FFF0 /* Products */ = {
			isa = PBXGroup;
			children = (
				5A7048961B94A6710046FFF0 /* libAdobe Content Filter.a */,
			);
			name = Products;
			sourceTree = "<group>";
		};
		73085E222502EDC6008F6244 /* Settings */ = {
			isa = PBXGroup;
			children = (
				732940BF251D0B790065E362 /* BarcodeScanning */,
				732940BE251D05E30065E362 /* SettingsCells */,
				5DD5677122B7ECE3001F0C83 /* NYPLSettings.swift */,
				730FC04F25127FA2004D7C2D /* NYPLSettings+OE.swift */,
				7347312825142FE200BE3D2C /* NYPLSettings+SE.swift */,
				73085E242502EDEF008F6244 /* NYPLSettingsPrimaryTableItem.swift */,
				73085E232502EDEE008F6244 /* NYPLSettingsPrimaryTableViewController.swift */,
				73085E252502EDF0008F6244 /* NYPLSettingsSplitViewController.swift */,
				7353940B250854A90043C800 /* NYPLSettingsSplitViewController+OE.swift */,
			);
			path = Settings;
			sourceTree = "<group>";
		};
		73085E3325030CFC008F6244 /* Migrations */ = {
			isa = PBXGroup;
			children = (
				5D60D3532297353C001080D0 /* NYPLMigrationManager.swift */,
				73085E3425030D27008F6244 /* SEMigrations.swift */,
				73085E3725030D66008F6244 /* OEMigrations.swift */,
			);
			path = Migrations;
			sourceTree = "<group>";
		};
		73225DE5250B46CE00EF1877 /* AppInfrastructure */ = {
			isa = PBXGroup;
			children = (
				A823D81C192BABA400B55DE2 /* main.m */,
				A823D81E192BABA400B55DE2 /* Simplified-Prefix.pch */,
				2D382BCF1D08B1F5002C423D /* SimplyE-Bridging-Header.h */,
				0345BFD61DBF002E00398B6F /* APIKeys.swift */,
				739ECB2325101CCE00691A70 /* NSNotification+NYPL.swift */,
				A823D81F192BABA400B55DE2 /* NYPLAppDelegate.h */,
				A823D820192BABA400B55DE2 /* NYPLAppDelegate.m */,
				734731252514236A00BE3D2C /* NYPLAppDelegate+OE.swift */,
				734731222514235900BE3D2C /* NYPLAppDelegate+SE.swift */,
				A93F9F9621CDACF700BD3B0C /* NYPLAppReviewPrompt.swift */,
				E6207B642118973800864143 /* NYPLAppTheme.swift */,
				E6F26E721DFF672F00C103CA /* NYPLBookContentMetadataFilesHelper.swift */,
				116A5EB71947B57500491A21 /* NYPLConfiguration.h */,
				116A5EB81947B57500491A21 /* NYPLConfiguration.m */,
				738CB1FF2509A61E00891F31 /* NYPLConfiguration+OE.swift */,
				738CB2052509A87700891F31 /* NYPLConfiguration+SE.swift */,
				11548C091939136C009DBF2E /* NYPLRootTabBarController.h */,
				11548C0A1939136C009DBF2E /* NYPLRootTabBarController.m */,
				73225DEA250B471400EF1877 /* NYPLRootTabBarController+OE.swift */,
				739ECB2D25108EE800691A70 /* NYPLRootTabBarController+SE.swift */,
				730EDFFF251567820038DD9F /* NYPLLibraryNavigationController.h */,
				730EE000251567820038DD9F /* NYPLLibraryNavigationController.m */,
				2DC8D9DB1D09F797007DD125 /* UpdateCheck.swift */,
				2DC8D9DD1D09F9B4007DD125 /* UpdateCheckShim.swift */,
			);
			path = AppInfrastructure;
			sourceTree = "<group>";
		};
		7327A88D23EE00FE00954748 /* Utilities */ = {
			isa = PBXGroup;
			children = (
				7384C801242BCC4800D5F960 /* Date+NYPLAdditions.swift */,
				1183F359194F847100DC322F /* NYPLAsync.h */,
				1183F35A194F847100DC322F /* NYPLAsync.m */,
				114C8CD519BE2FD300719B72 /* NYPLAttributedString.h */,
				114C8CD619BE2FD300719B72 /* NYPLAttributedString.m */,
				732F929223ECB51F0099244C /* NYPLBackgroundExecutor.swift */,
				7340DA6724B7F27900361387 /* NYPLBook+Additions.swift */,
				111197321986D7550014462F /* NYPLDismissibleViewController.h */,
				111197331986D7550014462F /* NYPLDismissibleViewController.m */,
				11369D46199527C200BB11F8 /* NYPLJSON.h */,
				11369D47199527C200BB11F8 /* NYPLJSON.m */,
				52592BBB21220A4F00587288 /* NYPLLocalization.h */,
				52592BB721220A1100587288 /* NYPLLocalization.m */,
				11068C53196DD37900E8A94B /* NYPLNull.h */,
				11068C54196DD37900E8A94B /* NYPLNull.m */,
				7327A89223EE017300954748 /* NYPLMainThreadChecker.swift */,
				73085E192502DE88008F6244 /* NYPLPresentationUtils.swift */,
				111559EB19B8FA530003BE94 /* NYPLXML.h */,
				111559EC19B8FA590003BE94 /* NYPLXML.m */,
				179699D024131BA500EC309F /* UIColor+LabelColor.swift */,
				73CDA120243EDAD8009CC6A6 /* URLRequest+NYPL.swift */,
				730B7867249AB9D7008F28B3 /* StdLib+NYPLAdditions.swift */,
				732327B12478504500A041E6 /* NSError+NYPLAdditions.swift */,
				0824D44D24B8DFE400C85A7E /* NSString+JSONParse.swift */,
				7340DA6124B7E45C00361387 /* URLResponse+NYPL.swift */,
			);
			path = Utilities;
			sourceTree = "<group>";
		};
		732940BD251D04970065E362 /* Keychain */ = {
			isa = PBXGroup;
			children = (
				11C5DD14197727A6005A9945 /* NYPLKeychain.h */,
				11C5DD15197727A6005A9945 /* NYPLKeychain.m */,
				E6B6E76E1F6859A4007EE361 /* NYPLKeychainManager.swift */,
				0857A0FE247835FF00C7984E /* NYPLKeychainStoredVariable.swift */,
			);
			path = Keychain;
			sourceTree = "<group>";
		};
		732940BE251D05E30065E362 /* SettingsCells */ = {
			isa = PBXGroup;
			children = (
				089E430B24A2459100310360 /* NYPLLoginCellTypes.swift */,
				0826CD2824AA21B2000F4030 /* NYPLSamlIDPCell.swift */,
				0826CD2E24AA2801000F4030 /* NYPLLibraryDescriptionCell.swift */,
			);
			path = SettingsCells;
			sourceTree = "<group>";
		};
		732940BF251D0B790065E362 /* BarcodeScanning */ = {
			isa = PBXGroup;
			children = (
				E68CCFC41F9F80CF003DDA6C /* NYPLBarcode.swift */,
				E6D775431F9FE0C400C0B722 /* NYPLBarcodeScanningViewController.h */,
				E6D7753D1F9FE0AF00C0B722 /* NYPLBarcodeScanningViewController.m */,
				E6C91BC01FD5F63B00A32F42 /* NYPLZXingEncoder.h */,
				E6C91BC11FD5F63B00A32F42 /* NYPLZXingEncoder.m */,
			);
			path = BarcodeScanning;
			sourceTree = "<group>";
		};
		7332E143252F756E0043F2E1 /* SignInLogic */ = {
			isa = PBXGroup;
			children = (
				1158812C1A894F4E008672C3 /* NYPLAccountSignInViewController.h */,
				1158812D1A894F4E008672C3 /* NYPLAccountSignInViewController.m */,
				086C45D524AE77CA00F5108E /* NYPLBasicAuth.swift */,
				089E42C5249A823800310360 /* NYPLCookiesWebViewController.swift */,
				730263AA2540DE4200A53891 /* NYPLSAMLHelper.h */,
				730263AB2540DE4200A53891 /* NYPLSAMLHelper.m */,
				731A5B1124621F2B00B5E663 /* NYPLSignInBusinessLogic.swift */,
				737F4A6A254A137900A3C34B /* NYPLSignInBusinessLogic+DRM.swift */,
				733FF9BD2530F9E700CDAA13 /* NYPLSignInBusinessLogic+OAuth.swift */,
				73A794A525477D8F00C59CC1 /* NYPLSignInBusinessLogic+UI.swift */,
				739062D125358CF900D0743D /* NYPLSignInBusinessLogicUIDelegate.swift */,
				73422116252FE4950053DA9E /* NYPLSignInViewController+OESelectAuth.swift */,
				73B501C024F48D4B00FBAD7D /* NYPLUserAccountFrontEndValidation.swift */,
			);
			path = SignInLogic;
			sourceTree = "<group>";
		};
		7338755E2423E108000FEB67 /* Network */ = {
			isa = PBXGroup;
			children = (
				2DB436361D4C049200F8E69D /* NYPLReachability.h */,
				2DB436371D4C049200F8E69D /* NYPLReachability.m */,
				E69404081E4A789800E566ED /* NYPLReachabilityManager.h */,
				E69404091E4A789800E566ED /* NYPLReachabilityManager.m */,
				733875642423E1B0000FEB67 /* NYPLNetworkExecutor.swift */,
				733875662423E540000FEB67 /* NYPLCaching.swift */,
				735FED252427494900144C97 /* NYPLNetworkResponder.swift */,
				7360D0D424BFCB9700C8AD16 /* NYPLUserFriendlyError.swift */,
				118B7ABD195CBF72005CE3E7 /* NYPLSession.h */,
				118B7ABE195CBF72005CE3E7 /* NYPLSession.m */,
				E671FF7C1E3A7068002AB13F /* NYPLNetworkQueue.swift */,
				A42E0DEF1B3F5A490095EBAE /* NYPLRemoteViewController.h */,
				A42E0DF01B3F5A490095EBAE /* NYPLRemoteViewController.m */,
				2D62568A1D412BCB0080A81F /* BundledHTMLViewController.swift */,
				E6BA02B71DE4B6F600F76404 /* RemoteHTMLViewController.swift */,
			);
			path = Network;
			sourceTree = "<group>";
		};
		735771A6253763A000067CEA /* Mocks */ = {
			isa = PBXGroup;
			children = (
				735771A7253763E800067CEA /* NYPLBookRegistryMock.swift */,
				735771B02537691800067CEA /* NYPLDRMAuthorizingMock.swift */,
				735771AA2537650E00067CEA /* NYPLLibraryAccountsProviderMock.swift */,
				735771AD2537687D00067CEA /* NYPLUniversalLinksSettingsMock.swift */,
				7375AE5925382AC900C85211 /* NYPLUserAccountMock.swift */,
			);
			path = Mocks;
			sourceTree = "<group>";
		};
		7360891B240DFB93007EE66F /* Logging */ = {
			isa = PBXGroup;
			children = (
				2D382BD61D08BA99002C423D /* Log.swift */,
				5D7CF8B422C3FC06007CAA34 /* NYPLErrorLogger.swift */,
				1114A6AC1958B215007507A2 /* NYPLLOG.h */,
			);
			name = Logging;
			sourceTree = "<group>";
		};
		7384C751252D1F720012C2DD /* MyBooks */ = {
			isa = PBXGroup;
			children = (
				7384C756252D20AA0012C2DD /* NYPLBook+DistributorChecks.swift */,
				1196F7591970727C00F62670 /* NYPLMyBooksDownloadCenter.h */,
				1196F75A1970727C00F62670 /* NYPLMyBooksDownloadCenter.m */,
				A4276F461B00046300CA7194 /* NYPLMyBooksDownloadInfo.h */,
				A4276F471B00046300CA7194 /* NYPLMyBooksDownloadInfo.m */,
				116A5EAD194767B200491A21 /* NYPLMyBooksNavigationController.h */,
				116A5EAE194767B200491A21 /* NYPLMyBooksNavigationController.m */,
				2DEF10B8201ECCEA0082843A /* NYPLMyBooksSimplifiedBearerToken.h */,
				2DEF10B9201ECCEA0082843A /* NYPLMyBooksSimplifiedBearerToken.m */,
				116A5EB1194767DC00491A21 /* NYPLMyBooksViewController.h */,
				116A5EB2194767DC00491A21 /* NYPLMyBooksViewController.m */,
			);
			path = MyBooks;
			sourceTree = "<group>";
		};
		738CB2092509AD3B00891F31 /* WelcomeScreen */ = {
			isa = PBXGroup;
			children = (
				73E64E65252BB82600276953 /* NYPLWelcomeEULAViewController.swift */,
				E6202A031DD52B8600C99553 /* NYPLWelcomeScreenViewController.swift */,
				73085E182502DE87008F6244 /* OETutorialChoiceViewController.swift */,
				730FC05525128D64004D7C2D /* OETutorialEligibilityViewController.swift */,
				730FC05425128D63004D7C2D /* OETutorialViewController.swift */,
				730FC05625128D64004D7C2D /* OETutorialWelcomeViewController.swift */,
			);
			path = WelcomeScreen;
			sourceTree = "<group>";
		};
		7394FBD8252F936E00037515 /* Announcements */ = {
			isa = PBXGroup;
			children = (
				175E480724EF36520066A6CF /* NYPLAnnouncementBusinessLogic.swift */,
				175E480D24EF46EA0066A6CF /* NYPLAnnouncementViewController.swift */,
			);
			path = Announcements;
			sourceTree = "<group>";
		};
		739ECB2725101F1600691A70 /* Catalog */ = {
			isa = PBXGroup;
			children = (
				11F3773119E0876F00487769 /* NYPLCatalogFacet.h */,
				11F3773219E0876F00487769 /* NYPLCatalogFacet.m */,
				112C684D19EF003300106973 /* NYPLCatalogFacetGroup.h */,
				112C684E19EF003300106973 /* NYPLCatalogFacetGroup.m */,
				A42E0DF21B40F4E00095EBAE /* NYPLCatalogFeedViewController.h */,
				A42E0DF31B40F4E00095EBAE /* NYPLCatalogFeedViewController.m */,
				A4BA1D111B43046B006F83DF /* NYPLCatalogGroupedFeed.h */,
				A4BA1D121B43046B006F83DF /* NYPLCatalogGroupedFeed.m */,
				A4BA1D0C1B430341006F83DF /* NYPLCatalogGroupedFeedViewController.h */,
				A4BA1D0D1B430341006F83DF /* NYPLCatalogGroupedFeedViewController.m */,
				1183F33F194F723D00DC322F /* NYPLCatalogLane.h */,
				1183F340194F723D00DC322F /* NYPLCatalogLane.m */,
				1183F339194B775900DC322F /* NYPLCatalogLaneCell.h */,
				1183F33A194B775900DC322F /* NYPLCatalogLaneCell.m */,
				E6D848E22171334800CEC142 /* NYPLContentTypeBadge.swift */,
				11548C0C1939147D009DBF2E /* NYPLCatalogNavigationController.h */,
				11548C0D1939147D009DBF2E /* NYPLCatalogNavigationController.m */,
				739ECB282510207E00691A70 /* NYPLCatalogs+OE.swift */,
				739ECB2A25102A2B00691A70 /* NYPLCatalogs+SE.swift */,
				118A0B1919915BDF00792DDE /* NYPLCatalogSearchViewController.h */,
				118A0B1A19915BDF00792DDE /* NYPLCatalogSearchViewController.m */,
				119BEBB719902A8800121439 /* NYPLOpenSearchDescription.h */,
				119BEBB819902A8800121439 /* NYPLOpenSearchDescription.m */,
				1114A69F195884CB007507A2 /* NYPLCatalogUngroupedFeed.h */,
				1114A6A0195884CB007507A2 /* NYPLCatalogUngroupedFeed.m */,
				11A16E67195B2BD3004147F4 /* NYPLCatalogUngroupedFeedViewController.h */,
				11A16E68195B2BD3004147F4 /* NYPLCatalogUngroupedFeedViewController.m */,
				E683953A217663B100371072 /* NYPLFacetViewDefaultDataSource.swift */,
			);
			path = Catalog;
			sourceTree = "<group>";
		};
		73A22980240F26C6006B9EAD /* Reader2 */ = {
			isa = PBXGroup;
			children = (
				733DEC91241090C7008C74BC /* NYPLReaderExtensions.swift */,
				73A2299A240F3B9B006B9EAD /* NYPLR2Owner.swift */,
				734917D9242EB79700059AA5 /* NYPLR1R2UserSettings.swift */,
				7386C1F624525AFF004C78BD /* NYPLReaderTOCBusinessLogic.swift */,
				737DCB8B245CCF2300A8F297 /* NYPLReaderBookmarksBusinessLogic.swift */,
				73DEB5462486FDFC00B5FF0A /* NYPLBookmarkR2Location.swift */,
				73F7136D2417260700C63B81 /* UI */,
				73DB2D0924132C8B008346ED /* Internal */,
				21F238B72498F7FB004DC0B1 /* AdobeDRM */,
			);
			path = Reader2;
			sourceTree = "<group>";
		};
		73CEF8332526FE80006B2820 /* scripts */ = {
			isa = PBXGroup;
			children = (
				73CEF8342526FE80006B2820 /* firebase */,
				73DA43A52404BA5500985482 /* build-3rd-parties-dependencies.sh */,
				73609AD8245B53CB00F0E08B /* update-certificates.sh */,
				73DA43A62404BA5600985482 /* build-carthage.sh */,
				73DA43A82404BA5600985482 /* build-openssl-curl.sh */,
				73DA43A72404BA5600985482 /* build_curl.sh */,
				73CEF83E25270F38006B2820 /* adobe-rmsdk-build.sh */,
				73C3A33F244108F200AFE44D /* carthage-update-simplye.sh */,
			);
			path = scripts;
			sourceTree = SOURCE_ROOT;
		};
		73CEF8342526FE80006B2820 /* firebase */ = {
			isa = PBXGroup;
			children = (
				73CEF8352526FE80006B2820 /* run */,
				73CEF8362526FE80006B2820 /* upload-symbols */,
			);
			path = firebase;
			sourceTree = "<group>";
		};
		73CEF839252706E3006B2820 /* SimplyE */ = {
			isa = PBXGroup;
			children = (
				A823D818192BABA400B55DE2 /* Simplified-Info.plist */,
				085D31FB1BE7BE86007F7672 /* ReaderClientCert.sig */,
				738EF2CB2405E38800F388FB /* GoogleService-Info.plist */,
				A823D822192BABA400B55DE2 /* Images.xcassets */,
				E65977C41F82AC91003CD6BC /* NYPL_Launch_Screen.storyboard */,
			);
			path = SimplyE;
			sourceTree = SOURCE_ROOT;
		};
		73CEF83B25270929006B2820 /* OpenEbooks */ = {
			isa = PBXGroup;
			children = (
				7358EE922500675700DDA0CC /* Open-eBooks-Info.plist */,
				735FCB392506FACF009A8C95 /* ReaderClientCert.sig */,
				738170142526504800BA2C44 /* GoogleService-Info.plist */,
				73085E202502E2CD008F6244 /* OpenEBooks_OPDS2_Catalog_Feed.json */,
				7358EE7B250062BD00DDA0CC /* OEImages.xcassets */,
				7358EE902500642900DDA0CC /* OELaunchScreen.xib */,
				73E64E6B252BB89A00276953 /* eula.html */,
			);
			path = OpenEbooks;
			sourceTree = SOURCE_ROOT;
		};
		73DB2D0924132C8B008346ED /* Internal */ = {
			isa = PBXGroup;
			children = (
				73A229A4240F3D1B006B9EAD /* CancellableResult.swift */,
				73A229AA241021F2006B9EAD /* ReaderError.swift */,
				73A2299C240F3BEA006B9EAD /* LibraryModule.swift */,
				73A2299E240F3BEA006B9EAD /* LibraryService.swift */,
				73A229AC2410221E006B9EAD /* EPUBModule.swift */,
				73A229AE24102272006B9EAD /* ReaderFormatModule.swift */,
				73A229A6240F40C2006B9EAD /* ReaderModule.swift */,
				733DEC8B24108D8D008C74BC /* DRMLibraryService.swift */,
				7364D69B2492A38C0087B056 /* R2+NYPLAdditions.swift */,
			);
			path = Internal;
			sourceTree = "<group>";
		};
		73DE53292525A2AD003E2C56 /* Accounts */ = {
			isa = PBXGroup;
			children = (
				73DE532E2525A2E1003E2C56 /* Library */,
				73DE532F2525A2EC003E2C56 /* User */,
				E6BC315C1E009F3E0021B65E /* NYPLAgeCheck.swift */,
			);
			path = Accounts;
			sourceTree = "<group>";
		};
		73DE532E2525A2E1003E2C56 /* Library */ = {
			isa = PBXGroup;
			children = (
				8CC26F822370C1DF0000D8E1 /* Account.swift */,
				03F94CCE1DD627AA00CE8F4F /* Accounts.json */,
				03F94CD01DD6288C00CE8F4F /* AccountsManager.swift */,
				73DE53302525A386003E2C56 /* NYPLLibraryAccountURLsProvider.swift */,
			);
			path = Library;
			sourceTree = "<group>";
		};
		73DE532F2525A2EC003E2C56 /* User */ = {
			isa = PBXGroup;
			children = (
				0857A0F62478337D00C7984E /* NYPLCredentials.swift */,
				17CE5304243C020800315E63 /* NYPLUserAccount.swift */,
				5D3A28CB22D3DA850042B3BD /* NYPLUserProfileDocument.swift */,
			);
			path = User;
			sourceTree = "<group>";
		};
		73DE53322525A588003E2C56 /* ErrorHandling */ = {
			isa = PBXGroup;
			children = (
				5D1B141422CBE3570006C964 /* NYPLProblemDocument.swift */,
				8C40D6A62375FF8B006EA63B /* NYPLProblemDocumentCacheManager.swift */,
				145798F5215BE9E300F68AFD /* ProblemReportEmail.swift */,
				5D1B142922CC179F0006C964 /* NYPLAlertUtils.swift */,
			);
			path = ErrorHandling;
			sourceTree = "<group>";
		};
		73DE53332525A83F003E2C56 /* Views */ = {
			isa = PBXGroup;
			children = (
				E699BA3F2166598B00A0736A /* NYPLEntryPointView.swift */,
				8C835DD4234D0B900050A18D /* NYPLFacetBarView.swift */,
				11F3771D19DB62B000487769 /* NYPLFacetView.h */,
				11F3771E19DB62B000487769 /* NYPLFacetView.m */,
				113DB8A519C24E54004E1154 /* NYPLIndeterminateProgressView.h */,
				113DB8A619C24E54004E1154 /* NYPLIndeterminateProgressView.m */,
				1111973A19880E8D0014462F /* NYPLLinearView.h */,
				1111973B19880E8D0014462F /* NYPLLinearView.m */,
				11B20E6C19D9F6DD00877A23 /* NYPLReloadView.h */,
				11B20E6D19D9F6DD00877A23 /* NYPLReloadView.m */,
				114C8CD819BF55F900719B72 /* NYPLRoundedButton.h */,
				114C8CD919BF55F900719B72 /* NYPLRoundedButton.m */,
			);
			path = Views;
			sourceTree = "<group>";
		};
		73F7136D2417260700C63B81 /* UI */ = {
			isa = PBXGroup;
			children = (
				73F713552417200F00C63B81 /* NYPLBaseReaderViewController.swift */,
				73F713502417200F00C63B81 /* NYPLEPUBViewController.swift */,
				73F713672417240100C63B81 /* UIViewController+NYPL.swift */,
				734917D0242D77D800059AA5 /* NYPLUserSettingsVC.swift */,
				7386C1F3245225A5004C78BD /* NYPLReaderPositionsVC.swift */,
				7335BA9A2453C48F000295F2 /* NYPLReaderPositions.storyboard */,
			);
			path = UI;
			sourceTree = "<group>";
		};
		84B7A3421B84E8FE00584FB2 /* OpenDyslexicFont */ = {
			isa = PBXGroup;
			children = (
				84B7A3431B84E8FE00584FB2 /* OFL.txt */,
				84B7A3441B84E8FE00584FB2 /* OpenDyslexic3-Bold.ttf */,
				84B7A3451B84E8FE00584FB2 /* OpenDyslexic3-Regular.ttf */,
			);
			name = OpenDyslexicFont;
			path = Resources/OpenDyslexicFont;
			sourceTree = "<group>";
		};
		A49C25411AE05A2600D63B89 /* Products */ = {
			isa = PBXGroup;
			children = (
				A49C25461AE05A2600D63B89 /* libRDServices.a */,
			);
			name = Products;
			sourceTree = "<group>";
		};
		A823D804192BABA400B55DE2 = {
			isa = PBXGroup;
			children = (
				CAE35BBA1B86289500BF9BC5 /* Simplified.xcconfig */,
				2D6AF74A1E7E341F005CEC90 /* Simplified+RMSDK.xcconfig */,
				5A569A261B8351C6003B5B61 /* ADEPT.xcodeproj */,
				5A7048911B94A6700046FFF0 /* Adobe Content Filter.xcodeproj */,
				A49C25401AE05A2600D63B89 /* RDServices.xcodeproj */,
				1112A8191A322C53002B8CC1 /* TenPrintCover.xcodeproj */,
				A823D816192BABA400B55DE2 /* Simplified */,
				A823D82F192BABA400B55DE2 /* SimplifiedTests */,
				A823D80E192BABA400B55DE2 /* Products */,
				A823D80F192BABA400B55DE2 /* Frameworks */,
			);
			sourceTree = "<group>";
		};
		A823D80E192BABA400B55DE2 /* Products */ = {
			isa = PBXGroup;
			children = (
				A823D80D192BABA400B55DE2 /* SimplyE.app */,
				2D2B47721D08F807007F7764 /* SimplyETests.xctest */,
				739E6151244A0D8600D00301 /* SimplyECardCreator.app */,
				7347F123245A4DE200558D7F /* SimplyE-R2dev.app */,
				73FCA3A425005BA4001B0C5D /* Open eBooks.app */,
				7320AB48251EBC9900E3F04D /* OpenEbooksTests.xctest */,
			);
			name = Products;
			sourceTree = "<group>";
		};
		A823D80F192BABA400B55DE2 /* Frameworks */ = {
			isa = PBXGroup;
			children = (
				735FC2D42485C178009CF11E /* SwiftSoup.framework */,
				731B2B1C244A1EB400A7A649 /* CryptoSwift.framework */,
				731B2B1A244A1EB300A7A649 /* Fuzi.framework */,
				731B2B1B244A1EB400A7A649 /* GCDWebServer.framework */,
				731B2B1D244A1EB400A7A649 /* Minizip.framework */,
				731B2B18244A1D8600A7A649 /* R2Navigator.framework */,
				731B2B12244A1D6500A7A649 /* R2Streamer.framework */,
				739E6157244A0F6D00D00301 /* R2Shared.framework */,
				73CEF82F252699C9006B2820 /* FirebaseCrashlytics.framework */,
				176F8A802519684D00CE5BFB /* AudioEngine.xcframework */,
				7347F132245A508400558D7F /* NYPLCardCreator.framework */,
				7326AB3224BD271F00C3BA29 /* R2Shared.framework */,
				7326AB3324BD272000C3BA29 /* R2Navigator.framework */,
				7326AB2D24BD271F00C3BA29 /* R2Streamer.framework */,
				17D08378248E8EEB00092AA9 /* OverdriveProcessor.framework */,
				738EF2EB2405EC5900F388FB /* PromisesObjC.framework */,
				738EF2E42405EBAD00F388FB /* FirebaseInstallations.framework */,
				738EF2E52405EBAD00F388FB /* GoogleDataTransport.framework */,
				738EF2DA2405EA6000F388FB /* FIRAnalyticsConnector.framework */,
				738EF2D52405EA5F00F388FB /* FirebaseAnalytics.framework */,
				738EF2D42405EA5F00F388FB /* FirebaseCore.framework */,
				738EF2D32405EA5F00F388FB /* FirebaseCoreDiagnostics.framework */,
				738EF2D92405EA6000F388FB /* GoogleAppMeasurement.framework */,
				738EF2D82405EA6000F388FB /* GoogleUtilities.framework */,
				738EF2D72405EA6000F388FB /* nanopb.framework */,
				A9AD993F2225D4AF009FF54A /* PDFRendererProvider.framework */,
				148B1C1721710C6800FF64AB /* NYPLAEToolkit.framework */,
				148B1C1C21710C6800FF64AB /* NYPLAudiobookToolkit.framework */,
				145DA49521544A420055DB93 /* PureLayout.framework */,
				145DA49321544A3F0055DB93 /* NYPLCardCreator.framework */,
				145DA4912154464F0055DB93 /* SQLite.framework */,
				145DA48D215441A70055DB93 /* ZXingObjC.framework */,
				03B0922F1E78871A00AD338D /* MediaPlayer.framework */,
				03B0922D1E7886ED00AD338D /* CoreVideo.framework */,
				03B0922B1E7886C900AD338D /* AVFoundation.framework */,
				03B092291E7885A600AD338D /* AudioToolbox.framework */,
				03B092271E78859E00AD338D /* CoreMedia.framework */,
				03B092251E7883C400AD338D /* libiconv.tbd */,
				03B092231E78839D00AD338D /* QuartzCore.framework */,
				2DA4F2321C68363B008853D7 /* LocalAuthentication.framework */,
				08A352251BDE8E700040BF1D /* SystemConfiguration.framework */,
				08A352231BDE8E640040BF1D /* Security.framework */,
				08A352211BDE8E560040BF1D /* libicucore.tbd */,
				08A3521F1BDE8E410040BF1D /* CFNetwork.framework */,
				5A5B90141B946CBD002C53E9 /* libstdc++.6.0.9.dylib */,
				5A5B90111B946763002C53E9 /* libc++.1.dylib */,
				84FCD2601B7BA79200BFEDD9 /* CoreLocation.framework */,
				1146EE3F1A5DD071009F7576 /* CoreText.framework */,
				112492571A5B5B690054D6E2 /* libstdc++.6.dylib */,
				11D5219B1A449ABA00636240 /* libstdc++.dylib */,
				11D521991A44980D00636240 /* librmservices_iphone.a */,
				119503EA1993F91E009FB788 /* libc++.dylib */,
				119503E81993F919009FB788 /* libz.dylib */,
				119503E61993F914009FB788 /* libxml2.dylib */,
				119503E41993F90C009FB788 /* libePub3-iOS.a */,
				A823D810192BABA400B55DE2 /* Foundation.framework */,
				A823D812192BABA400B55DE2 /* CoreGraphics.framework */,
				A823D814192BABA400B55DE2 /* UIKit.framework */,
			);
			name = Frameworks;
			sourceTree = "<group>";
		};
		A823D816192BABA400B55DE2 /* Simplified */ = {
			isa = PBXGroup;
			children = (
				73DE53292525A2AD003E2C56 /* Accounts */,
				110AF8891961D66C004887C3 /* Additions */,
				7394FBD8252F936E00037515 /* Announcements */,
				73225DE5250B46CE00EF1877 /* AppInfrastructure */,
				21E7E07424FEA7C100189224 /* Audiobooks */,
				110AF8901961D822004887C3 /* Book */,
				739ECB2725101F1600691A70 /* Catalog */,
				73DE53322525A588003E2C56 /* ErrorHandling */,
				11C5DCEF1976D1BA005A9945 /* Holds */,
				732940BD251D04970065E362 /* Keychain */,
				7360891B240DFB93007EE66F /* Logging */,
				73085E3325030CFC008F6244 /* Migrations */,
				7384C751252D1F720012C2DD /* MyBooks */,
				7338755E2423E108000FEB67 /* Network */,
				AE77E8DE5454517F1AE119BF /* OPDS */,
				B51C1DF42285FD51003B49A5 /* OPDS2 */,
				119504051994061E009FB788 /* Reader */,
				73A22980240F26C6006B9EAD /* Reader2 */,
				73085E222502EDC6008F6244 /* Settings */,
				11C5DCEE1976D19E005A9945 /* Settings Tab */,
				7332E143252F756E0043F2E1 /* SignInLogic */,
				7327A88D23EE00FE00954748 /* Utilities */,
				73DE53332525A83F003E2C56 /* Views */,
				738CB2092509AD3B00891F31 /* WelcomeScreen */,
				A823D817192BABA400B55DE2 /* Supporting Files */,
			);
			path = Simplified;
			sourceTree = "<group>";
		};
		A823D817192BABA400B55DE2 /* Supporting Files */ = {
			isa = PBXGroup;
			children = (
				737B9F83244FC648002B4464 /* README.md */,
				73CEF839252706E3006B2820 /* SimplyE */,
				73CEF83B25270929006B2820 /* OpenEbooks */,
				73CEF8332526FE80006B2820 /* scripts */,
				17071060242A923400E2648F /* NYPLSecrets.swift */,
				110F853C19D5FA7300052DF7 /* DetailSummaryTemplate.html */,
				A823D819192BABA400B55DE2 /* InfoPlist.strings */,
				032A31071DC02E8E0001E4AF /* Localizable.strings */,
				84B7A3421B84E8FE00584FB2 /* OpenDyslexicFont */,
				11C113D319F842E2005B3F63 /* Reader */,
				E61D7F631F6AC78B0091C781 /* SimplyE.entitlements */,
				2D6256901D41582A0080A81F /* software-licenses.html */,
				738EF2D12405E3D900F388FB /* .gitignore */,
				73DA43A12404B4A900985482 /* Cartfile */,
				73DA43A32404B92E00985482 /* Cartfile.resolved */,
				735394012508161A0043C800 /* README.md */,
			);
			name = "Supporting Files";
			sourceTree = "<group>";
		};
		A823D82F192BABA400B55DE2 /* SimplifiedTests */ = {
			isa = PBXGroup;
			children = (
				2D2B47621D08F1ED007F7764 /* SimplyETests-Bridging-Header.h */,
				A823D830192BABA400B55DE2 /* Supporting Files */,
				7384C803242BCE5900D5F960 /* Date+NYPLAdditionsTests.swift */,
				219901F224FD2DBE001BC727 /* JWK */,
				735771A6253763A000067CEA /* Mocks */,
				1763C0D524F460FE00A4D0E2 /* NYPLAnnouncementManagerTests.swift */,
				2D8790A420129AF200E2763F /* NYPLBookAcquisitionPathTests.swift */,
				73A794BC2548E36100C59CC1 /* NYPLBookCreationTests.swift */,
				737F4A522549D78100A3C34B /* NYPLBookCreationTestsObjc.m */,
				173F0822241AAA4E00A64658 /* NYPLBookStateTests.swift */,
				7384C7FF242BB43300D5F960 /* NYPLCachingTests.swift */,
				1142E4E719EEC7C500D9B3D9 /* NYPLCatalogFacetTests.m */,
				73A794C925492C9800C59CC1 /* NYPLFakeSamples.swift */,
				11C5DD171977335E005A9945 /* NYPLKeychainTests.m */,
				5D73DA3D22A07B9A00162CB8 /* NYPLMyBooksDownloadCenterTests.swift */,
				7307A5EC23FF1A8500DE53DE /* NYPLOpenSearchDescriptionTests.swift */,
				7357719F2537635600067CEA /* NYPLSignInBusinessLogicTests.swift */,
				111559EE19B8FA8E0003BE94 /* NYPLXMLTests.m */,
				1183F34D194F775400DC322F /* OPDS */,
				B51C1DFD22860563003B49A5 /* OPDS2CatalogsFeedTests.swift */,
				735F41A2243E381D00046182 /* String+NYPLAdditionsTests.swift */,
				735DD0BD252299A90096D1F9 /* UIColor+NYPLAdditionsTests.swift */,
				2D2B47631D08F1ED007F7764 /* UpdateCheckTests.swift */,
				5D3A28D322D3FBB90042B3BD /* UserProfileDocumentTests.swift */,
				735350B624918432006021BD /* URLRequest+NYPLTests.swift */,
			);
			path = SimplifiedTests;
			sourceTree = "<group>";
		};
		A823D830192BABA400B55DE2 /* Supporting Files */ = {
			isa = PBXGroup;
			children = (
				B51C1DFB22860513003B49A5 /* OPDS2CatalogsFeed.json */,
				B51C1E13229456E2003B49A5 /* acl_authentication_document.json */,
				B51C1E16229456E2003B49A5 /* dpl_authentication_document.json */,
				B51C1E14229456E2003B49A5 /* gpl_authentication_document.json */,
				B51C1E15229456E2003B49A5 /* nypl_authentication_document.json */,
				2D2B47761D08F808007F7764 /* Info.plist */,
				A823D832192BABA400B55DE2 /* InfoPlist.strings */,
				111559F019B8FAA10003BE94 /* invalid.xml */,
				11F54C1D194109120086FCAF /* main.xml */,
				11F54C2419410BE40086FCAF /* single_entry.xml */,
				2D2B478A1D08FC78007F7764 /* UpdateCheckNeedsUpdate.json */,
				2D2B47891D08FC78007F7764 /* UpdateCheckUnknown.json */,
				2D2B47691D08F264007F7764 /* UpdateCheckUpToDate.json */,
				111559F119B8FAA10003BE94 /* valid.xml */,
				2D8790A220129AC400E2763F /* NYPLBookAcquisitionPathEntry.xml */,
				73A794C62549095700C59CC1 /* NYPLBookAcquisitionPathEntryMinimal.xml */,
			);
			name = "Supporting Files";
			sourceTree = "<group>";
		};
		AE77E8DE5454517F1AE119BF /* OPDS */ = {
			isa = PBXGroup;
			children = (
				119BEB8D19901E1000121439 /* NYPLOPDS.h */,
				2D754BB92002E2FB0061D34F /* NYPLOPDSAcquisition.h */,
				2D754BBA2002E2FB0061D34F /* NYPLOPDSAcquisition.m */,
				2DCB71EC2017DFB5000E041A /* NYPLOPDSAcquisitionAvailability.h */,
				2DCB71ED2017DFB5000E041A /* NYPLOPDSAcquisitionAvailability.m */,
				110AD83A19E4960C005724C3 /* NYPLOPDSAttribute.h */,
				110AD83B19E497D6005724C3 /* NYPLOPDSAttribute.m */,
				2DFAC8EB1CD8DDD1003D9EC0 /* NYPLOPDSCategory.h */,
				2DFAC8EC1CD8DDD1003D9EC0 /* NYPLOPDSCategory.m */,
				AE77E6379B5F7ACD56AE86EF /* NYPLOPDSEntry.h */,
				AE77E4AF64208439F78B3D73 /* NYPLOPDSEntry.m */,
				A499BF241B39EFC7002F8B8B /* NYPLOPDSEntryGroupAttributes.h */,
				A499BF251B39EFC7002F8B8B /* NYPLOPDSEntryGroupAttributes.m */,
				AE77E304AA30ABF2921B6393 /* NYPLOPDSFeed.h */,
				AE77E94D56B65997B861C0C0 /* NYPLOPDSFeed.m */,
				A46226261B39D4980063F549 /* NYPLOPDSGroup.h */,
				A46226251B39D4980063F549 /* NYPLOPDSGroup.m */,
				2D754BC02002F1B10061D34F /* NYPLOPDSIndirectAcquisition.h */,
				2D754BC12002F1B10061D34F /* NYPLOPDSIndirectAcquisition.m */,
				AE77E0F3FB181D0C1529C865 /* NYPLOPDSLink.h */,
				AE77ECC029F3DABDB46A64EB /* NYPLOPDSLink.m */,
				AE77E83151ED3A20FFBE1194 /* NYPLOPDSRelation.h */,
				AE77EDCF05BE5D54CF8E0E70 /* NYPLOPDSType.h */,
				AE77EFD5622206475B6715A9 /* NYPLOPDSType.m */,
			);
			name = OPDS;
			sourceTree = "<group>";
		};
		B51C1DF42285FD51003B49A5 /* OPDS2 */ = {
			isa = PBXGroup;
			children = (
				B51C1E0322861C1A003B49A5 /* OPDS2AuthenticationDocument.swift */,
				B51C1DF92285FDF9003B49A5 /* OPDS2CatalogsFeed.swift */,
				B51C1DFF22861BAD003B49A5 /* OPDS2Link.swift */,
				B51C1E0122861BBF003B49A5 /* OPDS2Publication.swift */,
			);
			name = OPDS2;
			sourceTree = "<group>";
		};
/* End PBXGroup section */

/* Begin PBXNativeTarget section */
		2D2B47711D08F807007F7764 /* SimplyETests */ = {
			isa = PBXNativeTarget;
			buildConfigurationList = 2D2B47791D08F808007F7764 /* Build configuration list for PBXNativeTarget "SimplyETests" */;
			buildPhases = (
				2D2B476E1D08F807007F7764 /* Sources */,
				2D2B476F1D08F807007F7764 /* Frameworks */,
				2D2B47701D08F807007F7764 /* Resources */,
			);
			buildRules = (
			);
			dependencies = (
				2D2B47781D08F808007F7764 /* PBXTargetDependency */,
			);
			name = SimplyETests;
			productName = SimplyETests;
			productReference = 2D2B47721D08F807007F7764 /* SimplyETests.xctest */;
			productType = "com.apple.product-type.bundle.unit-test";
		};
		7320AB23251EBC9900E3F04D /* OpenEbooksTests */ = {
			isa = PBXNativeTarget;
			buildConfigurationList = 7320AB45251EBC9900E3F04D /* Build configuration list for PBXNativeTarget "OpenEbooksTests" */;
			buildPhases = (
				7320AB26251EBC9900E3F04D /* Sources */,
				7320AB37251EBC9900E3F04D /* Frameworks */,
				7320AB39251EBC9900E3F04D /* Resources */,
			);
			buildRules = (
			);
			dependencies = (
				7320AB4F251EBCB200E3F04D /* PBXTargetDependency */,
			);
			name = OpenEbooksTests;
			productName = SimplyETests;
			productReference = 7320AB48251EBC9900E3F04D /* OpenEbooksTests.xctest */;
			productType = "com.apple.product-type.bundle.unit-test";
		};
		7347F036245A4DE200558D7F /* SimplyECardCreator */ = {
			isa = PBXNativeTarget;
			buildConfigurationList = 7347F120245A4DE200558D7F /* Build configuration list for PBXNativeTarget "SimplyECardCreator" */;
			buildPhases = (
				7347F037245A4DE200558D7F /* Sources */,
				7347F0DA245A4DE200558D7F /* Frameworks */,
				7347F108245A4DE200558D7F /* Resources */,
				7347F11E245A4DE200558D7F /* Copy Frameworks (Carthage) */,
				7347F134245A50A900558D7F /* CopyFiles */,
				7347F11F245A4DE200558D7F /* Crashlytics */,
			);
			buildRules = (
			);
			dependencies = (
			);
			name = SimplyECardCreator;
			productName = Simplified;
			productReference = 739E6151244A0D8600D00301 /* SimplyECardCreator.app */;
			productType = "com.apple.product-type.application";
		};
		739E6044244A0D8600D00301 /* SimplyE-R2dev */ = {
			isa = PBXNativeTarget;
			buildConfigurationList = 739E614E244A0D8600D00301 /* Build configuration list for PBXNativeTarget "SimplyE-R2dev" */;
			buildPhases = (
				739E6045244A0D8600D00301 /* Sources */,
				739E60FD244A0D8600D00301 /* Frameworks */,
				739E6133244A0D8600D00301 /* Resources */,
				739E614C244A0D8600D00301 /* Copy Frameworks (Carthage) */,
				731B2B24244A2B6C00A7A649 /* Embed Frameworks */,
				739E614D244A0D8600D00301 /* Crashlytics */,
			);
			buildRules = (
			);
			dependencies = (
			);
			name = "SimplyE-R2dev";
			productName = Simplified;
			productReference = 7347F123245A4DE200558D7F /* SimplyE-R2dev.app */;
			productType = "com.apple.product-type.application";
		};
		73FCA2A725005BA4001B0C5D /* Open eBooks */ = {
			isa = PBXNativeTarget;
			buildConfigurationList = 73FCA3A125005BA4001B0C5D /* Build configuration list for PBXNativeTarget "Open eBooks" */;
			buildPhases = (
				73FCA2A825005BA4001B0C5D /* Sources */,
				73FCA35A25005BA4001B0C5D /* Frameworks */,
				73FCA38925005BA4001B0C5D /* Resources */,
				732940C7251E75EA0065E362 /* Fix software licenses file */,
				73FCA39F25005BA4001B0C5D /* Copy Frameworks (Carthage) */,
				17DFC5F7251E863A003A19CC /* CopyFiles */,
				73FCA3A025005BA4001B0C5D /* Crashlytics */,
			);
			buildRules = (
			);
			dependencies = (
			);
			name = "Open eBooks";
			productName = Simplified;
			productReference = 73FCA3A425005BA4001B0C5D /* Open eBooks.app */;
			productType = "com.apple.product-type.application";
		};
		A823D80C192BABA400B55DE2 /* SimplyE */ = {
			isa = PBXNativeTarget;
			buildConfigurationList = A823D839192BABA400B55DE2 /* Build configuration list for PBXNativeTarget "SimplyE" */;
			buildPhases = (
				A823D809192BABA400B55DE2 /* Sources */,
				A823D80A192BABA400B55DE2 /* Frameworks */,
				A823D80B192BABA400B55DE2 /* Resources */,
				145DA48C215441260055DB93 /* Copy Frameworks (Carthage) */,
				17DFC5F5251E84C5003A19CC /* CopyFiles */,
				73DA43AD2404CA9500985482 /* Crashlytics */,
			);
			buildRules = (
			);
			dependencies = (
			);
			name = SimplyE;
			productName = Simplified;
			productReference = A823D80D192BABA400B55DE2 /* SimplyE.app */;
			productType = "com.apple.product-type.application";
		};
/* End PBXNativeTarget section */

/* Begin PBXProject section */
		A823D805192BABA400B55DE2 /* Project object */ = {
			isa = PBXProject;
			attributes = {
				CLASSPREFIX = NYPL;
				LastSwiftUpdateCheck = 0730;
				LastUpgradeCheck = 1140;
				ORGANIZATIONNAME = "NYPL Labs";
				TargetAttributes = {
					2D2B47711D08F807007F7764 = {
						CreatedOnToolsVersion = 7.3.1;
						LastSwiftMigration = 1130;
						TestTargetID = A823D80C192BABA400B55DE2;
					};
					7320AB23251EBC9900E3F04D = {
						TestTargetID = 73FCA2A725005BA4001B0C5D;
					};
					7347F036245A4DE200558D7F = {
						DevelopmentTeam = 7262U6ST2R;
					};
					739E6044244A0D8600D00301 = {
						DevelopmentTeam = 7262U6ST2R;
					};
					73FCA2A725005BA4001B0C5D = {
						DevelopmentTeam = 7262U6ST2R;
					};
					A823D80C192BABA400B55DE2 = {
						DevelopmentTeam = 7262U6ST2R;
						LastSwiftMigration = 1130;
						SystemCapabilities = {
							com.apple.BackgroundModes = {
								enabled = 1;
							};
							com.apple.Keychain = {
								enabled = 1;
							};
						};
					};
				};
			};
			buildConfigurationList = A823D808192BABA400B55DE2 /* Build configuration list for PBXProject "Simplified" */;
			compatibilityVersion = "Xcode 3.2";
			developmentRegion = en;
			hasScannedForEncodings = 0;
			knownRegions = (
				en,
				it,
				de,
				es,
				Base,
			);
			mainGroup = A823D804192BABA400B55DE2;
			productRefGroup = A823D80E192BABA400B55DE2 /* Products */;
			projectDirPath = "";
			projectReferences = (
				{
					ProductGroup = 5A569A271B8351C6003B5B61 /* Products */;
					ProjectRef = 5A569A261B8351C6003B5B61 /* ADEPT.xcodeproj */;
				},
				{
					ProductGroup = 5A7048921B94A6700046FFF0 /* Products */;
					ProjectRef = 5A7048911B94A6700046FFF0 /* Adobe Content Filter.xcodeproj */;
				},
				{
					ProductGroup = A49C25411AE05A2600D63B89 /* Products */;
					ProjectRef = A49C25401AE05A2600D63B89 /* RDServices.xcodeproj */;
				},
				{
					ProductGroup = 1112A81A1A322C53002B8CC1 /* Products */;
					ProjectRef = 1112A8191A322C53002B8CC1 /* TenPrintCover.xcodeproj */;
				},
			);
			projectRoot = "";
			targets = (
				A823D80C192BABA400B55DE2 /* SimplyE */,
				739E6044244A0D8600D00301 /* SimplyE-R2dev */,
				7347F036245A4DE200558D7F /* SimplyECardCreator */,
				73FCA2A725005BA4001B0C5D /* Open eBooks */,
				2D2B47711D08F807007F7764 /* SimplyETests */,
				7320AB23251EBC9900E3F04D /* OpenEbooksTests */,
			);
		};
/* End PBXProject section */

/* Begin PBXReferenceProxy section */
		1112A81F1A322C53002B8CC1 /* libTenPrintCover.a */ = {
			isa = PBXReferenceProxy;
			fileType = archive.ar;
			path = libTenPrintCover.a;
			remoteRef = 1112A81E1A322C53002B8CC1 /* PBXContainerItemProxy */;
			sourceTree = BUILT_PRODUCTS_DIR;
		};
		5A569A2C1B8351C6003B5B61 /* libADEPT.a */ = {
			isa = PBXReferenceProxy;
			fileType = archive.ar;
			path = libADEPT.a;
			remoteRef = 5A569A2B1B8351C6003B5B61 /* PBXContainerItemProxy */;
			sourceTree = BUILT_PRODUCTS_DIR;
		};
		5A7048961B94A6710046FFF0 /* libAdobe Content Filter.a */ = {
			isa = PBXReferenceProxy;
			fileType = archive.ar;
			path = "libAdobe Content Filter.a";
			remoteRef = 5A7048951B94A6710046FFF0 /* PBXContainerItemProxy */;
			sourceTree = BUILT_PRODUCTS_DIR;
		};
		A49C25461AE05A2600D63B89 /* libRDServices.a */ = {
			isa = PBXReferenceProxy;
			fileType = archive.ar;
			path = libRDServices.a;
			remoteRef = A49C25451AE05A2600D63B89 /* PBXContainerItemProxy */;
			sourceTree = BUILT_PRODUCTS_DIR;
		};
/* End PBXReferenceProxy section */

/* Begin PBXResourcesBuildPhase section */
		2D2B47701D08F807007F7764 /* Resources */ = {
			isa = PBXResourcesBuildPhase;
			buildActionMask = 2147483647;
			files = (
				2D8790A320129AC400E2763F /* NYPLBookAcquisitionPathEntry.xml in Resources */,
				2D2B478E1D08FDF5007F7764 /* UpdateCheckNeedsUpdate.json in Resources */,
				B51C1E18229456E2003B49A5 /* gpl_authentication_document.json in Resources */,
				B51C1E19229456E2003B49A5 /* nypl_authentication_document.json in Resources */,
				B51C1E17229456E2003B49A5 /* acl_authentication_document.json in Resources */,
				219901FB24FD2E56001BC727 /* jwk_public in Resources */,
				B51C1E1A229456E2003B49A5 /* dpl_authentication_document.json in Resources */,
				2D2B478F1D08FDF5007F7764 /* UpdateCheckUnknown.json in Resources */,
				219901F524FD2DE9001BC727 /* jwk.json in Resources */,
				B51C1DFC22860513003B49A5 /* OPDS2CatalogsFeed.json in Resources */,
				2D2B47841D08F8E2007F7764 /* UpdateCheckUpToDate.json in Resources */,
				73A794C72549098700C59CC1 /* NYPLBookAcquisitionPathEntryMinimal.xml in Resources */,
			);
			runOnlyForDeploymentPostprocessing = 0;
		};
		7320AB39251EBC9900E3F04D /* Resources */ = {
			isa = PBXResourcesBuildPhase;
			buildActionMask = 2147483647;
			files = (
				7320AB3A251EBC9900E3F04D /* NYPLBookAcquisitionPathEntry.xml in Resources */,
				7320AB3B251EBC9900E3F04D /* UpdateCheckNeedsUpdate.json in Resources */,
				7320AB3C251EBC9900E3F04D /* gpl_authentication_document.json in Resources */,
				7320AB3D251EBC9900E3F04D /* nypl_authentication_document.json in Resources */,
				7320AB3E251EBC9900E3F04D /* acl_authentication_document.json in Resources */,
				7320AB3F251EBC9900E3F04D /* jwk_public in Resources */,
				7320AB40251EBC9900E3F04D /* dpl_authentication_document.json in Resources */,
				7320AB41251EBC9900E3F04D /* UpdateCheckUnknown.json in Resources */,
				7320AB42251EBC9900E3F04D /* jwk.json in Resources */,
				7320AB43251EBC9900E3F04D /* OPDS2CatalogsFeed.json in Resources */,
				7320AB44251EBC9900E3F04D /* UpdateCheckUpToDate.json in Resources */,
				73A794C82549098700C59CC1 /* NYPLBookAcquisitionPathEntryMinimal.xml in Resources */,
			);
			runOnlyForDeploymentPostprocessing = 0;
		};
		7347F108245A4DE200558D7F /* Resources */ = {
			isa = PBXResourcesBuildPhase;
			buildActionMask = 2147483647;
			files = (
				7347F109245A4DE200558D7F /* OFL.txt in Resources */,
				7347F10A245A4DE200558D7F /* simplified.js in Resources */,
				7347F10B245A4DE200558D7F /* NYPLProblemReportViewController.xib in Resources */,
				7347F10C245A4DE200558D7F /* readium-shared-js_all.js in Resources */,
				7347F10D245A4DE200558D7F /* ReaderClientCert.sig in Resources */,
				7347F10E245A4DE200558D7F /* software-licenses.html in Resources */,
				7347F10F245A4DE200558D7F /* NYPL_Launch_Screen.storyboard in Resources */,
				7347F110245A4DE200558D7F /* Accounts.json in Resources */,
				7347F111245A4DE200558D7F /* InfoPlist.strings in Resources */,
				73FCA3AA25005D33001B0C5D /* Images.xcassets in Resources */,
				7347F112245A4DE200558D7F /* reader.html in Resources */,
				7347F113245A4DE200558D7F /* DetailSummaryTemplate.html in Resources */,
				7347F114245A4DE200558D7F /* Localizable.strings in Resources */,
				7347F116245A4DE200558D7F /* sdk.css in Resources */,
				7347F117245A4DE200558D7F /* OpenDyslexic3-Bold.ttf in Resources */,
				7347F118245A4DE200558D7F /* NYPLReaderTOC.storyboard in Resources */,
				7347F119245A4DE200558D7F /* readium-shared-js_all.js.map in Resources */,
				7342703924DCB31800A4F605 /* NYPLReaderPositions.storyboard in Resources */,
				7347F11A245A4DE200558D7F /* host_app_feedback.js in Resources */,
				7347F11B245A4DE200558D7F /* readium-shared-js_all.js.bundles.js in Resources */,
				7347F11C245A4DE200558D7F /* OpenDyslexic3-Regular.ttf in Resources */,
				7347F11D245A4DE200558D7F /* GoogleService-Info.plist in Resources */,
			);
			runOnlyForDeploymentPostprocessing = 0;
		};
		739E6133244A0D8600D00301 /* Resources */ = {
			isa = PBXResourcesBuildPhase;
			buildActionMask = 2147483647;
			files = (
				739E6134244A0D8600D00301 /* OFL.txt in Resources */,
				739E6135244A0D8600D00301 /* simplified.js in Resources */,
				739E6136244A0D8600D00301 /* NYPLProblemReportViewController.xib in Resources */,
				739E6137244A0D8600D00301 /* readium-shared-js_all.js in Resources */,
				739E6138244A0D8600D00301 /* ReaderClientCert.sig in Resources */,
				739E6139244A0D8600D00301 /* software-licenses.html in Resources */,
				739E613A244A0D8600D00301 /* NYPL_Launch_Screen.storyboard in Resources */,
				739E613B244A0D8600D00301 /* Accounts.json in Resources */,
				739E613C244A0D8600D00301 /* InfoPlist.strings in Resources */,
				739E613D244A0D8600D00301 /* reader.html in Resources */,
				739E613E244A0D8600D00301 /* DetailSummaryTemplate.html in Resources */,
				739E613F244A0D8600D00301 /* Localizable.strings in Resources */,
				739E6140244A0D8600D00301 /* Images.xcassets in Resources */,
				739E6141244A0D8600D00301 /* sdk.css in Resources */,
				739E6144244A0D8600D00301 /* OpenDyslexic3-Bold.ttf in Resources */,
				739E6146244A0D8600D00301 /* NYPLReaderTOC.storyboard in Resources */,
				7335BA9F2453C5B6000295F2 /* NYPLReaderPositions.storyboard in Resources */,
				739E6147244A0D8600D00301 /* readium-shared-js_all.js.map in Resources */,
				739E6148244A0D8600D00301 /* host_app_feedback.js in Resources */,
				739E6149244A0D8600D00301 /* readium-shared-js_all.js.bundles.js in Resources */,
				739E614A244A0D8600D00301 /* OpenDyslexic3-Regular.ttf in Resources */,
				739E614B244A0D8600D00301 /* GoogleService-Info.plist in Resources */,
			);
			runOnlyForDeploymentPostprocessing = 0;
		};
		73FCA38925005BA4001B0C5D /* Resources */ = {
			isa = PBXResourcesBuildPhase;
			buildActionMask = 2147483647;
			files = (
				73FCA38A25005BA4001B0C5D /* OFL.txt in Resources */,
				73E64E6C252BB89A00276953 /* eula.html in Resources */,
				73FCA38B25005BA4001B0C5D /* simplified.js in Resources */,
				73FCA38C25005BA4001B0C5D /* NYPLProblemReportViewController.xib in Resources */,
				73FCA38D25005BA4001B0C5D /* readium-shared-js_all.js in Resources */,
				73085E212502E2CE008F6244 /* OpenEBooks_OPDS2_Catalog_Feed.json in Resources */,
				735FCB3A2506FAD0009A8C95 /* ReaderClientCert.sig in Resources */,
				73FCA38F25005BA4001B0C5D /* software-licenses.html in Resources */,
				73FCA39225005BA4001B0C5D /* InfoPlist.strings in Resources */,
				73FCA39325005BA4001B0C5D /* reader.html in Resources */,
				73FCA39425005BA4001B0C5D /* DetailSummaryTemplate.html in Resources */,
				73FCA39525005BA4001B0C5D /* Localizable.strings in Resources */,
				73FCA39725005BA4001B0C5D /* sdk.css in Resources */,
				73FCA39825005BA4001B0C5D /* OpenDyslexic3-Bold.ttf in Resources */,
				73FCA39925005BA4001B0C5D /* NYPLReaderTOC.storyboard in Resources */,
				73FCA39A25005BA4001B0C5D /* readium-shared-js_all.js.map in Resources */,
				73FCA39B25005BA4001B0C5D /* host_app_feedback.js in Resources */,
				73FCA39C25005BA4001B0C5D /* readium-shared-js_all.js.bundles.js in Resources */,
				7358EE912500642900DDA0CC /* OELaunchScreen.xib in Resources */,
				738170152526504800BA2C44 /* GoogleService-Info.plist in Resources */,
				7358EE7C250062BD00DDA0CC /* OEImages.xcassets in Resources */,
				73FCA39D25005BA4001B0C5D /* OpenDyslexic3-Regular.ttf in Resources */,
			);
			runOnlyForDeploymentPostprocessing = 0;
		};
		A823D80B192BABA400B55DE2 /* Resources */ = {
			isa = PBXResourcesBuildPhase;
			buildActionMask = 2147483647;
			files = (
				84B7A3461B84E8FE00584FB2 /* OFL.txt in Resources */,
				11C113D719F84613005B3F63 /* simplified.js in Resources */,
				085D31D91BE29ED4007F7672 /* NYPLProblemReportViewController.xib in Resources */,
				5A69290E1B95ACC600FB4C10 /* readium-shared-js_all.js in Resources */,
				2D4379FE1C46FDB600AE1AD5 /* ReaderClientCert.sig in Resources */,
				2D6256911D41582A0080A81F /* software-licenses.html in Resources */,
				E65977C51F82AC91003CD6BC /* NYPL_Launch_Screen.storyboard in Resources */,
				03F94CCF1DD627AA00CE8F4F /* Accounts.json in Resources */,
				A823D81B192BABA400B55DE2 /* InfoPlist.strings in Resources */,
				219901F424FD2DE9001BC727 /* jwk.json in Resources */,
				11C113D019F842B9005B3F63 /* reader.html in Resources */,
				110F853E19D5FA7300052DF7 /* DetailSummaryTemplate.html in Resources */,
				032A31051DC02E8E0001E4AF /* Localizable.strings in Resources */,
				A823D823192BABA400B55DE2 /* Images.xcassets in Resources */,
				5A6929101B95ACD100FB4C10 /* sdk.css in Resources */,
				84B7A3471B84E8FE00584FB2 /* OpenDyslexic3-Bold.ttf in Resources */,
				03E5F42D1EA5BCE400DFFC3A /* NYPLReaderTOC.storyboard in Resources */,
				219901FA24FD2E56001BC727 /* jwk_public in Resources */,
				5A6929251B95C93B00FB4C10 /* readium-shared-js_all.js.map in Resources */,
				7347F0272459E10900558D7F /* NYPLReaderPositions.storyboard in Resources */,
				11C113D219F842BE005B3F63 /* host_app_feedback.js in Resources */,
				5A6929241B95C8B400FB4C10 /* readium-shared-js_all.js.bundles.js in Resources */,
				84B7A3481B84E8FE00584FB2 /* OpenDyslexic3-Regular.ttf in Resources */,
				738EF2D02405E38800F388FB /* GoogleService-Info.plist in Resources */,
			);
			runOnlyForDeploymentPostprocessing = 0;
		};
/* End PBXResourcesBuildPhase section */

/* Begin PBXShellScriptBuildPhase section */
		145DA48C215441260055DB93 /* Copy Frameworks (Carthage) */ = {
			isa = PBXShellScriptBuildPhase;
			buildActionMask = 2147483647;
			files = (
			);
			inputFileListPaths = (
			);
			inputPaths = (
				"$(SRCROOT)/Carthage/Build/iOS/ZXingObjC.framework",
				"$(SRCROOT)/Carthage/Build/iOS/SQLite.framework",
				"$(SRCROOT)/Carthage/Build/iOS/PureLayout.framework",
				"$(SRCROOT)/Carthage/Build/iOS/NYPLCardCreator.framework",
				"$(SRCROOT)/Carthage/Build/iOS/NYPLAEToolkit.framework",
				"$(SRCROOT)/Carthage/Build/iOS/NYPLAudiobookToolkit.framework",
				"$(SRCROOT)/Carthage/Build/iOS/PDFRendererProvider.framework",
				"$(SRCROOT)/Carthage/Build/iOS/R2Navigator.framework",
				"$(SRCROOT)/Carthage/Build/iOS/R2Shared.framework",
				"$(SRCROOT)/Carthage/Build/iOS/R2Streamer.framework",
				"$(SRCROOT)/Carthage/Build/iOS/CryptoSwift.framework",
				"$(SRCROOT)/Carthage/Build/iOS/Fuzi.framework",
				"$(SRCROOT)/Carthage/Build/iOS/GCDWebServer.framework",
				"$(SRCROOT)/Carthage/Build/iOS/Minizip.framework",
				"$(SRCROOT)/Carthage/Build/iOS/SwiftSoup.framework",
				"$(SRCROOT)/Carthage/Build/iOS/OverdriveProcessor.framework",
			);
			name = "Copy Frameworks (Carthage)";
			outputFileListPaths = (
			);
			outputPaths = (
				"$(BUILT_PRODUCTS_DIR)/$(FRAMEWORKS_FOLDER_PATH)/ZXingObjC.framework",
				"$(BUILT_PRODUCTS_DIR)/$(FRAMEWORKS_FOLDER_PATH)/SQLite.framework",
				"$(BUILT_PRODUCTS_DIR)/$(FRAMEWORKS_FOLDER_PATH)/PureLayout.framework",
				"$(BUILT_PRODUCTS_DIR)/$(FRAMEWORKS_FOLDER_PATH)/NYPLCardCreator.framework",
				"$(BUILT_PRODUCTS_DIR)/$(FRAMEWORKS_FOLDER_PATH)/NYPLAEToolkit.framework",
				"$(BUILT_PRODUCTS_DIR)/$(FRAMEWORKS_FOLDER_PATH)/NYPLAudiobookToolkit.framework",
				"$(BUILT_PRODUCTS_DIR)/$(FRAMEWORKS_FOLDER_PATH)/PDFRendererProvider.framework",
				"$(BUILT_PRODUCTS_DIR)/$(FRAMEWORKS_FOLDER_PATH)/R2Navigator.framework",
				"$(BUILT_PRODUCTS_DIR)/$(FRAMEWORKS_FOLDER_PATH)/R2Shared.framework",
				"$(BUILT_PRODUCTS_DIR)/$(FRAMEWORKS_FOLDER_PATH)/R2Streamer.framework",
				"$(BUILT_PRODUCTS_DIR)/$(FRAMEWORKS_FOLDER_PATH)/CryptoSwift.framework",
				"$(BUILT_PRODUCTS_DIR)/$(FRAMEWORKS_FOLDER_PATH)/Fuzi.framework",
				"$(BUILT_PRODUCTS_DIR)/$(FRAMEWORKS_FOLDER_PATH)/GCDWebServer.framework",
				"$(BUILT_PRODUCTS_DIR)/$(FRAMEWORKS_FOLDER_PATH)/Minizip.framework",
				"$(BUILT_PRODUCTS_DIR)/$(FRAMEWORKS_FOLDER_PATH)/SwiftSoup.framework",
			);
			runOnlyForDeploymentPostprocessing = 0;
			shellPath = /bin/sh;
			shellScript = "/usr/local/bin/carthage copy-frameworks\n";
		};
		732940C7251E75EA0065E362 /* Fix software licenses file */ = {
			isa = PBXShellScriptBuildPhase;
			buildActionMask = 12;
			files = (
			);
			inputFileListPaths = (
			);
			inputPaths = (
				"\"$(BUILT_PRODUCTS_DIR)/$(CONTENTS_FOLDER_PATH)\"/software-license.html",
			);
			name = "Fix software licenses file";
			outputFileListPaths = (
			);
			outputPaths = (
			);
			runOnlyForDeploymentPostprocessing = 0;
			shellPath = /bin/sh;
			shellScript = "cd \"$BUILT_PRODUCTS_DIR/$CONTENTS_FOLDER_PATH/\"\nsed -i '' \"s/SimplyE/Open eBooks/\" software-licenses.html\n";
		};
		7347F11E245A4DE200558D7F /* Copy Frameworks (Carthage) */ = {
			isa = PBXShellScriptBuildPhase;
			buildActionMask = 2147483647;
			files = (
			);
			inputFileListPaths = (
			);
			inputPaths = (
				"$(SRCROOT)/Carthage/Build/iOS/ZXingObjC.framework",
				"$(SRCROOT)/Carthage/Build/iOS/SQLite.framework",
				"$(SRCROOT)/Carthage/Build/iOS/PureLayout.framework",
				"$(SRCROOT)/Carthage/Build/iOS/NYPLAEToolkit.framework",
				"$(SRCROOT)/Carthage/Build/iOS/NYPLAudiobookToolkit.framework",
				"$(SRCROOT)/Carthage/Build/iOS/PDFRendererProvider.framework",
				"$(SRCROOT)/Carthage/Build/iOS/OverdriveProcessor.framework",
			);
			name = "Copy Frameworks (Carthage)";
			outputFileListPaths = (
			);
			outputPaths = (
				"$(BUILT_PRODUCTS_DIR)/$(FRAMEWORKS_FOLDER_PATH)/ZXingObjC.framework",
				"$(BUILT_PRODUCTS_DIR)/$(FRAMEWORKS_FOLDER_PATH)/SQLite.framework",
				"$(BUILT_PRODUCTS_DIR)/$(FRAMEWORKS_FOLDER_PATH)/PureLayout.framework",
				"$(BUILT_PRODUCTS_DIR)/$(FRAMEWORKS_FOLDER_PATH)/NYPLAEToolkit.framework",
				"$(BUILT_PRODUCTS_DIR)/$(FRAMEWORKS_FOLDER_PATH)/NYPLAudiobookToolkit.framework",
				"$(BUILT_PRODUCTS_DIR)/$(FRAMEWORKS_FOLDER_PATH)/PDFRendererProvider.framework",
				"$(BUILT_PRODUCTS_DIR)/$(FRAMEWORKS_FOLDER_PATH)/OverdriveProcessor.framework",
			);
			runOnlyForDeploymentPostprocessing = 0;
			shellPath = /bin/sh;
			shellScript = "/usr/local/bin/carthage copy-frameworks\n";
		};
		7347F11F245A4DE200558D7F /* Crashlytics */ = {
			isa = PBXShellScriptBuildPhase;
			buildActionMask = 2147483647;
			files = (
			);
			inputFileListPaths = (
			);
			inputPaths = (
				"$(BUILT_PRODUCTS_DIR)/$(INFOPLIST_PATH)",
				"${BUILT_PRODUCTS_DIR}/${FULL_PRODUCT_NAME}/GoogleService-Info.plist",
				"${DWARF_DSYM_FOLDER_PATH}/${DWARF_DSYM_FILE_NAME}/Contents/Resources/DWARF/${TARGET_NAME}",
			);
			name = Crashlytics;
			outputFileListPaths = (
			);
			outputPaths = (
			);
			runOnlyForDeploymentPostprocessing = 0;
			shellPath = /bin/sh;
			shellScript = "\"${PROJECT_DIR}/scripts/firebase/run\"\n";
		};
		739E614C244A0D8600D00301 /* Copy Frameworks (Carthage) */ = {
			isa = PBXShellScriptBuildPhase;
			buildActionMask = 2147483647;
			files = (
			);
			inputFileListPaths = (
			);
			inputPaths = (
				"$(SRCROOT)/Carthage/Build/iOS/ZXingObjC.framework",
				"$(SRCROOT)/Carthage/Build/iOS/SQLite.framework",
				"$(SRCROOT)/Carthage/Build/iOS/PureLayout.framework",
				"$(SRCROOT)/Carthage/Build/iOS/NYPLCardCreator.framework",
				"$(SRCROOT)/Carthage/Build/iOS/NYPLAEToolkit.framework",
				"$(SRCROOT)/Carthage/Build/iOS/NYPLAudiobookToolkit.framework",
				"$(SRCROOT)/Carthage/Build/iOS/PDFRendererProvider.framework",
				"$(SRCROOT)/../r2-streamer-swift/Carthage/Build/iOS/CryptoSwift.framework",
				"$(SRCROOT)/../r2-streamer-swift/Carthage/Build/iOS/Fuzi.framework",
				"$(SRCROOT)/../r2-streamer-swift/Carthage/Build/iOS/GCDWebServer.framework",
				"$(SRCROOT)/../r2-streamer-swift/Carthage/Build/iOS/Minizip.framework",
				"$(SRCROOT)/../r2-navigator-swift/Carthage/Build/iOS/SwiftSoup.framework",
				"$(SRCROOT)/Carthage/Build/iOS/OverdriveProcessor.framework",
			);
			name = "Copy Frameworks (Carthage)";
			outputFileListPaths = (
			);
			outputPaths = (
				"$(BUILT_PRODUCTS_DIR)/$(FRAMEWORKS_FOLDER_PATH)/ZXingObjC.framework",
				"$(BUILT_PRODUCTS_DIR)/$(FRAMEWORKS_FOLDER_PATH)/SQLite.framework",
				"$(BUILT_PRODUCTS_DIR)/$(FRAMEWORKS_FOLDER_PATH)/PureLayout.framework",
				"$(BUILT_PRODUCTS_DIR)/$(FRAMEWORKS_FOLDER_PATH)/NYPLCardCreator.framework",
				"$(BUILT_PRODUCTS_DIR)/$(FRAMEWORKS_FOLDER_PATH)/NYPLAEToolkit.framework",
				"$(BUILT_PRODUCTS_DIR)/$(FRAMEWORKS_FOLDER_PATH)/NYPLAudiobookToolkit.framework",
				"$(BUILT_PRODUCTS_DIR)/$(FRAMEWORKS_FOLDER_PATH)/PDFRendererProvider.framework",
				"$(BUILT_PRODUCTS_DIR)/$(FRAMEWORKS_FOLDER_PATH)/CryptoSwift.framework",
				"$(BUILT_PRODUCTS_DIR)/$(FRAMEWORKS_FOLDER_PATH)/Fuzi.framework",
				"$(BUILT_PRODUCTS_DIR)/$(FRAMEWORKS_FOLDER_PATH)/GCDWebServer.framework",
				"$(BUILT_PRODUCTS_DIR)/$(FRAMEWORKS_FOLDER_PATH)/Minizip.framework",
				"$(BUILT_PRODUCTS_DIR)/$(FRAMEWORKS_FOLDER_PATH)/SwiftSoup.framework",
				"$(BUILT_PRODUCTS_DIR)/$(FRAMEWORKS_FOLDER_PATH)/OverdriveProcessor.framework",
			);
			runOnlyForDeploymentPostprocessing = 0;
			shellPath = /bin/sh;
			shellScript = "/usr/local/bin/carthage copy-frameworks\n";
		};
		739E614D244A0D8600D00301 /* Crashlytics */ = {
			isa = PBXShellScriptBuildPhase;
			buildActionMask = 2147483647;
			files = (
			);
			inputFileListPaths = (
			);
			inputPaths = (
				"$(BUILT_PRODUCTS_DIR)/$(INFOPLIST_PATH)",
				"${BUILT_PRODUCTS_DIR}/${FULL_PRODUCT_NAME}/GoogleService-Info.plist",
				"${DWARF_DSYM_FOLDER_PATH}/${DWARF_DSYM_FILE_NAME}/Contents/Resources/DWARF/${TARGET_NAME}",
			);
			name = Crashlytics;
			outputFileListPaths = (
			);
			outputPaths = (
			);
			runOnlyForDeploymentPostprocessing = 0;
			shellPath = /bin/sh;
			shellScript = "\"${PROJECT_DIR}/scripts/firebase/run\"\n";
		};
		73DA43AD2404CA9500985482 /* Crashlytics */ = {
			isa = PBXShellScriptBuildPhase;
			buildActionMask = 8;
			files = (
			);
			inputFileListPaths = (
			);
			inputPaths = (
				"$(BUILT_PRODUCTS_DIR)/$(INFOPLIST_PATH)",
				"${BUILT_PRODUCTS_DIR}/${FULL_PRODUCT_NAME}/GoogleService-Info.plist",
				"${DWARF_DSYM_FOLDER_PATH}/${DWARF_DSYM_FILE_NAME}/Contents/Resources/DWARF/${TARGET_NAME}",
			);
			name = Crashlytics;
			outputFileListPaths = (
			);
			outputPaths = (
			);
			runOnlyForDeploymentPostprocessing = 1;
			shellPath = /bin/sh;
			shellScript = "\"${PROJECT_DIR}/scripts/firebase/run\"\n";
		};
		73FCA39F25005BA4001B0C5D /* Copy Frameworks (Carthage) */ = {
			isa = PBXShellScriptBuildPhase;
			buildActionMask = 2147483647;
			files = (
			);
			inputFileListPaths = (
			);
			inputPaths = (
				"$(SRCROOT)/Carthage/Build/iOS/ZXingObjC.framework",
				"$(SRCROOT)/Carthage/Build/iOS/SQLite.framework",
				"$(SRCROOT)/Carthage/Build/iOS/PureLayout.framework",
				"$(SRCROOT)/Carthage/Build/iOS/NYPLCardCreator.framework",
				"$(SRCROOT)/Carthage/Build/iOS/NYPLAEToolkit.framework",
				"$(SRCROOT)/Carthage/Build/iOS/NYPLAudiobookToolkit.framework",
				"$(SRCROOT)/Carthage/Build/iOS/PDFRendererProvider.framework",
				"$(SRCROOT)/Carthage/Build/iOS/OverdriveProcessor.framework",
			);
			name = "Copy Frameworks (Carthage)";
			outputFileListPaths = (
			);
			outputPaths = (
				"$(BUILT_PRODUCTS_DIR)/$(FRAMEWORKS_FOLDER_PATH)/ZXingObjC.framework",
				"$(BUILT_PRODUCTS_DIR)/$(FRAMEWORKS_FOLDER_PATH)/SQLite.framework",
				"$(BUILT_PRODUCTS_DIR)/$(FRAMEWORKS_FOLDER_PATH)/PureLayout.framework",
				"$(BUILT_PRODUCTS_DIR)/$(FRAMEWORKS_FOLDER_PATH)/NYPLCardCreator.framework",
				"$(BUILT_PRODUCTS_DIR)/$(FRAMEWORKS_FOLDER_PATH)/NYPLAEToolkit.framework",
				"$(BUILT_PRODUCTS_DIR)/$(FRAMEWORKS_FOLDER_PATH)/NYPLAudiobookToolkit.framework",
				"$(BUILT_PRODUCTS_DIR)/$(FRAMEWORKS_FOLDER_PATH)/PDFRendererProvider.framework",
			);
			runOnlyForDeploymentPostprocessing = 0;
			shellPath = /bin/sh;
			shellScript = "/usr/local/bin/carthage copy-frameworks\n";
		};
		73FCA3A025005BA4001B0C5D /* Crashlytics */ = {
			isa = PBXShellScriptBuildPhase;
			buildActionMask = 2147483647;
			files = (
			);
			inputFileListPaths = (
			);
			inputPaths = (
				"$(BUILT_PRODUCTS_DIR)/$(INFOPLIST_PATH)",
				"${BUILT_PRODUCTS_DIR}/${FULL_PRODUCT_NAME}/GoogleService-Info.plist",
				"${DWARF_DSYM_FOLDER_PATH}/${DWARF_DSYM_FILE_NAME}/Contents/Resources/DWARF/${TARGET_NAME}",
			);
			name = Crashlytics;
			outputFileListPaths = (
			);
			outputPaths = (
			);
			runOnlyForDeploymentPostprocessing = 0;
			shellPath = /bin/sh;
			shellScript = "\"${PROJECT_DIR}/scripts/firebase/run\"\n";
		};
/* End PBXShellScriptBuildPhase section */

/* Begin PBXSourcesBuildPhase section */
		2D2B476E1D08F807007F7764 /* Sources */ = {
			isa = PBXSourcesBuildPhase;
			buildActionMask = 2147483647;
			files = (
				735DD0C225229DAC0096D1F9 /* NYPLCatalogFacetTests.m in Sources */,
				7384C800242BB43400D5F960 /* NYPLCachingTests.swift in Sources */,
				5D3A28D522D400D00042B3BD /* UserProfileDocumentTests.swift in Sources */,
				7307A5ED23FF1A8500DE53DE /* NYPLOpenSearchDescriptionTests.swift in Sources */,
				735771A8253763E800067CEA /* NYPLBookRegistryMock.swift in Sources */,
				737F4A532549D78100A3C34B /* NYPLBookCreationTestsObjc.m in Sources */,
				735771A02537635600067CEA /* NYPLSignInBusinessLogicTests.swift in Sources */,
				7375AE5A25382AC900C85211 /* NYPLUserAccountMock.swift in Sources */,
				735771AE2537687D00067CEA /* NYPLUniversalLinksSettingsMock.swift in Sources */,
				735771B12537691800067CEA /* NYPLDRMAuthorizingMock.swift in Sources */,
				B51C1DFE22860563003B49A5 /* OPDS2CatalogsFeedTests.swift in Sources */,
				73A794BD2548E36100C59CC1 /* NYPLBookCreationTests.swift in Sources */,
				5D73DA4322A080BA00162CB8 /* NYPLMyBooksDownloadCenterTests.swift in Sources */,
				735F41A3243E381D00046182 /* String+NYPLAdditionsTests.swift in Sources */,
				173F0823241AAA4E00A64658 /* NYPLBookStateTests.swift in Sources */,
				2199020624FD3334001BC727 /* NYPLJWKConversionTest.swift in Sources */,
				735771AB2537650E00067CEA /* NYPLLibraryAccountsProviderMock.swift in Sources */,
				1763C0D624F460FE00A4D0E2 /* NYPLAnnouncementManagerTests.swift in Sources */,
				2D2B477C1D08F821007F7764 /* UpdateCheckTests.swift in Sources */,
				2D8790A520129AF200E2763F /* NYPLBookAcquisitionPathTests.swift in Sources */,
				735350B724918432006021BD /* URLRequest+NYPLTests.swift in Sources */,
				73A794CA25492C9800C59CC1 /* NYPLFakeSamples.swift in Sources */,
				7384C804242BCE5900D5F960 /* Date+NYPLAdditionsTests.swift in Sources */,
				735DD0C125229C9A0096D1F9 /* UIColor+NYPLAdditionsTests.swift in Sources */,
			);
			runOnlyForDeploymentPostprocessing = 0;
		};
		7320AB26251EBC9900E3F04D /* Sources */ = {
			isa = PBXSourcesBuildPhase;
			buildActionMask = 2147483647;
			files = (
				735DD0CA2522A0610096D1F9 /* NYPLOpenSearchDescriptionTests.swift in Sources */,
				7320AB28251EBC9900E3F04D /* DPLAAudiobooks.swift in Sources */,
				735DD0D02522A0730096D1F9 /* UserProfileDocumentTests.swift in Sources */,
				735DD0AD252293580096D1F9 /* NYPLBookStateTests.swift in Sources */,
				735DD0C92522A0590096D1F9 /* NYPLCatalogFacetTests.m in Sources */,
				735771A9253763E800067CEA /* NYPLBookRegistryMock.swift in Sources */,
				737F4A542549D78100A3C34B /* NYPLBookCreationTestsObjc.m in Sources */,
				735771A52537635D00067CEA /* NYPLSignInBusinessLogicTests.swift in Sources */,
				735DD0C82522A0540096D1F9 /* NYPLAnnouncementManagerTests.swift in Sources */,
				7375AE5B25382AC900C85211 /* NYPLUserAccountMock.swift in Sources */,
				735771AF2537687D00067CEA /* NYPLUniversalLinksSettingsMock.swift in Sources */,
				735771B22537691800067CEA /* NYPLDRMAuthorizingMock.swift in Sources */,
				735DD0CF2522A0730096D1F9 /* UpdateCheckTests.swift in Sources */,
				73A794BE2548E36100C59CC1 /* NYPLBookCreationTests.swift in Sources */,
				735DD0CD2522A0730096D1F9 /* String+NYPLAdditionsTests.swift in Sources */,
				735DD0AF252293700096D1F9 /* NYPLMyBooksDownloadCenterTests.swift in Sources */,
				7320AB51251EC07300E3F04D /* NYPLBookAcquisitionPathTests.swift in Sources */,
				735DD0D12522A0730096D1F9 /* URLRequest+NYPLTests.swift in Sources */,
				735771AC2537650E00067CEA /* NYPLLibraryAccountsProviderMock.swift in Sources */,
				7320AB2B251EBC9900E3F04D /* JWKResponse.swift in Sources */,
				735DD0AE2522935B0096D1F9 /* NYPLCachingTests.swift in Sources */,
				7320AB30251EBC9900E3F04D /* NYPLJWKConversionTest.swift in Sources */,
				735DD0CC2522A06C0096D1F9 /* OPDS2CatalogsFeedTests.swift in Sources */,
				73A794CB25492C9800C59CC1 /* NYPLFakeSamples.swift in Sources */,
				735DD0CE2522A0730096D1F9 /* UIColor+NYPLAdditionsTests.swift in Sources */,
				7320AB36251EBC9900E3F04D /* Date+NYPLAdditionsTests.swift in Sources */,
			);
			runOnlyForDeploymentPostprocessing = 0;
		};
		7347F037245A4DE200558D7F /* Sources */ = {
			isa = PBXSourcesBuildPhase;
			buildActionMask = 2147483647;
			files = (
				7347F038245A4DE200558D7F /* NYPLCirculationAnalytics.swift in Sources */,
				7342703424DCB31800A4F605 /* NYPLBaseReaderViewController.swift in Sources */,
				7347F039245A4DE200558D7F /* NYPLBookState.swift in Sources */,
				7347F03A245A4DE200558D7F /* UpdateCheckShim.swift in Sources */,
				7347F03B245A4DE200558D7F /* APIKeys.swift in Sources */,
				7347F03C245A4DE200558D7F /* NYPLAttributedString.m in Sources */,
				7342703224DCB30B00A4F605 /* DRMLibraryService.swift in Sources */,
				7342703624DCB31800A4F605 /* UIViewController+NYPL.swift in Sources */,
				734731242514235900BE3D2C /* NYPLAppDelegate+SE.swift in Sources */,
				7347F03D245A4DE200558D7F /* NYPLUserAccount.swift in Sources */,
				7347F03F245A4DE200558D7F /* NYPLAgeCheck.swift in Sources */,
				73B5510B251174CD00D05B86 /* NYPLCookiesWebViewController.swift in Sources */,
				7347F040245A4DE200558D7F /* Log.swift in Sources */,
				7342703E24DCB32000A4F605 /* NYPLReaderBookmarksBusinessLogic.swift in Sources */,
				7347F041245A4DE200558D7F /* NYPLBookRegistry.m in Sources */,
				7347F042245A4DE200558D7F /* UILabel+NYPLAppearanceAdditions.m in Sources */,
				7347F043245A4DE200558D7F /* NYPLJSON.m in Sources */,
				7347F044245A4DE200558D7F /* NYPLMainThreadChecker.swift in Sources */,
				7347F045245A4DE200558D7F /* NYPLConfiguration.m in Sources */,
				7347F046245A4DE200558D7F /* NYPLAlertUtils.swift in Sources */,
				7347F047245A4DE200558D7F /* OPDS2Publication.swift in Sources */,
				7347F048245A4DE200558D7F /* String+MD5.swift in Sources */,
				7347F049245A4DE200558D7F /* NYPLNetworkQueue.swift in Sources */,
				7347F04A245A4DE200558D7F /* NYPLMyBooksNavigationController.m in Sources */,
				7347F04B245A4DE200558D7F /* NYPLBookCellCollectionViewController.m in Sources */,
				73B551092511748900D05B86 /* NYPLLoginCellTypes.swift in Sources */,
				7342703324DCB30B00A4F605 /* R2+NYPLAdditions.swift in Sources */,
				730FC05225128225004D7C2D /* NYPLSettings.swift in Sources */,
				73085E3625030D27008F6244 /* SEMigrations.swift in Sources */,
				21C5047F2513C9FA0016A6C8 /* AudioBookVendorsHelper.swift in Sources */,
				7347F04C245A4DE200558D7F /* NYPLXML.m in Sources */,
				73B5510E2511750B00D05B86 /* NYPLSamlIDPCell.swift in Sources */,
				730EDFF22515384F0038DD9F /* NYPLLoginCellTypes.swift in Sources */,
				731A5B1324621F2B00B5E663 /* NYPLSignInBusinessLogic.swift in Sources */,
				7347F04D245A4DE200558D7F /* NYPLBookCell.m in Sources */,
				7342702D24DCB30B00A4F605 /* LibraryModule.swift in Sources */,
				7347F04E245A4DE200558D7F /* NSURL+NYPLURLAdditions.m in Sources */,
				7347F04F245A4DE200558D7F /* NYPLAsync.m in Sources */,
				7342702524DCB26700A4F605 /* URLResponse+NYPL.swift in Sources */,
				730EDFEF251537AF0038DD9F /* NYPLCredentials.swift in Sources */,
				730EDFEF251537AF0038DD9F /* NYPLCredentials.swift in Sources */,
				7347F050245A4DE200558D7F /* NYPLReloadView.m in Sources */,
				7347F051245A4DE200558D7F /* NYPLReachabilityManager.m in Sources */,
				7347F052245A4DE200558D7F /* NYPLReadiumViewSyncManager.m in Sources */,
				7342703124DCB30B00A4F605 /* ReaderModule.swift in Sources */,
				7342702824DCB2BE00A4F605 /* AdobeDRMContainer.mm in Sources */,
				7347F053245A4DE200558D7F /* NYPLCatalogGroupedFeedViewController.m in Sources */,
				7347F054245A4DE200558D7F /* NYPLBackgroundExecutor.swift in Sources */,
				21C5047C2513C9F60016A6C8 /* AudioBookVendors+Extensions.swift in Sources */,
				7347F055245A4DE200558D7F /* NYPLProblemDocument.swift in Sources */,
				730EDFF12515383B0038DD9F /* NYPLAnnouncementViewController.swift in Sources */,
				7347F056245A4DE200558D7F /* NYPLReturnPromptHelper.swift in Sources */,
				7347F057245A4DE200558D7F /* NYPLReaderBookmarkCell.swift in Sources */,
				7347F058245A4DE200558D7F /* NYPLOpenSearchDescription.m in Sources */,
				7342703024DCB30B00A4F605 /* ReaderFormatModule.swift in Sources */,
				7347F059245A4DE200558D7F /* NYPLReaderTOCElement.m in Sources */,
				7347F05A245A4DE200558D7F /* UpdateCheck.swift in Sources */,
				7347F05B245A4DE200558D7F /* NYPLReaderTOCViewController.m in Sources */,
				739ECB2C25102A2B00691A70 /* NYPLCatalogs+SE.swift in Sources */,
				7347F05C245A4DE200558D7F /* OPDS2CatalogsFeed.swift in Sources */,
				7347F05D245A4DE200558D7F /* BundledHTMLViewController.swift in Sources */,
				7347F05E245A4DE200558D7F /* NYPLBookDetailView.m in Sources */,
				7347F05F245A4DE200558D7F /* UIButton+NYPLAppearanceAdditions.m in Sources */,
				7347F060245A4DE200558D7F /* NYPLBookCoverRegistry.m in Sources */,
				7347F061245A4DE200558D7F /* NYPLBookDetailDownloadingView.m in Sources */,
				21C504792513C9F30016A6C8 /* DPLAAudiobooks.swift in Sources */,
				7347F062245A4DE200558D7F /* NYPLOPDSCategory.m in Sources */,
				7347F063245A4DE200558D7F /* NYPLNull.m in Sources */,
				73A794A725477D8F00C59CC1 /* NYPLSignInBusinessLogic+UI.swift in Sources */,
				7347F064245A4DE200558D7F /* NYPLLinearView.m in Sources */,
				7347F065245A4DE200558D7F /* NSDate+NYPLDateAdditions.m in Sources */,
				7347F066245A4DE200558D7F /* NYPLBook.m in Sources */,
				7342702E24DCB30B00A4F605 /* LibraryService.swift in Sources */,
				7347F067245A4DE200558D7F /* NYPLUserNotifications.swift in Sources */,
				7347F068245A4DE200558D7F /* NYPLCatalogLane.m in Sources */,
				7347F069245A4DE200558D7F /* NYPLBookNormalCell.m in Sources */,
				730EDFF02515380D0038DD9F /* NYPLAnnouncementBusinessLogic.swift in Sources */,
				7353940E25085DBC0043C800 /* NYPLPresentationUtils.swift in Sources */,
				7347F06A245A4DE200558D7F /* NYPLCatalogNavigationController.m in Sources */,
				7342703D24DCB32000A4F605 /* NYPLReaderTOCBusinessLogic.swift in Sources */,
				7347F06B245A4DE200558D7F /* NYPLEntryPointView.swift in Sources */,
				73B551102511751300D05B86 /* NYPLLibraryDescriptionCell.swift in Sources */,
				7347F06C245A4DE200558D7F /* NYPLOPDSGroup.m in Sources */,
				7347F06D245A4DE200558D7F /* NYPLBookButtonsView.m in Sources */,
				7347F06E245A4DE200558D7F /* NYPLAppReviewPrompt.swift in Sources */,
				7347F06F245A4DE200558D7F /* NYPLFacetBarView.swift in Sources */,
				7347F070245A4DE200558D7F /* NYPLDismissibleViewController.m in Sources */,
				7347F071245A4DE200558D7F /* main.m in Sources */,
				7347F072245A4DE200558D7F /* NYPLCaching.swift in Sources */,
				7347F073245A4DE200558D7F /* UIView+NYPLViewAdditions.m in Sources */,
				73B551052511745300D05B86 /* NYPLAnnouncementViewController.swift in Sources */,
				7347F074245A4DE200558D7F /* NYPLSettingsPrimaryTableViewController.m in Sources */,
				7347F075245A4DE200558D7F /* UIFont+NYPLSystemFontOverride.m in Sources */,
				7347F076245A4DE200558D7F /* NYPLReadiumBookmark.swift in Sources */,
				7347F077245A4DE200558D7F /* NYPLFacetViewDefaultDataSource.swift in Sources */,
				738CB2072509A87700891F31 /* NYPLConfiguration+SE.swift in Sources */,
				7347F078245A4DE200558D7F /* NYPLAppTheme.swift in Sources */,
				73B550FE251172CA00D05B86 /* NYPLKeychainStoredVariable.swift in Sources */,
				7347F079245A4DE200558D7F /* UIColor+NYPLColorAdditions.m in Sources */,
				7342703824DCB31800A4F605 /* NYPLReaderPositionsVC.swift in Sources */,
				7347F07A245A4DE200558D7F /* URLRequest+NYPL.swift in Sources */,
				737F4A6C254A137900A3C34B /* NYPLSignInBusinessLogic+DRM.swift in Sources */,
				730EDFF42515386B0038DD9F /* NYPLLibraryDescriptionCell.swift in Sources */,
				7347F07B245A4DE200558D7F /* NYPLCatalogFeedViewController.m in Sources */,
				7347F07C245A4DE200558D7F /* NYPLBookDownloadingCell.m in Sources */,
				7347F07D245A4DE200558D7F /* NYPLTenPrintCoverView+NYPLImageAdditions.m in Sources */,
				733FF9BF2530F9E700CDAA13 /* NYPLSignInBusinessLogic+OAuth.swift in Sources */,
				7347F07E245A4DE200558D7F /* NYPLNetworkExecutor.swift in Sources */,
				7347F07F245A4DE200558D7F /* NYPLBookAcquisitionPath.m in Sources */,
				7347F080245A4DE200558D7F /* NYPLOPDSAcquisitionAvailability.m in Sources */,
				7342703C24DCB32000A4F605 /* NYPLR1R2UserSettings.swift in Sources */,
				732327B32478504500A041E6 /* NSError+NYPLAdditions.swift in Sources */,
				7347F081245A4DE200558D7F /* NYPLReachability.m in Sources */,
				7347F082245A4DE200558D7F /* NYPLReaderViewController.m in Sources */,
				7347F083245A4DE200558D7F /* NYPLCatalogLaneCell.m in Sources */,
				7347F084245A4DE200558D7F /* NYPLSettingsAccountDetailViewController.m in Sources */,
				7347F085245A4DE200558D7F /* NYPLReaderReadiumView.m in Sources */,
				7342702B24DCB30B00A4F605 /* CancellableResult.swift in Sources */,
				7347F086245A4DE200558D7F /* NYPLBarcode.swift in Sources */,
				7347F087245A4DE200558D7F /* NYPLSession.m in Sources */,
				7347F088245A4DE200558D7F /* NYPLSettingsEULAViewController.m in Sources */,
				7347F089245A4DE200558D7F /* NYPLMyBooksDownloadInfo.m in Sources */,
				086C45D724AE77CA00F5108E /* NYPLBasicAuth.swift in Sources */,
				7347F08A245A4DE200558D7F /* NYPLBookLocation.m in Sources */,
				7347F08B245A4DE200558D7F /* NYPLFacetView.m in Sources */,
				7347F08C245A4DE200558D7F /* NYPLReaderContainerDelegate.mm in Sources */,
				7347F08D245A4DE200558D7F /* ProblemReportEmail.swift in Sources */,
				7347F08E245A4DE200558D7F /* NYPLBookCellDelegate.m in Sources */,
				7347F08F245A4DE200558D7F /* NYPLBookDetailNormalView.m in Sources */,
				730FC05A2512911E004D7C2D /* NYPLWelcomeScreenViewController.swift in Sources */,
				7347F090245A4DE200558D7F /* NYPLSettingsPrimaryNavigationController.m in Sources */,
				73AA32D924EF0B1F000C90B2 /* NYPLBook+Additions.swift in Sources */,
				7347F091245A4DE200558D7F /* NYPLCatalogUngroupedFeedViewController.m in Sources */,
				7347F092245A4DE200558D7F /* NYPLSettingsAdvancedViewController.swift in Sources */,
				7347F093245A4DE200558D7F /* NYPLMigrationManager.swift in Sources */,
				7342703524DCB31800A4F605 /* NYPLEPUBViewController.swift in Sources */,
				7347F094245A4DE200558D7F /* NYPLSettingsSplitViewController.m in Sources */,
				7342702724DCB28600A4F605 /* NYPLBook+Additions.swift in Sources */,
				7347F095245A4DE200558D7F /* Date+NYPLAdditions.swift in Sources */,
				730263AD2540DE4200A53891 /* NYPLSAMLHelper.m in Sources */,
				7347F096245A4DE200558D7F /* OPDS2AuthenticationDocument.swift in Sources */,
				73FB0ACA24EB403D0072E430 /* NYPLBookContentType.swift in Sources */,
				7347F097245A4DE200558D7F /* NYPLBookRegistryRecord.m in Sources */,
				739ECB2525101CCE00691A70 /* NSNotification+NYPL.swift in Sources */,
				7347F098245A4DE200558D7F /* NYPLDeveloperSettingsTableViewController.swift in Sources */,
				7347F099245A4DE200558D7F /* NYPLBookContentType.m in Sources */,
				7347F09A245A4DE200558D7F /* NYPLOPDSIndirectAcquisition.m in Sources */,
				7347F09B245A4DE200558D7F /* NYPLMyBooksViewController.m in Sources */,
				7347F09C245A4DE200558D7F /* NYPLBookDetailTableView.swift in Sources */,
				739062D325358CF900D0743D /* NYPLSignInBusinessLogicUIDelegate.swift in Sources */,
				7347312A25142FE200BE3D2C /* NYPLSettings+SE.swift in Sources */,
				7347F09D245A4DE200558D7F /* Account.swift in Sources */,
				7347F09E245A4DE200558D7F /* NYPLBookDownloadFailedCell.m in Sources */,
				7347F09F245A4DE200558D7F /* NYPLBookDetailViewController.m in Sources */,
				7347F0A1245A4DE200558D7F /* NYPLBookContentMetadataFilesHelper.swift in Sources */,
				7347F0A0245A4DE200558D7F /* (null) in Sources */,
				7347F0A1245A4DE200558D7F /* NYPLBookContentMetadataFilesHelper.swift in Sources */,
				7347F0A2245A4DE200558D7F /* NYPLContentTypeBadge.swift in Sources */,
				7347F0A3245A4DE200558D7F /* NYPLZXingEncoder.m in Sources */,
				730EDFEA2515378C0038DD9F /* NYPLKeychainStoredVariable.swift in Sources */,
				7347F0A4245A4DE200558D7F /* NYPLProblemReportViewController.m in Sources */,
				73AA32D824EF0853000C90B2 /* URLResponse+NYPL.swift in Sources */,
				7347F0A5245A4DE200558D7F /* NYPLHoldsNavigationController.m in Sources */,
				7342703F24DCB32000A4F605 /* NYPLBookmarkR2Location.swift in Sources */,
				7347F0A6245A4DE200558D7F /* NYPLRemoteViewController.m in Sources */,
				7347F0A8245A4DE200558D7F /* NYPLSettingsAccountURLSessionChallengeHandler.m in Sources */,
				7347F0A9245A4DE200558D7F /* NYPLOPDSAttribute.m in Sources */,
				7347F0AA245A4DE200558D7F /* NYPLCatalogUngroupedFeed.m in Sources */,
				7347F0AB245A4DE200558D7F /* NYPLHoldsViewController.m in Sources */,
				7347F0AC245A4DE200558D7F /* NYPLSettingsAccountsList.swift in Sources */,
				7347F0AD245A4DE200558D7F /* Data+Base64.swift in Sources */,
				7347F0AE245A4DE200558D7F /* NYPLAppDelegate.m in Sources */,
				7347F0AF245A4DE200558D7F /* NYPLCatalogFacetGroup.m in Sources */,
				7347F0B0245A4DE200558D7F /* NYPLOPDSAcquisition.m in Sources */,
				7342703724DCB31800A4F605 /* NYPLUserSettingsVC.swift in Sources */,
				7347F0B1245A4DE200558D7F /* NSURLRequest+NYPLURLRequestAdditions.m in Sources */,
				7347F0B2245A4DE200558D7F /* NYPLRootTabBarController.m in Sources */,
				7347F0B3245A4DE200558D7F /* ExtendedNavBarView.swift in Sources */,
				730EDFF3251538630038DD9F /* NYPLSamlIDPCell.swift in Sources */,
				7347F0B4245A4DE200558D7F /* OPDS2Link.swift in Sources */,
				7347F0B5245A4DE200558D7F /* NYPLBookAuthor.swift in Sources */,
				7342702924DCB2E400A4F605 /* AdobeDRMLibraryService.swift in Sources */,
				7347F0B6245A4DE200558D7F /* NYPLCatalogSearchViewController.m in Sources */,
				7347F0B7245A4DE200558D7F /* UIColor+LabelColor.swift in Sources */,
				0824D44F24B8DFE400C85A7E /* NSString+JSONParse.swift in Sources */,
				7347F0B9245A4DE200558D7F /* NYPLNetworkResponder.swift in Sources */,
				7347F0BB245A4DE200558D7F /* NYPLReaderSettings.m in Sources */,
				7347F0BC245A4DE200558D7F /* NYPLKeychain.m in Sources */,
				7347F0BD245A4DE200558D7F /* NYPLReaderContainerDelegateBase.m in Sources */,
				7347F0BE245A4DE200558D7F /* NYPLOPDSEntry.m in Sources */,
				7347F0BF245A4DE200558D7F /* NYPLReaderSettingsView.m in Sources */,
				7347F0C0245A4DE200558D7F /* NYPLIndeterminateProgressView.m in Sources */,
				7342703A24DCB32000A4F605 /* NYPLReaderExtensions.swift in Sources */,
				7347F0C1245A4DE200558D7F /* NSString+NYPLStringAdditions.m in Sources */,
				7347F0C2245A4DE200558D7F /* NYPLKeychainManager.swift in Sources */,
				7347312725142D2D00BE3D2C /* NYPLCookiesWebViewController.swift in Sources */,
				7347F0C3245A4DE200558D7F /* NYPLErrorLogger.swift in Sources */,
				730EE002251567820038DD9F /* NYPLLibraryNavigationController.m in Sources */,
				7360D0D624BFCB9700C8AD16 /* NYPLUserFriendlyError.swift in Sources */,
				7347F0C4245A4DE200558D7F /* NYPLOPDSEntryGroupAttributes.m in Sources */,
				21C504782513C9F00016A6C8 /* JWKResponse.swift in Sources */,
				7347F0C5245A4DE200558D7F /* NYPLMyBooksDownloadCenter.m in Sources */,
				7347F0C6245A4DE200558D7F /* NYPLProblemDocumentCacheManager.swift in Sources */,
				7347F0C7245A4DE200558D7F /* NYPLBookDetailButtonsView.m in Sources */,
				7347F0C8245A4DE200558D7F /* NYPLMyBooksSimplifiedBearerToken.m in Sources */,
				7347F0C9245A4DE200558D7F /* NYPLAnnotations.swift in Sources */,
				7347F0CA245A4DE200558D7F /* RemoteHTMLViewController.swift in Sources */,
				7347F0CB245A4DE200558D7F /* NYPLBookDetailsProblemDocumentViewController.swift in Sources */,
				7342702A24DCB2E700A4F605 /* AdobeDRMLicense.swift in Sources */,
				7347F0CC245A4DE200558D7F /* NYPLCatalogGroupedFeed.m in Sources */,
				7384C758252D20AA0012C2DD /* NYPLBook+DistributorChecks.swift in Sources */,
				7347F0CD245A4DE200558D7F /* NYPLCatalogFacet.m in Sources */,
				7347F0CE245A4DE200558D7F /* NYPLAccountSignInViewController.m in Sources */,
				7347F0CF245A4DE200558D7F /* NYPLUserProfileDocument.swift in Sources */,
				7347F0D0245A4DE200558D7F /* AccountsManager.swift in Sources */,
				7347F0D1245A4DE200558D7F /* NYPLLocalization.m in Sources */,
				7347F0D2245A4DE200558D7F /* NYPLSecrets.swift in Sources */,
				73B55104251173E500D05B86 /* NYPLAnnouncementBusinessLogic.swift in Sources */,
				73B55100251172CF00D05B86 /* NYPLCredentials.swift in Sources */,
				7342702F24DCB30B00A4F605 /* EPUBModule.swift in Sources */,
				7347F0D3245A4DE200558D7F /* NYPLBarcodeScanningViewController.m in Sources */,
				7342702C24DCB30B00A4F605 /* ReaderError.swift in Sources */,
				7347F0D4245A4DE200558D7F /* NYPLBookDetailDownloadFailedView.m in Sources */,
				7342703B24DCB32000A4F605 /* NYPLR2Owner.swift in Sources */,
				7347F0D5245A4DE200558D7F /* NYPLOPDSFeed.m in Sources */,
				7347F0D6245A4DE200558D7F /* NYPLRoundedButton.m in Sources */,
				739ECB2F25108EE800691A70 /* NYPLRootTabBarController+SE.swift in Sources */,
				7347F0D7245A4DE200558D7F /* NYPLOPDSLink.m in Sources */,
				7347F0D8245A4DE200558D7F /* NYPLOPDSType.m in Sources */,
				7347F0D9245A4DE200558D7F /* NYPLPDFViewControllerDelegate.swift in Sources */,
				73B501C624F48D4C00FBAD7D /* NYPLUserAccountFrontEndValidation.swift in Sources */,
			);
			runOnlyForDeploymentPostprocessing = 0;
		};
		739E6045244A0D8600D00301 /* Sources */ = {
			isa = PBXSourcesBuildPhase;
			buildActionMask = 2147483647;
			files = (
				739E6046244A0D8600D00301 /* NYPLCirculationAnalytics.swift in Sources */,
				739E6047244A0D8600D00301 /* NYPLBookState.swift in Sources */,
				739E6048244A0D8600D00301 /* UpdateCheckShim.swift in Sources */,
				739E6049244A0D8600D00301 /* APIKeys.swift in Sources */,
				739E604A244A0D8600D00301 /* DRMLibraryService.swift in Sources */,
				739E604C244A0D8600D00301 /* NYPLBaseReaderViewController.swift in Sources */,
				739E604D244A0D8600D00301 /* NYPLAttributedString.m in Sources */,
				739E604E244A0D8600D00301 /* EPUBModule.swift in Sources */,
				739E604F244A0D8600D00301 /* NYPLSettings.swift in Sources */,
				739E6050244A0D8600D00301 /* CancellableResult.swift in Sources */,
				739E6051244A0D8600D00301 /* NYPLAgeCheck.swift in Sources */,
				739E6052244A0D8600D00301 /* Log.swift in Sources */,
				73B550FF251172CF00D05B86 /* NYPLCredentials.swift in Sources */,
				739E6053244A0D8600D00301 /* NYPLBookRegistry.m in Sources */,
				739E6054244A0D8600D00301 /* UILabel+NYPLAppearanceAdditions.m in Sources */,
				739E6055244A0D8600D00301 /* NYPLUserSettingsVC.swift in Sources */,
				739E6056244A0D8600D00301 /* NYPLJSON.m in Sources */,
				739E6057244A0D8600D00301 /* NYPLMainThreadChecker.swift in Sources */,
				73B551082511748800D05B86 /* NYPLLoginCellTypes.swift in Sources */,
				73F11E0D251941FD00FCD22B /* AudioBookVendorsHelper.swift in Sources */,
				739E6058244A0D8600D00301 /* NYPLConfiguration.m in Sources */,
				7386C1F824525AFF004C78BD /* NYPLReaderTOCBusinessLogic.swift in Sources */,
				739E6059244A0D8600D00301 /* NYPLAlertUtils.swift in Sources */,
				73B551062511745400D05B86 /* NYPLAnnouncementViewController.swift in Sources */,
				739E605A244A0D8600D00301 /* OPDS2Publication.swift in Sources */,
				739E605B244A0D8600D00301 /* String+MD5.swift in Sources */,
				739E605C244A0D8600D00301 /* NYPLNetworkQueue.swift in Sources */,
				73B551022511738A00D05B86 /* NYPLBasicAuth.swift in Sources */,
				739E605D244A0D8600D00301 /* NYPLMyBooksNavigationController.m in Sources */,
				739E605E244A0D8600D00301 /* NYPLBookCellCollectionViewController.m in Sources */,
				73B5510D2511750A00D05B86 /* NYPLSamlIDPCell.swift in Sources */,
				739E605F244A0D8600D00301 /* NYPLXML.m in Sources */,
				739E6060244A0D8600D00301 /* NYPLBookCell.m in Sources */,
				739E6061244A0D8600D00301 /* NSURL+NYPLURLAdditions.m in Sources */,
				739E6062244A0D8600D00301 /* NYPLAsync.m in Sources */,
				739E6063244A0D8600D00301 /* NYPLReloadView.m in Sources */,
				739E6064244A0D8600D00301 /* NYPLReachabilityManager.m in Sources */,
				739E6066244A0D8600D00301 /* NYPLReadiumViewSyncManager.m in Sources */,
				739E6067244A0D8600D00301 /* NYPLCatalogGroupedFeedViewController.m in Sources */,
				73B551012511737B00D05B86 /* SEMigrations.swift in Sources */,
				739E6068244A0D8600D00301 /* NYPLBackgroundExecutor.swift in Sources */,
				739E6069244A0D8600D00301 /* NYPLProblemDocument.swift in Sources */,
				739E606A244A0D8600D00301 /* NYPLReturnPromptHelper.swift in Sources */,
				739E606B244A0D8600D00301 /* NYPLReaderBookmarkCell.swift in Sources */,
				739E606C244A0D8600D00301 /* NYPLOpenSearchDescription.m in Sources */,
				73F11E0F251945BE00FCD22B /* NYPLAppDelegate+SE.swift in Sources */,
				739E606D244A0D8600D00301 /* NYPLReaderTOCElement.m in Sources */,
				739E606E244A0D8600D00301 /* UpdateCheck.swift in Sources */,
				739E606F244A0D8600D00301 /* NYPLReaderTOCViewController.m in Sources */,
				739E6070244A0D8600D00301 /* OPDS2CatalogsFeed.swift in Sources */,
				739E6071244A0D8600D00301 /* BundledHTMLViewController.swift in Sources */,
				739E6072244A0D8600D00301 /* NYPLBookDetailView.m in Sources */,
				739E6073244A0D8600D00301 /* UIButton+NYPLAppearanceAdditions.m in Sources */,
				739E6074244A0D8600D00301 /* NYPLBookCoverRegistry.m in Sources */,
				739E6075244A0D8600D00301 /* NYPLBookDetailDownloadingView.m in Sources */,
				739E6076244A0D8600D00301 /* NYPLOPDSCategory.m in Sources */,
				739E6077244A0D8600D00301 /* NYPLNull.m in Sources */,
				739E6078244A0D8600D00301 /* NYPLLinearView.m in Sources */,
				21F238CA24991A2B004DC0B1 /* AdobeDRMLibraryService.swift in Sources */,
				739E6079244A0D8600D00301 /* ReaderFormatModule.swift in Sources */,
				73B550FB2511725C00D05B86 /* NSNotification+NYPL.swift in Sources */,
				739E607A244A0D8600D00301 /* NSDate+NYPLDateAdditions.m in Sources */,
				739E607B244A0D8600D00301 /* NYPLBook.m in Sources */,
				739E607C244A0D8600D00301 /* NYPLUserNotifications.swift in Sources */,
				73F11E06251941F500FCD22B /* JWKResponse.swift in Sources */,
				739E607D244A0D8600D00301 /* NYPLCatalogLane.m in Sources */,
				739E607E244A0D8600D00301 /* NYPLBookNormalCell.m in Sources */,
				739E607F244A0D8600D00301 /* NYPLCatalogNavigationController.m in Sources */,
				739E6081244A0D8600D00301 /* NYPLEntryPointView.swift in Sources */,
				739E6082244A0D8600D00301 /* NYPLOPDSGroup.m in Sources */,
				739E6083244A0D8600D00301 /* NYPLBookButtonsView.m in Sources */,
				739E6084244A0D8600D00301 /* NYPLAppReviewPrompt.swift in Sources */,
				739E6085244A0D8600D00301 /* NYPLFacetBarView.swift in Sources */,
				7342702624DCB28600A4F605 /* NYPLBook+Additions.swift in Sources */,
				73B5510F2511751300D05B86 /* NYPLLibraryDescriptionCell.swift in Sources */,
				739E6086244A0D8600D00301 /* NYPLDismissibleViewController.m in Sources */,
				739E6087244A0D8600D00301 /* main.m in Sources */,
				739E6088244A0D8600D00301 /* UIViewController+NYPL.swift in Sources */,
				739E6089244A0D8600D00301 /* NYPLCaching.swift in Sources */,
				739E608A244A0D8600D00301 /* UIView+NYPLViewAdditions.m in Sources */,
				7342702324DCB24600A4F605 /* NYPLUserFriendlyError.swift in Sources */,
				739E608B244A0D8600D00301 /* NYPLSettingsPrimaryTableViewController.m in Sources */,
				739E608C244A0D8600D00301 /* UIFont+NYPLSystemFontOverride.m in Sources */,
				73B5510A251174CD00D05B86 /* NYPLCookiesWebViewController.swift in Sources */,
				73B550FC2511729E00D05B86 /* NYPLBookContentType.swift in Sources */,
				73F11E10251945E500FCD22B /* NYPLPresentationUtils.swift in Sources */,
				739E608D244A0D8600D00301 /* NYPLReadiumBookmark.swift in Sources */,
				73DEB54F2486FDFC00B5FF0A /* NYPLBookmarkR2Location.swift in Sources */,
				739E608E244A0D8600D00301 /* NYPLFacetViewDefaultDataSource.swift in Sources */,
				739E608F244A0D8600D00301 /* NYPLAppTheme.swift in Sources */,
				739E6090244A0D8600D00301 /* UIColor+NYPLColorAdditions.m in Sources */,
				739E6091244A0D8600D00301 /* URLRequest+NYPL.swift in Sources */,
				739E6092244A0D8600D00301 /* NYPLCatalogFeedViewController.m in Sources */,
				739E6093244A0D8600D00301 /* NYPLBookDownloadingCell.m in Sources */,
				730B7869249AB9D7008F28B3 /* StdLib+NYPLAdditions.swift in Sources */,
				739E6094244A0D8600D00301 /* NYPLTenPrintCoverView+NYPLImageAdditions.m in Sources */,
				7353D3F7253E115F00EA2C46 /* NYPLSignInBusinessLogicUIDelegate.swift in Sources */,
				739E6095244A0D8600D00301 /* NYPLNetworkExecutor.swift in Sources */,
				739E6096244A0D8600D00301 /* NYPLBookAcquisitionPath.m in Sources */,
				739E6097244A0D8600D00301 /* NYPLOPDSAcquisitionAvailability.m in Sources */,
				7364D69D2492A38C0087B056 /* R2+NYPLAdditions.swift in Sources */,
				739E6098244A0D8600D00301 /* NYPLReachability.m in Sources */,
				739E6099244A0D8600D00301 /* NYPLReaderViewController.m in Sources */,
				739E609A244A0D8600D00301 /* NYPLCatalogLaneCell.m in Sources */,
				739E609B244A0D8600D00301 /* NYPLSettingsAccountDetailViewController.m in Sources */,
				739E609C244A0D8600D00301 /* NYPLReaderReadiumView.m in Sources */,
				739E609D244A0D8600D00301 /* NYPLBarcode.swift in Sources */,
				739E609E244A0D8600D00301 /* NYPLSession.m in Sources */,
				739E609F244A0D8600D00301 /* NYPLSettingsEULAViewController.m in Sources */,
				739E60A0244A0D8600D00301 /* NYPLMyBooksDownloadInfo.m in Sources */,
				739E60A2244A0D8600D00301 /* NYPLBookLocation.m in Sources */,
				739E60A3244A0D8600D00301 /* NYPLFacetView.m in Sources */,
				735FC2CF2485B7E4009CF11E /* NYPLSignInBusinessLogic.swift in Sources */,
				73B550F92511721700D05B86 /* NYPLRootTabBarController+SE.swift in Sources */,
				739E60A4244A0D8600D00301 /* NYPLReaderContainerDelegate.mm in Sources */,
				739E60A5244A0D8600D00301 /* ProblemReportEmail.swift in Sources */,
				739E60A6244A0D8600D00301 /* NYPLBookCellDelegate.m in Sources */,
				737DCB8D245CCF2300A8F297 /* NYPLReaderBookmarksBusinessLogic.swift in Sources */,
				739E60A7244A0D8600D00301 /* NYPLBookDetailNormalView.m in Sources */,
				739E60A8244A0D8600D00301 /* NYPLSettingsPrimaryNavigationController.m in Sources */,
				739E60A9244A0D8600D00301 /* NYPLCatalogUngroupedFeedViewController.m in Sources */,
				739E60AA244A0D8600D00301 /* NYPLSettingsAdvancedViewController.swift in Sources */,
				739E60AB244A0D8600D00301 /* NYPLMigrationManager.swift in Sources */,
				739E60AC244A0D8600D00301 /* NYPLSettingsSplitViewController.m in Sources */,
				739E60AD244A0D8600D00301 /* Date+NYPLAdditions.swift in Sources */,
				739E60AE244A0D8600D00301 /* OPDS2AuthenticationDocument.swift in Sources */,
				739E60AF244A0D8600D00301 /* NYPLBookRegistryRecord.m in Sources */,
				73B551072511747200D05B86 /* NYPLUserAccountFrontEndValidation.swift in Sources */,
				739E60B0244A0D8600D00301 /* NYPLDeveloperSettingsTableViewController.swift in Sources */,
				73B55103251173E500D05B86 /* NYPLAnnouncementBusinessLogic.swift in Sources */,
				739E60B1244A0D8600D00301 /* NYPLBookContentType.m in Sources */,
				739E60B2244A0D8600D00301 /* LibraryModule.swift in Sources */,
				739E60B3244A0D8600D00301 /* NYPLOPDSIndirectAcquisition.m in Sources */,
				739E60B4244A0D8600D00301 /* NYPLR1R2UserSettings.swift in Sources */,
				739E60B5244A0D8600D00301 /* NYPLMyBooksViewController.m in Sources */,
				73B550FA2511723000D05B86 /* NYPLCatalogs+SE.swift in Sources */,
				739E60B6244A0D8600D00301 /* NYPLBookDetailTableView.swift in Sources */,
				739E60B7244A0D8600D00301 /* Account.swift in Sources */,
				739E60B8244A0D8600D00301 /* NYPLBookDownloadFailedCell.m in Sources */,
				73F11E0C251941FD00FCD22B /* AudioBookVendors+Extensions.swift in Sources */,
				739E60B9244A0D8600D00301 /* NYPLBookDetailViewController.m in Sources */,
				21F238C42499155E004DC0B1 /* AdobeDRMContainer.mm in Sources */,
				739E60BB244A0D8600D00301 /* NYPLBookContentMetadataFilesHelper.swift in Sources */,
				739E60BC244A0D8600D00301 /* NYPLContentTypeBadge.swift in Sources */,
				739E60BD244A0D8600D00301 /* NYPLZXingEncoder.m in Sources */,
				73B5510C251174F900D05B86 /* NSString+JSONParse.swift in Sources */,
				739E60BE244A0D8600D00301 /* NYPLProblemReportViewController.m in Sources */,
				739E60BF244A0D8600D00301 /* NYPLHoldsNavigationController.m in Sources */,
				21F238CC24991A2B004DC0B1 /* AdobeDRMLicense.swift in Sources */,
				739E60C0244A0D8600D00301 /* NYPLRemoteViewController.m in Sources */,
				73C8F84B252F9E4500AE514F /* NYPLBook+DistributorChecks.swift in Sources */,
				739E60C1244A0D8600D00301 /* NYPLWelcomeScreenViewController.swift in Sources */,
				739E60C2244A0D8600D00301 /* NYPLSettingsAccountURLSessionChallengeHandler.m in Sources */,
				739E60C3244A0D8600D00301 /* NYPLOPDSAttribute.m in Sources */,
				739E60C4244A0D8600D00301 /* NYPLCatalogUngroupedFeed.m in Sources */,
				739E60C5244A0D8600D00301 /* ReaderModule.swift in Sources */,
				739E60C6244A0D8600D00301 /* NYPLHoldsViewController.m in Sources */,
				7353D3FC253E118F00EA2C46 /* NYPLSignInBusinessLogic+OAuth.swift in Sources */,
				739E60C7244A0D8600D00301 /* NYPLSettingsAccountsList.swift in Sources */,
				739E60C8244A0D8600D00301 /* Data+Base64.swift in Sources */,
				739E60C9244A0D8600D00301 /* NYPLAppDelegate.m in Sources */,
				73B550FD251172C900D05B86 /* NYPLKeychainStoredVariable.swift in Sources */,
				739E60CB244A0D8600D00301 /* NYPLCatalogFacetGroup.m in Sources */,
				739E60CC244A0D8600D00301 /* NYPLOPDSAcquisition.m in Sources */,
				739E60CD244A0D8600D00301 /* NSURLRequest+NYPLURLRequestAdditions.m in Sources */,
				739E60CE244A0D8600D00301 /* NYPLRootTabBarController.m in Sources */,
				739E60CF244A0D8600D00301 /* ExtendedNavBarView.swift in Sources */,
				739E60D0244A0D8600D00301 /* NYPLEPUBViewController.swift in Sources */,
				739E60D1244A0D8600D00301 /* OPDS2Link.swift in Sources */,
				739E60D2244A0D8600D00301 /* NYPLBookAuthor.swift in Sources */,
				739E60D3244A0D8600D00301 /* NYPLCatalogSearchViewController.m in Sources */,
				739E60D4244A0D8600D00301 /* UIColor+LabelColor.swift in Sources */,
				739E60D6244A0D8600D00301 /* NYPLNetworkResponder.swift in Sources */,
				739E60D8244A0D8600D00301 /* NYPLReaderSettings.m in Sources */,
				7386C1F5245225A5004C78BD /* NYPLReaderPositionsVC.swift in Sources */,
				73B550F42511720E00D05B86 /* NYPLConfiguration+SE.swift in Sources */,
				73F11E0E2519458600FCD22B /* NYPLSettings+SE.swift in Sources */,
				739E60D9244A0D8600D00301 /* NYPLKeychain.m in Sources */,
				739E60DB244A0D8600D00301 /* NYPLReaderContainerDelegateBase.m in Sources */,
				739E60DC244A0D8600D00301 /* LibraryService.swift in Sources */,
				739E60DD244A0D8600D00301 /* NYPLOPDSEntry.m in Sources */,
				739E60DE244A0D8600D00301 /* NYPLReaderSettingsView.m in Sources */,
				739E60DF244A0D8600D00301 /* ReaderError.swift in Sources */,
				739E60E0244A0D8600D00301 /* NYPLReaderExtensions.swift in Sources */,
				73F11E0B251941FD00FCD22B /* DPLAAudiobooks.swift in Sources */,
				739E60E1244A0D8600D00301 /* NYPLIndeterminateProgressView.m in Sources */,
				739E60E2244A0D8600D00301 /* NSString+NYPLStringAdditions.m in Sources */,
				739E60E3244A0D8600D00301 /* NYPLKeychainManager.swift in Sources */,
				739E60E4244A0D8600D00301 /* NYPLErrorLogger.swift in Sources */,
				739E60E5244A0D8600D00301 /* NYPLOPDSEntryGroupAttributes.m in Sources */,
				739E60E6244A0D8600D00301 /* NYPLMyBooksDownloadCenter.m in Sources */,
				739E60E7244A0D8600D00301 /* NYPLProblemDocumentCacheManager.swift in Sources */,
				739E60E8244A0D8600D00301 /* NYPLBookDetailButtonsView.m in Sources */,
				73BF0CCE245769D80009FC61 /* NYPLReaderTOCCell.swift in Sources */,
				739E60E9244A0D8600D00301 /* NYPLMyBooksSimplifiedBearerToken.m in Sources */,
				739E60EA244A0D8600D00301 /* NYPLAnnotations.swift in Sources */,
				739E60EB244A0D8600D00301 /* RemoteHTMLViewController.swift in Sources */,
				7342702424DCB26700A4F605 /* URLResponse+NYPL.swift in Sources */,
				739E60EC244A0D8600D00301 /* NYPLBookDetailsProblemDocumentViewController.swift in Sources */,
				739E60ED244A0D8600D00301 /* NYPLR2Owner.swift in Sources */,
				739E60EE244A0D8600D00301 /* NYPLCatalogGroupedFeed.m in Sources */,
				73CE0C6E2519806900BC4DFE /* NYPLLibraryNavigationController.m in Sources */,
				739E60EF244A0D8600D00301 /* NYPLCatalogFacet.m in Sources */,
				7342701E24DCB23000A4F605 /* NSError+NYPLAdditions.swift in Sources */,
				739E60F0244A0D8600D00301 /* NYPLAccountSignInViewController.m in Sources */,
				739E60F1244A0D8600D00301 /* NYPLUserProfileDocument.swift in Sources */,
				739E60F2244A0D8600D00301 /* AccountsManager.swift in Sources */,
				739E60F3244A0D8600D00301 /* NYPLLocalization.m in Sources */,
				739E60F4244A0D8600D00301 /* NYPLSecrets.swift in Sources */,
				739E60F5244A0D8600D00301 /* NYPLBarcodeScanningViewController.m in Sources */,
				739E60F6244A0D8600D00301 /* NYPLBookDetailDownloadFailedView.m in Sources */,
				739E60F7244A0D8600D00301 /* NYPLOPDSFeed.m in Sources */,
				739E60F8244A0D8600D00301 /* NYPLRoundedButton.m in Sources */,
				739E60F9244A0D8600D00301 /* NYPLOPDSLink.m in Sources */,
				739E60FA244A0D8600D00301 /* NYPLOPDSType.m in Sources */,
				739E60FB244A0D8600D00301 /* NYPLPDFViewControllerDelegate.swift in Sources */,
				73CCB6F724588C9000ADD3AD /* NYPLUserAccount.swift in Sources */,
			);
			runOnlyForDeploymentPostprocessing = 0;
		};
		73FCA2A825005BA4001B0C5D /* Sources */ = {
			isa = PBXSourcesBuildPhase;
			buildActionMask = 2147483647;
			files = (
				73FCA2A925005BA4001B0C5D /* NYPLLibraryDescriptionCell.swift in Sources */,
				73FCA2AA25005BA4001B0C5D /* NYPLCirculationAnalytics.swift in Sources */,
				73085E2E250308A3008F6244 /* NYPLSettingsPrimaryTableItem.swift in Sources */,
				73FCA2AB25005BA4001B0C5D /* NYPLBookState.swift in Sources */,
				73FCA2AC25005BA4001B0C5D /* UpdateCheckShim.swift in Sources */,
				73FCA2AD25005BA4001B0C5D /* APIKeys.swift in Sources */,
				73FCA2AE25005BA4001B0C5D /* NYPLAttributedString.m in Sources */,
				73FCA2AF25005BA4001B0C5D /* NYPLUserAccount.swift in Sources */,
				73FCA2B025005BA4001B0C5D /* NYPLAnnouncementViewController.swift in Sources */,
				73FCA2B125005BA4001B0C5D /* NYPLSettings.swift in Sources */,
				73085E2F250308A3008F6244 /* NYPLSettingsPrimaryTableViewController.swift in Sources */,
				730FC05025127FA2004D7C2D /* NYPLSettings+OE.swift in Sources */,
				73085E1A2502DE88008F6244 /* OETutorialChoiceViewController.swift in Sources */,
				73FCA2B225005BA4001B0C5D /* NYPLBookContentType.swift in Sources */,
				73FCA2B325005BA4001B0C5D /* NYPLAgeCheck.swift in Sources */,
				73FCA2B425005BA4001B0C5D /* Log.swift in Sources */,
				73FCA2B525005BA4001B0C5D /* NYPLBookRegistry.m in Sources */,
				21C5047A2513C9F40016A6C8 /* DPLAAudiobooks.swift in Sources */,
				73FCA2B625005BA4001B0C5D /* UILabel+NYPLAppearanceAdditions.m in Sources */,
				73FCA2B725005BA4001B0C5D /* NYPLJSON.m in Sources */,
				21C504802513C9FB0016A6C8 /* AudioBookVendorsHelper.swift in Sources */,
				73FCA2B825005BA4001B0C5D /* NYPLMainThreadChecker.swift in Sources */,
				73FCA2B925005BA4001B0C5D /* NYPLConfiguration.m in Sources */,
				73225DED250B4B9100EF1877 /* NYPLRootTabBarController+OE.swift in Sources */,
				734731262514236A00BE3D2C /* NYPLAppDelegate+OE.swift in Sources */,
				73FCA2BA25005BA4001B0C5D /* NYPLAlertUtils.swift in Sources */,
				73FCA2BB25005BA4001B0C5D /* OPDS2Publication.swift in Sources */,
				73FCA2BC25005BA4001B0C5D /* String+MD5.swift in Sources */,
				73FCA2BD25005BA4001B0C5D /* NYPLNetworkQueue.swift in Sources */,
				73FCA2BE25005BA4001B0C5D /* NYPLMyBooksNavigationController.m in Sources */,
				7384C759252D20AA0012C2DD /* NYPLBook+DistributorChecks.swift in Sources */,
				73FCA2BF25005BA4001B0C5D /* NYPLBookCellCollectionViewController.m in Sources */,
				73FCA2C025005BA4001B0C5D /* NYPLKeychainStoredVariable.swift in Sources */,
				73FCA2C125005BA4001B0C5D /* NYPLXML.m in Sources */,
				730FC05725128D64004D7C2D /* OETutorialViewController.swift in Sources */,
				73FCA2C225005BA4001B0C5D /* NYPLSignInBusinessLogic.swift in Sources */,
				73FCA2C325005BA4001B0C5D /* NYPLBookCell.m in Sources */,
				73FCA2C425005BA4001B0C5D /* NSURL+NYPLURLAdditions.m in Sources */,
				73FCA2C525005BA4001B0C5D /* NYPLAsync.m in Sources */,
				73A794A825477D8F00C59CC1 /* NYPLSignInBusinessLogic+UI.swift in Sources */,
				73FCA2C625005BA4001B0C5D /* NYPLReloadView.m in Sources */,
				73FCA2C725005BA4001B0C5D /* NYPLReachabilityManager.m in Sources */,
				73FCA2C825005BA4001B0C5D /* NYPLReadiumViewSyncManager.m in Sources */,
				73FCA2C925005BA4001B0C5D /* NYPLCatalogGroupedFeedViewController.m in Sources */,
				73FCA2CA25005BA4001B0C5D /* NYPLBackgroundExecutor.swift in Sources */,
				73FCA2CB25005BA4001B0C5D /* NYPLProblemDocument.swift in Sources */,
				73FCA2CC25005BA4001B0C5D /* NYPLReturnPromptHelper.swift in Sources */,
				73FCA2CD25005BA4001B0C5D /* NYPLReaderBookmarkCell.swift in Sources */,
				73FCA2CE25005BA4001B0C5D /* NYPLOpenSearchDescription.m in Sources */,
				73FCA2CF25005BA4001B0C5D /* NYPLReaderTOCElement.m in Sources */,
				730EE003251567820038DD9F /* NYPLLibraryNavigationController.m in Sources */,
				73FCA2D025005BA4001B0C5D /* UpdateCheck.swift in Sources */,
				739ECB292510207E00691A70 /* NYPLCatalogs+OE.swift in Sources */,
				73FCA2D125005BA4001B0C5D /* NYPLReaderTOCViewController.m in Sources */,
				73FCA2D225005BA4001B0C5D /* OPDS2CatalogsFeed.swift in Sources */,
				739ECB2625101CCE00691A70 /* NSNotification+NYPL.swift in Sources */,
				73FCA2D325005BA4001B0C5D /* BundledHTMLViewController.swift in Sources */,
				73FCA2D425005BA4001B0C5D /* NYPLBookDetailView.m in Sources */,
				73FCA2D525005BA4001B0C5D /* UIButton+NYPLAppearanceAdditions.m in Sources */,
				73FCA2D625005BA4001B0C5D /* NYPLBookCoverRegistry.m in Sources */,
				73FCA2D725005BA4001B0C5D /* NYPLBookDetailDownloadingView.m in Sources */,
				73FCA2D825005BA4001B0C5D /* NYPLOPDSCategory.m in Sources */,
				73FCA2D925005BA4001B0C5D /* NYPLUserFriendlyError.swift in Sources */,
				73FCA2DA25005BA4001B0C5D /* NYPLNull.m in Sources */,
				738CB2002509A61E00891F31 /* NYPLConfiguration+OE.swift in Sources */,
				73FCA2DB25005BA4001B0C5D /* NYPLLinearView.m in Sources */,
				73FCA2DC25005BA4001B0C5D /* NSDate+NYPLDateAdditions.m in Sources */,
				73FCA2DD25005BA4001B0C5D /* NYPLBook.m in Sources */,
				73FCA2DE25005BA4001B0C5D /* NYPLUserNotifications.swift in Sources */,
				73FCA2DF25005BA4001B0C5D /* NYPLCatalogLane.m in Sources */,
				73FCA2E025005BA4001B0C5D /* NYPLBookNormalCell.m in Sources */,
				73FCA2E125005BA4001B0C5D /* NYPLCatalogNavigationController.m in Sources */,
				73FCA2E225005BA4001B0C5D /* NYPLEntryPointView.swift in Sources */,
				73FCA2E325005BA4001B0C5D /* NYPLOPDSGroup.m in Sources */,
				73FCA2E425005BA4001B0C5D /* NYPLBookButtonsView.m in Sources */,
				73FCA2E525005BA4001B0C5D /* NYPLAppReviewPrompt.swift in Sources */,
				73DE53312525A386003E2C56 /* NYPLLibraryAccountURLsProvider.swift in Sources */,
				73FCA2E625005BA4001B0C5D /* NYPLFacetBarView.swift in Sources */,
				73FCA2E725005BA4001B0C5D /* NYPLDismissibleViewController.m in Sources */,
				73FCA2E825005BA4001B0C5D /* main.m in Sources */,
				739062D425358CF900D0743D /* NYPLSignInBusinessLogicUIDelegate.swift in Sources */,
				73FCA2E925005BA4001B0C5D /* NYPLCaching.swift in Sources */,
				73FCA2EA25005BA4001B0C5D /* UIView+NYPLViewAdditions.m in Sources */,
				73FCA2EC25005BA4001B0C5D /* UIFont+NYPLSystemFontOverride.m in Sources */,
				73FCA2ED25005BA4001B0C5D /* NYPLReadiumBookmark.swift in Sources */,
				73FCA2EE25005BA4001B0C5D /* NYPLFacetViewDefaultDataSource.swift in Sources */,
				73FCA2EF25005BA4001B0C5D /* NYPLAppTheme.swift in Sources */,
				73FCA2F025005BA4001B0C5D /* UIColor+NYPLColorAdditions.m in Sources */,
				73FCA2F125005BA4001B0C5D /* URLRequest+NYPL.swift in Sources */,
				21C504772513C9F00016A6C8 /* JWKResponse.swift in Sources */,
				73FCA2F225005BA4001B0C5D /* NYPLCredentials.swift in Sources */,
				737F4A6D254A137900A3C34B /* NYPLSignInBusinessLogic+DRM.swift in Sources */,
				73FCA2F325005BA4001B0C5D /* NYPLCatalogFeedViewController.m in Sources */,
				73FCA2F425005BA4001B0C5D /* NYPLBookDownloadingCell.m in Sources */,
				73FCA2F525005BA4001B0C5D /* NYPLTenPrintCoverView+NYPLImageAdditions.m in Sources */,
				73FCA2F625005BA4001B0C5D /* NYPLNetworkExecutor.swift in Sources */,
				73FCA2F725005BA4001B0C5D /* NYPLBookAcquisitionPath.m in Sources */,
				73FCA2F825005BA4001B0C5D /* NYPLOPDSAcquisitionAvailability.m in Sources */,
				73FCA2F925005BA4001B0C5D /* NSError+NYPLAdditions.swift in Sources */,
				73FCA2FA25005BA4001B0C5D /* NYPLReachability.m in Sources */,
				73FCA2FB25005BA4001B0C5D /* NYPLReaderViewController.m in Sources */,
				73FCA2FC25005BA4001B0C5D /* NYPLCatalogLaneCell.m in Sources */,
				73FCA2FD25005BA4001B0C5D /* URLResponse+NYPL.swift in Sources */,
				21C5047D2513C9F70016A6C8 /* AudioBookVendors+Extensions.swift in Sources */,
				73FCA2FE25005BA4001B0C5D /* NYPLSettingsAccountDetailViewController.m in Sources */,
				73FCA2FF25005BA4001B0C5D /* NYPLReaderReadiumView.m in Sources */,
				73FCA30025005BA4001B0C5D /* NYPLBarcode.swift in Sources */,
				73085E1B2502DE88008F6244 /* NYPLPresentationUtils.swift in Sources */,
				73FCA30125005BA4001B0C5D /* NYPLSession.m in Sources */,
				73FCA30225005BA4001B0C5D /* NYPLSettingsEULAViewController.m in Sources */,
				73FCA30325005BA4001B0C5D /* NYPLMyBooksDownloadInfo.m in Sources */,
				73FCA30425005BA4001B0C5D /* NYPLBookLocation.m in Sources */,
				73FCA30525005BA4001B0C5D /* NYPLFacetView.m in Sources */,
				73422119252FE4950053DA9E /* NYPLSignInViewController+OESelectAuth.swift in Sources */,
				73FCA30625005BA4001B0C5D /* NYPLReaderContainerDelegate.mm in Sources */,
				73FCA30725005BA4001B0C5D /* ProblemReportEmail.swift in Sources */,
				73FCA30825005BA4001B0C5D /* NYPLBookCellDelegate.m in Sources */,
				73FCA30925005BA4001B0C5D /* NYPLBookDetailNormalView.m in Sources */,
				73FCA30B25005BA4001B0C5D /* NYPLCatalogUngroupedFeedViewController.m in Sources */,
				73085E3A25030D80008F6244 /* OEMigrations.swift in Sources */,
				73FCA30C25005BA4001B0C5D /* NYPLSettingsAdvancedViewController.swift in Sources */,
				73FCA30D25005BA4001B0C5D /* NYPLMigrationManager.swift in Sources */,
				73FCA30F25005BA4001B0C5D /* Date+NYPLAdditions.swift in Sources */,
				73FCA31025005BA4001B0C5D /* NYPLBasicAuth.swift in Sources */,
				73FCA31125005BA4001B0C5D /* OPDS2AuthenticationDocument.swift in Sources */,
				73FCA31225005BA4001B0C5D /* NYPLBookRegistryRecord.m in Sources */,
				733FF9C02530F9E700CDAA13 /* NYPLSignInBusinessLogic+OAuth.swift in Sources */,
				73FCA31325005BA4001B0C5D /* NYPLDeveloperSettingsTableViewController.swift in Sources */,
				73FCA31425005BA4001B0C5D /* NYPLBookContentType.m in Sources */,
				73FCA31525005BA4001B0C5D /* NYPLOPDSIndirectAcquisition.m in Sources */,
				73FCA31625005BA4001B0C5D /* NYPLMyBooksViewController.m in Sources */,
				73FCA31725005BA4001B0C5D /* NYPLBookDetailTableView.swift in Sources */,
				73FCA31825005BA4001B0C5D /* NYPLAnnouncementBusinessLogic.swift in Sources */,
				73FCA31925005BA4001B0C5D /* Account.swift in Sources */,
				73FCA31A25005BA4001B0C5D /* NYPLBookDownloadFailedCell.m in Sources */,
				730FC05925128D64004D7C2D /* OETutorialWelcomeViewController.swift in Sources */,
				73FCA31B25005BA4001B0C5D /* NYPLBookDetailViewController.m in Sources */,
				73FCA31D25005BA4001B0C5D /* NYPLBookContentMetadataFilesHelper.swift in Sources */,
				73FCA31C25005BA4001B0C5D /* (null) in Sources */,
				73FCA31D25005BA4001B0C5D /* NYPLBookContentMetadataFilesHelper.swift in Sources */,
				73FCA31E25005BA4001B0C5D /* NYPLContentTypeBadge.swift in Sources */,
				73FCA31F25005BA4001B0C5D /* NYPLZXingEncoder.m in Sources */,
				73FCA32025005BA4001B0C5D /* NYPLProblemReportViewController.m in Sources */,
				73FCA32125005BA4001B0C5D /* NYPLHoldsNavigationController.m in Sources */,
				73FCA32225005BA4001B0C5D /* NYPLRemoteViewController.m in Sources */,
				73FCA32425005BA4001B0C5D /* NYPLSettingsAccountURLSessionChallengeHandler.m in Sources */,
				73FCA32525005BA4001B0C5D /* NYPLOPDSAttribute.m in Sources */,
				73FCA32625005BA4001B0C5D /* NYPLCatalogUngroupedFeed.m in Sources */,
				73FCA32725005BA4001B0C5D /* NYPLHoldsViewController.m in Sources */,
				73FCA32925005BA4001B0C5D /* Data+Base64.swift in Sources */,
				73FCA32A25005BA4001B0C5D /* NYPLAppDelegate.m in Sources */,
				730FC05825128D64004D7C2D /* OETutorialEligibilityViewController.swift in Sources */,
				73FCA32B25005BA4001B0C5D /* NYPLCatalogFacetGroup.m in Sources */,
				73FCA32C25005BA4001B0C5D /* NYPLOPDSAcquisition.m in Sources */,
				73FCA32D25005BA4001B0C5D /* NSURLRequest+NYPLURLRequestAdditions.m in Sources */,
				73FCA32E25005BA4001B0C5D /* NYPLRootTabBarController.m in Sources */,
				73FCA32F25005BA4001B0C5D /* ExtendedNavBarView.swift in Sources */,
				73FCA33025005BA4001B0C5D /* OPDS2Link.swift in Sources */,
				73FCA33125005BA4001B0C5D /* NYPLBookAuthor.swift in Sources */,
				73FCA33225005BA4001B0C5D /* NYPLCatalogSearchViewController.m in Sources */,
				73FCA33325005BA4001B0C5D /* UIColor+LabelColor.swift in Sources */,
				73FCA33425005BA4001B0C5D /* NYPLNetworkResponder.swift in Sources */,
				73FCA33525005BA4001B0C5D /* NYPLReaderSettings.m in Sources */,
				73FCA33625005BA4001B0C5D /* NYPLKeychain.m in Sources */,
				73085E30250308A4008F6244 /* NYPLSettingsSplitViewController.swift in Sources */,
				73FCA33725005BA4001B0C5D /* NYPLReaderContainerDelegateBase.m in Sources */,
				73FCA33825005BA4001B0C5D /* NYPLOPDSEntry.m in Sources */,
				73FCA33925005BA4001B0C5D /* NYPLReaderSettingsView.m in Sources */,
				73FCA33A25005BA4001B0C5D /* NYPLIndeterminateProgressView.m in Sources */,
				73FCA33B25005BA4001B0C5D /* NSString+NYPLStringAdditions.m in Sources */,
				73FCA33C25005BA4001B0C5D /* NYPLKeychainManager.swift in Sources */,
				73FCA33D25005BA4001B0C5D /* NYPLCookiesWebViewController.swift in Sources */,
				73FCA33E25005BA4001B0C5D /* NYPLSamlIDPCell.swift in Sources */,
				73FCA33F25005BA4001B0C5D /* NYPLErrorLogger.swift in Sources */,
				73FCA34025005BA4001B0C5D /* NSString+JSONParse.swift in Sources */,
				73FCA34125005BA4001B0C5D /* NYPLOPDSEntryGroupAttributes.m in Sources */,
				73FCA34225005BA4001B0C5D /* NYPLMyBooksDownloadCenter.m in Sources */,
				73FCA34325005BA4001B0C5D /* NYPLProblemDocumentCacheManager.swift in Sources */,
				73E64E6A252BB82600276953 /* NYPLWelcomeEULAViewController.swift in Sources */,
				7353940C250854A90043C800 /* NYPLSettingsSplitViewController+OE.swift in Sources */,
				73FCA34425005BA4001B0C5D /* NYPLBookDetailButtonsView.m in Sources */,
				73FCA34525005BA4001B0C5D /* NYPLMyBooksSimplifiedBearerToken.m in Sources */,
				730263AE2540DE4200A53891 /* NYPLSAMLHelper.m in Sources */,
				73FCA34625005BA4001B0C5D /* NYPLAnnotations.swift in Sources */,
				73FCA34725005BA4001B0C5D /* RemoteHTMLViewController.swift in Sources */,
				73FCA34825005BA4001B0C5D /* NYPLBookDetailsProblemDocumentViewController.swift in Sources */,
				73FCA34925005BA4001B0C5D /* NYPLCatalogGroupedFeed.m in Sources */,
				73FCA34A25005BA4001B0C5D /* NYPLCatalogFacet.m in Sources */,
				73FCA34B25005BA4001B0C5D /* NYPLLoginCellTypes.swift in Sources */,
				73FCA34C25005BA4001B0C5D /* NYPLAccountSignInViewController.m in Sources */,
				73FCA34D25005BA4001B0C5D /* NYPLUserProfileDocument.swift in Sources */,
				73FCA34E25005BA4001B0C5D /* AccountsManager.swift in Sources */,
				73FCA34F25005BA4001B0C5D /* NYPLLocalization.m in Sources */,
				73FCA35025005BA4001B0C5D /* NYPLSecrets.swift in Sources */,
				73FCA35125005BA4001B0C5D /* NYPLBarcodeScanningViewController.m in Sources */,
				73FCA35225005BA4001B0C5D /* NYPLBookDetailDownloadFailedView.m in Sources */,
				73FCA35325005BA4001B0C5D /* NYPLOPDSFeed.m in Sources */,
				73FCA35425005BA4001B0C5D /* NYPLRoundedButton.m in Sources */,
				73FCA35525005BA4001B0C5D /* NYPLOPDSLink.m in Sources */,
				73FCA35625005BA4001B0C5D /* NYPLOPDSType.m in Sources */,
				73FCA35725005BA4001B0C5D /* NYPLBook+Additions.swift in Sources */,
				73FCA35825005BA4001B0C5D /* NYPLPDFViewControllerDelegate.swift in Sources */,
				73FCA35925005BA4001B0C5D /* NYPLUserAccountFrontEndValidation.swift in Sources */,
			);
			runOnlyForDeploymentPostprocessing = 0;
		};
		A823D809192BABA400B55DE2 /* Sources */ = {
			isa = PBXSourcesBuildPhase;
			buildActionMask = 2147483647;
			files = (
				0826CD2F24AA2801000F4030 /* NYPLLibraryDescriptionCell.swift in Sources */,
				2DE514351DC3F0BE005A58BD /* NYPLCirculationAnalytics.swift in Sources */,
				171966A924170819007BB87E /* NYPLBookState.swift in Sources */,
				03DE7BE91DBF0DE400E89064 /* UpdateCheckShim.swift in Sources */,
				0345BFE81DBF027200398B6F /* APIKeys.swift in Sources */,
				733DEC9024108D8D008C74BC /* DRMLibraryService.swift in Sources */,
				73F713572417200F00C63B81 /* NYPLBaseReaderViewController.swift in Sources */,
				114C8CD719BE2FD300719B72 /* NYPLAttributedString.m in Sources */,
				73A229AD2410221E006B9EAD /* EPUBModule.swift in Sources */,
				17CE5305243C020800315E63 /* NYPLUserAccount.swift in Sources */,
				175E480E24EF46EA0066A6CF /* NYPLAnnouncementViewController.swift in Sources */,
				73A229A5240F3D1B006B9EAD /* CancellableResult.swift in Sources */,
				73FB0AC924EB403D0072E430 /* NYPLBookContentType.swift in Sources */,
				E6BC315D1E009F3E0021B65E /* NYPLAgeCheck.swift in Sources */,
				2D382BD71D08BA99002C423D /* Log.swift in Sources */,
				11616E11196B0531003D60D9 /* NYPLBookRegistry.m in Sources */,
				081387571BC574DA003DEA6A /* UILabel+NYPLAppearanceAdditions.m in Sources */,
				734917D1242D77D800059AA5 /* NYPLUserSettingsVC.swift in Sources */,
				734731232514235900BE3D2C /* NYPLAppDelegate+SE.swift in Sources */,
				11369D48199527C200BB11F8 /* NYPLJSON.m in Sources */,
				7327A89323EE017300954748 /* NYPLMainThreadChecker.swift in Sources */,
				116A5EB91947B57500491A21 /* NYPLConfiguration.m in Sources */,
				5D1B142A22CC179F0006C964 /* NYPLAlertUtils.swift in Sources */,
				7386C1F724525AFF004C78BD /* NYPLReaderTOCBusinessLogic.swift in Sources */,
				B51C1E0222861BBF003B49A5 /* OPDS2Publication.swift in Sources */,
				5DD567AF22B95A30001F0C83 /* String+MD5.swift in Sources */,
				E671FF7D1E3A7068002AB13F /* NYPLNetworkQueue.swift in Sources */,
				116A5EAF194767B200491A21 /* NYPLMyBooksNavigationController.m in Sources */,
				739062D225358CF900D0743D /* NYPLSignInBusinessLogicUIDelegate.swift in Sources */,
				1120749319D20BF9008203A4 /* NYPLBookCellCollectionViewController.m in Sources */,
				0857A0FF247835FF00C7984E /* NYPLKeychainStoredVariable.swift in Sources */,
				111559ED19B8FA590003BE94 /* NYPLXML.m in Sources */,
				731A5B1224621F2B00B5E663 /* NYPLSignInBusinessLogic.swift in Sources */,
				11580AC81986A77B00949A15 /* NYPLBookCell.m in Sources */,
				738CB2062509A87700891F31 /* NYPLConfiguration+SE.swift in Sources */,
				085640CE1BB99FC30088BDBF /* NSURL+NYPLURLAdditions.m in Sources */,
				1183F35B194F847100DC322F /* NYPLAsync.m in Sources */,
				11B20E6E19D9F6DD00877A23 /* NYPLReloadView.m in Sources */,
				E694040A1E4A789800E566ED /* NYPLReachabilityManager.m in Sources */,
				E6845D971FB38D1300EBF69A /* NYPLReadiumViewSyncManager.m in Sources */,
				A4BA1D0E1B430341006F83DF /* NYPLCatalogGroupedFeedViewController.m in Sources */,
				732F929323ECB51F0099244C /* NYPLBackgroundExecutor.swift in Sources */,
				5D1B141522CBE3570006C964 /* NYPLProblemDocument.swift in Sources */,
				A92FB0F921CDCE3D004740F4 /* NYPLReturnPromptHelper.swift in Sources */,
				03690E231EB2B35000F75D5F /* NYPLReaderBookmarkCell.swift in Sources */,
				119BEBB919902A8800121439 /* NYPLOpenSearchDescription.m in Sources */,
				11BFDB36199C08E900378691 /* NYPLReaderTOCElement.m in Sources */,
				2DC8D9DC1D09F797007DD125 /* UpdateCheck.swift in Sources */,
				73A794A625477D8F00C59CC1 /* NYPLSignInBusinessLogic+UI.swift in Sources */,
				11BFDB33199C01F700378691 /* NYPLReaderTOCViewController.m in Sources */,
				B51C1DFA2285FDF9003B49A5 /* OPDS2CatalogsFeed.swift in Sources */,
				2D62568B1D412BCB0080A81F /* BundledHTMLViewController.swift in Sources */,
				110AF8961961D94D004887C3 /* NYPLBookDetailView.m in Sources */,
				0813875A1BC5767F003DEA6A /* UIButton+NYPLAppearanceAdditions.m in Sources */,
				1139DA6519C7755D00A07810 /* NYPLBookCoverRegistry.m in Sources */,
				73085E3525030D27008F6244 /* SEMigrations.swift in Sources */,
				11119742198827850014462F /* NYPLBookDetailDownloadingView.m in Sources */,
				730FC05B2512911E004D7C2D /* NYPLWelcomeScreenViewController.swift in Sources */,
				2DFAC8ED1CD8DDD1003D9EC0 /* NYPLOPDSCategory.m in Sources */,
				7360D0D524BFCB9700C8AD16 /* NYPLUserFriendlyError.swift in Sources */,
				11068C55196DD37900E8A94B /* NYPLNull.m in Sources */,
				1111973C19880E8D0014462F /* NYPLLinearView.m in Sources */,
				73A229AF24102272006B9EAD /* ReaderFormatModule.swift in Sources */,
				11396FB9193D289100E16EE8 /* NSDate+NYPLDateAdditions.m in Sources */,
				1183F347194F744D00DC322F /* NYPLBook.m in Sources */,
				21E7E07B24FEA7E800189224 /* DPLAAudiobooks.swift in Sources */,
				52545185217A76FF00BBC1B4 /* NYPLUserNotifications.swift in Sources */,
				1183F341194F723D00DC322F /* NYPLCatalogLane.m in Sources */,
				11A16E6F195B60DF004147F4 /* NYPLBookNormalCell.m in Sources */,
				739ECB2E25108EE800691A70 /* NYPLRootTabBarController+SE.swift in Sources */,
				11548C0E1939147D009DBF2E /* NYPLCatalogNavigationController.m in Sources */,
				E699BA402166598B00A0736A /* NYPLEntryPointView.swift in Sources */,
				A46226271B39D4980063F549 /* NYPLOPDSGroup.m in Sources */,
				B5ED41DA1B8F6E2E009FC164 /* NYPLBookButtonsView.m in Sources */,
				A93F9F9721CDACF700BD3B0C /* NYPLAppReviewPrompt.swift in Sources */,
				8C835DD5234D0B900050A18D /* NYPLFacetBarView.swift in Sources */,
				111197341986D7550014462F /* NYPLDismissibleViewController.m in Sources */,
				A823D81D192BABA400B55DE2 /* main.m in Sources */,
				73F713682417240100C63B81 /* UIViewController+NYPL.swift in Sources */,
				733875672423E540000FEB67 /* NYPLCaching.swift in Sources */,
				1107835E19816E3D0071AB1E /* UIView+NYPLViewAdditions.m in Sources */,
				111E75831A815CFB00718AD7 /* NYPLSettingsPrimaryTableViewController.m in Sources */,
				730263AC2540DE4200A53891 /* NYPLSAMLHelper.m in Sources */,
				2199020824FD35DC001BC727 /* JWKResponse.swift in Sources */,
				11E0208D197F05D9009DEA93 /* UIFont+NYPLSystemFontOverride.m in Sources */,
				03690E291EB2B44300F75D5F /* NYPLReadiumBookmark.swift in Sources */,
				E683953B217663B100371072 /* NYPLFacetViewDefaultDataSource.swift in Sources */,
				E6207B652118973800864143 /* NYPLAppTheme.swift in Sources */,
				11A14DF41A1BF94F00D6C510 /* UIColor+NYPLColorAdditions.m in Sources */,
				737F4A6B254A137900A3C34B /* NYPLSignInBusinessLogic+DRM.swift in Sources */,
				73CDA121243EDAD8009CC6A6 /* URLRequest+NYPL.swift in Sources */,
				0857A0F72478337D00C7984E /* NYPLCredentials.swift in Sources */,
				A42E0DF41B40F4E00095EBAE /* NYPLCatalogFeedViewController.m in Sources */,
				11B6020519806CD300800DA9 /* NYPLBookDownloadingCell.m in Sources */,
				114B7F161A3644CF00B8582B /* NYPLTenPrintCoverView+NYPLImageAdditions.m in Sources */,
				7364D69C2492A38C0087B056 /* R2+NYPLAdditions.swift in Sources */,
				733875652423E1B0000FEB67 /* NYPLNetworkExecutor.swift in Sources */,
				733FF9BE2530F9E700CDAA13 /* NYPLSignInBusinessLogic+OAuth.swift in Sources */,
				2D87909D20127AA300E2763F /* NYPLBookAcquisitionPath.m in Sources */,
				2DCB71EE2017DFB5000E041A /* NYPLOPDSAcquisitionAvailability.m in Sources */,
				732327B22478504500A041E6 /* NSError+NYPLAdditions.swift in Sources */,
				2DB436381D4C049200F8E69D /* NYPLReachability.m in Sources */,
				1195040B1994075B009FB788 /* NYPLReaderViewController.m in Sources */,
				1183F33B194B775900DC322F /* NYPLCatalogLaneCell.m in Sources */,
				7340DA6224B7E45C00361387 /* URLResponse+NYPL.swift in Sources */,
				7347312925142FE200BE3D2C /* NYPLSettings+SE.swift in Sources */,
				E6202A021DD4E6F300C99553 /* NYPLSettingsAccountDetailViewController.m in Sources */,
				2198F910250A90EE000D9DAB /* AudioBookVendorsHelper.swift in Sources */,
				113137E71A48DAB90082954E /* NYPLReaderReadiumView.m in Sources */,
				E68CCFC51F9F80CF003DDA6C /* NYPLBarcode.swift in Sources */,
				118B7ABF195CBF72005CE3E7 /* NYPLSession.m in Sources */,
				841B55431B740F2700FAC1AF /* NYPLSettingsEULAViewController.m in Sources */,
				7353940D25085DBB0043C800 /* NYPLPresentationUtils.swift in Sources */,
				A4276F481B00046300CA7194 /* NYPLMyBooksDownloadInfo.m in Sources */,
				1164F106199AC236009BF8BF /* NYPLBookLocation.m in Sources */,
				11F3771F19DB62B000487769 /* NYPLFacetView.m in Sources */,
				5A5B901B1B946FAD002C53E9 /* NYPLReaderContainerDelegate.mm in Sources */,
				145798F6215BE9E300F68AFD /* ProblemReportEmail.swift in Sources */,
				111197281986B43B0014462F /* NYPLBookCellDelegate.m in Sources */,
				111197391987F4070014462F /* NYPLBookDetailNormalView.m in Sources */,
				73DEB54E2486FDFC00B5FF0A /* NYPLBookmarkR2Location.swift in Sources */,
				111E757D1A801A6F00718AD7 /* NYPLSettingsPrimaryNavigationController.m in Sources */,
				11A16E69195B2BD3004147F4 /* NYPLCatalogUngroupedFeedViewController.m in Sources */,
				D787E8441FB6B0290016D9D5 /* NYPLSettingsAdvancedViewController.swift in Sources */,
				5D60D3542297353C001080D0 /* NYPLMigrationManager.swift in Sources */,
				111E757A1A80165C00718AD7 /* NYPLSettingsSplitViewController.m in Sources */,
				7384C802242BCC4800D5F960 /* Date+NYPLAdditions.swift in Sources */,
				086C45D624AE77CA00F5108E /* NYPLBasicAuth.swift in Sources */,
				B51C1E0422861C1A003B49A5 /* OPDS2AuthenticationDocument.swift in Sources */,
				739ECB2B25102A2B00691A70 /* NYPLCatalogs+SE.swift in Sources */,
				112C694D197301FE00C48F95 /* NYPLBookRegistryRecord.m in Sources */,
				5DD5674522B303DF001F0C83 /* NYPLDeveloperSettingsTableViewController.swift in Sources */,
				E627B554216D4A9700A7D1D5 /* NYPLBookContentType.m in Sources */,
				73A229A0240F3BEB006B9EAD /* LibraryModule.swift in Sources */,
				2D754BC22002F1B10061D34F /* NYPLOPDSIndirectAcquisition.m in Sources */,
				734917DA242EB79700059AA5 /* NYPLR1R2UserSettings.swift in Sources */,
				116A5EB3194767DC00491A21 /* NYPLMyBooksViewController.m in Sources */,
				E6B3269F1EE066DE00DB877A /* NYPLBookDetailTableView.swift in Sources */,
				175E480824EF36520066A6CF /* NYPLAnnouncementBusinessLogic.swift in Sources */,
				8CC26F832370C1DF0000D8E1 /* Account.swift in Sources */,
				11078357198160A50071AB1E /* NYPLBookDownloadFailedCell.m in Sources */,
				110AF89C1961ED1F004887C3 /* NYPLBookDetailViewController.m in Sources */,
				E6F26E731DFF672F00C103CA /* NYPLBookContentMetadataFilesHelper.swift in Sources */,
				E6F26E731DFF672F00C103CA /* NYPLBookContentMetadataFilesHelper.swift in Sources */,
				E6D848E32171334800CEC142 /* NYPLContentTypeBadge.swift in Sources */,
				E6C91BC21FD5F63B00A32F42 /* NYPLZXingEncoder.m in Sources */,
				085D31D71BE29E38007F7672 /* NYPLProblemReportViewController.m in Sources */,
				11C5DCF21976D1E0005A9945 /* NYPLHoldsNavigationController.m in Sources */,
				A42E0DF11B3F5A490095EBAE /* NYPLRemoteViewController.m in Sources */,
				73A3EAED2400A9560061A7FB /* NYPLSettingsAccountURLSessionChallengeHandler.m in Sources */,
				110AD83D19E497D6005724C3 /* NYPLOPDSAttribute.m in Sources */,
				21F238CB24991A2B004DC0B1 /* AdobeDRMLicense.swift in Sources */,
				1114A6A1195884CB007507A2 /* NYPLCatalogUngroupedFeed.m in Sources */,
				73A229A7240F40C2006B9EAD /* ReaderModule.swift in Sources */,
				730FC05125128224004D7C2D /* NYPLSettings.swift in Sources */,
				11C5DCF51976D22F005A9945 /* NYPLHoldsViewController.m in Sources */,
				E6B1F4FB1DD20EA900D73CA1 /* NYPLSettingsAccountsList.swift in Sources */,
				5DD567B522B97344001F0C83 /* Data+Base64.swift in Sources */,
				A823D821192BABA400B55DE2 /* NYPLAppDelegate.m in Sources */,
				112C684F19EF003300106973 /* NYPLCatalogFacetGroup.m in Sources */,
				2D754BBB2002E2FB0061D34F /* NYPLOPDSAcquisition.m in Sources */,
				085D31DF1BE3CD3C007F7672 /* NSURLRequest+NYPLURLRequestAdditions.m in Sources */,
				11548C0B1939136C009DBF2E /* NYPLRootTabBarController.m in Sources */,
				E63F2C6C1EAA81B3002B6373 /* ExtendedNavBarView.swift in Sources */,
				73F713562417200F00C63B81 /* NYPLEPUBViewController.swift in Sources */,
				B51C1E0022861BAD003B49A5 /* OPDS2Link.swift in Sources */,
				E6DA7EA01F2A718600CFBEC8 /* NYPLBookAuthor.swift in Sources */,
				739ECB2425101CCE00691A70 /* NSNotification+NYPL.swift in Sources */,
				118A0B1B19915BDF00792DDE /* NYPLCatalogSearchViewController.m in Sources */,
				737DCB8C245CCF2300A8F297 /* NYPLReaderBookmarksBusinessLogic.swift in Sources */,
				179699D124131BA500EC309F /* UIColor+LabelColor.swift in Sources */,
				735FED262427494900144C97 /* NYPLNetworkResponder.swift in Sources */,
				1188F3E11A1ECC4B006B2F36 /* NYPLReaderSettings.m in Sources */,
				11C5DD16197727A6005A9945 /* NYPLKeychain.m in Sources */,
				7386C1F4245225A5004C78BD /* NYPLReaderPositionsVC.swift in Sources */,
				5D7CF86422C19EBA007CAA34 /* NYPLReaderContainerDelegateBase.m in Sources */,
				73A229A2240F3BEB006B9EAD /* LibraryService.swift in Sources */,
				730B7868249AB9D7008F28B3 /* StdLib+NYPLAdditions.swift in Sources */,
				AE77E9B832371587493FF281 /* NYPLOPDSEntry.m in Sources */,
				11DC19281A12F92500721DBA /* NYPLReaderSettingsView.m in Sources */,
				73A229AB241021F2006B9EAD /* ReaderError.swift in Sources */,
				733DEC92241090C7008C74BC /* NYPLReaderExtensions.swift in Sources */,
				113DB8A719C24E54004E1154 /* NYPLIndeterminateProgressView.m in Sources */,
				119BEB89198C43A600121439 /* NSString+NYPLStringAdditions.m in Sources */,
				E6B6E76F1F6859A4007EE361 /* NYPLKeychainManager.swift in Sources */,
				089E42C6249A823800310360 /* NYPLCookiesWebViewController.swift in Sources */,
				0826CD2924AA21B2000F4030 /* NYPLSamlIDPCell.swift in Sources */,
				5D7CF8B922C3FC06007CAA34 /* NYPLErrorLogger.swift in Sources */,
				0824D44E24B8DFE400C85A7E /* NSString+JSONParse.swift in Sources */,
				A499BF261B39EFC7002F8B8B /* NYPLOPDSEntryGroupAttributes.m in Sources */,
				1196F75B1970727C00F62670 /* NYPLMyBooksDownloadCenter.m in Sources */,
				8C40D6A72375FF8B006EA63B /* NYPLProblemDocumentCacheManager.swift in Sources */,
				E66A6C441EAFB63300AA282D /* NYPLBookDetailButtonsView.m in Sources */,
				7386C1FA245276CA004C78BD /* NYPLReaderTOCCell.swift in Sources */,
				2DEF10BA201ECCEA0082843A /* NYPLMyBooksSimplifiedBearerToken.m in Sources */,
				2DF321831DC3B83500E1858F /* NYPLAnnotations.swift in Sources */,
				21EC1B8F2501538600A12384 /* AudioBookVendors+Extensions.swift in Sources */,
				730EE001251567820038DD9F /* NYPLLibraryNavigationController.m in Sources */,
				E6BA02B81DE4B6F600F76404 /* RemoteHTMLViewController.swift in Sources */,
				8CE9C471237F84820072E964 /* NYPLBookDetailsProblemDocumentViewController.swift in Sources */,
				73A2299B240F3B9B006B9EAD /* NYPLR2Owner.swift in Sources */,
				A4BA1D131B43046B006F83DF /* NYPLCatalogGroupedFeed.m in Sources */,
				11F3773319E0876F00487769 /* NYPLCatalogFacet.m in Sources */,
				21F238C32499155E004DC0B1 /* AdobeDRMContainer.mm in Sources */,
				7384C757252D20AA0012C2DD /* NYPLBook+DistributorChecks.swift in Sources */,
				089E430C24A2459100310360 /* NYPLLoginCellTypes.swift in Sources */,
				1158812E1A894F4E008672C3 /* NYPLAccountSignInViewController.m in Sources */,
				5D3A28CC22D3DA850042B3BD /* NYPLUserProfileDocument.swift in Sources */,
				03F94CD11DD6288C00CE8F4F /* AccountsManager.swift in Sources */,
				52592BB821220A1100587288 /* NYPLLocalization.m in Sources */,
				21F238C924991A2B004DC0B1 /* AdobeDRMLibraryService.swift in Sources */,
				17071065242A923400E2648F /* NYPLSecrets.swift in Sources */,
				E6D775421F9FE0AF00C0B722 /* NYPLBarcodeScanningViewController.m in Sources */,
				1111973F1988226F0014462F /* NYPLBookDetailDownloadFailedView.m in Sources */,
				AE77EE7AACC975280BAB9A4C /* NYPLOPDSFeed.m in Sources */,
				114C8CDA19BF55F900719B72 /* NYPLRoundedButton.m in Sources */,
				AE77EB0CB5B94AEC591E2D91 /* NYPLOPDSLink.m in Sources */,
				AE77E7E37D89FB3EED630624 /* NYPLOPDSType.m in Sources */,
				7340DA6824B7F27900361387 /* NYPLBook+Additions.swift in Sources */,
				A949984F2235826500CE4241 /* NYPLPDFViewControllerDelegate.swift in Sources */,
				73B501C524F48D4C00FBAD7D /* NYPLUserAccountFrontEndValidation.swift in Sources */,
			);
			runOnlyForDeploymentPostprocessing = 0;
		};
/* End PBXSourcesBuildPhase section */

/* Begin PBXTargetDependency section */
		2D2B47781D08F808007F7764 /* PBXTargetDependency */ = {
			isa = PBXTargetDependency;
			target = A823D80C192BABA400B55DE2 /* SimplyE */;
			targetProxy = 2D2B47771D08F808007F7764 /* PBXContainerItemProxy */;
		};
		7320AB4F251EBCB200E3F04D /* PBXTargetDependency */ = {
			isa = PBXTargetDependency;
			target = 73FCA2A725005BA4001B0C5D /* Open eBooks */;
			targetProxy = 7320AB4E251EBCB200E3F04D /* PBXContainerItemProxy */;
		};
/* End PBXTargetDependency section */

/* Begin PBXVariantGroup section */
		032A31071DC02E8E0001E4AF /* Localizable.strings */ = {
			isa = PBXVariantGroup;
			children = (
				032A31061DC02E8E0001E4AF /* en */,
				032A310C1DC02EAD0001E4AF /* it */,
				032A310D1DC02EB30001E4AF /* de */,
				032A310E1DC02EC00001E4AF /* es */,
			);
			name = Localizable.strings;
			sourceTree = "<group>";
		};
		A823D819192BABA400B55DE2 /* InfoPlist.strings */ = {
			isa = PBXVariantGroup;
			children = (
				A823D81A192BABA400B55DE2 /* en */,
			);
			name = InfoPlist.strings;
			sourceTree = "<group>";
		};
		A823D832192BABA400B55DE2 /* InfoPlist.strings */ = {
			isa = PBXVariantGroup;
			children = (
				A823D833192BABA400B55DE2 /* en */,
			);
			name = InfoPlist.strings;
			sourceTree = "<group>";
		};
/* End PBXVariantGroup section */

/* Begin XCBuildConfiguration section */
		2D2B477A1D08F808007F7764 /* Debug */ = {
			isa = XCBuildConfiguration;
			buildSettings = {
				ALWAYS_SEARCH_USER_PATHS = NO;
				BUNDLE_LOADER = "$(TEST_HOST)";
				CLANG_CXX_LIBRARY = "libc++";
				CLANG_WARN_UNREACHABLE_CODE = YES;
				DEBUG_INFORMATION_FORMAT = dwarf;
				ENABLE_STRICT_OBJC_MSGSEND = YES;
				ENABLE_TESTABILITY = YES;
				FRAMEWORK_SEARCH_PATHS = (
					"$(inherited)",
					"$(PROJECT_DIR)/Carthage/Build/iOS",
				);
				GCC_NO_COMMON_BLOCKS = YES;
				INFOPLIST_FILE = SimplyETests/Info.plist;
				IPHONEOS_DEPLOYMENT_TARGET = 10.0;
				LD_RUNPATH_SEARCH_PATHS = (
					"$(inherited)",
					"@executable_path/Frameworks",
					"@loader_path/Frameworks",
				);
				MTL_ENABLE_DEBUG_INFO = YES;
				PRODUCT_BUNDLE_IDENTIFIER = org.nypl.SimplyETests;
				PRODUCT_NAME = "$(TARGET_NAME)";
				SWIFT_OBJC_BRIDGING_HEADER = "SimplifiedTests/SimplyETests-Bridging-Header.h";
				SWIFT_OPTIMIZATION_LEVEL = "-Onone";
				SWIFT_SWIFT3_OBJC_INFERENCE = Default;
				SWIFT_VERSION = 4.2;
				TEST_HOST = "$(BUILT_PRODUCTS_DIR)/SimplyE.app/SimplyE";
				WARNING_CFLAGS = (
					"-Wall",
					"-Wextra",
					"-Weverything",
					"-Wno-objc-missing-property-synthesis",
					"-Wno-c11-extensions",
					"-Wno-documentation",
					"-Wno-c++98-compat-pedantic",
					"-Wno-c++98-compat",
					"-Wno-gnu-statement-expression",
					"-Wno-gnu-zero-variadic-macro-arguments",
				);
			};
			name = Debug;
		};
		2D2B477B1D08F808007F7764 /* Release */ = {
			isa = XCBuildConfiguration;
			buildSettings = {
				ALWAYS_SEARCH_USER_PATHS = NO;
				BUNDLE_LOADER = "$(TEST_HOST)";
				CLANG_CXX_LIBRARY = "libc++";
				CLANG_WARN_UNREACHABLE_CODE = YES;
				COPY_PHASE_STRIP = NO;
				DEBUG_INFORMATION_FORMAT = "dwarf-with-dsym";
				ENABLE_STRICT_OBJC_MSGSEND = YES;
				FRAMEWORK_SEARCH_PATHS = (
					"$(inherited)",
					"$(PROJECT_DIR)/Carthage/Build/iOS",
				);
				GCC_NO_COMMON_BLOCKS = YES;
				INFOPLIST_FILE = SimplyETests/Info.plist;
				IPHONEOS_DEPLOYMENT_TARGET = 10.0;
				LD_RUNPATH_SEARCH_PATHS = (
					"$(inherited)",
					"@executable_path/Frameworks",
					"@loader_path/Frameworks",
				);
				MTL_ENABLE_DEBUG_INFO = NO;
				PRODUCT_BUNDLE_IDENTIFIER = org.nypl.SimplyETests;
				PRODUCT_NAME = "$(TARGET_NAME)";
				SWIFT_OBJC_BRIDGING_HEADER = "SimplifiedTests/SimplyETests-Bridging-Header.h";
				SWIFT_SWIFT3_OBJC_INFERENCE = Default;
				SWIFT_VERSION = 4.2;
				TEST_HOST = "$(BUILT_PRODUCTS_DIR)/SimplyE.app/SimplyE";
				WARNING_CFLAGS = (
					"-Wall",
					"-Wextra",
					"-Weverything",
					"-Wno-objc-missing-property-synthesis",
					"-Wno-c11-extensions",
					"-Wno-documentation",
					"-Wno-c++98-compat-pedantic",
					"-Wno-c++98-compat",
					"-Wno-gnu-statement-expression",
					"-Wno-gnu-zero-variadic-macro-arguments",
				);
			};
			name = Release;
		};
		7320AB46251EBC9900E3F04D /* Debug */ = {
			isa = XCBuildConfiguration;
			buildSettings = {
				ALWAYS_SEARCH_USER_PATHS = NO;
				BUNDLE_LOADER = "$(TEST_HOST)";
				CLANG_CXX_LIBRARY = "libc++";
				CLANG_WARN_UNREACHABLE_CODE = YES;
				DEBUG_INFORMATION_FORMAT = dwarf;
				ENABLE_STRICT_OBJC_MSGSEND = YES;
				ENABLE_TESTABILITY = YES;
				FRAMEWORK_SEARCH_PATHS = (
					"$(inherited)",
					"$(PROJECT_DIR)/Carthage/Build/iOS",
				);
				GCC_NO_COMMON_BLOCKS = YES;
				INFOPLIST_FILE = SimplyETests/Info.plist;
				IPHONEOS_DEPLOYMENT_TARGET = 10.0;
				LD_RUNPATH_SEARCH_PATHS = (
					"$(inherited)",
					"@executable_path/Frameworks",
					"@loader_path/Frameworks",
				);
				MTL_ENABLE_DEBUG_INFO = YES;
				PRODUCT_BUNDLE_IDENTIFIER = org.nypl.OpenEbooksTests;
				PRODUCT_NAME = "$(TARGET_NAME)";
				SWIFT_OBJC_BRIDGING_HEADER = "SimplifiedTests/SimplyETests-Bridging-Header.h";
				SWIFT_OPTIMIZATION_LEVEL = "-Onone";
				SWIFT_SWIFT3_OBJC_INFERENCE = Default;
				SWIFT_VERSION = 4.2;
				TEST_HOST = "$(BUILT_PRODUCTS_DIR)/Open eBooks.app/Open eBooks";
				WARNING_CFLAGS = (
					"-Wall",
					"-Wextra",
					"-Weverything",
					"-Wno-objc-missing-property-synthesis",
					"-Wno-c11-extensions",
					"-Wno-documentation",
					"-Wno-c++98-compat-pedantic",
					"-Wno-c++98-compat",
					"-Wno-gnu-statement-expression",
					"-Wno-gnu-zero-variadic-macro-arguments",
				);
			};
			name = Debug;
		};
		7320AB47251EBC9900E3F04D /* Release */ = {
			isa = XCBuildConfiguration;
			buildSettings = {
				ALWAYS_SEARCH_USER_PATHS = NO;
				BUNDLE_LOADER = "$(TEST_HOST)";
				CLANG_CXX_LIBRARY = "libc++";
				CLANG_WARN_UNREACHABLE_CODE = YES;
				COPY_PHASE_STRIP = NO;
				DEBUG_INFORMATION_FORMAT = "dwarf-with-dsym";
				ENABLE_STRICT_OBJC_MSGSEND = YES;
				FRAMEWORK_SEARCH_PATHS = (
					"$(inherited)",
					"$(PROJECT_DIR)/Carthage/Build/iOS",
				);
				GCC_NO_COMMON_BLOCKS = YES;
				INFOPLIST_FILE = SimplyETests/Info.plist;
				IPHONEOS_DEPLOYMENT_TARGET = 10.0;
				LD_RUNPATH_SEARCH_PATHS = (
					"$(inherited)",
					"@executable_path/Frameworks",
					"@loader_path/Frameworks",
				);
				MTL_ENABLE_DEBUG_INFO = NO;
				PRODUCT_BUNDLE_IDENTIFIER = org.nypl.OpenEbooksTests;
				PRODUCT_NAME = "$(TARGET_NAME)";
				SWIFT_OBJC_BRIDGING_HEADER = "SimplifiedTests/SimplyETests-Bridging-Header.h";
				SWIFT_SWIFT3_OBJC_INFERENCE = Default;
				SWIFT_VERSION = 4.2;
				TEST_HOST = "$(BUILT_PRODUCTS_DIR)/Open eBooks.app/Open eBooks";
				WARNING_CFLAGS = (
					"-Wall",
					"-Wextra",
					"-Weverything",
					"-Wno-objc-missing-property-synthesis",
					"-Wno-c11-extensions",
					"-Wno-documentation",
					"-Wno-c++98-compat-pedantic",
					"-Wno-c++98-compat",
					"-Wno-gnu-statement-expression",
					"-Wno-gnu-zero-variadic-macro-arguments",
				);
			};
			name = Release;
		};
		7347F121245A4DE200558D7F /* Debug */ = {
			isa = XCBuildConfiguration;
			buildSettings = {
				ASSETCATALOG_COMPILER_APPICON_NAME = AppIcon;
				CLANG_ANALYZER_NONNULL = YES;
				CLANG_ENABLE_MODULES = YES;
				CLANG_WARN_NON_LITERAL_NULL_CONVERSION = YES_ERROR;
				CODE_SIGN_ENTITLEMENTS = Simplified/SimplyE.entitlements;
				CODE_SIGN_IDENTITY = "iPhone Developer";
				CURRENT_PROJECT_VERSION = 3;
				DEVELOPMENT_TEAM = 7262U6ST2R;
				ENABLE_BITCODE = NO;
				FRAMEWORK_SEARCH_PATHS = (
					"$(inherited)",
					"$(PROJECT_DIR)",
					"$(PROJECT_DIR)/Carthage/Build/iOS",
				);
				GCC_PRECOMPILE_PREFIX_HEADER = YES;
				GCC_PREFIX_HEADER = "Simplified/AppInfrastructure/Simplified-Prefix.pch";
				GCC_PREPROCESSOR_DEFINITIONS_NOT_USED_IN_PRECOMPS = "SIMPLYE=1";
				INFOPLIST_FILE = "SimplyE/Simplified-Info.plist";
				IPHONEOS_DEPLOYMENT_TARGET = 10.0;
				LD_RUNPATH_SEARCH_PATHS = (
					"$(inherited)",
					"@executable_path/Frameworks",
				);
<<<<<<< HEAD
				MARKETING_VERSION = 3.7.0;
=======
				MARKETING_VERSION = 3.6.2;
>>>>>>> d7f76411
				PRODUCT_BUNDLE_IDENTIFIER = org.nypl.labs.SimplyE;
				PRODUCT_MODULE_NAME = SimplyE;
				PRODUCT_NAME = SimplyECardCreator;
				PROVISIONING_PROFILE = "2e185b6c-271e-4b02-a05e-860b8c3831f6";
				PROVISIONING_PROFILE_SPECIFIER = "SimplyE Development";
				SWIFT_ACTIVE_COMPILATION_CONDITIONS = "DEBUG FEATURE_DRM_CONNECTOR SIMPLYE";
				SWIFT_OBJC_BRIDGING_HEADER = "Simplified/AppInfrastructure/SimplyE-Bridging-Header.h";
				SWIFT_OBJC_INTERFACE_HEADER_NAME = "SimplyE-Swift.h";
				SWIFT_OPTIMIZATION_LEVEL = "-Onone";
				SWIFT_SWIFT3_OBJC_INFERENCE = Off;
				SWIFT_VERSION = 4.2;
				TARGETED_DEVICE_FAMILY = "1,2";
				WARNING_CFLAGS = (
					"-Wall",
					"-Wextra",
					"-Wno-documentation",
					"-Wno-c++98-compat-pedantic",
					"-Wno-c++98-compat",
					"-Wno-c11-extensions",
					"-Wno-objc-missing-property-synthesis",
				);
				WRAPPER_EXTENSION = app;
			};
			name = Debug;
		};
		7347F122245A4DE200558D7F /* Release */ = {
			isa = XCBuildConfiguration;
			buildSettings = {
				ASSETCATALOG_COMPILER_APPICON_NAME = AppIcon;
				CLANG_ANALYZER_NONNULL = YES;
				CLANG_ENABLE_MODULES = YES;
				CLANG_WARN_NON_LITERAL_NULL_CONVERSION = YES_ERROR;
				CODE_SIGN_ENTITLEMENTS = Simplified/SimplyE.entitlements;
				CODE_SIGN_IDENTITY = "iPhone Distribution";
				CURRENT_PROJECT_VERSION = 3;
				DEVELOPMENT_TEAM = 7262U6ST2R;
				ENABLE_BITCODE = NO;
				FRAMEWORK_SEARCH_PATHS = (
					"$(inherited)",
					"$(PROJECT_DIR)",
					"$(PROJECT_DIR)/Carthage/Build/iOS",
				);
				GCC_PRECOMPILE_PREFIX_HEADER = YES;
				GCC_PREFIX_HEADER = "Simplified/AppInfrastructure/Simplified-Prefix.pch";
				GCC_PREPROCESSOR_DEFINITIONS = (
					"DEBUG=0",
					"$(inherited)",
				);
				GCC_PREPROCESSOR_DEFINITIONS_NOT_USED_IN_PRECOMPS = "SIMPLYE=1";
				INFOPLIST_FILE = "SimplyE/Simplified-Info.plist";
				IPHONEOS_DEPLOYMENT_TARGET = 10.0;
				LD_RUNPATH_SEARCH_PATHS = (
					"$(inherited)",
					"@executable_path/Frameworks",
				);
<<<<<<< HEAD
				MARKETING_VERSION = 3.7.0;
=======
				MARKETING_VERSION = 3.6.2;
>>>>>>> d7f76411
				PRODUCT_BUNDLE_IDENTIFIER = org.nypl.labs.SimplyE;
				PRODUCT_MODULE_NAME = SimplyE;
				PRODUCT_NAME = SimplyECardCreator;
				PROVISIONING_PROFILE = "b3d9154d-70e1-48d6-a0c5-869431277a5c";
				PROVISIONING_PROFILE_SPECIFIER = "SimplyE Distribution";
				SWIFT_ACTIVE_COMPILATION_CONDITIONS = "FEATURE_DRM_CONNECTOR SIMPLYE";
				SWIFT_OBJC_BRIDGING_HEADER = "Simplified/SimplyE-Bridging-Header.h";
				SWIFT_SWIFT3_OBJC_INFERENCE = Off;
				SWIFT_VERSION = 4.2;
				TARGETED_DEVICE_FAMILY = "1,2";
				WARNING_CFLAGS = (
					"-Wall",
					"-Wextra",
					"-Wno-documentation",
					"-Wno-c++98-compat-pedantic",
					"-Wno-c++98-compat",
					"-Wno-c11-extensions",
					"-Wno-objc-missing-property-synthesis",
				);
				WRAPPER_EXTENSION = app;
			};
			name = Release;
		};
		739E614F244A0D8600D00301 /* Debug */ = {
			isa = XCBuildConfiguration;
			buildSettings = {
				ASSETCATALOG_COMPILER_APPICON_NAME = AppIcon;
				CLANG_ANALYZER_NONNULL = YES;
				CLANG_ENABLE_MODULES = YES;
				CLANG_WARN_NON_LITERAL_NULL_CONVERSION = YES_ERROR;
				CODE_SIGN_ENTITLEMENTS = Simplified/SimplyE.entitlements;
				CODE_SIGN_IDENTITY = "iPhone Developer";
				CURRENT_PROJECT_VERSION = 4;
				DEVELOPMENT_TEAM = 7262U6ST2R;
				ENABLE_BITCODE = NO;
				FRAMEWORK_SEARCH_PATHS = (
					"$(inherited)",
					"$(PROJECT_DIR)",
					"$(PROJECT_DIR)/Carthage/Build/iOS",
					"$(PROJECT_DIR)/../r2-streamer-swift/Carthage/Build/iOS",
					"$(PROJECT_DIR)/../r2-navigator-swift/Carthage/Build/iOS",
				);
				GCC_PRECOMPILE_PREFIX_HEADER = YES;
				GCC_PREFIX_HEADER = "Simplified/AppInfrastructure/Simplified-Prefix.pch";
				GCC_PREPROCESSOR_DEFINITIONS_NOT_USED_IN_PRECOMPS = "SIMPLYE=1";
				INFOPLIST_FILE = "SimplyE/Simplified-Info.plist";
				IPHONEOS_DEPLOYMENT_TARGET = 10.0;
				LD_RUNPATH_SEARCH_PATHS = (
					"$(inherited)",
					"@executable_path/Frameworks",
				);
				MARKETING_VERSION = 3.7.0;
				PRODUCT_BUNDLE_IDENTIFIER = org.nypl.labs.SimplyE;
				PRODUCT_MODULE_NAME = SimplyE;
				PRODUCT_NAME = "SimplyE-R2dev";
				PROVISIONING_PROFILE = "2e185b6c-271e-4b02-a05e-860b8c3831f6";
				PROVISIONING_PROFILE_SPECIFIER = "SimplyE Development";
				SWIFT_ACTIVE_COMPILATION_CONDITIONS = "DEBUG FEATURE_DRM_CONNECTOR SIMPLYE";
				SWIFT_OBJC_BRIDGING_HEADER = "Simplified/AppInfrastructure/SimplyE-Bridging-Header.h";
				SWIFT_OPTIMIZATION_LEVEL = "-Onone";
				SWIFT_SWIFT3_OBJC_INFERENCE = Off;
				SWIFT_VERSION = 4.2;
				TARGETED_DEVICE_FAMILY = "1,2";
				WARNING_CFLAGS = (
					"-Wall",
					"-Wextra",
					"-Wno-documentation",
					"-Wno-c++98-compat-pedantic",
					"-Wno-c++98-compat",
					"-Wno-c11-extensions",
					"-Wno-objc-missing-property-synthesis",
				);
				WRAPPER_EXTENSION = app;
			};
			name = Debug;
		};
		739E6150244A0D8600D00301 /* Release */ = {
			isa = XCBuildConfiguration;
			buildSettings = {
				ASSETCATALOG_COMPILER_APPICON_NAME = AppIcon;
				CLANG_ANALYZER_NONNULL = YES;
				CLANG_ENABLE_MODULES = YES;
				CLANG_WARN_NON_LITERAL_NULL_CONVERSION = YES_ERROR;
				CODE_SIGN_ENTITLEMENTS = Simplified/SimplyE.entitlements;
				CODE_SIGN_IDENTITY = "iPhone Distribution";
				CURRENT_PROJECT_VERSION = 4;
				DEVELOPMENT_TEAM = 7262U6ST2R;
				ENABLE_BITCODE = NO;
				FRAMEWORK_SEARCH_PATHS = (
					"$(inherited)",
					"$(PROJECT_DIR)",
					"$(PROJECT_DIR)/Carthage/Build/iOS",
					"$(PROJECT_DIR)/../r2-streamer-swift/Carthage/Build/iOS",
					"$(PROJECT_DIR)/../r2-navigator-swift/Carthage/Build/iOS",
				);
				GCC_PRECOMPILE_PREFIX_HEADER = YES;
				GCC_PREFIX_HEADER = "Simplified/AppInfrastructure/Simplified-Prefix.pch";
				GCC_PREPROCESSOR_DEFINITIONS = (
					"DEBUG=0",
					"$(inherited)",
				);
				GCC_PREPROCESSOR_DEFINITIONS_NOT_USED_IN_PRECOMPS = "SIMPLYE=1";
				INFOPLIST_FILE = "SimplyE/Simplified-Info.plist";
				IPHONEOS_DEPLOYMENT_TARGET = 10.0;
				LD_RUNPATH_SEARCH_PATHS = (
					"$(inherited)",
					"@executable_path/Frameworks",
				);
				MARKETING_VERSION = 3.7.0;
				PRODUCT_BUNDLE_IDENTIFIER = org.nypl.labs.SimplyE;
				PRODUCT_MODULE_NAME = SimplyE;
				PRODUCT_NAME = "SimplyE-R2dev";
				PROVISIONING_PROFILE = "b3d9154d-70e1-48d6-a0c5-869431277a5c";
				PROVISIONING_PROFILE_SPECIFIER = NYPL_AdHoc_Wildcard;
				SWIFT_ACTIVE_COMPILATION_CONDITIONS = "FEATURE_DRM_CONNECTOR SIMPLYE";
				SWIFT_OBJC_BRIDGING_HEADER = "Simplified/AppInfrastructure/SimplyE-Bridging-Header.h";
				SWIFT_OBJC_INTERFACE_HEADER_NAME = "SimplyE-Swift.h";
				SWIFT_SWIFT3_OBJC_INFERENCE = Off;
				SWIFT_VERSION = 4.2;
				TARGETED_DEVICE_FAMILY = "1,2";
				WARNING_CFLAGS = (
					"-Wall",
					"-Wextra",
					"-Wno-documentation",
					"-Wno-c++98-compat-pedantic",
					"-Wno-c++98-compat",
					"-Wno-c11-extensions",
					"-Wno-objc-missing-property-synthesis",
				);
				WRAPPER_EXTENSION = app;
			};
			name = Release;
		};
		73FCA3A225005BA4001B0C5D /* Debug */ = {
			isa = XCBuildConfiguration;
			buildSettings = {
				ASSETCATALOG_COMPILER_APPICON_NAME = AppIcon;
				CLANG_ANALYZER_NONNULL = YES;
				CLANG_ENABLE_MODULES = YES;
				CLANG_WARN_NON_LITERAL_NULL_CONVERSION = YES_ERROR;
				CODE_SIGN_ENTITLEMENTS = Simplified/SimplyE.entitlements;
				CODE_SIGN_IDENTITY = "iPhone Developer";
				CURRENT_PROJECT_VERSION = 8;
				DEVELOPMENT_TEAM = 7262U6ST2R;
				ENABLE_BITCODE = NO;
				FRAMEWORK_SEARCH_PATHS = (
					"$(inherited)",
					"$(PROJECT_DIR)",
					"$(PROJECT_DIR)/Carthage/Build/iOS",
				);
				GCC_PRECOMPILE_PREFIX_HEADER = YES;
				GCC_PREFIX_HEADER = "Simplified/AppInfrastructure/Simplified-Prefix.pch";
				GCC_PREPROCESSOR_DEFINITIONS_NOT_USED_IN_PRECOMPS = "OPENEBOOKS=1";
				INFOPLIST_FILE = "OpenEbooks/Open-eBooks-Info.plist";
				IPHONEOS_DEPLOYMENT_TARGET = 10.0;
				LD_RUNPATH_SEARCH_PATHS = (
					"$(inherited)",
					"@executable_path/Frameworks",
				);
				MARKETING_VERSION = 1.9.0;
				PRODUCT_BUNDLE_IDENTIFIER = org.nypl.labs.OpenEbooks;
				PRODUCT_MODULE_NAME = SimplyE;
				PRODUCT_NAME = "Open eBooks";
				PROVISIONING_PROFILE = "2e185b6c-271e-4b02-a05e-860b8c3831f6";
				PROVISIONING_PROFILE_SPECIFIER = "Open eBooks Development";
				RUN_CLANG_STATIC_ANALYZER = YES;
				SWIFT_ACTIVE_COMPILATION_CONDITIONS = "DEBUG FEATURE_DRM_CONNECTOR OPENEBOOKS";
				SWIFT_OBJC_BRIDGING_HEADER = "Simplified/AppInfrastructure/SimplyE-Bridging-Header.h";
				SWIFT_OBJC_INTERFACE_HEADER_NAME = "SimplyE-Swift.h";
				SWIFT_OPTIMIZATION_LEVEL = "-Onone";
				SWIFT_SWIFT3_OBJC_INFERENCE = Off;
				SWIFT_VERSION = 4.2;
				TARGETED_DEVICE_FAMILY = "1,2";
				WARNING_CFLAGS = (
					"-Wall",
					"-Wextra",
					"-Wno-documentation",
					"-Wno-c++98-compat-pedantic",
					"-Wno-c++98-compat",
					"-Wno-c11-extensions",
					"-Wno-objc-missing-property-synthesis",
				);
				WRAPPER_EXTENSION = app;
			};
			name = Debug;
		};
		73FCA3A325005BA4001B0C5D /* Release */ = {
			isa = XCBuildConfiguration;
			buildSettings = {
				ASSETCATALOG_COMPILER_APPICON_NAME = AppIcon;
				CLANG_ANALYZER_NONNULL = YES;
				CLANG_ENABLE_MODULES = YES;
				CLANG_WARN_NON_LITERAL_NULL_CONVERSION = YES_ERROR;
				CODE_SIGN_ENTITLEMENTS = Simplified/SimplyE.entitlements;
				CODE_SIGN_IDENTITY = "iPhone Distribution";
				CURRENT_PROJECT_VERSION = 8;
				DEVELOPMENT_TEAM = 7262U6ST2R;
				ENABLE_BITCODE = NO;
				FRAMEWORK_SEARCH_PATHS = (
					"$(inherited)",
					"$(PROJECT_DIR)",
					"$(PROJECT_DIR)/Carthage/Build/iOS",
				);
				GCC_PRECOMPILE_PREFIX_HEADER = YES;
				GCC_PREFIX_HEADER = "Simplified/AppInfrastructure/Simplified-Prefix.pch";
				GCC_PREPROCESSOR_DEFINITIONS = (
					"DEBUG=0",
					"$(inherited)",
				);
				GCC_PREPROCESSOR_DEFINITIONS_NOT_USED_IN_PRECOMPS = "OPENEBOOKS=1";
				INFOPLIST_FILE = "OpenEbooks/Open-eBooks-Info.plist";
				IPHONEOS_DEPLOYMENT_TARGET = 10.0;
				LD_RUNPATH_SEARCH_PATHS = (
					"$(inherited)",
					"@executable_path/Frameworks",
				);
				MARKETING_VERSION = 1.9.0;
				PRODUCT_BUNDLE_IDENTIFIER = org.nypl.labs.OpenEbooks;
				PRODUCT_MODULE_NAME = SimplyE;
				PRODUCT_NAME = "Open eBooks";
				PROVISIONING_PROFILE = "b3d9154d-70e1-48d6-a0c5-869431277a5c";
				PROVISIONING_PROFILE_SPECIFIER = "Open eBooks Distribution";
				RUN_CLANG_STATIC_ANALYZER = YES;
				SWIFT_ACTIVE_COMPILATION_CONDITIONS = "FEATURE_DRM_CONNECTOR OPENEBOOKS";
				SWIFT_OBJC_BRIDGING_HEADER = "Simplified/AppInfrastructure/SimplyE-Bridging-Header.h";
				SWIFT_OBJC_INTERFACE_HEADER_NAME = "SimplyE-Swift.h";
				SWIFT_SWIFT3_OBJC_INFERENCE = Off;
				SWIFT_VERSION = 4.2;
				TARGETED_DEVICE_FAMILY = "1,2";
				WARNING_CFLAGS = (
					"-Wall",
					"-Wextra",
					"-Wno-documentation",
					"-Wno-c++98-compat-pedantic",
					"-Wno-c++98-compat",
					"-Wno-c11-extensions",
					"-Wno-objc-missing-property-synthesis",
				);
				WRAPPER_EXTENSION = app;
			};
			name = Release;
		};
		A823D837192BABA400B55DE2 /* Debug */ = {
			isa = XCBuildConfiguration;
			baseConfigurationReference = CAE35BBA1B86289500BF9BC5 /* Simplified.xcconfig */;
			buildSettings = {
				ALWAYS_EMBED_SWIFT_STANDARD_LIBRARIES = YES;
				ALWAYS_SEARCH_USER_PATHS = YES;
				CLANG_ANALYZER_GCD_PERFORMANCE = YES;
				CLANG_ANALYZER_LOCALIZABILITY_NONLOCALIZED = YES;
				CLANG_ENABLE_MODULES = YES;
				CLANG_ENABLE_OBJC_ARC = YES;
				CLANG_UNDEFINED_BEHAVIOR_SANITIZER_NULLABILITY = YES;
				CLANG_WARN_BLOCK_CAPTURE_AUTORELEASING = YES;
				CLANG_WARN_BOOL_CONVERSION = YES;
				CLANG_WARN_COMMA = YES;
				CLANG_WARN_CONSTANT_CONVERSION = YES;
				CLANG_WARN_DEPRECATED_OBJC_IMPLEMENTATIONS = YES;
				CLANG_WARN_DIRECT_OBJC_ISA_USAGE = YES_ERROR;
				CLANG_WARN_EMPTY_BODY = YES;
				CLANG_WARN_ENUM_CONVERSION = YES;
				CLANG_WARN_INFINITE_RECURSION = YES;
				CLANG_WARN_INT_CONVERSION = YES;
				CLANG_WARN_NON_LITERAL_NULL_CONVERSION = YES;
				CLANG_WARN_OBJC_IMPLICIT_RETAIN_SELF = YES;
				CLANG_WARN_OBJC_LITERAL_CONVERSION = YES;
				CLANG_WARN_OBJC_ROOT_CLASS = YES_ERROR;
				CLANG_WARN_RANGE_LOOP_ANALYSIS = YES;
				CLANG_WARN_STRICT_PROTOTYPES = YES;
				CLANG_WARN_SUSPICIOUS_MOVE = YES;
				CLANG_WARN_UNREACHABLE_CODE = YES;
				CLANG_WARN__DUPLICATE_METHOD_MATCH = YES;
				"CODE_SIGN_IDENTITY[sdk=iphoneos*]" = "iPhone Developer";
				COPY_PHASE_STRIP = NO;
				DEFINES_MODULE = YES;
				ENABLE_STRICT_OBJC_MSGSEND = YES;
				ENABLE_TESTABILITY = YES;
				GCC_C_LANGUAGE_STANDARD = c99;
				GCC_DYNAMIC_NO_PIC = NO;
				GCC_NO_COMMON_BLOCKS = YES;
				GCC_OPTIMIZATION_LEVEL = 0;
				GCC_PREPROCESSOR_DEFINITIONS = (
					"DEBUG=1",
					"$(inherited)",
				);
				GCC_SYMBOLS_PRIVATE_EXTERN = NO;
				GCC_WARN_64_TO_32_BIT_CONVERSION = YES;
				GCC_WARN_ABOUT_RETURN_TYPE = YES_ERROR;
				GCC_WARN_UNDECLARED_SELECTOR = YES;
				GCC_WARN_UNINITIALIZED_AUTOS = YES_AGGRESSIVE;
				GCC_WARN_UNUSED_FUNCTION = YES;
				GCC_WARN_UNUSED_VARIABLE = YES;
				IPHONEOS_DEPLOYMENT_TARGET = 8.0;
				ONLY_ACTIVE_ARCH = YES;
				OTHER_LDFLAGS = (
					"$(inherited)",
					"-ObjC",
				);
				PRODUCT_NAME = SimplyE;
				SDKROOT = iphoneos;
				SWIFT_VERSION = "";
				TARGETED_DEVICE_FAMILY = "1,2";
			};
			name = Debug;
		};
		A823D838192BABA400B55DE2 /* Release */ = {
			isa = XCBuildConfiguration;
			baseConfigurationReference = CAE35BBA1B86289500BF9BC5 /* Simplified.xcconfig */;
			buildSettings = {
				ALWAYS_EMBED_SWIFT_STANDARD_LIBRARIES = YES;
				ALWAYS_SEARCH_USER_PATHS = YES;
				CLANG_ANALYZER_GCD_PERFORMANCE = YES;
				CLANG_ANALYZER_LOCALIZABILITY_NONLOCALIZED = YES;
				CLANG_ENABLE_MODULES = YES;
				CLANG_ENABLE_OBJC_ARC = YES;
				CLANG_UNDEFINED_BEHAVIOR_SANITIZER_NULLABILITY = YES;
				CLANG_WARN_BLOCK_CAPTURE_AUTORELEASING = YES;
				CLANG_WARN_BOOL_CONVERSION = YES;
				CLANG_WARN_COMMA = YES;
				CLANG_WARN_CONSTANT_CONVERSION = YES;
				CLANG_WARN_DEPRECATED_OBJC_IMPLEMENTATIONS = YES;
				CLANG_WARN_DIRECT_OBJC_ISA_USAGE = YES_ERROR;
				CLANG_WARN_EMPTY_BODY = YES;
				CLANG_WARN_ENUM_CONVERSION = YES;
				CLANG_WARN_INFINITE_RECURSION = YES;
				CLANG_WARN_INT_CONVERSION = YES;
				CLANG_WARN_NON_LITERAL_NULL_CONVERSION = YES;
				CLANG_WARN_OBJC_IMPLICIT_RETAIN_SELF = YES;
				CLANG_WARN_OBJC_LITERAL_CONVERSION = YES;
				CLANG_WARN_OBJC_ROOT_CLASS = YES_ERROR;
				CLANG_WARN_RANGE_LOOP_ANALYSIS = YES;
				CLANG_WARN_STRICT_PROTOTYPES = YES;
				CLANG_WARN_SUSPICIOUS_MOVE = YES;
				CLANG_WARN_UNREACHABLE_CODE = YES;
				CLANG_WARN__DUPLICATE_METHOD_MATCH = YES;
				"CODE_SIGN_IDENTITY[sdk=iphoneos*]" = "iPhone Developer";
				COPY_PHASE_STRIP = YES;
				DEFINES_MODULE = YES;
				ENABLE_NS_ASSERTIONS = NO;
				ENABLE_STRICT_OBJC_MSGSEND = YES;
				GCC_C_LANGUAGE_STANDARD = c99;
				GCC_NO_COMMON_BLOCKS = YES;
				GCC_WARN_64_TO_32_BIT_CONVERSION = YES;
				GCC_WARN_ABOUT_RETURN_TYPE = YES_ERROR;
				GCC_WARN_UNDECLARED_SELECTOR = YES;
				GCC_WARN_UNINITIALIZED_AUTOS = YES_AGGRESSIVE;
				GCC_WARN_UNUSED_FUNCTION = YES;
				GCC_WARN_UNUSED_VARIABLE = YES;
				IPHONEOS_DEPLOYMENT_TARGET = 8.0;
				OTHER_LDFLAGS = (
					"$(inherited)",
					"-ObjC",
				);
				PRODUCT_NAME = SimplyE;
				SDKROOT = iphoneos;
				SWIFT_COMPILATION_MODE = wholemodule;
				SWIFT_OPTIMIZATION_LEVEL = "-O";
				SWIFT_VERSION = "";
				TARGETED_DEVICE_FAMILY = "1,2";
				VALIDATE_PRODUCT = YES;
			};
			name = Release;
		};
		A823D83A192BABA400B55DE2 /* Debug */ = {
			isa = XCBuildConfiguration;
			buildSettings = {
				ASSETCATALOG_COMPILER_APPICON_NAME = AppIcon;
				CLANG_ANALYZER_NONNULL = YES;
				CLANG_ENABLE_MODULES = YES;
				CLANG_WARN_NON_LITERAL_NULL_CONVERSION = YES_ERROR;
				CODE_SIGN_ENTITLEMENTS = Simplified/SimplyE.entitlements;
				CODE_SIGN_IDENTITY = "iPhone Developer";
<<<<<<< HEAD
				CURRENT_PROJECT_VERSION = 3;
=======
				CURRENT_PROJECT_VERSION = 1;
>>>>>>> d7f76411
				DEVELOPMENT_TEAM = 7262U6ST2R;
				ENABLE_BITCODE = NO;
				FRAMEWORK_SEARCH_PATHS = (
					"$(inherited)",
					"$(PROJECT_DIR)",
					"$(PROJECT_DIR)/Carthage/Build/iOS",
				);
				GCC_PRECOMPILE_PREFIX_HEADER = YES;
				GCC_PREFIX_HEADER = "Simplified/AppInfrastructure/Simplified-Prefix.pch";
				GCC_PREPROCESSOR_DEFINITIONS_NOT_USED_IN_PRECOMPS = "SIMPLYE=1";
				INFOPLIST_FILE = "SimplyE/Simplified-Info.plist";
				IPHONEOS_DEPLOYMENT_TARGET = 10.0;
				LD_RUNPATH_SEARCH_PATHS = (
					"$(inherited)",
					"@executable_path/Frameworks",
				);
<<<<<<< HEAD
				MARKETING_VERSION = 3.7.0;
=======
				MARKETING_VERSION = 3.6.2;
>>>>>>> d7f76411
				PRODUCT_BUNDLE_IDENTIFIER = org.nypl.labs.SimplyE;
				PRODUCT_NAME = "$(TARGET_NAME)";
				PROVISIONING_PROFILE = "2e185b6c-271e-4b02-a05e-860b8c3831f6";
				PROVISIONING_PROFILE_SPECIFIER = "SimplyE Development";
				RUN_CLANG_STATIC_ANALYZER = YES;
				SWIFT_ACTIVE_COMPILATION_CONDITIONS = "DEBUG FEATURE_DRM_CONNECTOR SIMPLYE";
				SWIFT_OBJC_BRIDGING_HEADER = "Simplified/AppInfrastructure/SimplyE-Bridging-Header.h";
				SWIFT_OPTIMIZATION_LEVEL = "-Onone";
				SWIFT_SWIFT3_OBJC_INFERENCE = Off;
				SWIFT_VERSION = 4.2;
				TARGETED_DEVICE_FAMILY = "1,2";
				WARNING_CFLAGS = (
					"-Wall",
					"-Wextra",
					"-Wno-documentation",
					"-Wno-c++98-compat-pedantic",
					"-Wno-c++98-compat",
					"-Wno-c11-extensions",
					"-Wno-objc-missing-property-synthesis",
				);
				WRAPPER_EXTENSION = app;
			};
			name = Debug;
		};
		A823D83B192BABA400B55DE2 /* Release */ = {
			isa = XCBuildConfiguration;
			buildSettings = {
				ASSETCATALOG_COMPILER_APPICON_NAME = AppIcon;
				CLANG_ANALYZER_NONNULL = YES;
				CLANG_ENABLE_MODULES = YES;
				CLANG_WARN_NON_LITERAL_NULL_CONVERSION = YES_ERROR;
				CODE_SIGN_ENTITLEMENTS = Simplified/SimplyE.entitlements;
				CODE_SIGN_IDENTITY = "iPhone Distribution";
<<<<<<< HEAD
				CURRENT_PROJECT_VERSION = 3;
=======
				CURRENT_PROJECT_VERSION = 1;
>>>>>>> d7f76411
				DEVELOPMENT_TEAM = 7262U6ST2R;
				ENABLE_BITCODE = NO;
				FRAMEWORK_SEARCH_PATHS = (
					"$(inherited)",
					"$(PROJECT_DIR)",
					"$(PROJECT_DIR)/Carthage/Build/iOS",
				);
				GCC_PRECOMPILE_PREFIX_HEADER = YES;
				GCC_PREFIX_HEADER = "Simplified/AppInfrastructure/Simplified-Prefix.pch";
				GCC_PREPROCESSOR_DEFINITIONS = (
					"DEBUG=0",
					"$(inherited)",
				);
				GCC_PREPROCESSOR_DEFINITIONS_NOT_USED_IN_PRECOMPS = "SIMPLYE=1";
				INFOPLIST_FILE = "SimplyE/Simplified-Info.plist";
				IPHONEOS_DEPLOYMENT_TARGET = 10.0;
				LD_RUNPATH_SEARCH_PATHS = (
					"$(inherited)",
					"@executable_path/Frameworks",
				);
<<<<<<< HEAD
				MARKETING_VERSION = 3.7.0;
=======
				MARKETING_VERSION = 3.6.2;
>>>>>>> d7f76411
				PRODUCT_BUNDLE_IDENTIFIER = org.nypl.labs.SimplyE;
				PRODUCT_NAME = "$(TARGET_NAME)";
				PROVISIONING_PROFILE = "b3d9154d-70e1-48d6-a0c5-869431277a5c";
				PROVISIONING_PROFILE_SPECIFIER = "SimplyE Distribution";
				RUN_CLANG_STATIC_ANALYZER = YES;
				SWIFT_ACTIVE_COMPILATION_CONDITIONS = "FEATURE_DRM_CONNECTOR SIMPLYE";
				SWIFT_OBJC_BRIDGING_HEADER = "Simplified/AppInfrastructure/SimplyE-Bridging-Header.h";
				SWIFT_SWIFT3_OBJC_INFERENCE = Off;
				SWIFT_VERSION = 4.2;
				TARGETED_DEVICE_FAMILY = "1,2";
				WARNING_CFLAGS = (
					"-Wall",
					"-Wextra",
					"-Wno-documentation",
					"-Wno-c++98-compat-pedantic",
					"-Wno-c++98-compat",
					"-Wno-c11-extensions",
					"-Wno-objc-missing-property-synthesis",
				);
				WRAPPER_EXTENSION = app;
			};
			name = Release;
		};
/* End XCBuildConfiguration section */

/* Begin XCConfigurationList section */
		2D2B47791D08F808007F7764 /* Build configuration list for PBXNativeTarget "SimplyETests" */ = {
			isa = XCConfigurationList;
			buildConfigurations = (
				2D2B477A1D08F808007F7764 /* Debug */,
				2D2B477B1D08F808007F7764 /* Release */,
			);
			defaultConfigurationIsVisible = 0;
			defaultConfigurationName = Release;
		};
		7320AB45251EBC9900E3F04D /* Build configuration list for PBXNativeTarget "OpenEbooksTests" */ = {
			isa = XCConfigurationList;
			buildConfigurations = (
				7320AB46251EBC9900E3F04D /* Debug */,
				7320AB47251EBC9900E3F04D /* Release */,
			);
			defaultConfigurationIsVisible = 0;
			defaultConfigurationName = Release;
		};
		7347F120245A4DE200558D7F /* Build configuration list for PBXNativeTarget "SimplyECardCreator" */ = {
			isa = XCConfigurationList;
			buildConfigurations = (
				7347F121245A4DE200558D7F /* Debug */,
				7347F122245A4DE200558D7F /* Release */,
			);
			defaultConfigurationIsVisible = 0;
			defaultConfigurationName = Release;
		};
		739E614E244A0D8600D00301 /* Build configuration list for PBXNativeTarget "SimplyE-R2dev" */ = {
			isa = XCConfigurationList;
			buildConfigurations = (
				739E614F244A0D8600D00301 /* Debug */,
				739E6150244A0D8600D00301 /* Release */,
			);
			defaultConfigurationIsVisible = 0;
			defaultConfigurationName = Release;
		};
		73FCA3A125005BA4001B0C5D /* Build configuration list for PBXNativeTarget "Open eBooks" */ = {
			isa = XCConfigurationList;
			buildConfigurations = (
				73FCA3A225005BA4001B0C5D /* Debug */,
				73FCA3A325005BA4001B0C5D /* Release */,
			);
			defaultConfigurationIsVisible = 0;
			defaultConfigurationName = Release;
		};
		A823D808192BABA400B55DE2 /* Build configuration list for PBXProject "Simplified" */ = {
			isa = XCConfigurationList;
			buildConfigurations = (
				A823D837192BABA400B55DE2 /* Debug */,
				A823D838192BABA400B55DE2 /* Release */,
			);
			defaultConfigurationIsVisible = 0;
			defaultConfigurationName = Release;
		};
		A823D839192BABA400B55DE2 /* Build configuration list for PBXNativeTarget "SimplyE" */ = {
			isa = XCConfigurationList;
			buildConfigurations = (
				A823D83A192BABA400B55DE2 /* Debug */,
				A823D83B192BABA400B55DE2 /* Release */,
			);
			defaultConfigurationIsVisible = 0;
			defaultConfigurationName = Release;
		};
/* End XCConfigurationList section */
	};
	rootObject = A823D805192BABA400B55DE2 /* Project object */;
}<|MERGE_RESOLUTION|>--- conflicted
+++ resolved
@@ -587,16 +587,13 @@
 		736CF272252278AA0081D30A /* AudioEngine.xcframework in Embed Frameworks */ = {isa = PBXBuildFile; fileRef = 176F8A802519684D00CE5BFB /* AudioEngine.xcframework */; settings = {ATTRIBUTES = (CodeSignOnCopy, ); }; };
 		7375AE5A25382AC900C85211 /* NYPLUserAccountMock.swift in Sources */ = {isa = PBXBuildFile; fileRef = 7375AE5925382AC900C85211 /* NYPLUserAccountMock.swift */; };
 		7375AE5B25382AC900C85211 /* NYPLUserAccountMock.swift in Sources */ = {isa = PBXBuildFile; fileRef = 7375AE5925382AC900C85211 /* NYPLUserAccountMock.swift */; };
-<<<<<<< HEAD
 		737DCB8C245CCF2300A8F297 /* NYPLReaderBookmarksBusinessLogic.swift in Sources */ = {isa = PBXBuildFile; fileRef = 737DCB8B245CCF2300A8F297 /* NYPLReaderBookmarksBusinessLogic.swift */; };
 		737DCB8D245CCF2300A8F297 /* NYPLReaderBookmarksBusinessLogic.swift in Sources */ = {isa = PBXBuildFile; fileRef = 737DCB8B245CCF2300A8F297 /* NYPLReaderBookmarksBusinessLogic.swift */; };
-=======
 		737F4A532549D78100A3C34B /* NYPLBookCreationTestsObjc.m in Sources */ = {isa = PBXBuildFile; fileRef = 737F4A522549D78100A3C34B /* NYPLBookCreationTestsObjc.m */; };
 		737F4A542549D78100A3C34B /* NYPLBookCreationTestsObjc.m in Sources */ = {isa = PBXBuildFile; fileRef = 737F4A522549D78100A3C34B /* NYPLBookCreationTestsObjc.m */; };
 		737F4A6B254A137900A3C34B /* NYPLSignInBusinessLogic+DRM.swift in Sources */ = {isa = PBXBuildFile; fileRef = 737F4A6A254A137900A3C34B /* NYPLSignInBusinessLogic+DRM.swift */; };
 		737F4A6C254A137900A3C34B /* NYPLSignInBusinessLogic+DRM.swift in Sources */ = {isa = PBXBuildFile; fileRef = 737F4A6A254A137900A3C34B /* NYPLSignInBusinessLogic+DRM.swift */; };
 		737F4A6D254A137900A3C34B /* NYPLSignInBusinessLogic+DRM.swift in Sources */ = {isa = PBXBuildFile; fileRef = 737F4A6A254A137900A3C34B /* NYPLSignInBusinessLogic+DRM.swift */; };
->>>>>>> d7f76411
 		738170152526504800BA2C44 /* GoogleService-Info.plist in Resources */ = {isa = PBXBuildFile; fileRef = 738170142526504800BA2C44 /* GoogleService-Info.plist */; };
 		7384C757252D20AA0012C2DD /* NYPLBook+DistributorChecks.swift in Sources */ = {isa = PBXBuildFile; fileRef = 7384C756252D20AA0012C2DD /* NYPLBook+DistributorChecks.swift */; };
 		7384C758252D20AA0012C2DD /* NYPLBook+DistributorChecks.swift in Sources */ = {isa = PBXBuildFile; fileRef = 7384C756252D20AA0012C2DD /* NYPLBook+DistributorChecks.swift */; };
@@ -1680,13 +1677,10 @@
 		7360D0D424BFCB9700C8AD16 /* NYPLUserFriendlyError.swift */ = {isa = PBXFileReference; lastKnownFileType = sourcecode.swift; path = NYPLUserFriendlyError.swift; sourceTree = "<group>"; };
 		7364D69B2492A38C0087B056 /* R2+NYPLAdditions.swift */ = {isa = PBXFileReference; lastKnownFileType = sourcecode.swift; path = "R2+NYPLAdditions.swift"; sourceTree = "<group>"; };
 		7375AE5925382AC900C85211 /* NYPLUserAccountMock.swift */ = {isa = PBXFileReference; lastKnownFileType = sourcecode.swift; path = NYPLUserAccountMock.swift; sourceTree = "<group>"; };
-<<<<<<< HEAD
 		737B9F83244FC648002B4464 /* README.md */ = {isa = PBXFileReference; lastKnownFileType = net.daringfireball.markdown; path = README.md; sourceTree = SOURCE_ROOT; };
 		737DCB8B245CCF2300A8F297 /* NYPLReaderBookmarksBusinessLogic.swift */ = {isa = PBXFileReference; lastKnownFileType = sourcecode.swift; path = NYPLReaderBookmarksBusinessLogic.swift; sourceTree = "<group>"; };
-=======
 		737F4A522549D78100A3C34B /* NYPLBookCreationTestsObjc.m */ = {isa = PBXFileReference; lastKnownFileType = sourcecode.c.objc; path = NYPLBookCreationTestsObjc.m; sourceTree = "<group>"; };
 		737F4A6A254A137900A3C34B /* NYPLSignInBusinessLogic+DRM.swift */ = {isa = PBXFileReference; lastKnownFileType = sourcecode.swift; path = "NYPLSignInBusinessLogic+DRM.swift"; sourceTree = "<group>"; };
->>>>>>> d7f76411
 		738170142526504800BA2C44 /* GoogleService-Info.plist */ = {isa = PBXFileReference; fileEncoding = 4; lastKnownFileType = text.plist.xml; path = "GoogleService-Info.plist"; sourceTree = "<group>"; };
 		7384C756252D20AA0012C2DD /* NYPLBook+DistributorChecks.swift */ = {isa = PBXFileReference; lastKnownFileType = sourcecode.swift; path = "NYPLBook+DistributorChecks.swift"; sourceTree = "<group>"; };
 		7384C7FF242BB43300D5F960 /* NYPLCachingTests.swift */ = {isa = PBXFileReference; lastKnownFileType = sourcecode.swift; path = NYPLCachingTests.swift; sourceTree = "<group>"; };
@@ -4898,11 +4892,8 @@
 					"$(inherited)",
 					"@executable_path/Frameworks",
 				);
-<<<<<<< HEAD
 				MARKETING_VERSION = 3.7.0;
-=======
 				MARKETING_VERSION = 3.6.2;
->>>>>>> d7f76411
 				PRODUCT_BUNDLE_IDENTIFIER = org.nypl.labs.SimplyE;
 				PRODUCT_MODULE_NAME = SimplyE;
 				PRODUCT_NAME = SimplyECardCreator;
@@ -4958,11 +4949,8 @@
 					"$(inherited)",
 					"@executable_path/Frameworks",
 				);
-<<<<<<< HEAD
 				MARKETING_VERSION = 3.7.0;
-=======
 				MARKETING_VERSION = 3.6.2;
->>>>>>> d7f76411
 				PRODUCT_BUNDLE_IDENTIFIER = org.nypl.labs.SimplyE;
 				PRODUCT_MODULE_NAME = SimplyE;
 				PRODUCT_NAME = SimplyECardCreator;
@@ -5335,11 +5323,8 @@
 				CLANG_WARN_NON_LITERAL_NULL_CONVERSION = YES_ERROR;
 				CODE_SIGN_ENTITLEMENTS = Simplified/SimplyE.entitlements;
 				CODE_SIGN_IDENTITY = "iPhone Developer";
-<<<<<<< HEAD
 				CURRENT_PROJECT_VERSION = 3;
-=======
 				CURRENT_PROJECT_VERSION = 1;
->>>>>>> d7f76411
 				DEVELOPMENT_TEAM = 7262U6ST2R;
 				ENABLE_BITCODE = NO;
 				FRAMEWORK_SEARCH_PATHS = (
@@ -5356,11 +5341,8 @@
 					"$(inherited)",
 					"@executable_path/Frameworks",
 				);
-<<<<<<< HEAD
 				MARKETING_VERSION = 3.7.0;
-=======
 				MARKETING_VERSION = 3.6.2;
->>>>>>> d7f76411
 				PRODUCT_BUNDLE_IDENTIFIER = org.nypl.labs.SimplyE;
 				PRODUCT_NAME = "$(TARGET_NAME)";
 				PROVISIONING_PROFILE = "2e185b6c-271e-4b02-a05e-860b8c3831f6";
@@ -5394,11 +5376,8 @@
 				CLANG_WARN_NON_LITERAL_NULL_CONVERSION = YES_ERROR;
 				CODE_SIGN_ENTITLEMENTS = Simplified/SimplyE.entitlements;
 				CODE_SIGN_IDENTITY = "iPhone Distribution";
-<<<<<<< HEAD
 				CURRENT_PROJECT_VERSION = 3;
-=======
 				CURRENT_PROJECT_VERSION = 1;
->>>>>>> d7f76411
 				DEVELOPMENT_TEAM = 7262U6ST2R;
 				ENABLE_BITCODE = NO;
 				FRAMEWORK_SEARCH_PATHS = (
@@ -5419,11 +5398,8 @@
 					"$(inherited)",
 					"@executable_path/Frameworks",
 				);
-<<<<<<< HEAD
 				MARKETING_VERSION = 3.7.0;
-=======
 				MARKETING_VERSION = 3.6.2;
->>>>>>> d7f76411
 				PRODUCT_BUNDLE_IDENTIFIER = org.nypl.labs.SimplyE;
 				PRODUCT_NAME = "$(TARGET_NAME)";
 				PROVISIONING_PROFILE = "b3d9154d-70e1-48d6-a0c5-869431277a5c";
