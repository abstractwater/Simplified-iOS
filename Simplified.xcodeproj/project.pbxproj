// !$*UTF8*$!
{
	archiveVersion = 1;
	classes = {
	};
	objectVersion = 46;
	objects = {

/* Begin PBXBuildFile section */
		032A31051DC02E8E0001E4AF /* Localizable.strings in Resources */ = {isa = PBXBuildFile; fileRef = 032A31071DC02E8E0001E4AF /* Localizable.strings */; };
		0345BFE81DBF027200398B6F /* APIKeys.swift in Sources */ = {isa = PBXBuildFile; fileRef = 0345BFD61DBF002E00398B6F /* APIKeys.swift */; };
		03690E231EB2B35000F75D5F /* NYPLReaderBookmarkCell.swift in Sources */ = {isa = PBXBuildFile; fileRef = 03690E221EB2B35000F75D5F /* NYPLReaderBookmarkCell.swift */; };
		03690E291EB2B44300F75D5F /* NYPLReadiumBookmark.swift in Sources */ = {isa = PBXBuildFile; fileRef = 03690E281EB2B44300F75D5F /* NYPLReadiumBookmark.swift */; };
		03B092241E78839D00AD338D /* QuartzCore.framework in Frameworks */ = {isa = PBXBuildFile; fileRef = 03B092231E78839D00AD338D /* QuartzCore.framework */; };
		03B092261E7883C400AD338D /* libiconv.tbd in Frameworks */ = {isa = PBXBuildFile; fileRef = 03B092251E7883C400AD338D /* libiconv.tbd */; };
		03B092281E78859E00AD338D /* CoreMedia.framework in Frameworks */ = {isa = PBXBuildFile; fileRef = 03B092271E78859E00AD338D /* CoreMedia.framework */; };
		03B0922A1E7885A600AD338D /* AudioToolbox.framework in Frameworks */ = {isa = PBXBuildFile; fileRef = 03B092291E7885A600AD338D /* AudioToolbox.framework */; };
		03B0922C1E7886C900AD338D /* AVFoundation.framework in Frameworks */ = {isa = PBXBuildFile; fileRef = 03B0922B1E7886C900AD338D /* AVFoundation.framework */; };
		03B0922E1E7886ED00AD338D /* CoreVideo.framework in Frameworks */ = {isa = PBXBuildFile; fileRef = 03B0922D1E7886ED00AD338D /* CoreVideo.framework */; };
		03B092301E78871A00AD338D /* MediaPlayer.framework in Frameworks */ = {isa = PBXBuildFile; fileRef = 03B0922F1E78871A00AD338D /* MediaPlayer.framework */; };
		03DE7BE91DBF0DE400E89064 /* UpdateCheckShim.swift in Sources */ = {isa = PBXBuildFile; fileRef = 2DC8D9DD1D09F9B4007DD125 /* UpdateCheckShim.swift */; };
		03E5F42D1EA5BCE400DFFC3A /* NYPLReaderTOC.storyboard in Resources */ = {isa = PBXBuildFile; fileRef = 03E5F42A1EA5BCE400DFFC3A /* NYPLReaderTOC.storyboard */; };
		03F94CCF1DD627AA00CE8F4F /* Accounts.json in Resources */ = {isa = PBXBuildFile; fileRef = 03F94CCE1DD627AA00CE8F4F /* Accounts.json */; };
		03F94CD11DD6288C00CE8F4F /* AccountsManager.swift in Sources */ = {isa = PBXBuildFile; fileRef = 03F94CD01DD6288C00CE8F4F /* AccountsManager.swift */; };
		081387571BC574DA003DEA6A /* UILabel+NYPLAppearanceAdditions.m in Sources */ = {isa = PBXBuildFile; fileRef = 081387561BC574DA003DEA6A /* UILabel+NYPLAppearanceAdditions.m */; };
		0813875A1BC5767F003DEA6A /* UIButton+NYPLAppearanceAdditions.m in Sources */ = {isa = PBXBuildFile; fileRef = 081387591BC5767F003DEA6A /* UIButton+NYPLAppearanceAdditions.m */; };
		085640CE1BB99FC30088BDBF /* NSURL+NYPLURLAdditions.m in Sources */ = {isa = PBXBuildFile; fileRef = 085640CD1BB99FC30088BDBF /* NSURL+NYPLURLAdditions.m */; };
		085D31D71BE29E38007F7672 /* NYPLProblemReportViewController.m in Sources */ = {isa = PBXBuildFile; fileRef = 085D31D61BE29E38007F7672 /* NYPLProblemReportViewController.m */; };
		085D31D91BE29ED4007F7672 /* NYPLProblemReportViewController.xib in Resources */ = {isa = PBXBuildFile; fileRef = 085D31D81BE29ED4007F7672 /* NYPLProblemReportViewController.xib */; };
		085D31DF1BE3CD3C007F7672 /* NSURLRequest+NYPLURLRequestAdditions.m in Sources */ = {isa = PBXBuildFile; fileRef = 085D31DE1BE3CD3C007F7672 /* NSURLRequest+NYPLURLRequestAdditions.m */; };
		08A352201BDE8E410040BF1D /* CFNetwork.framework in Frameworks */ = {isa = PBXBuildFile; fileRef = 08A3521F1BDE8E410040BF1D /* CFNetwork.framework */; };
		08A352221BDE8E560040BF1D /* libicucore.tbd in Frameworks */ = {isa = PBXBuildFile; fileRef = 08A352211BDE8E560040BF1D /* libicucore.tbd */; };
		08A352241BDE8E640040BF1D /* Security.framework in Frameworks */ = {isa = PBXBuildFile; fileRef = 08A352231BDE8E640040BF1D /* Security.framework */; };
		08A352261BDE8E700040BF1D /* SystemConfiguration.framework in Frameworks */ = {isa = PBXBuildFile; fileRef = 08A352251BDE8E700040BF1D /* SystemConfiguration.framework */; };
		08A352271BDE91B80040BF1D /* libRDServices.a in Frameworks */ = {isa = PBXBuildFile; fileRef = A49C25461AE05A2600D63B89 /* libRDServices.a */; };
		08C469C11BDAAEB1009D8AFD /* libADEPT.a in Frameworks */ = {isa = PBXBuildFile; fileRef = 5A569A2C1B8351C6003B5B61 /* libADEPT.a */; settings = {ATTRIBUTES = (Weak, ); }; };
		08C469C21BDAAEB1009D8AFD /* libAdobe Content Filter.a in Frameworks */ = {isa = PBXBuildFile; fileRef = 5A7048961B94A6710046FFF0 /* libAdobe Content Filter.a */; settings = {ATTRIBUTES = (Weak, ); }; };
		11068C55196DD37900E8A94B /* NYPLNull.m in Sources */ = {isa = PBXBuildFile; fileRef = 11068C54196DD37900E8A94B /* NYPLNull.m */; };
		11078357198160A50071AB1E /* NYPLBookDownloadFailedCell.m in Sources */ = {isa = PBXBuildFile; fileRef = 11078356198160A50071AB1E /* NYPLBookDownloadFailedCell.m */; };
		1107835E19816E3D0071AB1E /* UIView+NYPLViewAdditions.m in Sources */ = {isa = PBXBuildFile; fileRef = 1107835D19816E3D0071AB1E /* UIView+NYPLViewAdditions.m */; };
		110AD83D19E497D6005724C3 /* NYPLOPDSAttribute.m in Sources */ = {isa = PBXBuildFile; fileRef = 110AD83B19E497D6005724C3 /* NYPLOPDSAttribute.m */; };
		110AF8961961D94D004887C3 /* NYPLBookDetailView.m in Sources */ = {isa = PBXBuildFile; fileRef = 110AF8951961D94D004887C3 /* NYPLBookDetailView.m */; };
		110AF89C1961ED1F004887C3 /* NYPLBookDetailViewController.m in Sources */ = {isa = PBXBuildFile; fileRef = 110AF89B1961ED1F004887C3 /* NYPLBookDetailViewController.m */; };
		110F853E19D5FA7300052DF7 /* DetailSummaryTemplate.html in Resources */ = {isa = PBXBuildFile; fileRef = 110F853C19D5FA7300052DF7 /* DetailSummaryTemplate.html */; };
		111197281986B43B0014462F /* NYPLBookCellDelegate.m in Sources */ = {isa = PBXBuildFile; fileRef = 111197271986B43B0014462F /* NYPLBookCellDelegate.m */; };
		111197341986D7550014462F /* NYPLDismissibleViewController.m in Sources */ = {isa = PBXBuildFile; fileRef = 111197331986D7550014462F /* NYPLDismissibleViewController.m */; };
		111197391987F4070014462F /* NYPLBookDetailNormalView.m in Sources */ = {isa = PBXBuildFile; fileRef = 111197381987F4070014462F /* NYPLBookDetailNormalView.m */; };
		1111973C19880E8D0014462F /* NYPLLinearView.m in Sources */ = {isa = PBXBuildFile; fileRef = 1111973B19880E8D0014462F /* NYPLLinearView.m */; };
		1111973F1988226F0014462F /* NYPLBookDetailDownloadFailedView.m in Sources */ = {isa = PBXBuildFile; fileRef = 1111973E1988226F0014462F /* NYPLBookDetailDownloadFailedView.m */; };
		11119742198827850014462F /* NYPLBookDetailDownloadingView.m in Sources */ = {isa = PBXBuildFile; fileRef = 11119741198827850014462F /* NYPLBookDetailDownloadingView.m */; };
		1112A8431A3249B4002B8CC1 /* libTenPrintCover.a in Frameworks */ = {isa = PBXBuildFile; fileRef = 1112A81F1A322C53002B8CC1 /* libTenPrintCover.a */; };
		1114A6A1195884CB007507A2 /* NYPLCatalogUngroupedFeed.m in Sources */ = {isa = PBXBuildFile; fileRef = 1114A6A0195884CB007507A2 /* NYPLCatalogUngroupedFeed.m */; };
		111559ED19B8FA590003BE94 /* NYPLXML.m in Sources */ = {isa = PBXBuildFile; fileRef = 111559EC19B8FA590003BE94 /* NYPLXML.m */; };
		11172764197F31280043EFBF /* NYPLAccount.m in Sources */ = {isa = PBXBuildFile; fileRef = 11172763197F31280043EFBF /* NYPLAccount.m */; };
		111E757A1A80165C00718AD7 /* NYPLSettingsSplitViewController.m in Sources */ = {isa = PBXBuildFile; fileRef = 111E75791A80165C00718AD7 /* NYPLSettingsSplitViewController.m */; };
		111E757D1A801A6F00718AD7 /* NYPLSettingsPrimaryNavigationController.m in Sources */ = {isa = PBXBuildFile; fileRef = 111E757C1A801A6F00718AD7 /* NYPLSettingsPrimaryNavigationController.m */; };
		111E75831A815CFB00718AD7 /* NYPLSettingsPrimaryTableViewController.m in Sources */ = {isa = PBXBuildFile; fileRef = 111E75821A815CFB00718AD7 /* NYPLSettingsPrimaryTableViewController.m */; };
		1120749319D20BF9008203A4 /* NYPLBookCellCollectionViewController.m in Sources */ = {isa = PBXBuildFile; fileRef = 1120749219D20BF9008203A4 /* NYPLBookCellCollectionViewController.m */; };
		112C684F19EF003300106973 /* NYPLCatalogFacetGroup.m in Sources */ = {isa = PBXBuildFile; fileRef = 112C684E19EF003300106973 /* NYPLCatalogFacetGroup.m */; };
		112C694D197301FE00C48F95 /* NYPLBookRegistryRecord.m in Sources */ = {isa = PBXBuildFile; fileRef = 112C694C197301FE00C48F95 /* NYPLBookRegistryRecord.m */; };
		112C6953197309C500C48F95 /* NYPLBookState.m in Sources */ = {isa = PBXBuildFile; fileRef = 112C6952197309C500C48F95 /* NYPLBookState.m */; };
		113137E71A48DAB90082954E /* NYPLReaderReadiumView.m in Sources */ = {isa = PBXBuildFile; fileRef = 113137E61A48DAB90082954E /* NYPLReaderReadiumView.m */; };
		11369D48199527C200BB11F8 /* NYPLJSON.m in Sources */ = {isa = PBXBuildFile; fileRef = 11369D47199527C200BB11F8 /* NYPLJSON.m */; };
		11396FB9193D289100E16EE8 /* NSDate+NYPLDateAdditions.m in Sources */ = {isa = PBXBuildFile; fileRef = 11396FB8193D289100E16EE8 /* NSDate+NYPLDateAdditions.m */; };
		1139DA6519C7755D00A07810 /* NYPLBookCoverRegistry.m in Sources */ = {isa = PBXBuildFile; fileRef = 1139DA6419C7755D00A07810 /* NYPLBookCoverRegistry.m */; };
		113DB8A719C24E54004E1154 /* NYPLIndeterminateProgressView.m in Sources */ = {isa = PBXBuildFile; fileRef = 113DB8A619C24E54004E1154 /* NYPLIndeterminateProgressView.m */; };
		114B7F161A3644CF00B8582B /* NYPLTenPrintCoverView+NYPLImageAdditions.m in Sources */ = {isa = PBXBuildFile; fileRef = 114B7F151A3644CF00B8582B /* NYPLTenPrintCoverView+NYPLImageAdditions.m */; };
		114C8CD719BE2FD300719B72 /* NYPLAttributedString.m in Sources */ = {isa = PBXBuildFile; fileRef = 114C8CD619BE2FD300719B72 /* NYPLAttributedString.m */; };
		114C8CDA19BF55F900719B72 /* NYPLRoundedButton.m in Sources */ = {isa = PBXBuildFile; fileRef = 114C8CD919BF55F900719B72 /* NYPLRoundedButton.m */; };
		11548C0B1939136C009DBF2E /* NYPLRootTabBarController.m in Sources */ = {isa = PBXBuildFile; fileRef = 11548C0A1939136C009DBF2E /* NYPLRootTabBarController.m */; };
		11548C0E1939147D009DBF2E /* NYPLCatalogNavigationController.m in Sources */ = {isa = PBXBuildFile; fileRef = 11548C0D1939147D009DBF2E /* NYPLCatalogNavigationController.m */; };
		11580AC81986A77B00949A15 /* NYPLBookCell.m in Sources */ = {isa = PBXBuildFile; fileRef = 11580AC71986A77B00949A15 /* NYPLBookCell.m */; };
		1158812E1A894F4E008672C3 /* NYPLAccountSignInViewController.m in Sources */ = {isa = PBXBuildFile; fileRef = 1158812D1A894F4E008672C3 /* NYPLAccountSignInViewController.m */; };
		11616E11196B0531003D60D9 /* NYPLBookRegistry.m in Sources */ = {isa = PBXBuildFile; fileRef = 11616E10196B0531003D60D9 /* NYPLBookRegistry.m */; };
		1164F106199AC236009BF8BF /* NYPLBookLocation.m in Sources */ = {isa = PBXBuildFile; fileRef = 1164F105199AC236009BF8BF /* NYPLBookLocation.m */; };
		116A5EAF194767B200491A21 /* NYPLMyBooksNavigationController.m in Sources */ = {isa = PBXBuildFile; fileRef = 116A5EAE194767B200491A21 /* NYPLMyBooksNavigationController.m */; };
		116A5EB3194767DC00491A21 /* NYPLMyBooksViewController.m in Sources */ = {isa = PBXBuildFile; fileRef = 116A5EB2194767DC00491A21 /* NYPLMyBooksViewController.m */; };
		116A5EB91947B57500491A21 /* NYPLConfiguration.m in Sources */ = {isa = PBXBuildFile; fileRef = 116A5EB81947B57500491A21 /* NYPLConfiguration.m */; };
		1183F33B194B775900DC322F /* NYPLCatalogLaneCell.m in Sources */ = {isa = PBXBuildFile; fileRef = 1183F33A194B775900DC322F /* NYPLCatalogLaneCell.m */; };
		1183F341194F723D00DC322F /* NYPLCatalogLane.m in Sources */ = {isa = PBXBuildFile; fileRef = 1183F340194F723D00DC322F /* NYPLCatalogLane.m */; };
		1183F347194F744D00DC322F /* NYPLBook.m in Sources */ = {isa = PBXBuildFile; fileRef = 1183F346194F744D00DC322F /* NYPLBook.m */; };
		1183F35B194F847100DC322F /* NYPLAsync.m in Sources */ = {isa = PBXBuildFile; fileRef = 1183F35A194F847100DC322F /* NYPLAsync.m */; };
		1188F3E11A1ECC4B006B2F36 /* NYPLReaderSettings.m in Sources */ = {isa = PBXBuildFile; fileRef = 1188F3E01A1ECC4B006B2F36 /* NYPLReaderSettings.m */; };
		118A0B1B19915BDF00792DDE /* NYPLCatalogSearchViewController.m in Sources */ = {isa = PBXBuildFile; fileRef = 118A0B1A19915BDF00792DDE /* NYPLCatalogSearchViewController.m */; };
		118B7ABF195CBF72005CE3E7 /* NYPLSession.m in Sources */ = {isa = PBXBuildFile; fileRef = 118B7ABE195CBF72005CE3E7 /* NYPLSession.m */; };
		119503E71993F914009FB788 /* libxml2.dylib in Frameworks */ = {isa = PBXBuildFile; fileRef = 119503E61993F914009FB788 /* libxml2.dylib */; };
		119503E91993F919009FB788 /* libz.dylib in Frameworks */ = {isa = PBXBuildFile; fileRef = 119503E81993F919009FB788 /* libz.dylib */; };
		1195040B1994075B009FB788 /* NYPLReaderViewController.m in Sources */ = {isa = PBXBuildFile; fileRef = 1195040A1994075B009FB788 /* NYPLReaderViewController.m */; };
		1196F75B1970727C00F62670 /* NYPLMyBooksDownloadCenter.m in Sources */ = {isa = PBXBuildFile; fileRef = 1196F75A1970727C00F62670 /* NYPLMyBooksDownloadCenter.m */; };
		119BEB89198C43A600121439 /* NSString+NYPLStringAdditions.m in Sources */ = {isa = PBXBuildFile; fileRef = 119BEB88198C43A600121439 /* NSString+NYPLStringAdditions.m */; };
		119BEBB919902A8800121439 /* NYPLOpenSearchDescription.m in Sources */ = {isa = PBXBuildFile; fileRef = 119BEBB819902A8800121439 /* NYPLOpenSearchDescription.m */; };
		11A14DF41A1BF94F00D6C510 /* UIColor+NYPLColorAdditions.m in Sources */ = {isa = PBXBuildFile; fileRef = 11A14DF31A1BF94F00D6C510 /* UIColor+NYPLColorAdditions.m */; };
		11A16E69195B2BD3004147F4 /* NYPLCatalogUngroupedFeedViewController.m in Sources */ = {isa = PBXBuildFile; fileRef = 11A16E68195B2BD3004147F4 /* NYPLCatalogUngroupedFeedViewController.m */; };
		11A16E6F195B60DF004147F4 /* NYPLBookNormalCell.m in Sources */ = {isa = PBXBuildFile; fileRef = 11A16E6E195B60DF004147F4 /* NYPLBookNormalCell.m */; };
		11B20E6E19D9F6DD00877A23 /* NYPLReloadView.m in Sources */ = {isa = PBXBuildFile; fileRef = 11B20E6D19D9F6DD00877A23 /* NYPLReloadView.m */; };
		11B6020519806CD300800DA9 /* NYPLBookDownloadingCell.m in Sources */ = {isa = PBXBuildFile; fileRef = 11B6020419806CD300800DA9 /* NYPLBookDownloadingCell.m */; };
		11BFDB33199C01F700378691 /* NYPLReaderTOCViewController.m in Sources */ = {isa = PBXBuildFile; fileRef = 11BFDB32199C01F700378691 /* NYPLReaderTOCViewController.m */; };
		11BFDB36199C08E900378691 /* NYPLReaderTOCElement.m in Sources */ = {isa = PBXBuildFile; fileRef = 11BFDB35199C08E900378691 /* NYPLReaderTOCElement.m */; };
		11BFDB39199C117B00378691 /* NYPLReaderTOCCell.m in Sources */ = {isa = PBXBuildFile; fileRef = 11BFDB38199C117B00378691 /* NYPLReaderTOCCell.m */; };
		11C113D019F842B9005B3F63 /* reader.html in Resources */ = {isa = PBXBuildFile; fileRef = 11C113CF19F842B9005B3F63 /* reader.html */; };
		11C113D219F842BE005B3F63 /* host_app_feedback.js in Resources */ = {isa = PBXBuildFile; fileRef = 11C113D119F842BE005B3F63 /* host_app_feedback.js */; };
		11C113D719F84613005B3F63 /* simplified.js in Resources */ = {isa = PBXBuildFile; fileRef = 11C113D519F84613005B3F63 /* simplified.js */; };
		11C5DCF21976D1E0005A9945 /* NYPLHoldsNavigationController.m in Sources */ = {isa = PBXBuildFile; fileRef = 11C5DCF11976D1E0005A9945 /* NYPLHoldsNavigationController.m */; };
		11C5DCF51976D22F005A9945 /* NYPLHoldsViewController.m in Sources */ = {isa = PBXBuildFile; fileRef = 11C5DCF41976D22F005A9945 /* NYPLHoldsViewController.m */; };
		11C5DD16197727A6005A9945 /* NYPLKeychain.m in Sources */ = {isa = PBXBuildFile; fileRef = 11C5DD15197727A6005A9945 /* NYPLKeychain.m */; };
		11DC19281A12F92500721DBA /* NYPLReaderSettingsView.m in Sources */ = {isa = PBXBuildFile; fileRef = 11DC19271A12F92500721DBA /* NYPLReaderSettingsView.m */; };
		11E0208D197F05D9009DEA93 /* UIFont+NYPLSystemFontOverride.m in Sources */ = {isa = PBXBuildFile; fileRef = 11E0208C197F05D9009DEA93 /* UIFont+NYPLSystemFontOverride.m */; };
		11F3771F19DB62B000487769 /* NYPLFacetView.m in Sources */ = {isa = PBXBuildFile; fileRef = 11F3771E19DB62B000487769 /* NYPLFacetView.m */; };
		11F3773319E0876F00487769 /* NYPLCatalogFacet.m in Sources */ = {isa = PBXBuildFile; fileRef = 11F3773219E0876F00487769 /* NYPLCatalogFacet.m */; };
		145798F6215BE9E300F68AFD /* ProblemReportEmail.swift in Sources */ = {isa = PBXBuildFile; fileRef = 145798F5215BE9E300F68AFD /* ProblemReportEmail.swift */; };
		145DA48E215441A70055DB93 /* ZXingObjC.framework in Frameworks */ = {isa = PBXBuildFile; fileRef = 145DA48D215441A70055DB93 /* ZXingObjC.framework */; };
		145DA4902154429E0055DB93 /* Bugsnag.framework in Frameworks */ = {isa = PBXBuildFile; fileRef = 145DA48F2154429E0055DB93 /* Bugsnag.framework */; };
		145DA4922154464F0055DB93 /* SQLite.framework in Frameworks */ = {isa = PBXBuildFile; fileRef = 145DA4912154464F0055DB93 /* SQLite.framework */; };
		145DA49421544A3F0055DB93 /* NYPLCardCreator.framework in Frameworks */ = {isa = PBXBuildFile; fileRef = 145DA49321544A3F0055DB93 /* NYPLCardCreator.framework */; };
		145DA49621544A430055DB93 /* PureLayout.framework in Frameworks */ = {isa = PBXBuildFile; fileRef = 145DA49521544A420055DB93 /* PureLayout.framework */; };
		148B1C2D21768EAA00FF64AB /* NYPLAEToolkit.framework in Frameworks */ = {isa = PBXBuildFile; fileRef = 148B1C1721710C6800FF64AB /* NYPLAEToolkit.framework */; settings = {ATTRIBUTES = (Weak, ); }; };
		148B1C2E21768EAA00FF64AB /* NYPLAudiobookToolkit.framework in Frameworks */ = {isa = PBXBuildFile; fileRef = 148B1C1C21710C6800FF64AB /* NYPLAudiobookToolkit.framework */; };
		148B1C392176900F00FF64AB /* AudioEngine.framework in Frameworks */ = {isa = PBXBuildFile; fileRef = 148B1C342176900E00FF64AB /* AudioEngine.framework */; settings = {ATTRIBUTES = (Weak, ); }; };
		2D2B477C1D08F821007F7764 /* UpdateCheckTests.swift in Sources */ = {isa = PBXBuildFile; fileRef = 2D2B47631D08F1ED007F7764 /* UpdateCheckTests.swift */; };
		2D2B477E1D08F82C007F7764 /* Log.swift in Sources */ = {isa = PBXBuildFile; fileRef = 2D382BD61D08BA99002C423D /* Log.swift */; };
		2D2B47841D08F8E2007F7764 /* UpdateCheckUpToDate.json in Resources */ = {isa = PBXBuildFile; fileRef = 2D2B47691D08F264007F7764 /* UpdateCheckUpToDate.json */; };
		2D2B478E1D08FDF5007F7764 /* UpdateCheckNeedsUpdate.json in Resources */ = {isa = PBXBuildFile; fileRef = 2D2B478A1D08FC78007F7764 /* UpdateCheckNeedsUpdate.json */; };
		2D2B478F1D08FDF5007F7764 /* UpdateCheckUnknown.json in Resources */ = {isa = PBXBuildFile; fileRef = 2D2B47891D08FC78007F7764 /* UpdateCheckUnknown.json */; };
		2D382BD71D08BA99002C423D /* Log.swift in Sources */ = {isa = PBXBuildFile; fileRef = 2D382BD61D08BA99002C423D /* Log.swift */; };
		2D4379FE1C46FDB600AE1AD5 /* ReaderClientCert.sig in Resources */ = {isa = PBXBuildFile; fileRef = 085D31FB1BE7BE86007F7672 /* ReaderClientCert.sig */; };
		2D62568B1D412BCB0080A81F /* BundledHTMLViewController.swift in Sources */ = {isa = PBXBuildFile; fileRef = 2D62568A1D412BCB0080A81F /* BundledHTMLViewController.swift */; };
		2D6256911D41582A0080A81F /* software-licenses.html in Resources */ = {isa = PBXBuildFile; fileRef = 2D6256901D41582A0080A81F /* software-licenses.html */; };
		2D754BBB2002E2FB0061D34F /* NYPLOPDSAcquisition.m in Sources */ = {isa = PBXBuildFile; fileRef = 2D754BBA2002E2FB0061D34F /* NYPLOPDSAcquisition.m */; };
		2D754BC22002F1B10061D34F /* NYPLOPDSIndirectAcquisition.m in Sources */ = {isa = PBXBuildFile; fileRef = 2D754BC12002F1B10061D34F /* NYPLOPDSIndirectAcquisition.m */; };
		2D87909D20127AA300E2763F /* NYPLBookAcquisitionPath.m in Sources */ = {isa = PBXBuildFile; fileRef = 2D87909C20127AA300E2763F /* NYPLBookAcquisitionPath.m */; };
		2D8790A320129AC400E2763F /* NYPLBookAcquisitionPathEntry.xml in Resources */ = {isa = PBXBuildFile; fileRef = 2D8790A220129AC400E2763F /* NYPLBookAcquisitionPathEntry.xml */; };
		2D8790A520129AF200E2763F /* NYPLBookAcquisitionPathTests.swift in Sources */ = {isa = PBXBuildFile; fileRef = 2D8790A420129AF200E2763F /* NYPLBookAcquisitionPathTests.swift */; };
		2DA4F2331C68363B008853D7 /* LocalAuthentication.framework in Frameworks */ = {isa = PBXBuildFile; fileRef = 2DA4F2321C68363B008853D7 /* LocalAuthentication.framework */; };
		2DB436381D4C049200F8E69D /* NYPLReachability.m in Sources */ = {isa = PBXBuildFile; fileRef = 2DB436371D4C049200F8E69D /* NYPLReachability.m */; };
		2DC8D9DC1D09F797007DD125 /* UpdateCheck.swift in Sources */ = {isa = PBXBuildFile; fileRef = 2DC8D9DB1D09F797007DD125 /* UpdateCheck.swift */; };
		2DCB71EE2017DFB5000E041A /* NYPLOPDSAcquisitionAvailability.m in Sources */ = {isa = PBXBuildFile; fileRef = 2DCB71ED2017DFB5000E041A /* NYPLOPDSAcquisitionAvailability.m */; };
		2DE514351DC3F0BE005A58BD /* NYPLCirculationAnalytics.swift in Sources */ = {isa = PBXBuildFile; fileRef = E66AE32F1DC0FCFC00124AE2 /* NYPLCirculationAnalytics.swift */; };
		2DEF10BA201ECCEA0082843A /* NYPLMyBooksSimplifiedBearerToken.m in Sources */ = {isa = PBXBuildFile; fileRef = 2DEF10B9201ECCEA0082843A /* NYPLMyBooksSimplifiedBearerToken.m */; };
		2DF321831DC3B83500E1858F /* NYPLAnnotations.swift in Sources */ = {isa = PBXBuildFile; fileRef = 2DF321821DC3B83500E1858F /* NYPLAnnotations.swift */; };
		2DFAC8ED1CD8DDD1003D9EC0 /* NYPLOPDSCategory.m in Sources */ = {isa = PBXBuildFile; fileRef = 2DFAC8EC1CD8DDD1003D9EC0 /* NYPLOPDSCategory.m */; };
		52545185217A76FF00BBC1B4 /* NYPLUserNotifications.swift in Sources */ = {isa = PBXBuildFile; fileRef = 52545184217A76FF00BBC1B4 /* NYPLUserNotifications.swift */; };
		52592BB821220A1100587288 /* NYPLLocalization.m in Sources */ = {isa = PBXBuildFile; fileRef = 52592BB721220A1100587288 /* NYPLLocalization.m */; };
		5A5B901B1B946FAD002C53E9 /* NYPLReaderContainerDelegate.mm in Sources */ = {isa = PBXBuildFile; fileRef = 5A5B901A1B946FAD002C53E9 /* NYPLReaderContainerDelegate.mm */; };
		5A69290E1B95ACC600FB4C10 /* readium-shared-js_all.js in Resources */ = {isa = PBXBuildFile; fileRef = 5A69290D1B95ACC600FB4C10 /* readium-shared-js_all.js */; };
		5A6929101B95ACD100FB4C10 /* sdk.css in Resources */ = {isa = PBXBuildFile; fileRef = 5A69290F1B95ACD100FB4C10 /* sdk.css */; };
		5A6929241B95C8B400FB4C10 /* readium-shared-js_all.js.bundles.js in Resources */ = {isa = PBXBuildFile; fileRef = 5A6929231B95C8B400FB4C10 /* readium-shared-js_all.js.bundles.js */; };
		5A6929251B95C93B00FB4C10 /* readium-shared-js_all.js.map in Resources */ = {isa = PBXBuildFile; fileRef = 5A69291D1B95C8AD00FB4C10 /* readium-shared-js_all.js.map */; };
		5AEA9E011B947419009F71DB /* libc++.dylib in Frameworks */ = {isa = PBXBuildFile; fileRef = 119503EA1993F91E009FB788 /* libc++.dylib */; };
		5D1B141522CBE3570006C964 /* NYPLProblemDocument.swift in Sources */ = {isa = PBXBuildFile; fileRef = 5D1B141422CBE3570006C964 /* NYPLProblemDocument.swift */; };
		5D1B142A22CC179F0006C964 /* NYPLAlertUtils.swift in Sources */ = {isa = PBXBuildFile; fileRef = 5D1B142922CC179F0006C964 /* NYPLAlertUtils.swift */; };
		5D3A28CC22D3DA850042B3BD /* NYPLUserProfileDocument.swift in Sources */ = {isa = PBXBuildFile; fileRef = 5D3A28CB22D3DA850042B3BD /* NYPLUserProfileDocument.swift */; };
		5D3A28D522D400D00042B3BD /* UserProfileDocumentTests.swift in Sources */ = {isa = PBXBuildFile; fileRef = 5D3A28D322D3FBB90042B3BD /* UserProfileDocumentTests.swift */; };
		5D60D3542297353C001080D0 /* NYPLMigrationManager.swift in Sources */ = {isa = PBXBuildFile; fileRef = 5D60D3532297353C001080D0 /* NYPLMigrationManager.swift */; };
		5D73DA4322A080BA00162CB8 /* NYPLMyBooksDownloadCenterTests.swift in Sources */ = {isa = PBXBuildFile; fileRef = 5D73DA3D22A07B9A00162CB8 /* NYPLMyBooksDownloadCenterTests.swift */; };
		5D7CF86422C19EBA007CAA34 /* NYPLReaderContainerDelegateBase.m in Sources */ = {isa = PBXBuildFile; fileRef = 5D7CF86322C19EBA007CAA34 /* NYPLReaderContainerDelegateBase.m */; };
		5D7CF8B922C3FC06007CAA34 /* NYPLErrorLogger.swift in Sources */ = {isa = PBXBuildFile; fileRef = 5D7CF8B422C3FC06007CAA34 /* NYPLErrorLogger.swift */; };
		5D7CF8BC22C42AE2007CAA34 /* LogTests.swift in Sources */ = {isa = PBXBuildFile; fileRef = 5D7CF8BA22C427F6007CAA34 /* LogTests.swift */; };
		5DD5674522B303DF001F0C83 /* NYPLDeveloperSettingsTableViewController.swift in Sources */ = {isa = PBXBuildFile; fileRef = 5DD5674422B303DF001F0C83 /* NYPLDeveloperSettingsTableViewController.swift */; };
		5DD5677222B7ECE3001F0C83 /* NYPLSettings.swift in Sources */ = {isa = PBXBuildFile; fileRef = 5DD5677122B7ECE3001F0C83 /* NYPLSettings.swift */; };
		5DD567AF22B95A30001F0C83 /* String+MD5.swift in Sources */ = {isa = PBXBuildFile; fileRef = 5DD567AE22B95A30001F0C83 /* String+MD5.swift */; };
		5DD567B522B97344001F0C83 /* Data+Base64.swift in Sources */ = {isa = PBXBuildFile; fileRef = 5DD567B422B97344001F0C83 /* Data+Base64.swift */; };
		7307A5ED23FF1A8500DE53DE /* NYPLOpenSearchDescriptionTests.swift in Sources */ = {isa = PBXBuildFile; fileRef = 7307A5EC23FF1A8500DE53DE /* NYPLOpenSearchDescriptionTests.swift */; };
		7307A5F223FF22EC00DE53DE /* ZXingObjC.framework in Frameworks */ = {isa = PBXBuildFile; fileRef = 145DA48D215441A70055DB93 /* ZXingObjC.framework */; };
		7307A5F423FF2A6000DE53DE /* NYPLStringAdditionsTests.swift in Sources */ = {isa = PBXBuildFile; fileRef = 7307A5F323FF2A6000DE53DE /* NYPLStringAdditionsTests.swift */; };
		7327A89323EE017300954748 /* NYPLMainThreadChecker.swift in Sources */ = {isa = PBXBuildFile; fileRef = 7327A89223EE017300954748 /* NYPLMainThreadChecker.swift */; };
		732F929323ECB51F0099244C /* NYPLBackgroundExecutor.swift in Sources */ = {isa = PBXBuildFile; fileRef = 732F929223ECB51F0099244C /* NYPLBackgroundExecutor.swift */; };
		73A3EAED2400A9560061A7FB /* NYPLSettingsAccountURLSessionChallengeHandler.m in Sources */ = {isa = PBXBuildFile; fileRef = 73A3EAEC2400A9560061A7FB /* NYPLSettingsAccountURLSessionChallengeHandler.m */; };
		841B55431B740F2700FAC1AF /* NYPLSettingsEULAViewController.m in Sources */ = {isa = PBXBuildFile; fileRef = 841B55421B740F2700FAC1AF /* NYPLSettingsEULAViewController.m */; };
		84B7A3461B84E8FE00584FB2 /* OFL.txt in Resources */ = {isa = PBXBuildFile; fileRef = 84B7A3431B84E8FE00584FB2 /* OFL.txt */; };
		84B7A3471B84E8FE00584FB2 /* OpenDyslexic3-Bold.ttf in Resources */ = {isa = PBXBuildFile; fileRef = 84B7A3441B84E8FE00584FB2 /* OpenDyslexic3-Bold.ttf */; };
		84B7A3481B84E8FE00584FB2 /* OpenDyslexic3-Regular.ttf in Resources */ = {isa = PBXBuildFile; fileRef = 84B7A3451B84E8FE00584FB2 /* OpenDyslexic3-Regular.ttf */; };
		84FCD2611B7BA79200BFEDD9 /* CoreLocation.framework in Frameworks */ = {isa = PBXBuildFile; fileRef = 84FCD2601B7BA79200BFEDD9 /* CoreLocation.framework */; };
		8C40D6A72375FF8B006EA63B /* NYPLProblemDocumentCacheManager.swift in Sources */ = {isa = PBXBuildFile; fileRef = 8C40D6A62375FF8B006EA63B /* NYPLProblemDocumentCacheManager.swift */; };
		8C835DD5234D0B900050A18D /* NYPLFacetBarView.swift in Sources */ = {isa = PBXBuildFile; fileRef = 8C835DD4234D0B900050A18D /* NYPLFacetBarView.swift */; };
		8CC26F832370C1DF0000D8E1 /* Account.swift in Sources */ = {isa = PBXBuildFile; fileRef = 8CC26F822370C1DF0000D8E1 /* Account.swift */; };
		8CE9C471237F84820072E964 /* NYPLBookDetailsProblemDocumentViewController.swift in Sources */ = {isa = PBXBuildFile; fileRef = 8CE9C470237F84820072E964 /* NYPLBookDetailsProblemDocumentViewController.swift */; };
		A4276F481B00046300CA7194 /* NYPLMyBooksDownloadInfo.m in Sources */ = {isa = PBXBuildFile; fileRef = A4276F471B00046300CA7194 /* NYPLMyBooksDownloadInfo.m */; };
		A42E0DF11B3F5A490095EBAE /* NYPLRemoteViewController.m in Sources */ = {isa = PBXBuildFile; fileRef = A42E0DF01B3F5A490095EBAE /* NYPLRemoteViewController.m */; };
		A42E0DF41B40F4E00095EBAE /* NYPLCatalogFeedViewController.m in Sources */ = {isa = PBXBuildFile; fileRef = A42E0DF31B40F4E00095EBAE /* NYPLCatalogFeedViewController.m */; };
		A46226271B39D4980063F549 /* NYPLOPDSGroup.m in Sources */ = {isa = PBXBuildFile; fileRef = A46226251B39D4980063F549 /* NYPLOPDSGroup.m */; };
		A499BF261B39EFC7002F8B8B /* NYPLOPDSEntryGroupAttributes.m in Sources */ = {isa = PBXBuildFile; fileRef = A499BF251B39EFC7002F8B8B /* NYPLOPDSEntryGroupAttributes.m */; };
		A4BA1D0E1B430341006F83DF /* NYPLCatalogGroupedFeedViewController.m in Sources */ = {isa = PBXBuildFile; fileRef = A4BA1D0D1B430341006F83DF /* NYPLCatalogGroupedFeedViewController.m */; };
		A4BA1D131B43046B006F83DF /* NYPLCatalogGroupedFeed.m in Sources */ = {isa = PBXBuildFile; fileRef = A4BA1D121B43046B006F83DF /* NYPLCatalogGroupedFeed.m */; };
		A4E254FA1B0E610900193FE4 /* NYPLBasicAuth.m in Sources */ = {isa = PBXBuildFile; fileRef = A4E254F91B0E610900193FE4 /* NYPLBasicAuth.m */; };
		A823D811192BABA400B55DE2 /* Foundation.framework in Frameworks */ = {isa = PBXBuildFile; fileRef = A823D810192BABA400B55DE2 /* Foundation.framework */; };
		A823D813192BABA400B55DE2 /* CoreGraphics.framework in Frameworks */ = {isa = PBXBuildFile; fileRef = A823D812192BABA400B55DE2 /* CoreGraphics.framework */; };
		A823D815192BABA400B55DE2 /* UIKit.framework in Frameworks */ = {isa = PBXBuildFile; fileRef = A823D814192BABA400B55DE2 /* UIKit.framework */; };
		A823D81B192BABA400B55DE2 /* InfoPlist.strings in Resources */ = {isa = PBXBuildFile; fileRef = A823D819192BABA400B55DE2 /* InfoPlist.strings */; };
		A823D81D192BABA400B55DE2 /* main.m in Sources */ = {isa = PBXBuildFile; fileRef = A823D81C192BABA400B55DE2 /* main.m */; };
		A823D821192BABA400B55DE2 /* NYPLAppDelegate.m in Sources */ = {isa = PBXBuildFile; fileRef = A823D820192BABA400B55DE2 /* NYPLAppDelegate.m */; };
		A823D823192BABA400B55DE2 /* Images.xcassets in Resources */ = {isa = PBXBuildFile; fileRef = A823D822192BABA400B55DE2 /* Images.xcassets */; };
		A92FB0F921CDCE3D004740F4 /* NYPLReturnPromptHelper.swift in Sources */ = {isa = PBXBuildFile; fileRef = A92FB0F821CDCE3D004740F4 /* NYPLReturnPromptHelper.swift */; };
		A93F9F9721CDACF700BD3B0C /* NYPLAppReviewPrompt.swift in Sources */ = {isa = PBXBuildFile; fileRef = A93F9F9621CDACF700BD3B0C /* NYPLAppReviewPrompt.swift */; };
		A949984F2235826500CE4241 /* NYPLPDFViewControllerDelegate.swift in Sources */ = {isa = PBXBuildFile; fileRef = A949984E2235826500CE4241 /* NYPLPDFViewControllerDelegate.swift */; };
		A9AD99402225D4AF009FF54A /* PDFRendererProvider.framework in Frameworks */ = {isa = PBXBuildFile; fileRef = A9AD993F2225D4AF009FF54A /* PDFRendererProvider.framework */; };
		AE77E7E37D89FB3EED630624 /* NYPLOPDSType.m in Sources */ = {isa = PBXBuildFile; fileRef = AE77EFD5622206475B6715A9 /* NYPLOPDSType.m */; };
		AE77E9B832371587493FF281 /* NYPLOPDSEntry.m in Sources */ = {isa = PBXBuildFile; fileRef = AE77E4AF64208439F78B3D73 /* NYPLOPDSEntry.m */; };
		AE77EB0CB5B94AEC591E2D91 /* NYPLOPDSLink.m in Sources */ = {isa = PBXBuildFile; fileRef = AE77ECC029F3DABDB46A64EB /* NYPLOPDSLink.m */; };
		AE77EE7AACC975280BAB9A4C /* NYPLOPDSFeed.m in Sources */ = {isa = PBXBuildFile; fileRef = AE77E94D56B65997B861C0C0 /* NYPLOPDSFeed.m */; };
		B51C1DFA2285FDF9003B49A5 /* OPDS2CatalogsFeed.swift in Sources */ = {isa = PBXBuildFile; fileRef = B51C1DF92285FDF9003B49A5 /* OPDS2CatalogsFeed.swift */; };
		B51C1DFC22860513003B49A5 /* OPDS2CatalogsFeed.json in Resources */ = {isa = PBXBuildFile; fileRef = B51C1DFB22860513003B49A5 /* OPDS2CatalogsFeed.json */; };
		B51C1DFE22860563003B49A5 /* OPDS2CatalogsFeedTests.swift in Sources */ = {isa = PBXBuildFile; fileRef = B51C1DFD22860563003B49A5 /* OPDS2CatalogsFeedTests.swift */; };
		B51C1E0022861BAD003B49A5 /* OPDS2Link.swift in Sources */ = {isa = PBXBuildFile; fileRef = B51C1DFF22861BAD003B49A5 /* OPDS2Link.swift */; };
		B51C1E0222861BBF003B49A5 /* OPDS2Publication.swift in Sources */ = {isa = PBXBuildFile; fileRef = B51C1E0122861BBF003B49A5 /* OPDS2Publication.swift */; };
		B51C1E0422861C1A003B49A5 /* OPDS2AuthenticationDocument.swift in Sources */ = {isa = PBXBuildFile; fileRef = B51C1E0322861C1A003B49A5 /* OPDS2AuthenticationDocument.swift */; };
		B51C1E17229456E2003B49A5 /* acl_authentication_document.json in Resources */ = {isa = PBXBuildFile; fileRef = B51C1E13229456E2003B49A5 /* acl_authentication_document.json */; };
		B51C1E18229456E2003B49A5 /* gpl_authentication_document.json in Resources */ = {isa = PBXBuildFile; fileRef = B51C1E14229456E2003B49A5 /* gpl_authentication_document.json */; };
		B51C1E19229456E2003B49A5 /* nypl_authentication_document.json in Resources */ = {isa = PBXBuildFile; fileRef = B51C1E15229456E2003B49A5 /* nypl_authentication_document.json */; };
		B51C1E1A229456E2003B49A5 /* dpl_authentication_document.json in Resources */ = {isa = PBXBuildFile; fileRef = B51C1E16229456E2003B49A5 /* dpl_authentication_document.json */; };
		B5ED41DA1B8F6E2E009FC164 /* NYPLBookButtonsView.m in Sources */ = {isa = PBXBuildFile; fileRef = B5ED41D91B8F6E2E009FC164 /* NYPLBookButtonsView.m */; };
		D787E8441FB6B0290016D9D5 /* NYPLSettingsAdvancedViewController.swift in Sources */ = {isa = PBXBuildFile; fileRef = D787E8431FB6B0290016D9D5 /* NYPLSettingsAdvancedViewController.swift */; };
		E6202A021DD4E6F300C99553 /* NYPLSettingsAccountDetailViewController.m in Sources */ = {isa = PBXBuildFile; fileRef = E6202A011DD4E6F300C99553 /* NYPLSettingsAccountDetailViewController.m */; };
		E6202A041DD52B8600C99553 /* NYPLWelcomeScreen.swift in Sources */ = {isa = PBXBuildFile; fileRef = E6202A031DD52B8600C99553 /* NYPLWelcomeScreen.swift */; };
		E6207B652118973800864143 /* NYPLAppTheme.swift in Sources */ = {isa = PBXBuildFile; fileRef = E6207B642118973800864143 /* NYPLAppTheme.swift */; };
		E627B554216D4A9700A7D1D5 /* NYPLBookContentType.m in Sources */ = {isa = PBXBuildFile; fileRef = E627B553216D4A9700A7D1D5 /* NYPLBookContentType.m */; };
		E63F2C6C1EAA81B3002B6373 /* ExtendedNavBarView.swift in Sources */ = {isa = PBXBuildFile; fileRef = E63F2C6B1EAA81B3002B6373 /* ExtendedNavBarView.swift */; };
		E65977C51F82AC91003CD6BC /* NYPL_Launch_Screen.storyboard in Resources */ = {isa = PBXBuildFile; fileRef = E65977C41F82AC91003CD6BC /* NYPL_Launch_Screen.storyboard */; };
		E66A6C441EAFB63300AA282D /* NYPLBookDetailButtonsView.m in Sources */ = {isa = PBXBuildFile; fileRef = E66A6C431EAFB63300AA282D /* NYPLBookDetailButtonsView.m */; };
		E671FF7D1E3A7068002AB13F /* NYPLNetworkQueue.swift in Sources */ = {isa = PBXBuildFile; fileRef = E671FF7C1E3A7068002AB13F /* NYPLNetworkQueue.swift */; };
		E683953B217663B100371072 /* NYPLFacetViewDefaultDataSource.swift in Sources */ = {isa = PBXBuildFile; fileRef = E683953A217663B100371072 /* NYPLFacetViewDefaultDataSource.swift */; };
		E6845D971FB38D1300EBF69A /* NYPLReadiumViewSyncManager.m in Sources */ = {isa = PBXBuildFile; fileRef = E6845D961FB38D1300EBF69A /* NYPLReadiumViewSyncManager.m */; };
		E68CCFC51F9F80CF003DDA6C /* NYPLBarcode.swift in Sources */ = {isa = PBXBuildFile; fileRef = E68CCFC41F9F80CF003DDA6C /* NYPLBarcode.swift */; };
		E694040A1E4A789800E566ED /* NYPLReachabilityManager.m in Sources */ = {isa = PBXBuildFile; fileRef = E69404091E4A789800E566ED /* NYPLReachabilityManager.m */; };
		E699BA402166598B00A0736A /* NYPLEntryPointView.swift in Sources */ = {isa = PBXBuildFile; fileRef = E699BA3F2166598B00A0736A /* NYPLEntryPointView.swift */; };
		E6B1F4FB1DD20EA900D73CA1 /* NYPLSettingsAccountsList.swift in Sources */ = {isa = PBXBuildFile; fileRef = E6B1F4FA1DD20EA900D73CA1 /* NYPLSettingsAccountsList.swift */; };
		E6B3269F1EE066DE00DB877A /* NYPLBookDetailTableView.swift in Sources */ = {isa = PBXBuildFile; fileRef = E6B3269E1EE066DE00DB877A /* NYPLBookDetailTableView.swift */; };
		E6B6E76F1F6859A4007EE361 /* NYPLKeychainManager.swift in Sources */ = {isa = PBXBuildFile; fileRef = E6B6E76E1F6859A4007EE361 /* NYPLKeychainManager.swift */; };
		E6BA02B81DE4B6F600F76404 /* RemoteHTMLViewController.swift in Sources */ = {isa = PBXBuildFile; fileRef = E6BA02B71DE4B6F600F76404 /* RemoteHTMLViewController.swift */; };
		E6BC315D1E009F3E0021B65E /* NYPLAgeCheck.swift in Sources */ = {isa = PBXBuildFile; fileRef = E6BC315C1E009F3E0021B65E /* NYPLAgeCheck.swift */; };
		E6C91BC21FD5F63B00A32F42 /* NYPLZXingEncoder.m in Sources */ = {isa = PBXBuildFile; fileRef = E6C91BC11FD5F63B00A32F42 /* NYPLZXingEncoder.m */; };
		E6D775421F9FE0AF00C0B722 /* NYPLBarcodeScanningViewController.m in Sources */ = {isa = PBXBuildFile; fileRef = E6D7753D1F9FE0AF00C0B722 /* NYPLBarcodeScanningViewController.m */; };
		E6D848E32171334800CEC142 /* NYPLContentTypeBadge.swift in Sources */ = {isa = PBXBuildFile; fileRef = E6D848E22171334800CEC142 /* NYPLContentTypeBadge.swift */; };
		E6DA7EA01F2A718600CFBEC8 /* NYPLBookAuthor.swift in Sources */ = {isa = PBXBuildFile; fileRef = E6DA7E9F1F2A718600CFBEC8 /* NYPLBookAuthor.swift */; };
		E6F26E731DFF672F00C103CA /* NYPLDirectoryManager.swift in Sources */ = {isa = PBXBuildFile; fileRef = E6F26E721DFF672F00C103CA /* NYPLDirectoryManager.swift */; };
/* End PBXBuildFile section */

/* Begin PBXContainerItemProxy section */
		1112A81E1A322C53002B8CC1 /* PBXContainerItemProxy */ = {
			isa = PBXContainerItemProxy;
			containerPortal = 1112A8191A322C53002B8CC1 /* TenPrintCover.xcodeproj */;
			proxyType = 2;
			remoteGlobalIDString = CCAC4FAE195B3DD700D775F5;
			remoteInfo = TenPrintCover;
		};
		2D2B47771D08F808007F7764 /* PBXContainerItemProxy */ = {
			isa = PBXContainerItemProxy;
			containerPortal = A823D805192BABA400B55DE2 /* Project object */;
			proxyType = 1;
			remoteGlobalIDString = A823D80C192BABA400B55DE2;
			remoteInfo = SimplyE;
		};
		5A569A2B1B8351C6003B5B61 /* PBXContainerItemProxy */ = {
			isa = PBXContainerItemProxy;
			containerPortal = 5A569A261B8351C6003B5B61 /* ADEPT.xcodeproj */;
			proxyType = 2;
			remoteGlobalIDString = A4FD2F3A1B601DDA0013DF4F;
			remoteInfo = ADEPT;
		};
		5A7048951B94A6710046FFF0 /* PBXContainerItemProxy */ = {
			isa = PBXContainerItemProxy;
			containerPortal = 5A7048911B94A6700046FFF0 /* Adobe Content Filter.xcodeproj */;
			proxyType = 2;
			remoteGlobalIDString = 5A5B8F981B9455A5002C53E9;
			remoteInfo = "Adobe Content Filter";
		};
		A49C25451AE05A2600D63B89 /* PBXContainerItemProxy */ = {
			isa = PBXContainerItemProxy;
			containerPortal = A49C25401AE05A2600D63B89 /* RDServices.xcodeproj */;
			proxyType = 2;
			remoteGlobalIDString = 118A0E281992B3FD00792DDE;
			remoteInfo = RDServices;
		};
/* End PBXContainerItemProxy section */

/* Begin PBXFileReference section */
		032A31061DC02E8E0001E4AF /* en */ = {isa = PBXFileReference; lastKnownFileType = text.plist.strings; name = en; path = en.lproj/Localizable.strings; sourceTree = "<group>"; };
		032A310C1DC02EAD0001E4AF /* it */ = {isa = PBXFileReference; lastKnownFileType = text.plist.strings; name = it; path = it.lproj/Localizable.strings; sourceTree = "<group>"; };
		032A310D1DC02EB30001E4AF /* de */ = {isa = PBXFileReference; lastKnownFileType = text.plist.strings; name = de; path = de.lproj/Localizable.strings; sourceTree = "<group>"; };
		032A310E1DC02EC00001E4AF /* es */ = {isa = PBXFileReference; lastKnownFileType = text.plist.strings; name = es; path = es.lproj/Localizable.strings; sourceTree = "<group>"; };
		0345BFD61DBF002E00398B6F /* APIKeys.swift */ = {isa = PBXFileReference; fileEncoding = 4; lastKnownFileType = sourcecode.swift; path = APIKeys.swift; sourceTree = "<group>"; };
		03690E221EB2B35000F75D5F /* NYPLReaderBookmarkCell.swift */ = {isa = PBXFileReference; fileEncoding = 4; lastKnownFileType = sourcecode.swift; path = NYPLReaderBookmarkCell.swift; sourceTree = "<group>"; };
		03690E281EB2B44300F75D5F /* NYPLReadiumBookmark.swift */ = {isa = PBXFileReference; fileEncoding = 4; lastKnownFileType = sourcecode.swift; path = NYPLReadiumBookmark.swift; sourceTree = "<group>"; };
		03B092231E78839D00AD338D /* QuartzCore.framework */ = {isa = PBXFileReference; lastKnownFileType = wrapper.framework; name = QuartzCore.framework; path = System/Library/Frameworks/QuartzCore.framework; sourceTree = SDKROOT; };
		03B092251E7883C400AD338D /* libiconv.tbd */ = {isa = PBXFileReference; lastKnownFileType = "sourcecode.text-based-dylib-definition"; name = libiconv.tbd; path = usr/lib/libiconv.tbd; sourceTree = SDKROOT; };
		03B092271E78859E00AD338D /* CoreMedia.framework */ = {isa = PBXFileReference; lastKnownFileType = wrapper.framework; name = CoreMedia.framework; path = System/Library/Frameworks/CoreMedia.framework; sourceTree = SDKROOT; };
		03B092291E7885A600AD338D /* AudioToolbox.framework */ = {isa = PBXFileReference; lastKnownFileType = wrapper.framework; name = AudioToolbox.framework; path = System/Library/Frameworks/AudioToolbox.framework; sourceTree = SDKROOT; };
		03B0922B1E7886C900AD338D /* AVFoundation.framework */ = {isa = PBXFileReference; lastKnownFileType = wrapper.framework; name = AVFoundation.framework; path = System/Library/Frameworks/AVFoundation.framework; sourceTree = SDKROOT; };
		03B0922D1E7886ED00AD338D /* CoreVideo.framework */ = {isa = PBXFileReference; lastKnownFileType = wrapper.framework; name = CoreVideo.framework; path = System/Library/Frameworks/CoreVideo.framework; sourceTree = SDKROOT; };
		03B0922F1E78871A00AD338D /* MediaPlayer.framework */ = {isa = PBXFileReference; lastKnownFileType = wrapper.framework; name = MediaPlayer.framework; path = System/Library/Frameworks/MediaPlayer.framework; sourceTree = SDKROOT; };
		03E5F42A1EA5BCE400DFFC3A /* NYPLReaderTOC.storyboard */ = {isa = PBXFileReference; fileEncoding = 4; lastKnownFileType = file.storyboard; path = NYPLReaderTOC.storyboard; sourceTree = "<group>"; };
		03F94CCE1DD627AA00CE8F4F /* Accounts.json */ = {isa = PBXFileReference; fileEncoding = 4; lastKnownFileType = text.json; path = Accounts.json; sourceTree = "<group>"; };
		03F94CD01DD6288C00CE8F4F /* AccountsManager.swift */ = {isa = PBXFileReference; fileEncoding = 4; lastKnownFileType = sourcecode.swift; path = AccountsManager.swift; sourceTree = "<group>"; };
		081387551BC574DA003DEA6A /* UILabel+NYPLAppearanceAdditions.h */ = {isa = PBXFileReference; fileEncoding = 4; lastKnownFileType = sourcecode.c.h; path = "UILabel+NYPLAppearanceAdditions.h"; sourceTree = "<group>"; };
		081387561BC574DA003DEA6A /* UILabel+NYPLAppearanceAdditions.m */ = {isa = PBXFileReference; fileEncoding = 4; lastKnownFileType = sourcecode.c.objc; path = "UILabel+NYPLAppearanceAdditions.m"; sourceTree = "<group>"; };
		081387581BC5767F003DEA6A /* UIButton+NYPLAppearanceAdditions.h */ = {isa = PBXFileReference; fileEncoding = 4; lastKnownFileType = sourcecode.c.h; path = "UIButton+NYPLAppearanceAdditions.h"; sourceTree = "<group>"; };
		081387591BC5767F003DEA6A /* UIButton+NYPLAppearanceAdditions.m */ = {isa = PBXFileReference; fileEncoding = 4; lastKnownFileType = sourcecode.c.objc; path = "UIButton+NYPLAppearanceAdditions.m"; sourceTree = "<group>"; };
		085640CC1BB99FC30088BDBF /* NSURL+NYPLURLAdditions.h */ = {isa = PBXFileReference; fileEncoding = 4; lastKnownFileType = sourcecode.c.h; path = "NSURL+NYPLURLAdditions.h"; sourceTree = "<group>"; };
		085640CD1BB99FC30088BDBF /* NSURL+NYPLURLAdditions.m */ = {isa = PBXFileReference; fileEncoding = 4; lastKnownFileType = sourcecode.c.objc; path = "NSURL+NYPLURLAdditions.m"; sourceTree = "<group>"; };
		085D31D51BE29E38007F7672 /* NYPLProblemReportViewController.h */ = {isa = PBXFileReference; fileEncoding = 4; lastKnownFileType = sourcecode.c.h; path = NYPLProblemReportViewController.h; sourceTree = "<group>"; };
		085D31D61BE29E38007F7672 /* NYPLProblemReportViewController.m */ = {isa = PBXFileReference; fileEncoding = 4; lastKnownFileType = sourcecode.c.objc; path = NYPLProblemReportViewController.m; sourceTree = "<group>"; };
		085D31D81BE29ED4007F7672 /* NYPLProblemReportViewController.xib */ = {isa = PBXFileReference; fileEncoding = 4; lastKnownFileType = file.xib; path = NYPLProblemReportViewController.xib; sourceTree = "<group>"; };
		085D31DD1BE3CD3C007F7672 /* NSURLRequest+NYPLURLRequestAdditions.h */ = {isa = PBXFileReference; fileEncoding = 4; lastKnownFileType = sourcecode.c.h; path = "NSURLRequest+NYPLURLRequestAdditions.h"; sourceTree = "<group>"; };
		085D31DE1BE3CD3C007F7672 /* NSURLRequest+NYPLURLRequestAdditions.m */ = {isa = PBXFileReference; fileEncoding = 4; lastKnownFileType = sourcecode.c.objc; path = "NSURLRequest+NYPLURLRequestAdditions.m"; sourceTree = "<group>"; };
		085D31FB1BE7BE86007F7672 /* ReaderClientCert.sig */ = {isa = PBXFileReference; fileEncoding = 4; lastKnownFileType = text; path = ReaderClientCert.sig; sourceTree = "<group>"; };
		08A3521F1BDE8E410040BF1D /* CFNetwork.framework */ = {isa = PBXFileReference; lastKnownFileType = wrapper.framework; name = CFNetwork.framework; path = System/Library/Frameworks/CFNetwork.framework; sourceTree = SDKROOT; };
		08A352211BDE8E560040BF1D /* libicucore.tbd */ = {isa = PBXFileReference; lastKnownFileType = "sourcecode.text-based-dylib-definition"; name = libicucore.tbd; path = usr/lib/libicucore.tbd; sourceTree = SDKROOT; };
		08A352231BDE8E640040BF1D /* Security.framework */ = {isa = PBXFileReference; lastKnownFileType = wrapper.framework; name = Security.framework; path = System/Library/Frameworks/Security.framework; sourceTree = SDKROOT; };
		08A352251BDE8E700040BF1D /* SystemConfiguration.framework */ = {isa = PBXFileReference; lastKnownFileType = wrapper.framework; name = SystemConfiguration.framework; path = System/Library/Frameworks/SystemConfiguration.framework; sourceTree = SDKROOT; };
		11068C53196DD37900E8A94B /* NYPLNull.h */ = {isa = PBXFileReference; fileEncoding = 4; lastKnownFileType = sourcecode.c.h; path = NYPLNull.h; sourceTree = "<group>"; };
		11068C54196DD37900E8A94B /* NYPLNull.m */ = {isa = PBXFileReference; fileEncoding = 4; lastKnownFileType = sourcecode.c.objc; path = NYPLNull.m; sourceTree = "<group>"; };
		11078355198160A50071AB1E /* NYPLBookDownloadFailedCell.h */ = {isa = PBXFileReference; fileEncoding = 4; lastKnownFileType = sourcecode.c.h; path = NYPLBookDownloadFailedCell.h; sourceTree = "<group>"; };
		11078356198160A50071AB1E /* NYPLBookDownloadFailedCell.m */ = {isa = PBXFileReference; fileEncoding = 4; lastKnownFileType = sourcecode.c.objc; path = NYPLBookDownloadFailedCell.m; sourceTree = "<group>"; };
		1107835C19816E3D0071AB1E /* UIView+NYPLViewAdditions.h */ = {isa = PBXFileReference; fileEncoding = 4; lastKnownFileType = sourcecode.c.h; path = "UIView+NYPLViewAdditions.h"; sourceTree = "<group>"; };
		1107835D19816E3D0071AB1E /* UIView+NYPLViewAdditions.m */ = {isa = PBXFileReference; fileEncoding = 4; lastKnownFileType = sourcecode.c.objc; path = "UIView+NYPLViewAdditions.m"; sourceTree = "<group>"; };
		110AD83A19E4960C005724C3 /* NYPLOPDSAttribute.h */ = {isa = PBXFileReference; lastKnownFileType = sourcecode.c.h; path = NYPLOPDSAttribute.h; sourceTree = "<group>"; };
		110AD83B19E497D6005724C3 /* NYPLOPDSAttribute.m */ = {isa = PBXFileReference; fileEncoding = 4; lastKnownFileType = sourcecode.c.objc; path = NYPLOPDSAttribute.m; sourceTree = "<group>"; };
		110AF8941961D94D004887C3 /* NYPLBookDetailView.h */ = {isa = PBXFileReference; fileEncoding = 4; lastKnownFileType = sourcecode.c.h; path = NYPLBookDetailView.h; sourceTree = "<group>"; };
		110AF8951961D94D004887C3 /* NYPLBookDetailView.m */ = {isa = PBXFileReference; fileEncoding = 4; lastKnownFileType = sourcecode.c.objc; lineEnding = 0; path = NYPLBookDetailView.m; sourceTree = "<group>"; xcLanguageSpecificationIdentifier = xcode.lang.objc; };
		110AF89A1961ED1F004887C3 /* NYPLBookDetailViewController.h */ = {isa = PBXFileReference; fileEncoding = 4; lastKnownFileType = sourcecode.c.h; path = NYPLBookDetailViewController.h; sourceTree = "<group>"; };
		110AF89B1961ED1F004887C3 /* NYPLBookDetailViewController.m */ = {isa = PBXFileReference; fileEncoding = 4; lastKnownFileType = sourcecode.c.objc; path = NYPLBookDetailViewController.m; sourceTree = "<group>"; };
		110F853C19D5FA7300052DF7 /* DetailSummaryTemplate.html */ = {isa = PBXFileReference; fileEncoding = 4; lastKnownFileType = text.html; path = DetailSummaryTemplate.html; sourceTree = "<group>"; };
		111197261986B43B0014462F /* NYPLBookCellDelegate.h */ = {isa = PBXFileReference; fileEncoding = 4; lastKnownFileType = sourcecode.c.h; path = NYPLBookCellDelegate.h; sourceTree = "<group>"; };
		111197271986B43B0014462F /* NYPLBookCellDelegate.m */ = {isa = PBXFileReference; fileEncoding = 4; lastKnownFileType = sourcecode.c.objc; path = NYPLBookCellDelegate.m; sourceTree = "<group>"; };
		111197321986D7550014462F /* NYPLDismissibleViewController.h */ = {isa = PBXFileReference; fileEncoding = 4; lastKnownFileType = sourcecode.c.h; path = NYPLDismissibleViewController.h; sourceTree = "<group>"; };
		111197331986D7550014462F /* NYPLDismissibleViewController.m */ = {isa = PBXFileReference; fileEncoding = 4; lastKnownFileType = sourcecode.c.objc; path = NYPLDismissibleViewController.m; sourceTree = "<group>"; };
		111197371987F4070014462F /* NYPLBookDetailNormalView.h */ = {isa = PBXFileReference; fileEncoding = 4; lastKnownFileType = sourcecode.c.h; path = NYPLBookDetailNormalView.h; sourceTree = "<group>"; };
		111197381987F4070014462F /* NYPLBookDetailNormalView.m */ = {isa = PBXFileReference; fileEncoding = 4; lastKnownFileType = sourcecode.c.objc; path = NYPLBookDetailNormalView.m; sourceTree = "<group>"; };
		1111973A19880E8D0014462F /* NYPLLinearView.h */ = {isa = PBXFileReference; fileEncoding = 4; lastKnownFileType = sourcecode.c.h; path = NYPLLinearView.h; sourceTree = "<group>"; };
		1111973B19880E8D0014462F /* NYPLLinearView.m */ = {isa = PBXFileReference; fileEncoding = 4; lastKnownFileType = sourcecode.c.objc; path = NYPLLinearView.m; sourceTree = "<group>"; };
		1111973D1988226F0014462F /* NYPLBookDetailDownloadFailedView.h */ = {isa = PBXFileReference; fileEncoding = 4; lastKnownFileType = sourcecode.c.h; path = NYPLBookDetailDownloadFailedView.h; sourceTree = "<group>"; };
		1111973E1988226F0014462F /* NYPLBookDetailDownloadFailedView.m */ = {isa = PBXFileReference; fileEncoding = 4; lastKnownFileType = sourcecode.c.objc; path = NYPLBookDetailDownloadFailedView.m; sourceTree = "<group>"; };
		11119740198827850014462F /* NYPLBookDetailDownloadingView.h */ = {isa = PBXFileReference; fileEncoding = 4; lastKnownFileType = sourcecode.c.h; path = NYPLBookDetailDownloadingView.h; sourceTree = "<group>"; };
		11119741198827850014462F /* NYPLBookDetailDownloadingView.m */ = {isa = PBXFileReference; fileEncoding = 4; lastKnownFileType = sourcecode.c.objc; path = NYPLBookDetailDownloadingView.m; sourceTree = "<group>"; };
		1112A8191A322C53002B8CC1 /* TenPrintCover.xcodeproj */ = {isa = PBXFileReference; lastKnownFileType = "wrapper.pb-project"; name = TenPrintCover.xcodeproj; path = "tenprintcover-ios/TenPrintCover.xcodeproj"; sourceTree = "<group>"; };
		1114A69F195884CB007507A2 /* NYPLCatalogUngroupedFeed.h */ = {isa = PBXFileReference; fileEncoding = 4; lastKnownFileType = sourcecode.c.h; path = NYPLCatalogUngroupedFeed.h; sourceTree = "<group>"; };
		1114A6A0195884CB007507A2 /* NYPLCatalogUngroupedFeed.m */ = {isa = PBXFileReference; fileEncoding = 4; lastKnownFileType = sourcecode.c.objc; path = NYPLCatalogUngroupedFeed.m; sourceTree = "<group>"; };
		1114A6AC1958B215007507A2 /* NYPLLOG.h */ = {isa = PBXFileReference; lastKnownFileType = sourcecode.c.h; lineEnding = 0; path = NYPLLOG.h; sourceTree = "<group>"; xcLanguageSpecificationIdentifier = xcode.lang.objcpp; };
		111559EB19B8FA530003BE94 /* NYPLXML.h */ = {isa = PBXFileReference; fileEncoding = 4; lastKnownFileType = sourcecode.c.h; path = NYPLXML.h; sourceTree = "<group>"; };
		111559EC19B8FA590003BE94 /* NYPLXML.m */ = {isa = PBXFileReference; fileEncoding = 4; lastKnownFileType = sourcecode.c.objc; path = NYPLXML.m; sourceTree = "<group>"; };
		111559EE19B8FA8E0003BE94 /* NYPLXMLTests.m */ = {isa = PBXFileReference; fileEncoding = 4; lastKnownFileType = sourcecode.c.objc; path = NYPLXMLTests.m; sourceTree = "<group>"; };
		111559F019B8FAA10003BE94 /* invalid.xml */ = {isa = PBXFileReference; fileEncoding = 4; lastKnownFileType = text.xml; path = invalid.xml; sourceTree = "<group>"; };
		111559F119B8FAA10003BE94 /* valid.xml */ = {isa = PBXFileReference; fileEncoding = 4; lastKnownFileType = text.xml; path = valid.xml; sourceTree = "<group>"; };
		11172762197F31280043EFBF /* NYPLAccount.h */ = {isa = PBXFileReference; fileEncoding = 4; lastKnownFileType = sourcecode.c.h; path = NYPLAccount.h; sourceTree = "<group>"; };
		11172763197F31280043EFBF /* NYPLAccount.m */ = {isa = PBXFileReference; fileEncoding = 4; lastKnownFileType = sourcecode.c.objc; path = NYPLAccount.m; sourceTree = "<group>"; };
		111E75781A80165C00718AD7 /* NYPLSettingsSplitViewController.h */ = {isa = PBXFileReference; fileEncoding = 4; lastKnownFileType = sourcecode.c.h; path = NYPLSettingsSplitViewController.h; sourceTree = "<group>"; };
		111E75791A80165C00718AD7 /* NYPLSettingsSplitViewController.m */ = {isa = PBXFileReference; fileEncoding = 4; lastKnownFileType = sourcecode.c.objc; path = NYPLSettingsSplitViewController.m; sourceTree = "<group>"; };
		111E757B1A801A6F00718AD7 /* NYPLSettingsPrimaryNavigationController.h */ = {isa = PBXFileReference; fileEncoding = 4; lastKnownFileType = sourcecode.c.h; path = NYPLSettingsPrimaryNavigationController.h; sourceTree = "<group>"; };
		111E757C1A801A6F00718AD7 /* NYPLSettingsPrimaryNavigationController.m */ = {isa = PBXFileReference; fileEncoding = 4; lastKnownFileType = sourcecode.c.objc; path = NYPLSettingsPrimaryNavigationController.m; sourceTree = "<group>"; };
		111E75811A815CFB00718AD7 /* NYPLSettingsPrimaryTableViewController.h */ = {isa = PBXFileReference; fileEncoding = 4; lastKnownFileType = sourcecode.c.h; path = NYPLSettingsPrimaryTableViewController.h; sourceTree = "<group>"; };
		111E75821A815CFB00718AD7 /* NYPLSettingsPrimaryTableViewController.m */ = {isa = PBXFileReference; fileEncoding = 4; lastKnownFileType = sourcecode.c.objc; path = NYPLSettingsPrimaryTableViewController.m; sourceTree = "<group>"; };
		1120749119D20BF9008203A4 /* NYPLBookCellCollectionViewController.h */ = {isa = PBXFileReference; fileEncoding = 4; lastKnownFileType = sourcecode.c.h; path = NYPLBookCellCollectionViewController.h; sourceTree = "<group>"; };
		1120749219D20BF9008203A4 /* NYPLBookCellCollectionViewController.m */ = {isa = PBXFileReference; fileEncoding = 4; lastKnownFileType = sourcecode.c.objc; path = NYPLBookCellCollectionViewController.m; sourceTree = "<group>"; };
		112492571A5B5B690054D6E2 /* libstdc++.6.dylib */ = {isa = PBXFileReference; lastKnownFileType = "compiled.mach-o.dylib"; name = "libstdc++.6.dylib"; path = "usr/lib/libstdc++.6.dylib"; sourceTree = SDKROOT; };
		112C684D19EF003300106973 /* NYPLCatalogFacetGroup.h */ = {isa = PBXFileReference; fileEncoding = 4; lastKnownFileType = sourcecode.c.h; path = NYPLCatalogFacetGroup.h; sourceTree = "<group>"; };
		112C684E19EF003300106973 /* NYPLCatalogFacetGroup.m */ = {isa = PBXFileReference; fileEncoding = 4; lastKnownFileType = sourcecode.c.objc; path = NYPLCatalogFacetGroup.m; sourceTree = "<group>"; };
		112C694B197301FE00C48F95 /* NYPLBookRegistryRecord.h */ = {isa = PBXFileReference; fileEncoding = 4; lastKnownFileType = sourcecode.c.h; path = NYPLBookRegistryRecord.h; sourceTree = "<group>"; };
		112C694C197301FE00C48F95 /* NYPLBookRegistryRecord.m */ = {isa = PBXFileReference; fileEncoding = 4; lastKnownFileType = sourcecode.c.objc; path = NYPLBookRegistryRecord.m; sourceTree = "<group>"; };
		112C6951197309C500C48F95 /* NYPLBookState.h */ = {isa = PBXFileReference; fileEncoding = 4; lastKnownFileType = sourcecode.c.h; path = NYPLBookState.h; sourceTree = "<group>"; };
		112C6952197309C500C48F95 /* NYPLBookState.m */ = {isa = PBXFileReference; fileEncoding = 4; lastKnownFileType = sourcecode.c.objc; lineEnding = 0; path = NYPLBookState.m; sourceTree = "<group>"; xcLanguageSpecificationIdentifier = xcode.lang.objc; };
		113137E51A48DAB90082954E /* NYPLReaderReadiumView.h */ = {isa = PBXFileReference; fileEncoding = 4; lastKnownFileType = sourcecode.c.h; path = NYPLReaderReadiumView.h; sourceTree = "<group>"; };
		113137E61A48DAB90082954E /* NYPLReaderReadiumView.m */ = {isa = PBXFileReference; fileEncoding = 4; indentWidth = 2; lastKnownFileType = sourcecode.c.objc; path = NYPLReaderReadiumView.m; sourceTree = "<group>"; tabWidth = 2; };
		11369D46199527C200BB11F8 /* NYPLJSON.h */ = {isa = PBXFileReference; fileEncoding = 4; lastKnownFileType = sourcecode.c.h; path = NYPLJSON.h; sourceTree = "<group>"; };
		11369D47199527C200BB11F8 /* NYPLJSON.m */ = {isa = PBXFileReference; fileEncoding = 4; lastKnownFileType = sourcecode.c.objc; path = NYPLJSON.m; sourceTree = "<group>"; };
		11396FB7193D289100E16EE8 /* NSDate+NYPLDateAdditions.h */ = {isa = PBXFileReference; fileEncoding = 4; lastKnownFileType = sourcecode.c.h; path = "NSDate+NYPLDateAdditions.h"; sourceTree = "<group>"; };
		11396FB8193D289100E16EE8 /* NSDate+NYPLDateAdditions.m */ = {isa = PBXFileReference; fileEncoding = 4; lastKnownFileType = sourcecode.c.objc; path = "NSDate+NYPLDateAdditions.m"; sourceTree = "<group>"; };
		11396FBA193D2FAC00E16EE8 /* NYPLDateAdditionsTests.m */ = {isa = PBXFileReference; fileEncoding = 4; lastKnownFileType = sourcecode.c.objc; path = NYPLDateAdditionsTests.m; sourceTree = "<group>"; };
		11396FC8193F674F00E16EE8 /* NYPLOPDSFeedTests.m */ = {isa = PBXFileReference; fileEncoding = 4; lastKnownFileType = sourcecode.c.objc; path = NYPLOPDSFeedTests.m; sourceTree = "<group>"; };
		1139DA6319C7755D00A07810 /* NYPLBookCoverRegistry.h */ = {isa = PBXFileReference; fileEncoding = 4; lastKnownFileType = sourcecode.c.h; path = NYPLBookCoverRegistry.h; sourceTree = "<group>"; };
		1139DA6419C7755D00A07810 /* NYPLBookCoverRegistry.m */ = {isa = PBXFileReference; fileEncoding = 4; lastKnownFileType = sourcecode.c.objc; path = NYPLBookCoverRegistry.m; sourceTree = "<group>"; };
		113DB8A519C24E54004E1154 /* NYPLIndeterminateProgressView.h */ = {isa = PBXFileReference; fileEncoding = 4; lastKnownFileType = sourcecode.c.h; path = NYPLIndeterminateProgressView.h; sourceTree = "<group>"; };
		113DB8A619C24E54004E1154 /* NYPLIndeterminateProgressView.m */ = {isa = PBXFileReference; fileEncoding = 4; lastKnownFileType = sourcecode.c.objc; path = NYPLIndeterminateProgressView.m; sourceTree = "<group>"; };
		1142E4E719EEC7C500D9B3D9 /* NYPLCatalogFacetTests.m */ = {isa = PBXFileReference; fileEncoding = 4; lastKnownFileType = sourcecode.c.objc; path = NYPLCatalogFacetTests.m; sourceTree = "<group>"; };
		1146EE3F1A5DD071009F7576 /* CoreText.framework */ = {isa = PBXFileReference; lastKnownFileType = wrapper.framework; name = CoreText.framework; path = System/Library/Frameworks/CoreText.framework; sourceTree = SDKROOT; };
		114B7F141A3644CF00B8582B /* NYPLTenPrintCoverView+NYPLImageAdditions.h */ = {isa = PBXFileReference; fileEncoding = 4; lastKnownFileType = sourcecode.c.h; path = "NYPLTenPrintCoverView+NYPLImageAdditions.h"; sourceTree = "<group>"; };
		114B7F151A3644CF00B8582B /* NYPLTenPrintCoverView+NYPLImageAdditions.m */ = {isa = PBXFileReference; fileEncoding = 4; lastKnownFileType = sourcecode.c.objc; path = "NYPLTenPrintCoverView+NYPLImageAdditions.m"; sourceTree = "<group>"; };
		114C8CD519BE2FD300719B72 /* NYPLAttributedString.h */ = {isa = PBXFileReference; fileEncoding = 4; lastKnownFileType = sourcecode.c.h; path = NYPLAttributedString.h; sourceTree = "<group>"; };
		114C8CD619BE2FD300719B72 /* NYPLAttributedString.m */ = {isa = PBXFileReference; fileEncoding = 4; lastKnownFileType = sourcecode.c.objc; path = NYPLAttributedString.m; sourceTree = "<group>"; };
		114C8CD819BF55F900719B72 /* NYPLRoundedButton.h */ = {isa = PBXFileReference; fileEncoding = 4; lastKnownFileType = sourcecode.c.h; path = NYPLRoundedButton.h; sourceTree = "<group>"; };
		114C8CD919BF55F900719B72 /* NYPLRoundedButton.m */ = {isa = PBXFileReference; fileEncoding = 4; lastKnownFileType = sourcecode.c.objc; path = NYPLRoundedButton.m; sourceTree = "<group>"; };
		115081381A48E1220007AEA5 /* NYPLReaderRenderer.h */ = {isa = PBXFileReference; lastKnownFileType = sourcecode.c.h; path = NYPLReaderRenderer.h; sourceTree = "<group>"; };
		11548C091939136C009DBF2E /* NYPLRootTabBarController.h */ = {isa = PBXFileReference; fileEncoding = 4; lastKnownFileType = sourcecode.c.h; path = NYPLRootTabBarController.h; sourceTree = "<group>"; };
		11548C0A1939136C009DBF2E /* NYPLRootTabBarController.m */ = {isa = PBXFileReference; fileEncoding = 4; lastKnownFileType = sourcecode.c.objc; path = NYPLRootTabBarController.m; sourceTree = "<group>"; };
		11548C0C1939147D009DBF2E /* NYPLCatalogNavigationController.h */ = {isa = PBXFileReference; fileEncoding = 4; lastKnownFileType = sourcecode.c.h; path = NYPLCatalogNavigationController.h; sourceTree = "<group>"; };
		11548C0D1939147D009DBF2E /* NYPLCatalogNavigationController.m */ = {isa = PBXFileReference; fileEncoding = 4; indentWidth = 2; lastKnownFileType = sourcecode.c.objc; path = NYPLCatalogNavigationController.m; sourceTree = "<group>"; tabWidth = 2; };
		1157E92D19CA0009003BFDBF /* NSString+NYPLStringAdditionsTests.m */ = {isa = PBXFileReference; fileEncoding = 4; lastKnownFileType = sourcecode.c.objc; path = "NSString+NYPLStringAdditionsTests.m"; sourceTree = "<group>"; };
		11580AC61986A77B00949A15 /* NYPLBookCell.h */ = {isa = PBXFileReference; fileEncoding = 4; lastKnownFileType = sourcecode.c.h; path = NYPLBookCell.h; sourceTree = "<group>"; };
		11580AC71986A77B00949A15 /* NYPLBookCell.m */ = {isa = PBXFileReference; fileEncoding = 4; lastKnownFileType = sourcecode.c.objc; lineEnding = 0; path = NYPLBookCell.m; sourceTree = "<group>"; xcLanguageSpecificationIdentifier = xcode.lang.objc; };
		1158812C1A894F4E008672C3 /* NYPLAccountSignInViewController.h */ = {isa = PBXFileReference; fileEncoding = 4; lastKnownFileType = sourcecode.c.h; path = NYPLAccountSignInViewController.h; sourceTree = "<group>"; };
		1158812D1A894F4E008672C3 /* NYPLAccountSignInViewController.m */ = {isa = PBXFileReference; fileEncoding = 4; lastKnownFileType = sourcecode.c.objc; path = NYPLAccountSignInViewController.m; sourceTree = "<group>"; };
		11616E0F196B0531003D60D9 /* NYPLBookRegistry.h */ = {isa = PBXFileReference; fileEncoding = 4; lastKnownFileType = sourcecode.c.h; lineEnding = 0; path = NYPLBookRegistry.h; sourceTree = "<group>"; xcLanguageSpecificationIdentifier = xcode.lang.objcpp; };
		11616E10196B0531003D60D9 /* NYPLBookRegistry.m */ = {isa = PBXFileReference; fileEncoding = 4; lastKnownFileType = sourcecode.c.objc; lineEnding = 0; path = NYPLBookRegistry.m; sourceTree = "<group>"; xcLanguageSpecificationIdentifier = xcode.lang.objc; };
		11616E12196B2FB8003D60D9 /* NYPLMyBooksRegistryTests.m */ = {isa = PBXFileReference; fileEncoding = 4; lastKnownFileType = sourcecode.c.objc; path = NYPLMyBooksRegistryTests.m; sourceTree = "<group>"; };
		1164F104199AC236009BF8BF /* NYPLBookLocation.h */ = {isa = PBXFileReference; fileEncoding = 4; lastKnownFileType = sourcecode.c.h; path = NYPLBookLocation.h; sourceTree = "<group>"; };
		1164F105199AC236009BF8BF /* NYPLBookLocation.m */ = {isa = PBXFileReference; fileEncoding = 4; lastKnownFileType = sourcecode.c.objc; path = NYPLBookLocation.m; sourceTree = "<group>"; };
		116A5EAD194767B200491A21 /* NYPLMyBooksNavigationController.h */ = {isa = PBXFileReference; fileEncoding = 4; lastKnownFileType = sourcecode.c.h; path = NYPLMyBooksNavigationController.h; sourceTree = "<group>"; };
		116A5EAE194767B200491A21 /* NYPLMyBooksNavigationController.m */ = {isa = PBXFileReference; fileEncoding = 4; lastKnownFileType = sourcecode.c.objc; path = NYPLMyBooksNavigationController.m; sourceTree = "<group>"; };
		116A5EB1194767DC00491A21 /* NYPLMyBooksViewController.h */ = {isa = PBXFileReference; fileEncoding = 4; lastKnownFileType = sourcecode.c.h; path = NYPLMyBooksViewController.h; sourceTree = "<group>"; };
		116A5EB2194767DC00491A21 /* NYPLMyBooksViewController.m */ = {isa = PBXFileReference; fileEncoding = 4; lastKnownFileType = sourcecode.c.objc; path = NYPLMyBooksViewController.m; sourceTree = "<group>"; };
		116A5EB71947B57500491A21 /* NYPLConfiguration.h */ = {isa = PBXFileReference; fileEncoding = 4; lastKnownFileType = sourcecode.c.h; path = NYPLConfiguration.h; sourceTree = "<group>"; };
		116A5EB81947B57500491A21 /* NYPLConfiguration.m */ = {isa = PBXFileReference; fileEncoding = 4; indentWidth = 2; lastKnownFileType = sourcecode.c.objc; path = NYPLConfiguration.m; sourceTree = "<group>"; tabWidth = 2; };
		1183F339194B775900DC322F /* NYPLCatalogLaneCell.h */ = {isa = PBXFileReference; fileEncoding = 4; lastKnownFileType = sourcecode.c.h; path = NYPLCatalogLaneCell.h; sourceTree = "<group>"; };
		1183F33A194B775900DC322F /* NYPLCatalogLaneCell.m */ = {isa = PBXFileReference; fileEncoding = 4; lastKnownFileType = sourcecode.c.objc; path = NYPLCatalogLaneCell.m; sourceTree = "<group>"; };
		1183F33F194F723D00DC322F /* NYPLCatalogLane.h */ = {isa = PBXFileReference; fileEncoding = 4; lastKnownFileType = sourcecode.c.h; path = NYPLCatalogLane.h; sourceTree = "<group>"; };
		1183F340194F723D00DC322F /* NYPLCatalogLane.m */ = {isa = PBXFileReference; fileEncoding = 4; lastKnownFileType = sourcecode.c.objc; path = NYPLCatalogLane.m; sourceTree = "<group>"; };
		1183F345194F744D00DC322F /* NYPLBook.h */ = {isa = PBXFileReference; fileEncoding = 4; lastKnownFileType = sourcecode.c.h; path = NYPLBook.h; sourceTree = "<group>"; };
		1183F346194F744D00DC322F /* NYPLBook.m */ = {isa = PBXFileReference; fileEncoding = 4; lastKnownFileType = sourcecode.c.objc; path = NYPLBook.m; sourceTree = "<group>"; };
		1183F359194F847100DC322F /* NYPLAsync.h */ = {isa = PBXFileReference; fileEncoding = 4; lastKnownFileType = sourcecode.c.h; path = NYPLAsync.h; sourceTree = "<group>"; };
		1183F35A194F847100DC322F /* NYPLAsync.m */ = {isa = PBXFileReference; fileEncoding = 4; lastKnownFileType = sourcecode.c.objc; lineEnding = 0; path = NYPLAsync.m; sourceTree = "<group>"; xcLanguageSpecificationIdentifier = xcode.lang.objc; };
		1188F3DF1A1ECC4B006B2F36 /* NYPLReaderSettings.h */ = {isa = PBXFileReference; fileEncoding = 4; lastKnownFileType = sourcecode.c.h; path = NYPLReaderSettings.h; sourceTree = "<group>"; };
		1188F3E01A1ECC4B006B2F36 /* NYPLReaderSettings.m */ = {isa = PBXFileReference; fileEncoding = 4; lastKnownFileType = sourcecode.c.objc; path = NYPLReaderSettings.m; sourceTree = "<group>"; };
		118A0B1919915BDF00792DDE /* NYPLCatalogSearchViewController.h */ = {isa = PBXFileReference; fileEncoding = 4; lastKnownFileType = sourcecode.c.h; path = NYPLCatalogSearchViewController.h; sourceTree = "<group>"; };
		118A0B1A19915BDF00792DDE /* NYPLCatalogSearchViewController.m */ = {isa = PBXFileReference; fileEncoding = 4; lastKnownFileType = sourcecode.c.objc; path = NYPLCatalogSearchViewController.m; sourceTree = "<group>"; };
		118B7ABD195CBF72005CE3E7 /* NYPLSession.h */ = {isa = PBXFileReference; fileEncoding = 4; lastKnownFileType = sourcecode.c.h; path = NYPLSession.h; sourceTree = "<group>"; };
		118B7ABE195CBF72005CE3E7 /* NYPLSession.m */ = {isa = PBXFileReference; fileEncoding = 4; lastKnownFileType = sourcecode.c.objc; path = NYPLSession.m; sourceTree = "<group>"; };
		119503E41993F90C009FB788 /* libePub3-iOS.a */ = {isa = PBXFileReference; lastKnownFileType = archive.ar; name = "libePub3-iOS.a"; path = "readium-sdk/Platform/Apple/build/Debug-iphoneos/libePub3-iOS.a"; sourceTree = "<group>"; };
		119503E61993F914009FB788 /* libxml2.dylib */ = {isa = PBXFileReference; lastKnownFileType = "compiled.mach-o.dylib"; name = libxml2.dylib; path = usr/lib/libxml2.dylib; sourceTree = SDKROOT; };
		119503E81993F919009FB788 /* libz.dylib */ = {isa = PBXFileReference; lastKnownFileType = "compiled.mach-o.dylib"; name = libz.dylib; path = usr/lib/libz.dylib; sourceTree = SDKROOT; };
		119503EA1993F91E009FB788 /* libc++.dylib */ = {isa = PBXFileReference; lastKnownFileType = "compiled.mach-o.dylib"; name = "libc++.dylib"; path = "usr/lib/libc++.dylib"; sourceTree = SDKROOT; };
		119503EE1993FB90009FB788 /* NYPLReadium.h */ = {isa = PBXFileReference; lastKnownFileType = sourcecode.c.h; path = NYPLReadium.h; sourceTree = "<group>"; };
		119504091994075B009FB788 /* NYPLReaderViewController.h */ = {isa = PBXFileReference; fileEncoding = 4; lastKnownFileType = sourcecode.c.h; path = NYPLReaderViewController.h; sourceTree = "<group>"; };
		1195040A1994075B009FB788 /* NYPLReaderViewController.m */ = {isa = PBXFileReference; fileEncoding = 4; lastKnownFileType = sourcecode.c.objc; path = NYPLReaderViewController.m; sourceTree = "<group>"; };
		1196F7591970727C00F62670 /* NYPLMyBooksDownloadCenter.h */ = {isa = PBXFileReference; fileEncoding = 4; lastKnownFileType = sourcecode.c.h; path = NYPLMyBooksDownloadCenter.h; sourceTree = "<group>"; };
		1196F75A1970727C00F62670 /* NYPLMyBooksDownloadCenter.m */ = {isa = PBXFileReference; fileEncoding = 4; lastKnownFileType = sourcecode.c.objc; lineEnding = 0; path = NYPLMyBooksDownloadCenter.m; sourceTree = "<group>"; xcLanguageSpecificationIdentifier = xcode.lang.objc; };
		119BEB87198C43A600121439 /* NSString+NYPLStringAdditions.h */ = {isa = PBXFileReference; fileEncoding = 4; lastKnownFileType = sourcecode.c.h; path = "NSString+NYPLStringAdditions.h"; sourceTree = "<group>"; };
		119BEB88198C43A600121439 /* NSString+NYPLStringAdditions.m */ = {isa = PBXFileReference; fileEncoding = 4; lastKnownFileType = sourcecode.c.objc; path = "NSString+NYPLStringAdditions.m"; sourceTree = "<group>"; };
		119BEB8D19901E1000121439 /* NYPLOPDS.h */ = {isa = PBXFileReference; lastKnownFileType = sourcecode.c.h; path = NYPLOPDS.h; sourceTree = "<group>"; };
		119BEBB719902A8800121439 /* NYPLOpenSearchDescription.h */ = {isa = PBXFileReference; fileEncoding = 4; lastKnownFileType = sourcecode.c.h; path = NYPLOpenSearchDescription.h; sourceTree = "<group>"; };
		119BEBB819902A8800121439 /* NYPLOpenSearchDescription.m */ = {isa = PBXFileReference; fileEncoding = 4; lastKnownFileType = sourcecode.c.objc; path = NYPLOpenSearchDescription.m; sourceTree = "<group>"; };
		11A14DF21A1BF94F00D6C510 /* UIColor+NYPLColorAdditions.h */ = {isa = PBXFileReference; fileEncoding = 4; lastKnownFileType = sourcecode.c.h; path = "UIColor+NYPLColorAdditions.h"; sourceTree = "<group>"; };
		11A14DF31A1BF94F00D6C510 /* UIColor+NYPLColorAdditions.m */ = {isa = PBXFileReference; fileEncoding = 4; lastKnownFileType = sourcecode.c.objc; path = "UIColor+NYPLColorAdditions.m"; sourceTree = "<group>"; };
		11A14DF51A1BFBED00D6C510 /* UIColor+NYPLColorAdditionsTests.m */ = {isa = PBXFileReference; fileEncoding = 4; lastKnownFileType = sourcecode.c.objc; path = "UIColor+NYPLColorAdditionsTests.m"; sourceTree = "<group>"; };
		11A16E67195B2BD3004147F4 /* NYPLCatalogUngroupedFeedViewController.h */ = {isa = PBXFileReference; fileEncoding = 4; lastKnownFileType = sourcecode.c.h; path = NYPLCatalogUngroupedFeedViewController.h; sourceTree = "<group>"; };
		11A16E68195B2BD3004147F4 /* NYPLCatalogUngroupedFeedViewController.m */ = {isa = PBXFileReference; fileEncoding = 4; lastKnownFileType = sourcecode.c.objc; path = NYPLCatalogUngroupedFeedViewController.m; sourceTree = "<group>"; };
		11A16E6D195B60DF004147F4 /* NYPLBookNormalCell.h */ = {isa = PBXFileReference; fileEncoding = 4; lastKnownFileType = sourcecode.c.h; path = NYPLBookNormalCell.h; sourceTree = "<group>"; };
		11A16E6E195B60DF004147F4 /* NYPLBookNormalCell.m */ = {isa = PBXFileReference; fileEncoding = 4; lastKnownFileType = sourcecode.c.objc; path = NYPLBookNormalCell.m; sourceTree = "<group>"; };
		11B20E6C19D9F6DD00877A23 /* NYPLReloadView.h */ = {isa = PBXFileReference; fileEncoding = 4; lastKnownFileType = sourcecode.c.h; path = NYPLReloadView.h; sourceTree = "<group>"; };
		11B20E6D19D9F6DD00877A23 /* NYPLReloadView.m */ = {isa = PBXFileReference; fileEncoding = 4; lastKnownFileType = sourcecode.c.objc; path = NYPLReloadView.m; sourceTree = "<group>"; };
		11B6020319806CD300800DA9 /* NYPLBookDownloadingCell.h */ = {isa = PBXFileReference; fileEncoding = 4; lastKnownFileType = sourcecode.c.h; path = NYPLBookDownloadingCell.h; sourceTree = "<group>"; };
		11B6020419806CD300800DA9 /* NYPLBookDownloadingCell.m */ = {isa = PBXFileReference; fileEncoding = 4; lastKnownFileType = sourcecode.c.objc; path = NYPLBookDownloadingCell.m; sourceTree = "<group>"; };
		11BFDB31199C01F700378691 /* NYPLReaderTOCViewController.h */ = {isa = PBXFileReference; fileEncoding = 4; lastKnownFileType = sourcecode.c.h; path = NYPLReaderTOCViewController.h; sourceTree = "<group>"; };
		11BFDB32199C01F700378691 /* NYPLReaderTOCViewController.m */ = {isa = PBXFileReference; fileEncoding = 4; indentWidth = 2; lastKnownFileType = sourcecode.c.objc; path = NYPLReaderTOCViewController.m; sourceTree = "<group>"; tabWidth = 2; };
		11BFDB34199C08E900378691 /* NYPLReaderTOCElement.h */ = {isa = PBXFileReference; fileEncoding = 4; lastKnownFileType = sourcecode.c.h; path = NYPLReaderTOCElement.h; sourceTree = "<group>"; };
		11BFDB35199C08E900378691 /* NYPLReaderTOCElement.m */ = {isa = PBXFileReference; fileEncoding = 4; lastKnownFileType = sourcecode.c.objc; path = NYPLReaderTOCElement.m; sourceTree = "<group>"; };
		11BFDB37199C117B00378691 /* NYPLReaderTOCCell.h */ = {isa = PBXFileReference; fileEncoding = 4; lastKnownFileType = sourcecode.c.h; path = NYPLReaderTOCCell.h; sourceTree = "<group>"; };
		11BFDB38199C117B00378691 /* NYPLReaderTOCCell.m */ = {isa = PBXFileReference; fileEncoding = 4; lastKnownFileType = sourcecode.c.objc; path = NYPLReaderTOCCell.m; sourceTree = "<group>"; };
		11C113CF19F842B9005B3F63 /* reader.html */ = {isa = PBXFileReference; fileEncoding = 4; lastKnownFileType = text.html; path = reader.html; sourceTree = "<group>"; };
		11C113D119F842BE005B3F63 /* host_app_feedback.js */ = {isa = PBXFileReference; fileEncoding = 4; lastKnownFileType = sourcecode.javascript; path = host_app_feedback.js; sourceTree = "<group>"; };
		11C113D519F84613005B3F63 /* simplified.js */ = {isa = PBXFileReference; fileEncoding = 4; lastKnownFileType = sourcecode.javascript; path = simplified.js; sourceTree = "<group>"; };
		11C5DCF01976D1E0005A9945 /* NYPLHoldsNavigationController.h */ = {isa = PBXFileReference; fileEncoding = 4; lastKnownFileType = sourcecode.c.h; path = NYPLHoldsNavigationController.h; sourceTree = "<group>"; };
		11C5DCF11976D1E0005A9945 /* NYPLHoldsNavigationController.m */ = {isa = PBXFileReference; fileEncoding = 4; lastKnownFileType = sourcecode.c.objc; path = NYPLHoldsNavigationController.m; sourceTree = "<group>"; };
		11C5DCF31976D22F005A9945 /* NYPLHoldsViewController.h */ = {isa = PBXFileReference; fileEncoding = 4; lastKnownFileType = sourcecode.c.h; path = NYPLHoldsViewController.h; sourceTree = "<group>"; };
		11C5DCF41976D22F005A9945 /* NYPLHoldsViewController.m */ = {isa = PBXFileReference; fileEncoding = 4; lastKnownFileType = sourcecode.c.objc; path = NYPLHoldsViewController.m; sourceTree = "<group>"; };
		11C5DD14197727A6005A9945 /* NYPLKeychain.h */ = {isa = PBXFileReference; fileEncoding = 4; lastKnownFileType = sourcecode.c.h; path = NYPLKeychain.h; sourceTree = "<group>"; };
		11C5DD15197727A6005A9945 /* NYPLKeychain.m */ = {isa = PBXFileReference; fileEncoding = 4; lastKnownFileType = sourcecode.c.objc; path = NYPLKeychain.m; sourceTree = "<group>"; };
		11C5DD171977335E005A9945 /* NYPLKeychainTests.m */ = {isa = PBXFileReference; fileEncoding = 4; lastKnownFileType = sourcecode.c.objc; path = NYPLKeychainTests.m; sourceTree = "<group>"; };
		11D521991A44980D00636240 /* librmservices_iphone.a */ = {isa = PBXFileReference; lastKnownFileType = archive.ar; name = librmservices_iphone.a; path = "../../Code/RMSDK-10_0_2014-08-25/samples/rmservices/build/xc3/build/Release-iphoneos/librmservices_iphone.a"; sourceTree = "<group>"; };
		11D5219B1A449ABA00636240 /* libstdc++.dylib */ = {isa = PBXFileReference; lastKnownFileType = "compiled.mach-o.dylib"; name = "libstdc++.dylib"; path = "usr/lib/libstdc++.dylib"; sourceTree = SDKROOT; };
		11DC19261A12F92500721DBA /* NYPLReaderSettingsView.h */ = {isa = PBXFileReference; fileEncoding = 4; lastKnownFileType = sourcecode.c.h; path = NYPLReaderSettingsView.h; sourceTree = "<group>"; };
		11DC19271A12F92500721DBA /* NYPLReaderSettingsView.m */ = {isa = PBXFileReference; fileEncoding = 4; indentWidth = 2; lastKnownFileType = sourcecode.c.objc; path = NYPLReaderSettingsView.m; sourceTree = "<group>"; tabWidth = 2; };
		11E0208B197F05D9009DEA93 /* UIFont+NYPLSystemFontOverride.h */ = {isa = PBXFileReference; fileEncoding = 4; lastKnownFileType = sourcecode.c.h; path = "UIFont+NYPLSystemFontOverride.h"; sourceTree = "<group>"; };
		11E0208C197F05D9009DEA93 /* UIFont+NYPLSystemFontOverride.m */ = {isa = PBXFileReference; fileEncoding = 4; lastKnownFileType = sourcecode.c.objc; path = "UIFont+NYPLSystemFontOverride.m"; sourceTree = "<group>"; };
		11F3771D19DB62B000487769 /* NYPLFacetView.h */ = {isa = PBXFileReference; fileEncoding = 4; lastKnownFileType = sourcecode.c.h; path = NYPLFacetView.h; sourceTree = "<group>"; };
		11F3771E19DB62B000487769 /* NYPLFacetView.m */ = {isa = PBXFileReference; fileEncoding = 4; lastKnownFileType = sourcecode.c.objc; path = NYPLFacetView.m; sourceTree = "<group>"; };
		11F3773119E0876F00487769 /* NYPLCatalogFacet.h */ = {isa = PBXFileReference; fileEncoding = 4; lastKnownFileType = sourcecode.c.h; path = NYPLCatalogFacet.h; sourceTree = "<group>"; };
		11F3773219E0876F00487769 /* NYPLCatalogFacet.m */ = {isa = PBXFileReference; fileEncoding = 4; lastKnownFileType = sourcecode.c.objc; path = NYPLCatalogFacet.m; sourceTree = "<group>"; };
		11F54C1D194109120086FCAF /* main.xml */ = {isa = PBXFileReference; fileEncoding = 4; lastKnownFileType = text.xml; path = main.xml; sourceTree = "<group>"; };
		11F54C2419410BE40086FCAF /* single_entry.xml */ = {isa = PBXFileReference; fileEncoding = 4; lastKnownFileType = text.xml; path = single_entry.xml; sourceTree = "<group>"; };
		11F54C2619410C700086FCAF /* NYPLOPDSEntryTests.m */ = {isa = PBXFileReference; fileEncoding = 4; lastKnownFileType = sourcecode.c.objc; path = NYPLOPDSEntryTests.m; sourceTree = "<group>"; };
		11F54C2919423A040086FCAF /* NYPLOPDSLinkTests.m */ = {isa = PBXFileReference; fileEncoding = 4; lastKnownFileType = sourcecode.c.objc; path = NYPLOPDSLinkTests.m; sourceTree = "<group>"; };
		145798F5215BE9E300F68AFD /* ProblemReportEmail.swift */ = {isa = PBXFileReference; lastKnownFileType = sourcecode.swift; path = ProblemReportEmail.swift; sourceTree = "<group>"; };
		145DA48D215441A70055DB93 /* ZXingObjC.framework */ = {isa = PBXFileReference; lastKnownFileType = wrapper.framework; name = ZXingObjC.framework; path = Carthage/Build/iOS/ZXingObjC.framework; sourceTree = "<group>"; };
		145DA48F2154429E0055DB93 /* Bugsnag.framework */ = {isa = PBXFileReference; lastKnownFileType = wrapper.framework; name = Bugsnag.framework; path = Carthage/Build/iOS/Bugsnag.framework; sourceTree = "<group>"; };
		145DA4912154464F0055DB93 /* SQLite.framework */ = {isa = PBXFileReference; lastKnownFileType = wrapper.framework; name = SQLite.framework; path = Carthage/Build/iOS/SQLite.framework; sourceTree = "<group>"; };
		145DA49321544A3F0055DB93 /* NYPLCardCreator.framework */ = {isa = PBXFileReference; lastKnownFileType = wrapper.framework; name = NYPLCardCreator.framework; path = Carthage/Build/iOS/NYPLCardCreator.framework; sourceTree = "<group>"; };
		145DA49521544A420055DB93 /* PureLayout.framework */ = {isa = PBXFileReference; lastKnownFileType = wrapper.framework; name = PureLayout.framework; path = Carthage/Build/iOS/PureLayout.framework; sourceTree = "<group>"; };
		148B1C1721710C6800FF64AB /* NYPLAEToolkit.framework */ = {isa = PBXFileReference; lastKnownFileType = wrapper.framework; name = NYPLAEToolkit.framework; path = Carthage/Build/iOS/NYPLAEToolkit.framework; sourceTree = "<group>"; };
		148B1C1C21710C6800FF64AB /* NYPLAudiobookToolkit.framework */ = {isa = PBXFileReference; lastKnownFileType = wrapper.framework; name = NYPLAudiobookToolkit.framework; path = Carthage/Build/iOS/NYPLAudiobookToolkit.framework; sourceTree = "<group>"; };
		148B1C342176900E00FF64AB /* AudioEngine.framework */ = {isa = PBXFileReference; lastKnownFileType = wrapper.framework; name = AudioEngine.framework; path = Carthage/Build/iOS/AudioEngine.framework; sourceTree = "<group>"; };
		2D2B47621D08F1ED007F7764 /* SimplyETests-Bridging-Header.h */ = {isa = PBXFileReference; lastKnownFileType = sourcecode.c.h; path = "SimplyETests-Bridging-Header.h"; sourceTree = "<group>"; };
		2D2B47631D08F1ED007F7764 /* UpdateCheckTests.swift */ = {isa = PBXFileReference; fileEncoding = 4; lastKnownFileType = sourcecode.swift; path = UpdateCheckTests.swift; sourceTree = "<group>"; };
		2D2B47691D08F264007F7764 /* UpdateCheckUpToDate.json */ = {isa = PBXFileReference; fileEncoding = 4; lastKnownFileType = text.json; path = UpdateCheckUpToDate.json; sourceTree = "<group>"; };
		2D2B47721D08F807007F7764 /* SimplyETests.xctest */ = {isa = PBXFileReference; explicitFileType = wrapper.cfbundle; includeInIndex = 0; path = SimplyETests.xctest; sourceTree = BUILT_PRODUCTS_DIR; };
		2D2B47761D08F808007F7764 /* Info.plist */ = {isa = PBXFileReference; lastKnownFileType = text.plist.xml; name = Info.plist; path = ../SimplyETests/Info.plist; sourceTree = "<group>"; };
		2D2B47891D08FC78007F7764 /* UpdateCheckUnknown.json */ = {isa = PBXFileReference; fileEncoding = 4; lastKnownFileType = text.json; path = UpdateCheckUnknown.json; sourceTree = "<group>"; };
		2D2B478A1D08FC78007F7764 /* UpdateCheckNeedsUpdate.json */ = {isa = PBXFileReference; fileEncoding = 4; lastKnownFileType = text.json; path = UpdateCheckNeedsUpdate.json; sourceTree = "<group>"; };
		2D382BCF1D08B1F5002C423D /* SimplyE-Bridging-Header.h */ = {isa = PBXFileReference; lastKnownFileType = sourcecode.c.h; path = "SimplyE-Bridging-Header.h"; sourceTree = "<group>"; };
		2D382BD61D08BA99002C423D /* Log.swift */ = {isa = PBXFileReference; fileEncoding = 4; lastKnownFileType = sourcecode.swift; path = Log.swift; sourceTree = "<group>"; };
		2D62568A1D412BCB0080A81F /* BundledHTMLViewController.swift */ = {isa = PBXFileReference; fileEncoding = 4; lastKnownFileType = sourcecode.swift; path = BundledHTMLViewController.swift; sourceTree = "<group>"; };
		2D6256901D41582A0080A81F /* software-licenses.html */ = {isa = PBXFileReference; fileEncoding = 4; lastKnownFileType = text.html; path = "software-licenses.html"; sourceTree = "<group>"; };
		2D6AF74A1E7E341F005CEC90 /* Simplified+RMSDK.xcconfig */ = {isa = PBXFileReference; lastKnownFileType = text.xcconfig; path = "Simplified+RMSDK.xcconfig"; sourceTree = "<group>"; };
		2D754BB92002E2FB0061D34F /* NYPLOPDSAcquisition.h */ = {isa = PBXFileReference; lastKnownFileType = sourcecode.c.h; path = NYPLOPDSAcquisition.h; sourceTree = "<group>"; };
		2D754BBA2002E2FB0061D34F /* NYPLOPDSAcquisition.m */ = {isa = PBXFileReference; lastKnownFileType = sourcecode.c.objc; path = NYPLOPDSAcquisition.m; sourceTree = "<group>"; };
		2D754BC02002F1B10061D34F /* NYPLOPDSIndirectAcquisition.h */ = {isa = PBXFileReference; lastKnownFileType = sourcecode.c.h; path = NYPLOPDSIndirectAcquisition.h; sourceTree = "<group>"; };
		2D754BC12002F1B10061D34F /* NYPLOPDSIndirectAcquisition.m */ = {isa = PBXFileReference; lastKnownFileType = sourcecode.c.objc; path = NYPLOPDSIndirectAcquisition.m; sourceTree = "<group>"; };
		2D87909B20127AA300E2763F /* NYPLBookAcquisitionPath.h */ = {isa = PBXFileReference; lastKnownFileType = sourcecode.c.h; path = NYPLBookAcquisitionPath.h; sourceTree = "<group>"; };
		2D87909C20127AA300E2763F /* NYPLBookAcquisitionPath.m */ = {isa = PBXFileReference; lastKnownFileType = sourcecode.c.objc; path = NYPLBookAcquisitionPath.m; sourceTree = "<group>"; };
		2D8790A220129AC400E2763F /* NYPLBookAcquisitionPathEntry.xml */ = {isa = PBXFileReference; lastKnownFileType = text.xml; path = NYPLBookAcquisitionPathEntry.xml; sourceTree = "<group>"; };
		2D8790A420129AF200E2763F /* NYPLBookAcquisitionPathTests.swift */ = {isa = PBXFileReference; lastKnownFileType = sourcecode.swift; path = NYPLBookAcquisitionPathTests.swift; sourceTree = "<group>"; };
		2DA4F2321C68363B008853D7 /* LocalAuthentication.framework */ = {isa = PBXFileReference; lastKnownFileType = wrapper.framework; name = LocalAuthentication.framework; path = System/Library/Frameworks/LocalAuthentication.framework; sourceTree = SDKROOT; };
		2DB436361D4C049200F8E69D /* NYPLReachability.h */ = {isa = PBXFileReference; fileEncoding = 4; lastKnownFileType = sourcecode.c.h; path = NYPLReachability.h; sourceTree = "<group>"; };
		2DB436371D4C049200F8E69D /* NYPLReachability.m */ = {isa = PBXFileReference; fileEncoding = 4; lastKnownFileType = sourcecode.c.objc; path = NYPLReachability.m; sourceTree = "<group>"; };
		2DC8D9DB1D09F797007DD125 /* UpdateCheck.swift */ = {isa = PBXFileReference; fileEncoding = 4; lastKnownFileType = sourcecode.swift; path = UpdateCheck.swift; sourceTree = "<group>"; };
		2DC8D9DD1D09F9B4007DD125 /* UpdateCheckShim.swift */ = {isa = PBXFileReference; fileEncoding = 4; lastKnownFileType = sourcecode.swift; path = UpdateCheckShim.swift; sourceTree = "<group>"; };
		2DCB71EC2017DFB5000E041A /* NYPLOPDSAcquisitionAvailability.h */ = {isa = PBXFileReference; lastKnownFileType = sourcecode.c.h; path = NYPLOPDSAcquisitionAvailability.h; sourceTree = "<group>"; };
		2DCB71ED2017DFB5000E041A /* NYPLOPDSAcquisitionAvailability.m */ = {isa = PBXFileReference; lastKnownFileType = sourcecode.c.objc; path = NYPLOPDSAcquisitionAvailability.m; sourceTree = "<group>"; };
		2DEF10B8201ECCEA0082843A /* NYPLMyBooksSimplifiedBearerToken.h */ = {isa = PBXFileReference; lastKnownFileType = sourcecode.c.h; path = NYPLMyBooksSimplifiedBearerToken.h; sourceTree = "<group>"; };
		2DEF10B9201ECCEA0082843A /* NYPLMyBooksSimplifiedBearerToken.m */ = {isa = PBXFileReference; lastKnownFileType = sourcecode.c.objc; path = NYPLMyBooksSimplifiedBearerToken.m; sourceTree = "<group>"; };
		2DF321821DC3B83500E1858F /* NYPLAnnotations.swift */ = {isa = PBXFileReference; fileEncoding = 4; lastKnownFileType = sourcecode.swift; path = NYPLAnnotations.swift; sourceTree = "<group>"; };
		2DFAC8EB1CD8DDD1003D9EC0 /* NYPLOPDSCategory.h */ = {isa = PBXFileReference; fileEncoding = 4; lastKnownFileType = sourcecode.c.h; path = NYPLOPDSCategory.h; sourceTree = "<group>"; };
		2DFAC8EC1CD8DDD1003D9EC0 /* NYPLOPDSCategory.m */ = {isa = PBXFileReference; fileEncoding = 4; lastKnownFileType = sourcecode.c.objc; path = NYPLOPDSCategory.m; sourceTree = "<group>"; };
		52545184217A76FF00BBC1B4 /* NYPLUserNotifications.swift */ = {isa = PBXFileReference; lastKnownFileType = sourcecode.swift; path = NYPLUserNotifications.swift; sourceTree = "<group>"; };
		52592BB721220A1100587288 /* NYPLLocalization.m */ = {isa = PBXFileReference; lastKnownFileType = sourcecode.c.objc; path = NYPLLocalization.m; sourceTree = "<group>"; };
		52592BBB21220A4F00587288 /* NYPLLocalization.h */ = {isa = PBXFileReference; lastKnownFileType = sourcecode.c.h; path = NYPLLocalization.h; sourceTree = "<group>"; };
		5A569A261B8351C6003B5B61 /* ADEPT.xcodeproj */ = {isa = PBXFileReference; lastKnownFileType = "wrapper.pb-project"; name = ADEPT.xcodeproj; path = "adept-ios/ADEPT.xcodeproj"; sourceTree = "<group>"; };
		5A5B90111B946763002C53E9 /* libc++.1.dylib */ = {isa = PBXFileReference; lastKnownFileType = "compiled.mach-o.dylib"; name = "libc++.1.dylib"; path = "usr/lib/libc++.1.dylib"; sourceTree = SDKROOT; };
		5A5B90141B946CBD002C53E9 /* libstdc++.6.0.9.dylib */ = {isa = PBXFileReference; lastKnownFileType = "compiled.mach-o.dylib"; name = "libstdc++.6.0.9.dylib"; path = "usr/lib/libstdc++.6.0.9.dylib"; sourceTree = SDKROOT; };
		5A5B90191B946FAD002C53E9 /* NYPLReaderContainerDelegate.h */ = {isa = PBXFileReference; fileEncoding = 4; lastKnownFileType = sourcecode.c.h; path = NYPLReaderContainerDelegate.h; sourceTree = "<group>"; };
		5A5B901A1B946FAD002C53E9 /* NYPLReaderContainerDelegate.mm */ = {isa = PBXFileReference; fileEncoding = 4; lastKnownFileType = sourcecode.cpp.objcpp; path = NYPLReaderContainerDelegate.mm; sourceTree = "<group>"; };
		5A69290D1B95ACC600FB4C10 /* readium-shared-js_all.js */ = {isa = PBXFileReference; fileEncoding = 4; lastKnownFileType = sourcecode.javascript; name = "readium-shared-js_all.js"; path = "readium-shared-js/build-output/_single-bundle/readium-shared-js_all.js"; sourceTree = SOURCE_ROOT; };
		5A69290F1B95ACD100FB4C10 /* sdk.css */ = {isa = PBXFileReference; fileEncoding = 4; lastKnownFileType = text.css; name = sdk.css; path = "readium-shared-js/build-output/css/sdk.css"; sourceTree = SOURCE_ROOT; };
		5A69291D1B95C8AD00FB4C10 /* readium-shared-js_all.js.map */ = {isa = PBXFileReference; fileEncoding = 4; lastKnownFileType = "sourcecode.module-map"; name = "readium-shared-js_all.js.map"; path = "readium-shared-js/build-output/_single-bundle/readium-shared-js_all.js.map"; sourceTree = SOURCE_ROOT; };
		5A6929231B95C8B400FB4C10 /* readium-shared-js_all.js.bundles.js */ = {isa = PBXFileReference; fileEncoding = 4; lastKnownFileType = sourcecode.javascript; name = "readium-shared-js_all.js.bundles.js"; path = "readium-shared-js/build-output/_single-bundle/readium-shared-js_all.js.bundles.js"; sourceTree = SOURCE_ROOT; };
		5A7048911B94A6700046FFF0 /* Adobe Content Filter.xcodeproj */ = {isa = PBXFileReference; lastKnownFileType = "wrapper.pb-project"; name = "Adobe Content Filter.xcodeproj"; path = "adobe-content-filter/build/iOS/Adobe Content Filter.xcodeproj"; sourceTree = "<group>"; };
		5D1B141422CBE3570006C964 /* NYPLProblemDocument.swift */ = {isa = PBXFileReference; lastKnownFileType = sourcecode.swift; path = NYPLProblemDocument.swift; sourceTree = "<group>"; };
		5D1B142922CC179F0006C964 /* NYPLAlertUtils.swift */ = {isa = PBXFileReference; lastKnownFileType = sourcecode.swift; path = NYPLAlertUtils.swift; sourceTree = "<group>"; };
		5D3A28CB22D3DA850042B3BD /* NYPLUserProfileDocument.swift */ = {isa = PBXFileReference; lastKnownFileType = sourcecode.swift; path = NYPLUserProfileDocument.swift; sourceTree = "<group>"; };
		5D3A28D322D3FBB90042B3BD /* UserProfileDocumentTests.swift */ = {isa = PBXFileReference; lastKnownFileType = sourcecode.swift; path = UserProfileDocumentTests.swift; sourceTree = "<group>"; };
		5D60D3532297353C001080D0 /* NYPLMigrationManager.swift */ = {isa = PBXFileReference; lastKnownFileType = sourcecode.swift; path = NYPLMigrationManager.swift; sourceTree = "<group>"; };
		5D73DA3D22A07B9A00162CB8 /* NYPLMyBooksDownloadCenterTests.swift */ = {isa = PBXFileReference; lastKnownFileType = sourcecode.swift; path = NYPLMyBooksDownloadCenterTests.swift; sourceTree = "<group>"; };
		5D7CF86322C19EBA007CAA34 /* NYPLReaderContainerDelegateBase.m */ = {isa = PBXFileReference; lastKnownFileType = sourcecode.c.objc; path = NYPLReaderContainerDelegateBase.m; sourceTree = "<group>"; };
		5D7CF86922C1A2F1007CAA34 /* NYPLReaderContainerDelegateBase.h */ = {isa = PBXFileReference; lastKnownFileType = sourcecode.c.h; path = NYPLReaderContainerDelegateBase.h; sourceTree = "<group>"; };
		5D7CF8B422C3FC06007CAA34 /* NYPLErrorLogger.swift */ = {isa = PBXFileReference; fileEncoding = 4; lastKnownFileType = sourcecode.swift; path = NYPLErrorLogger.swift; sourceTree = "<group>"; };
		5D7CF8BA22C427F6007CAA34 /* LogTests.swift */ = {isa = PBXFileReference; lastKnownFileType = sourcecode.swift; path = LogTests.swift; sourceTree = "<group>"; };
		5DD5674422B303DF001F0C83 /* NYPLDeveloperSettingsTableViewController.swift */ = {isa = PBXFileReference; lastKnownFileType = sourcecode.swift; path = NYPLDeveloperSettingsTableViewController.swift; sourceTree = "<group>"; };
		5DD5677122B7ECE3001F0C83 /* NYPLSettings.swift */ = {isa = PBXFileReference; lastKnownFileType = sourcecode.swift; path = NYPLSettings.swift; sourceTree = "<group>"; };
		5DD567AE22B95A30001F0C83 /* String+MD5.swift */ = {isa = PBXFileReference; lastKnownFileType = sourcecode.swift; path = "String+MD5.swift"; sourceTree = "<group>"; };
		5DD567B422B97344001F0C83 /* Data+Base64.swift */ = {isa = PBXFileReference; lastKnownFileType = sourcecode.swift; path = "Data+Base64.swift"; sourceTree = "<group>"; };
		7307A5EC23FF1A8500DE53DE /* NYPLOpenSearchDescriptionTests.swift */ = {isa = PBXFileReference; lastKnownFileType = sourcecode.swift; path = NYPLOpenSearchDescriptionTests.swift; sourceTree = "<group>"; };
		7307A5F323FF2A6000DE53DE /* NYPLStringAdditionsTests.swift */ = {isa = PBXFileReference; lastKnownFileType = sourcecode.swift; path = NYPLStringAdditionsTests.swift; sourceTree = "<group>"; };
		7327A89223EE017300954748 /* NYPLMainThreadChecker.swift */ = {isa = PBXFileReference; lastKnownFileType = sourcecode.swift; path = NYPLMainThreadChecker.swift; sourceTree = "<group>"; };
		732F929223ECB51F0099244C /* NYPLBackgroundExecutor.swift */ = {isa = PBXFileReference; lastKnownFileType = sourcecode.swift; path = NYPLBackgroundExecutor.swift; sourceTree = "<group>"; };
		73A3EAEB2400A9560061A7FB /* NYPLSettingsAccountURLSessionChallengeHandler.h */ = {isa = PBXFileReference; lastKnownFileType = sourcecode.c.h; path = NYPLSettingsAccountURLSessionChallengeHandler.h; sourceTree = "<group>"; };
		73A3EAEC2400A9560061A7FB /* NYPLSettingsAccountURLSessionChallengeHandler.m */ = {isa = PBXFileReference; lastKnownFileType = sourcecode.c.objc; path = NYPLSettingsAccountURLSessionChallengeHandler.m; sourceTree = "<group>"; };
		841B55411B740F2700FAC1AF /* NYPLSettingsEULAViewController.h */ = {isa = PBXFileReference; fileEncoding = 4; lastKnownFileType = sourcecode.c.h; path = NYPLSettingsEULAViewController.h; sourceTree = "<group>"; };
		841B55421B740F2700FAC1AF /* NYPLSettingsEULAViewController.m */ = {isa = PBXFileReference; fileEncoding = 4; lastKnownFileType = sourcecode.c.objc; path = NYPLSettingsEULAViewController.m; sourceTree = "<group>"; };
		84B7A3431B84E8FE00584FB2 /* OFL.txt */ = {isa = PBXFileReference; fileEncoding = 4; lastKnownFileType = text; path = OFL.txt; sourceTree = "<group>"; };
		84B7A3441B84E8FE00584FB2 /* OpenDyslexic3-Bold.ttf */ = {isa = PBXFileReference; lastKnownFileType = file; path = "OpenDyslexic3-Bold.ttf"; sourceTree = "<group>"; };
		84B7A3451B84E8FE00584FB2 /* OpenDyslexic3-Regular.ttf */ = {isa = PBXFileReference; lastKnownFileType = file; path = "OpenDyslexic3-Regular.ttf"; sourceTree = "<group>"; };
		84FCD2601B7BA79200BFEDD9 /* CoreLocation.framework */ = {isa = PBXFileReference; lastKnownFileType = wrapper.framework; name = CoreLocation.framework; path = System/Library/Frameworks/CoreLocation.framework; sourceTree = SDKROOT; };
		8C40D6A62375FF8B006EA63B /* NYPLProblemDocumentCacheManager.swift */ = {isa = PBXFileReference; lastKnownFileType = sourcecode.swift; path = NYPLProblemDocumentCacheManager.swift; sourceTree = "<group>"; };
		8C835DD4234D0B900050A18D /* NYPLFacetBarView.swift */ = {isa = PBXFileReference; indentWidth = 2; lastKnownFileType = sourcecode.swift; path = NYPLFacetBarView.swift; sourceTree = "<group>"; tabWidth = 2; };
		8CC26F822370C1DF0000D8E1 /* Account.swift */ = {isa = PBXFileReference; lastKnownFileType = sourcecode.swift; path = Account.swift; sourceTree = "<group>"; };
		8CE9C470237F84820072E964 /* NYPLBookDetailsProblemDocumentViewController.swift */ = {isa = PBXFileReference; lastKnownFileType = sourcecode.swift; path = NYPLBookDetailsProblemDocumentViewController.swift; sourceTree = "<group>"; };
		A4276F461B00046300CA7194 /* NYPLMyBooksDownloadInfo.h */ = {isa = PBXFileReference; fileEncoding = 4; lastKnownFileType = sourcecode.c.h; path = NYPLMyBooksDownloadInfo.h; sourceTree = "<group>"; };
		A4276F471B00046300CA7194 /* NYPLMyBooksDownloadInfo.m */ = {isa = PBXFileReference; fileEncoding = 4; lastKnownFileType = sourcecode.c.objc; path = NYPLMyBooksDownloadInfo.m; sourceTree = "<group>"; };
		A42E0DEF1B3F5A490095EBAE /* NYPLRemoteViewController.h */ = {isa = PBXFileReference; fileEncoding = 4; lastKnownFileType = sourcecode.c.h; path = NYPLRemoteViewController.h; sourceTree = "<group>"; };
		A42E0DF01B3F5A490095EBAE /* NYPLRemoteViewController.m */ = {isa = PBXFileReference; fileEncoding = 4; lastKnownFileType = sourcecode.c.objc; path = NYPLRemoteViewController.m; sourceTree = "<group>"; };
		A42E0DF21B40F4E00095EBAE /* NYPLCatalogFeedViewController.h */ = {isa = PBXFileReference; fileEncoding = 4; lastKnownFileType = sourcecode.c.h; path = NYPLCatalogFeedViewController.h; sourceTree = "<group>"; };
		A42E0DF31B40F4E00095EBAE /* NYPLCatalogFeedViewController.m */ = {isa = PBXFileReference; fileEncoding = 4; lastKnownFileType = sourcecode.c.objc; path = NYPLCatalogFeedViewController.m; sourceTree = "<group>"; };
		A46226251B39D4980063F549 /* NYPLOPDSGroup.m */ = {isa = PBXFileReference; fileEncoding = 4; lastKnownFileType = sourcecode.c.objc; path = NYPLOPDSGroup.m; sourceTree = "<group>"; };
		A46226261B39D4980063F549 /* NYPLOPDSGroup.h */ = {isa = PBXFileReference; fileEncoding = 4; lastKnownFileType = sourcecode.c.h; path = NYPLOPDSGroup.h; sourceTree = "<group>"; };
		A499BF241B39EFC7002F8B8B /* NYPLOPDSEntryGroupAttributes.h */ = {isa = PBXFileReference; fileEncoding = 4; lastKnownFileType = sourcecode.c.h; path = NYPLOPDSEntryGroupAttributes.h; sourceTree = "<group>"; };
		A499BF251B39EFC7002F8B8B /* NYPLOPDSEntryGroupAttributes.m */ = {isa = PBXFileReference; fileEncoding = 4; lastKnownFileType = sourcecode.c.objc; path = NYPLOPDSEntryGroupAttributes.m; sourceTree = "<group>"; };
		A49C25401AE05A2600D63B89 /* RDServices.xcodeproj */ = {isa = PBXFileReference; lastKnownFileType = "wrapper.pb-project"; path = RDServices.xcodeproj; sourceTree = "<group>"; };
		A4BA1D0C1B430341006F83DF /* NYPLCatalogGroupedFeedViewController.h */ = {isa = PBXFileReference; fileEncoding = 4; lastKnownFileType = sourcecode.c.h; path = NYPLCatalogGroupedFeedViewController.h; sourceTree = "<group>"; };
		A4BA1D0D1B430341006F83DF /* NYPLCatalogGroupedFeedViewController.m */ = {isa = PBXFileReference; fileEncoding = 4; lastKnownFileType = sourcecode.c.objc; path = NYPLCatalogGroupedFeedViewController.m; sourceTree = "<group>"; };
		A4BA1D111B43046B006F83DF /* NYPLCatalogGroupedFeed.h */ = {isa = PBXFileReference; fileEncoding = 4; lastKnownFileType = sourcecode.c.h; path = NYPLCatalogGroupedFeed.h; sourceTree = "<group>"; };
		A4BA1D121B43046B006F83DF /* NYPLCatalogGroupedFeed.m */ = {isa = PBXFileReference; fileEncoding = 4; lastKnownFileType = sourcecode.c.objc; path = NYPLCatalogGroupedFeed.m; sourceTree = "<group>"; };
		A4E254F81B0E610900193FE4 /* NYPLBasicAuth.h */ = {isa = PBXFileReference; fileEncoding = 4; lastKnownFileType = sourcecode.c.h; path = NYPLBasicAuth.h; sourceTree = "<group>"; };
		A4E254F91B0E610900193FE4 /* NYPLBasicAuth.m */ = {isa = PBXFileReference; fileEncoding = 4; lastKnownFileType = sourcecode.c.objc; path = NYPLBasicAuth.m; sourceTree = "<group>"; };
		A823D80D192BABA400B55DE2 /* SimplyE.app */ = {isa = PBXFileReference; explicitFileType = wrapper.application; includeInIndex = 0; path = SimplyE.app; sourceTree = BUILT_PRODUCTS_DIR; };
		A823D810192BABA400B55DE2 /* Foundation.framework */ = {isa = PBXFileReference; lastKnownFileType = wrapper.framework; name = Foundation.framework; path = System/Library/Frameworks/Foundation.framework; sourceTree = SDKROOT; };
		A823D812192BABA400B55DE2 /* CoreGraphics.framework */ = {isa = PBXFileReference; lastKnownFileType = wrapper.framework; name = CoreGraphics.framework; path = System/Library/Frameworks/CoreGraphics.framework; sourceTree = SDKROOT; };
		A823D814192BABA400B55DE2 /* UIKit.framework */ = {isa = PBXFileReference; lastKnownFileType = wrapper.framework; name = UIKit.framework; path = System/Library/Frameworks/UIKit.framework; sourceTree = SDKROOT; };
		A823D818192BABA400B55DE2 /* Simplified-Info.plist */ = {isa = PBXFileReference; lastKnownFileType = text.plist.xml; path = "Simplified-Info.plist"; sourceTree = "<group>"; };
		A823D81A192BABA400B55DE2 /* en */ = {isa = PBXFileReference; lastKnownFileType = text.plist.strings; name = en; path = en.lproj/InfoPlist.strings; sourceTree = "<group>"; };
		A823D81C192BABA400B55DE2 /* main.m */ = {isa = PBXFileReference; lastKnownFileType = sourcecode.c.objc; path = main.m; sourceTree = "<group>"; };
		A823D81E192BABA400B55DE2 /* Simplified-Prefix.pch */ = {isa = PBXFileReference; lastKnownFileType = sourcecode.c.h; path = "Simplified-Prefix.pch"; sourceTree = "<group>"; };
		A823D81F192BABA400B55DE2 /* NYPLAppDelegate.h */ = {isa = PBXFileReference; lastKnownFileType = sourcecode.c.h; path = NYPLAppDelegate.h; sourceTree = "<group>"; };
		A823D820192BABA400B55DE2 /* NYPLAppDelegate.m */ = {isa = PBXFileReference; lastKnownFileType = sourcecode.c.objc; path = NYPLAppDelegate.m; sourceTree = "<group>"; };
		A823D822192BABA400B55DE2 /* Images.xcassets */ = {isa = PBXFileReference; lastKnownFileType = folder.assetcatalog; path = Images.xcassets; sourceTree = "<group>"; };
		A823D833192BABA400B55DE2 /* en */ = {isa = PBXFileReference; lastKnownFileType = text.plist.strings; name = en; path = en.lproj/InfoPlist.strings; sourceTree = "<group>"; };
		A92FB0F821CDCE3D004740F4 /* NYPLReturnPromptHelper.swift */ = {isa = PBXFileReference; lastKnownFileType = sourcecode.swift; path = NYPLReturnPromptHelper.swift; sourceTree = "<group>"; };
		A93F9F9621CDACF700BD3B0C /* NYPLAppReviewPrompt.swift */ = {isa = PBXFileReference; lastKnownFileType = sourcecode.swift; path = NYPLAppReviewPrompt.swift; sourceTree = "<group>"; };
		A949984E2235826500CE4241 /* NYPLPDFViewControllerDelegate.swift */ = {isa = PBXFileReference; lastKnownFileType = sourcecode.swift; path = NYPLPDFViewControllerDelegate.swift; sourceTree = "<group>"; };
		A9AD993F2225D4AF009FF54A /* PDFRendererProvider.framework */ = {isa = PBXFileReference; lastKnownFileType = wrapper.framework; name = PDFRendererProvider.framework; path = Carthage/Build/iOS/PDFRendererProvider.framework; sourceTree = "<group>"; };
		AE77E0F3FB181D0C1529C865 /* NYPLOPDSLink.h */ = {isa = PBXFileReference; fileEncoding = 4; lastKnownFileType = sourcecode.c.h; path = NYPLOPDSLink.h; sourceTree = "<group>"; };
		AE77E304AA30ABF2921B6393 /* NYPLOPDSFeed.h */ = {isa = PBXFileReference; fileEncoding = 4; lastKnownFileType = sourcecode.c.h; path = NYPLOPDSFeed.h; sourceTree = "<group>"; };
		AE77E4AF64208439F78B3D73 /* NYPLOPDSEntry.m */ = {isa = PBXFileReference; fileEncoding = 4; lastKnownFileType = sourcecode.c.objc; path = NYPLOPDSEntry.m; sourceTree = "<group>"; };
		AE77E6379B5F7ACD56AE86EF /* NYPLOPDSEntry.h */ = {isa = PBXFileReference; fileEncoding = 4; lastKnownFileType = sourcecode.c.h; path = NYPLOPDSEntry.h; sourceTree = "<group>"; };
		AE77E83151ED3A20FFBE1194 /* NYPLOPDSRelation.h */ = {isa = PBXFileReference; fileEncoding = 4; lastKnownFileType = sourcecode.c.h; path = NYPLOPDSRelation.h; sourceTree = "<group>"; };
		AE77E94D56B65997B861C0C0 /* NYPLOPDSFeed.m */ = {isa = PBXFileReference; fileEncoding = 4; lastKnownFileType = sourcecode.c.objc; path = NYPLOPDSFeed.m; sourceTree = "<group>"; };
		AE77ECC029F3DABDB46A64EB /* NYPLOPDSLink.m */ = {isa = PBXFileReference; fileEncoding = 4; lastKnownFileType = sourcecode.c.objc; path = NYPLOPDSLink.m; sourceTree = "<group>"; };
		AE77EDCF05BE5D54CF8E0E70 /* NYPLOPDSType.h */ = {isa = PBXFileReference; fileEncoding = 4; lastKnownFileType = sourcecode.c.h; path = NYPLOPDSType.h; sourceTree = "<group>"; };
		AE77EFD5622206475B6715A9 /* NYPLOPDSType.m */ = {isa = PBXFileReference; fileEncoding = 4; lastKnownFileType = sourcecode.c.objc; path = NYPLOPDSType.m; sourceTree = "<group>"; };
		B51C1DF92285FDF9003B49A5 /* OPDS2CatalogsFeed.swift */ = {isa = PBXFileReference; lastKnownFileType = sourcecode.swift; path = OPDS2CatalogsFeed.swift; sourceTree = "<group>"; };
		B51C1DFB22860513003B49A5 /* OPDS2CatalogsFeed.json */ = {isa = PBXFileReference; fileEncoding = 4; lastKnownFileType = text.json; path = OPDS2CatalogsFeed.json; sourceTree = "<group>"; };
		B51C1DFD22860563003B49A5 /* OPDS2CatalogsFeedTests.swift */ = {isa = PBXFileReference; lastKnownFileType = sourcecode.swift; path = OPDS2CatalogsFeedTests.swift; sourceTree = "<group>"; };
		B51C1DFF22861BAD003B49A5 /* OPDS2Link.swift */ = {isa = PBXFileReference; lastKnownFileType = sourcecode.swift; path = OPDS2Link.swift; sourceTree = "<group>"; };
		B51C1E0122861BBF003B49A5 /* OPDS2Publication.swift */ = {isa = PBXFileReference; lastKnownFileType = sourcecode.swift; path = OPDS2Publication.swift; sourceTree = "<group>"; };
		B51C1E0322861C1A003B49A5 /* OPDS2AuthenticationDocument.swift */ = {isa = PBXFileReference; lastKnownFileType = sourcecode.swift; path = OPDS2AuthenticationDocument.swift; sourceTree = "<group>"; };
		B51C1E13229456E2003B49A5 /* acl_authentication_document.json */ = {isa = PBXFileReference; fileEncoding = 4; lastKnownFileType = text.json; path = acl_authentication_document.json; sourceTree = "<group>"; };
		B51C1E14229456E2003B49A5 /* gpl_authentication_document.json */ = {isa = PBXFileReference; fileEncoding = 4; lastKnownFileType = text.json; path = gpl_authentication_document.json; sourceTree = "<group>"; };
		B51C1E15229456E2003B49A5 /* nypl_authentication_document.json */ = {isa = PBXFileReference; fileEncoding = 4; lastKnownFileType = text.json; path = nypl_authentication_document.json; sourceTree = "<group>"; };
		B51C1E16229456E2003B49A5 /* dpl_authentication_document.json */ = {isa = PBXFileReference; fileEncoding = 4; lastKnownFileType = text.json; path = dpl_authentication_document.json; sourceTree = "<group>"; };
		B5ED41D81B8F6E2E009FC164 /* NYPLBookButtonsView.h */ = {isa = PBXFileReference; fileEncoding = 4; lastKnownFileType = sourcecode.c.h; path = NYPLBookButtonsView.h; sourceTree = "<group>"; };
		B5ED41D91B8F6E2E009FC164 /* NYPLBookButtonsView.m */ = {isa = PBXFileReference; fileEncoding = 4; lastKnownFileType = sourcecode.c.objc; path = NYPLBookButtonsView.m; sourceTree = "<group>"; };
		CAE35BBA1B86289500BF9BC5 /* Simplified.xcconfig */ = {isa = PBXFileReference; lastKnownFileType = text.xcconfig; path = Simplified.xcconfig; sourceTree = "<group>"; };
		D787E8431FB6B0290016D9D5 /* NYPLSettingsAdvancedViewController.swift */ = {isa = PBXFileReference; lastKnownFileType = sourcecode.swift; path = NYPLSettingsAdvancedViewController.swift; sourceTree = "<group>"; };
		E61D7F631F6AC78B0091C781 /* SimplyE.entitlements */ = {isa = PBXFileReference; lastKnownFileType = text.plist.entitlements; path = SimplyE.entitlements; sourceTree = "<group>"; };
		E6202A001DD4E6F300C99553 /* NYPLSettingsAccountDetailViewController.h */ = {isa = PBXFileReference; fileEncoding = 4; lastKnownFileType = sourcecode.c.h; path = NYPLSettingsAccountDetailViewController.h; sourceTree = "<group>"; };
		E6202A011DD4E6F300C99553 /* NYPLSettingsAccountDetailViewController.m */ = {isa = PBXFileReference; fileEncoding = 4; indentWidth = 2; lastKnownFileType = sourcecode.c.objc; path = NYPLSettingsAccountDetailViewController.m; sourceTree = "<group>"; tabWidth = 2; };
		E6202A031DD52B8600C99553 /* NYPLWelcomeScreen.swift */ = {isa = PBXFileReference; fileEncoding = 4; lastKnownFileType = sourcecode.swift; path = NYPLWelcomeScreen.swift; sourceTree = "<group>"; };
		E6207B642118973800864143 /* NYPLAppTheme.swift */ = {isa = PBXFileReference; lastKnownFileType = sourcecode.swift; path = NYPLAppTheme.swift; sourceTree = "<group>"; };
		E627B553216D4A9700A7D1D5 /* NYPLBookContentType.m */ = {isa = PBXFileReference; lastKnownFileType = sourcecode.c.objc; path = NYPLBookContentType.m; sourceTree = "<group>"; };
		E627B559216D4ADD00A7D1D5 /* NYPLBookContentType.h */ = {isa = PBXFileReference; lastKnownFileType = sourcecode.c.h; path = NYPLBookContentType.h; sourceTree = "<group>"; };
		E63F2C6B1EAA81B3002B6373 /* ExtendedNavBarView.swift */ = {isa = PBXFileReference; fileEncoding = 4; lastKnownFileType = sourcecode.swift; path = ExtendedNavBarView.swift; sourceTree = "<group>"; };
		E65977C41F82AC91003CD6BC /* NYPL_Launch_Screen.storyboard */ = {isa = PBXFileReference; lastKnownFileType = file.storyboard; path = NYPL_Launch_Screen.storyboard; sourceTree = "<group>"; };
		E66A6C421EAFB63300AA282D /* NYPLBookDetailButtonsView.h */ = {isa = PBXFileReference; fileEncoding = 4; lastKnownFileType = sourcecode.c.h; path = NYPLBookDetailButtonsView.h; sourceTree = "<group>"; };
		E66A6C431EAFB63300AA282D /* NYPLBookDetailButtonsView.m */ = {isa = PBXFileReference; fileEncoding = 4; lastKnownFileType = sourcecode.c.objc; path = NYPLBookDetailButtonsView.m; sourceTree = "<group>"; };
		E66AE32F1DC0FCFC00124AE2 /* NYPLCirculationAnalytics.swift */ = {isa = PBXFileReference; fileEncoding = 4; lastKnownFileType = sourcecode.swift; path = NYPLCirculationAnalytics.swift; sourceTree = "<group>"; };
		E671FF7C1E3A7068002AB13F /* NYPLNetworkQueue.swift */ = {isa = PBXFileReference; fileEncoding = 4; lastKnownFileType = sourcecode.swift; path = NYPLNetworkQueue.swift; sourceTree = "<group>"; };
		E683953A217663B100371072 /* NYPLFacetViewDefaultDataSource.swift */ = {isa = PBXFileReference; lastKnownFileType = sourcecode.swift; path = NYPLFacetViewDefaultDataSource.swift; sourceTree = "<group>"; };
		E6845D951FB38D1300EBF69A /* NYPLReadiumViewSyncManager.h */ = {isa = PBXFileReference; lastKnownFileType = sourcecode.c.h; path = NYPLReadiumViewSyncManager.h; sourceTree = "<group>"; };
		E6845D961FB38D1300EBF69A /* NYPLReadiumViewSyncManager.m */ = {isa = PBXFileReference; lastKnownFileType = sourcecode.c.objc; path = NYPLReadiumViewSyncManager.m; sourceTree = "<group>"; };
		E68CCFC41F9F80CF003DDA6C /* NYPLBarcode.swift */ = {isa = PBXFileReference; lastKnownFileType = sourcecode.swift; path = NYPLBarcode.swift; sourceTree = "<group>"; };
		E69404081E4A789800E566ED /* NYPLReachabilityManager.h */ = {isa = PBXFileReference; fileEncoding = 4; lastKnownFileType = sourcecode.c.h; path = NYPLReachabilityManager.h; sourceTree = "<group>"; };
		E69404091E4A789800E566ED /* NYPLReachabilityManager.m */ = {isa = PBXFileReference; fileEncoding = 4; lastKnownFileType = sourcecode.c.objc; path = NYPLReachabilityManager.m; sourceTree = "<group>"; };
		E699BA3F2166598B00A0736A /* NYPLEntryPointView.swift */ = {isa = PBXFileReference; lastKnownFileType = sourcecode.swift; path = NYPLEntryPointView.swift; sourceTree = "<group>"; };
		E6B1F4FA1DD20EA900D73CA1 /* NYPLSettingsAccountsList.swift */ = {isa = PBXFileReference; fileEncoding = 4; lastKnownFileType = sourcecode.swift; path = NYPLSettingsAccountsList.swift; sourceTree = "<group>"; };
		E6B3269E1EE066DE00DB877A /* NYPLBookDetailTableView.swift */ = {isa = PBXFileReference; fileEncoding = 4; indentWidth = 2; lastKnownFileType = sourcecode.swift; path = NYPLBookDetailTableView.swift; sourceTree = "<group>"; tabWidth = 2; };
		E6B6E76E1F6859A4007EE361 /* NYPLKeychainManager.swift */ = {isa = PBXFileReference; lastKnownFileType = sourcecode.swift; path = NYPLKeychainManager.swift; sourceTree = "<group>"; };
		E6BA02B71DE4B6F600F76404 /* RemoteHTMLViewController.swift */ = {isa = PBXFileReference; fileEncoding = 4; lastKnownFileType = sourcecode.swift; path = RemoteHTMLViewController.swift; sourceTree = "<group>"; };
		E6BC315C1E009F3E0021B65E /* NYPLAgeCheck.swift */ = {isa = PBXFileReference; fileEncoding = 4; lastKnownFileType = sourcecode.swift; path = NYPLAgeCheck.swift; sourceTree = "<group>"; };
		E6C91BC01FD5F63B00A32F42 /* NYPLZXingEncoder.h */ = {isa = PBXFileReference; lastKnownFileType = sourcecode.c.h; path = NYPLZXingEncoder.h; sourceTree = "<group>"; };
		E6C91BC11FD5F63B00A32F42 /* NYPLZXingEncoder.m */ = {isa = PBXFileReference; lastKnownFileType = sourcecode.c.objc; path = NYPLZXingEncoder.m; sourceTree = "<group>"; };
		E6D7753D1F9FE0AF00C0B722 /* NYPLBarcodeScanningViewController.m */ = {isa = PBXFileReference; fileEncoding = 4; lastKnownFileType = sourcecode.c.objc; path = NYPLBarcodeScanningViewController.m; sourceTree = "<group>"; };
		E6D775431F9FE0C400C0B722 /* NYPLBarcodeScanningViewController.h */ = {isa = PBXFileReference; fileEncoding = 4; lastKnownFileType = sourcecode.c.h; path = NYPLBarcodeScanningViewController.h; sourceTree = "<group>"; };
		E6D848E22171334800CEC142 /* NYPLContentTypeBadge.swift */ = {isa = PBXFileReference; lastKnownFileType = sourcecode.swift; path = NYPLContentTypeBadge.swift; sourceTree = "<group>"; };
		E6DA7E9F1F2A718600CFBEC8 /* NYPLBookAuthor.swift */ = {isa = PBXFileReference; fileEncoding = 4; lastKnownFileType = sourcecode.swift; path = NYPLBookAuthor.swift; sourceTree = "<group>"; };
		E6F26E721DFF672F00C103CA /* NYPLDirectoryManager.swift */ = {isa = PBXFileReference; fileEncoding = 4; lastKnownFileType = sourcecode.swift; path = NYPLDirectoryManager.swift; sourceTree = "<group>"; };
/* End PBXFileReference section */

/* Begin PBXFrameworksBuildPhase section */
		2D2B476F1D08F807007F7764 /* Frameworks */ = {
			isa = PBXFrameworksBuildPhase;
			buildActionMask = 2147483647;
			files = (
				7307A5F223FF22EC00DE53DE /* ZXingObjC.framework in Frameworks */,
			);
			runOnlyForDeploymentPostprocessing = 0;
		};
		A823D80A192BABA400B55DE2 /* Frameworks */ = {
			isa = PBXFrameworksBuildPhase;
			buildActionMask = 2147483647;
			files = (
				A9AD99402225D4AF009FF54A /* PDFRendererProvider.framework in Frameworks */,
				148B1C392176900F00FF64AB /* AudioEngine.framework in Frameworks */,
				03B092301E78871A00AD338D /* MediaPlayer.framework in Frameworks */,
				03B092281E78859E00AD338D /* CoreMedia.framework in Frameworks */,
				03B0922E1E7886ED00AD338D /* CoreVideo.framework in Frameworks */,
				03B0922C1E7886C900AD338D /* AVFoundation.framework in Frameworks */,
				03B0922A1E7885A600AD338D /* AudioToolbox.framework in Frameworks */,
				03B092261E7883C400AD338D /* libiconv.tbd in Frameworks */,
				A823D813192BABA400B55DE2 /* CoreGraphics.framework in Frameworks */,
				03B092241E78839D00AD338D /* QuartzCore.framework in Frameworks */,
				08C469C11BDAAEB1009D8AFD /* libADEPT.a in Frameworks */,
				08C469C21BDAAEB1009D8AFD /* libAdobe Content Filter.a in Frameworks */,
				08A352271BDE91B80040BF1D /* libRDServices.a in Frameworks */,
				08A352221BDE8E560040BF1D /* libicucore.tbd in Frameworks */,
				5AEA9E011B947419009F71DB /* libc++.dylib in Frameworks */,
				2DA4F2331C68363B008853D7 /* LocalAuthentication.framework in Frameworks */,
				08A352261BDE8E700040BF1D /* SystemConfiguration.framework in Frameworks */,
				08A352241BDE8E640040BF1D /* Security.framework in Frameworks */,
				08A352201BDE8E410040BF1D /* CFNetwork.framework in Frameworks */,
				84FCD2611B7BA79200BFEDD9 /* CoreLocation.framework in Frameworks */,
				A823D815192BABA400B55DE2 /* UIKit.framework in Frameworks */,
				A823D811192BABA400B55DE2 /* Foundation.framework in Frameworks */,
				1112A8431A3249B4002B8CC1 /* libTenPrintCover.a in Frameworks */,
				119503E91993F919009FB788 /* libz.dylib in Frameworks */,
				119503E71993F914009FB788 /* libxml2.dylib in Frameworks */,
				145DA48E215441A70055DB93 /* ZXingObjC.framework in Frameworks */,
				145DA4902154429E0055DB93 /* Bugsnag.framework in Frameworks */,
				145DA49421544A3F0055DB93 /* NYPLCardCreator.framework in Frameworks */,
				145DA49621544A430055DB93 /* PureLayout.framework in Frameworks */,
				145DA4922154464F0055DB93 /* SQLite.framework in Frameworks */,
				148B1C2D21768EAA00FF64AB /* NYPLAEToolkit.framework in Frameworks */,
				148B1C2E21768EAA00FF64AB /* NYPLAudiobookToolkit.framework in Frameworks */,
			);
			runOnlyForDeploymentPostprocessing = 0;
		};
/* End PBXFrameworksBuildPhase section */

/* Begin PBXGroup section */
		0345BFE31DBF010100398B6F /* Annotations */ = {
			isa = PBXGroup;
			children = (
				2DF321821DC3B83500E1858F /* NYPLAnnotations.swift */,
				E6845D951FB38D1300EBF69A /* NYPLReadiumViewSyncManager.h */,
				E6845D961FB38D1300EBF69A /* NYPLReadiumViewSyncManager.m */,
			);
			name = Annotations;
			sourceTree = "<group>";
		};
		0345BFEE1DBF031B00398B6F /* CardCreator */ = {
			isa = PBXGroup;
			children = (
				0345BFD61DBF002E00398B6F /* APIKeys.swift */,
			);
			name = CardCreator;
			sourceTree = "<group>";
		};
		110AF8881961D652004887C3 /* My Books */ = {
			isa = PBXGroup;
			children = (
				1196F7591970727C00F62670 /* NYPLMyBooksDownloadCenter.h */,
				1196F75A1970727C00F62670 /* NYPLMyBooksDownloadCenter.m */,
				A4276F461B00046300CA7194 /* NYPLMyBooksDownloadInfo.h */,
				A4276F471B00046300CA7194 /* NYPLMyBooksDownloadInfo.m */,
				116A5EAD194767B200491A21 /* NYPLMyBooksNavigationController.h */,
				116A5EAE194767B200491A21 /* NYPLMyBooksNavigationController.m */,
				2DEF10B8201ECCEA0082843A /* NYPLMyBooksSimplifiedBearerToken.h */,
				2DEF10B9201ECCEA0082843A /* NYPLMyBooksSimplifiedBearerToken.m */,
				116A5EB1194767DC00491A21 /* NYPLMyBooksViewController.h */,
				116A5EB2194767DC00491A21 /* NYPLMyBooksViewController.m */,
			);
			name = "My Books";
			sourceTree = "<group>";
		};
		110AF8891961D66C004887C3 /* Additions */ = {
			isa = PBXGroup;
			children = (
				11396FB7193D289100E16EE8 /* NSDate+NYPLDateAdditions.h */,
				11396FB8193D289100E16EE8 /* NSDate+NYPLDateAdditions.m */,
				119BEB87198C43A600121439 /* NSString+NYPLStringAdditions.h */,
				119BEB88198C43A600121439 /* NSString+NYPLStringAdditions.m */,
				114B7F141A3644CF00B8582B /* NYPLTenPrintCoverView+NYPLImageAdditions.h */,
				114B7F151A3644CF00B8582B /* NYPLTenPrintCoverView+NYPLImageAdditions.m */,
				11A14DF21A1BF94F00D6C510 /* UIColor+NYPLColorAdditions.h */,
				11A14DF31A1BF94F00D6C510 /* UIColor+NYPLColorAdditions.m */,
				11E0208B197F05D9009DEA93 /* UIFont+NYPLSystemFontOverride.h */,
				11E0208C197F05D9009DEA93 /* UIFont+NYPLSystemFontOverride.m */,
				1107835C19816E3D0071AB1E /* UIView+NYPLViewAdditions.h */,
				1107835D19816E3D0071AB1E /* UIView+NYPLViewAdditions.m */,
				085640CC1BB99FC30088BDBF /* NSURL+NYPLURLAdditions.h */,
				085640CD1BB99FC30088BDBF /* NSURL+NYPLURLAdditions.m */,
				085D31DD1BE3CD3C007F7672 /* NSURLRequest+NYPLURLRequestAdditions.h */,
				085D31DE1BE3CD3C007F7672 /* NSURLRequest+NYPLURLRequestAdditions.m */,
				081387551BC574DA003DEA6A /* UILabel+NYPLAppearanceAdditions.h */,
				081387561BC574DA003DEA6A /* UILabel+NYPLAppearanceAdditions.m */,
				081387581BC5767F003DEA6A /* UIButton+NYPLAppearanceAdditions.h */,
				081387591BC5767F003DEA6A /* UIButton+NYPLAppearanceAdditions.m */,
				5DD567B422B97344001F0C83 /* Data+Base64.swift */,
				5DD567AE22B95A30001F0C83 /* String+MD5.swift */,
			);
			name = Additions;
			sourceTree = "<group>";
		};
		110AF8901961D822004887C3 /* Book */ = {
			isa = PBXGroup;
			children = (
				112C59FF1AA2A1B600D5A06B /* Models */,
				112C5A001AA2A1DA00D5A06B /* UI */,
			);
			name = Book;
			sourceTree = "<group>";
		};
		1112A81A1A322C53002B8CC1 /* Products */ = {
			isa = PBXGroup;
			children = (
				1112A81F1A322C53002B8CC1 /* libTenPrintCover.a */,
			);
			name = Products;
			sourceTree = "<group>";
		};
		112C59FF1AA2A1B600D5A06B /* Models */ = {
			isa = PBXGroup;
			children = (
				1183F345194F744D00DC322F /* NYPLBook.h */,
				1183F346194F744D00DC322F /* NYPLBook.m */,
				2D87909B20127AA300E2763F /* NYPLBookAcquisitionPath.h */,
				2D87909C20127AA300E2763F /* NYPLBookAcquisitionPath.m */,
				E6DA7E9F1F2A718600CFBEC8 /* NYPLBookAuthor.swift */,
				E627B559216D4ADD00A7D1D5 /* NYPLBookContentType.h */,
				E627B553216D4A9700A7D1D5 /* NYPLBookContentType.m */,
				1139DA6319C7755D00A07810 /* NYPLBookCoverRegistry.h */,
				1139DA6419C7755D00A07810 /* NYPLBookCoverRegistry.m */,
				1164F104199AC236009BF8BF /* NYPLBookLocation.h */,
				1164F105199AC236009BF8BF /* NYPLBookLocation.m */,
				11616E0F196B0531003D60D9 /* NYPLBookRegistry.h */,
				11616E10196B0531003D60D9 /* NYPLBookRegistry.m */,
				112C694B197301FE00C48F95 /* NYPLBookRegistryRecord.h */,
				112C694C197301FE00C48F95 /* NYPLBookRegistryRecord.m */,
				112C6951197309C500C48F95 /* NYPLBookState.h */,
				112C6952197309C500C48F95 /* NYPLBookState.m */,
				A949984E2235826500CE4241 /* NYPLPDFViewControllerDelegate.swift */,
			);
			name = Models;
			sourceTree = "<group>";
		};
		112C5A001AA2A1DA00D5A06B /* UI */ = {
			isa = PBXGroup;
			children = (
				B5ED41D81B8F6E2E009FC164 /* NYPLBookButtonsView.h */,
				B5ED41D91B8F6E2E009FC164 /* NYPLBookButtonsView.m */,
				11580AC61986A77B00949A15 /* NYPLBookCell.h */,
				11580AC71986A77B00949A15 /* NYPLBookCell.m */,
				1120749119D20BF9008203A4 /* NYPLBookCellCollectionViewController.h */,
				1120749219D20BF9008203A4 /* NYPLBookCellCollectionViewController.m */,
				111197261986B43B0014462F /* NYPLBookCellDelegate.h */,
				111197271986B43B0014462F /* NYPLBookCellDelegate.m */,
				E66A6C421EAFB63300AA282D /* NYPLBookDetailButtonsView.h */,
				E66A6C431EAFB63300AA282D /* NYPLBookDetailButtonsView.m */,
				1111973D1988226F0014462F /* NYPLBookDetailDownloadFailedView.h */,
				1111973E1988226F0014462F /* NYPLBookDetailDownloadFailedView.m */,
				11119740198827850014462F /* NYPLBookDetailDownloadingView.h */,
				11119741198827850014462F /* NYPLBookDetailDownloadingView.m */,
				111197371987F4070014462F /* NYPLBookDetailNormalView.h */,
				111197381987F4070014462F /* NYPLBookDetailNormalView.m */,
				8CE9C470237F84820072E964 /* NYPLBookDetailsProblemDocumentViewController.swift */,
				E6B3269E1EE066DE00DB877A /* NYPLBookDetailTableView.swift */,
				110AF8941961D94D004887C3 /* NYPLBookDetailView.h */,
				110AF8951961D94D004887C3 /* NYPLBookDetailView.m */,
				110AF89A1961ED1F004887C3 /* NYPLBookDetailViewController.h */,
				110AF89B1961ED1F004887C3 /* NYPLBookDetailViewController.m */,
				11078355198160A50071AB1E /* NYPLBookDownloadFailedCell.h */,
				11078356198160A50071AB1E /* NYPLBookDownloadFailedCell.m */,
				11B6020319806CD300800DA9 /* NYPLBookDownloadingCell.h */,
				11B6020419806CD300800DA9 /* NYPLBookDownloadingCell.m */,
				11A16E6D195B60DF004147F4 /* NYPLBookNormalCell.h */,
				11A16E6E195B60DF004147F4 /* NYPLBookNormalCell.m */,
				085D31D51BE29E38007F7672 /* NYPLProblemReportViewController.h */,
				085D31D61BE29E38007F7672 /* NYPLProblemReportViewController.m */,
				085D31D81BE29ED4007F7672 /* NYPLProblemReportViewController.xib */,
			);
			name = UI;
			sourceTree = "<group>";
		};
		1183F349194F74EF00DC322F /* Catalog */ = {
			isa = PBXGroup;
			children = (
				11F3773119E0876F00487769 /* NYPLCatalogFacet.h */,
				11F3773219E0876F00487769 /* NYPLCatalogFacet.m */,
				112C684D19EF003300106973 /* NYPLCatalogFacetGroup.h */,
				112C684E19EF003300106973 /* NYPLCatalogFacetGroup.m */,
				A42E0DF21B40F4E00095EBAE /* NYPLCatalogFeedViewController.h */,
				A42E0DF31B40F4E00095EBAE /* NYPLCatalogFeedViewController.m */,
				A4BA1D111B43046B006F83DF /* NYPLCatalogGroupedFeed.h */,
				A4BA1D121B43046B006F83DF /* NYPLCatalogGroupedFeed.m */,
				A4BA1D0C1B430341006F83DF /* NYPLCatalogGroupedFeedViewController.h */,
				A4BA1D0D1B430341006F83DF /* NYPLCatalogGroupedFeedViewController.m */,
				1183F33F194F723D00DC322F /* NYPLCatalogLane.h */,
				1183F340194F723D00DC322F /* NYPLCatalogLane.m */,
				1183F339194B775900DC322F /* NYPLCatalogLaneCell.h */,
				1183F33A194B775900DC322F /* NYPLCatalogLaneCell.m */,
				E6D848E22171334800CEC142 /* NYPLContentTypeBadge.swift */,
				11548C0C1939147D009DBF2E /* NYPLCatalogNavigationController.h */,
				11548C0D1939147D009DBF2E /* NYPLCatalogNavigationController.m */,
				118A0B1919915BDF00792DDE /* NYPLCatalogSearchViewController.h */,
				118A0B1A19915BDF00792DDE /* NYPLCatalogSearchViewController.m */,
				1114A69F195884CB007507A2 /* NYPLCatalogUngroupedFeed.h */,
				1114A6A0195884CB007507A2 /* NYPLCatalogUngroupedFeed.m */,
				11A16E67195B2BD3004147F4 /* NYPLCatalogUngroupedFeedViewController.h */,
				11A16E68195B2BD3004147F4 /* NYPLCatalogUngroupedFeedViewController.m */,
				E683953A217663B100371072 /* NYPLFacetViewDefaultDataSource.swift */,
			);
			name = Catalog;
			sourceTree = "<group>";
		};
		1183F34D194F775400DC322F /* OPDS */ = {
			isa = PBXGroup;
			children = (
				11396FC8193F674F00E16EE8 /* NYPLOPDSFeedTests.m */,
				11F54C2619410C700086FCAF /* NYPLOPDSEntryTests.m */,
				11F54C2919423A040086FCAF /* NYPLOPDSLinkTests.m */,
			);
			name = OPDS;
			sourceTree = "<group>";
		};
		119504051994061E009FB788 /* Reader */ = {
			isa = PBXGroup;
			children = (
				03690E281EB2B44300F75D5F /* NYPLReadiumBookmark.swift */,
				03690E221EB2B35000F75D5F /* NYPLReaderBookmarkCell.swift */,
				E63F2C6B1EAA81B3002B6373 /* ExtendedNavBarView.swift */,
				113137E51A48DAB90082954E /* NYPLReaderReadiumView.h */,
				113137E61A48DAB90082954E /* NYPLReaderReadiumView.m */,
				5D7CF86922C1A2F1007CAA34 /* NYPLReaderContainerDelegateBase.h */,
				5D7CF86322C19EBA007CAA34 /* NYPLReaderContainerDelegateBase.m */,
				5A5B90191B946FAD002C53E9 /* NYPLReaderContainerDelegate.h */,
				5A5B901A1B946FAD002C53E9 /* NYPLReaderContainerDelegate.mm */,
				115081381A48E1220007AEA5 /* NYPLReaderRenderer.h */,
				1188F3DF1A1ECC4B006B2F36 /* NYPLReaderSettings.h */,
				1188F3E01A1ECC4B006B2F36 /* NYPLReaderSettings.m */,
				11DC19261A12F92500721DBA /* NYPLReaderSettingsView.h */,
				11DC19271A12F92500721DBA /* NYPLReaderSettingsView.m */,
				03E5F42A1EA5BCE400DFFC3A /* NYPLReaderTOC.storyboard */,
				11BFDB37199C117B00378691 /* NYPLReaderTOCCell.h */,
				11BFDB38199C117B00378691 /* NYPLReaderTOCCell.m */,
				11BFDB34199C08E900378691 /* NYPLReaderTOCElement.h */,
				11BFDB35199C08E900378691 /* NYPLReaderTOCElement.m */,
				11BFDB31199C01F700378691 /* NYPLReaderTOCViewController.h */,
				11BFDB32199C01F700378691 /* NYPLReaderTOCViewController.m */,
				119504091994075B009FB788 /* NYPLReaderViewController.h */,
				1195040A1994075B009FB788 /* NYPLReaderViewController.m */,
			);
			name = Reader;
			sourceTree = "<group>";
		};
		11C113D319F842E2005B3F63 /* Reader */ = {
			isa = PBXGroup;
			children = (
				11C113D119F842BE005B3F63 /* host_app_feedback.js */,
				11C113CF19F842B9005B3F63 /* reader.html */,
				11C113D519F84613005B3F63 /* simplified.js */,
				5A69290F1B95ACD100FB4C10 /* sdk.css */,
				5A6929231B95C8B400FB4C10 /* readium-shared-js_all.js.bundles.js */,
				5A69291D1B95C8AD00FB4C10 /* readium-shared-js_all.js.map */,
				5A69290D1B95ACC600FB4C10 /* readium-shared-js_all.js */,
			);
			name = Reader;
			sourceTree = "<group>";
		};
		11C5DCEE1976D19E005A9945 /* Settings */ = {
			isa = PBXGroup;
			children = (
				8CC26F822370C1DF0000D8E1 /* Account.swift */,
				03F94CCE1DD627AA00CE8F4F /* Accounts.json */,
				03F94CD01DD6288C00CE8F4F /* AccountsManager.swift */,
				2D62568A1D412BCB0080A81F /* BundledHTMLViewController.swift */,
				E6207B642118973800864143 /* NYPLAppTheme.swift */,
				E68CCFC41F9F80CF003DDA6C /* NYPLBarcode.swift */,
				E6D775431F9FE0C400C0B722 /* NYPLBarcodeScanningViewController.h */,
				E6D7753D1F9FE0AF00C0B722 /* NYPLBarcodeScanningViewController.m */,
				5DD5674422B303DF001F0C83 /* NYPLDeveloperSettingsTableViewController.swift */,
				5DD5677122B7ECE3001F0C83 /* NYPLSettings.swift */,
				E6202A001DD4E6F300C99553 /* NYPLSettingsAccountDetailViewController.h */,
				E6202A011DD4E6F300C99553 /* NYPLSettingsAccountDetailViewController.m */,
				73A3EAEB2400A9560061A7FB /* NYPLSettingsAccountURLSessionChallengeHandler.h */,
				73A3EAEC2400A9560061A7FB /* NYPLSettingsAccountURLSessionChallengeHandler.m */,
				E6B1F4FA1DD20EA900D73CA1 /* NYPLSettingsAccountsList.swift */,
				D787E8431FB6B0290016D9D5 /* NYPLSettingsAdvancedViewController.swift */,
				841B55411B740F2700FAC1AF /* NYPLSettingsEULAViewController.h */,
				841B55421B740F2700FAC1AF /* NYPLSettingsEULAViewController.m */,
				111E757B1A801A6F00718AD7 /* NYPLSettingsPrimaryNavigationController.h */,
				111E757C1A801A6F00718AD7 /* NYPLSettingsPrimaryNavigationController.m */,
				111E75811A815CFB00718AD7 /* NYPLSettingsPrimaryTableViewController.h */,
				111E75821A815CFB00718AD7 /* NYPLSettingsPrimaryTableViewController.m */,
				111E75781A80165C00718AD7 /* NYPLSettingsSplitViewController.h */,
				111E75791A80165C00718AD7 /* NYPLSettingsSplitViewController.m */,
				E6BA02B71DE4B6F600F76404 /* RemoteHTMLViewController.swift */,
			);
			name = Settings;
			sourceTree = "<group>";
		};
		11C5DCEF1976D1BA005A9945 /* Holds */ = {
			isa = PBXGroup;
			children = (
				11C5DCF01976D1E0005A9945 /* NYPLHoldsNavigationController.h */,
				11C5DCF11976D1E0005A9945 /* NYPLHoldsNavigationController.m */,
				11C5DCF31976D22F005A9945 /* NYPLHoldsViewController.h */,
				11C5DCF41976D22F005A9945 /* NYPLHoldsViewController.m */,
				52545184217A76FF00BBC1B4 /* NYPLUserNotifications.swift */,
			);
			name = Holds;
			sourceTree = "<group>";
		};
		5A569A271B8351C6003B5B61 /* Products */ = {
			isa = PBXGroup;
			children = (
				5A569A2C1B8351C6003B5B61 /* libADEPT.a */,
			);
			name = Products;
			sourceTree = "<group>";
		};
		5A7048921B94A6700046FFF0 /* Products */ = {
			isa = PBXGroup;
			children = (
				5A7048961B94A6710046FFF0 /* libAdobe Content Filter.a */,
			);
			name = Products;
			sourceTree = "<group>";
		};
		7327A88D23EE00FE00954748 /* Utilities */ = {
			isa = PBXGroup;
			children = (
				7327A89223EE017300954748 /* NYPLMainThreadChecker.swift */,
				732F929223ECB51F0099244C /* NYPLBackgroundExecutor.swift */,
			);
			path = Utilities;
			sourceTree = "<group>";
		};
		84B7A3421B84E8FE00584FB2 /* OpenDyslexicFont */ = {
			isa = PBXGroup;
			children = (
				84B7A3431B84E8FE00584FB2 /* OFL.txt */,
				84B7A3441B84E8FE00584FB2 /* OpenDyslexic3-Bold.ttf */,
				84B7A3451B84E8FE00584FB2 /* OpenDyslexic3-Regular.ttf */,
			);
			name = OpenDyslexicFont;
			path = Resources/OpenDyslexicFont;
			sourceTree = "<group>";
		};
		A49C25411AE05A2600D63B89 /* Products */ = {
			isa = PBXGroup;
			children = (
				A49C25461AE05A2600D63B89 /* libRDServices.a */,
			);
			name = Products;
			sourceTree = "<group>";
		};
		A823D804192BABA400B55DE2 = {
			isa = PBXGroup;
			children = (
				CAE35BBA1B86289500BF9BC5 /* Simplified.xcconfig */,
				2D6AF74A1E7E341F005CEC90 /* Simplified+RMSDK.xcconfig */,
				5A569A261B8351C6003B5B61 /* ADEPT.xcodeproj */,
				5A7048911B94A6700046FFF0 /* Adobe Content Filter.xcodeproj */,
				A49C25401AE05A2600D63B89 /* RDServices.xcodeproj */,
				1112A8191A322C53002B8CC1 /* TenPrintCover.xcodeproj */,
				A823D816192BABA400B55DE2 /* Simplified */,
				A823D82F192BABA400B55DE2 /* SimplifiedTests */,
				A823D80E192BABA400B55DE2 /* Products */,
				A823D80F192BABA400B55DE2 /* Frameworks */,
			);
			sourceTree = "<group>";
		};
		A823D80E192BABA400B55DE2 /* Products */ = {
			isa = PBXGroup;
			children = (
				A823D80D192BABA400B55DE2 /* SimplyE.app */,
				2D2B47721D08F807007F7764 /* SimplyETests.xctest */,
			);
			name = Products;
			sourceTree = "<group>";
		};
		A823D80F192BABA400B55DE2 /* Frameworks */ = {
			isa = PBXGroup;
			children = (
				A9AD993F2225D4AF009FF54A /* PDFRendererProvider.framework */,
				148B1C342176900E00FF64AB /* AudioEngine.framework */,
				148B1C1721710C6800FF64AB /* NYPLAEToolkit.framework */,
				148B1C1C21710C6800FF64AB /* NYPLAudiobookToolkit.framework */,
				145DA49521544A420055DB93 /* PureLayout.framework */,
				145DA49321544A3F0055DB93 /* NYPLCardCreator.framework */,
				145DA4912154464F0055DB93 /* SQLite.framework */,
				145DA48F2154429E0055DB93 /* Bugsnag.framework */,
				145DA48D215441A70055DB93 /* ZXingObjC.framework */,
				03B0922F1E78871A00AD338D /* MediaPlayer.framework */,
				03B0922D1E7886ED00AD338D /* CoreVideo.framework */,
				03B0922B1E7886C900AD338D /* AVFoundation.framework */,
				03B092291E7885A600AD338D /* AudioToolbox.framework */,
				03B092271E78859E00AD338D /* CoreMedia.framework */,
				03B092251E7883C400AD338D /* libiconv.tbd */,
				03B092231E78839D00AD338D /* QuartzCore.framework */,
				2DA4F2321C68363B008853D7 /* LocalAuthentication.framework */,
				08A352251BDE8E700040BF1D /* SystemConfiguration.framework */,
				08A352231BDE8E640040BF1D /* Security.framework */,
				08A352211BDE8E560040BF1D /* libicucore.tbd */,
				08A3521F1BDE8E410040BF1D /* CFNetwork.framework */,
				5A5B90141B946CBD002C53E9 /* libstdc++.6.0.9.dylib */,
				5A5B90111B946763002C53E9 /* libc++.1.dylib */,
				84FCD2601B7BA79200BFEDD9 /* CoreLocation.framework */,
				1146EE3F1A5DD071009F7576 /* CoreText.framework */,
				112492571A5B5B690054D6E2 /* libstdc++.6.dylib */,
				11D5219B1A449ABA00636240 /* libstdc++.dylib */,
				11D521991A44980D00636240 /* librmservices_iphone.a */,
				119503EA1993F91E009FB788 /* libc++.dylib */,
				119503E81993F919009FB788 /* libz.dylib */,
				119503E61993F914009FB788 /* libxml2.dylib */,
				119503E41993F90C009FB788 /* libePub3-iOS.a */,
				A823D810192BABA400B55DE2 /* Foundation.framework */,
				A823D812192BABA400B55DE2 /* CoreGraphics.framework */,
				A823D814192BABA400B55DE2 /* UIKit.framework */,
			);
			name = Frameworks;
			sourceTree = "<group>";
		};
		A823D816192BABA400B55DE2 /* Simplified */ = {
			isa = PBXGroup;
			children = (
				110AF8891961D66C004887C3 /* Additions */,
				0345BFE31DBF010100398B6F /* Annotations */,
				110AF8901961D822004887C3 /* Book */,
				0345BFEE1DBF031B00398B6F /* CardCreator */,
				1183F349194F74EF00DC322F /* Catalog */,
				11C5DCEF1976D1BA005A9945 /* Holds */,
				2D382BD61D08BA99002C423D /* Log.swift */,
				110AF8881961D652004887C3 /* My Books */,
				11172762197F31280043EFBF /* NYPLAccount.h */,
				11172763197F31280043EFBF /* NYPLAccount.m */,
				1158812C1A894F4E008672C3 /* NYPLAccountSignInViewController.h */,
				1158812D1A894F4E008672C3 /* NYPLAccountSignInViewController.m */,
				E6BC315C1E009F3E0021B65E /* NYPLAgeCheck.swift */,
				5D1B142922CC179F0006C964 /* NYPLAlertUtils.swift */,
				A823D81F192BABA400B55DE2 /* NYPLAppDelegate.h */,
				A823D820192BABA400B55DE2 /* NYPLAppDelegate.m */,
				A93F9F9621CDACF700BD3B0C /* NYPLAppReviewPrompt.swift */,
				1183F359194F847100DC322F /* NYPLAsync.h */,
				1183F35A194F847100DC322F /* NYPLAsync.m */,
				114C8CD519BE2FD300719B72 /* NYPLAttributedString.h */,
				114C8CD619BE2FD300719B72 /* NYPLAttributedString.m */,
				A4E254F81B0E610900193FE4 /* NYPLBasicAuth.h */,
				A4E254F91B0E610900193FE4 /* NYPLBasicAuth.m */,
				5D7CF8B422C3FC06007CAA34 /* NYPLErrorLogger.swift */,
				E66AE32F1DC0FCFC00124AE2 /* NYPLCirculationAnalytics.swift */,
				116A5EB71947B57500491A21 /* NYPLConfiguration.h */,
				116A5EB81947B57500491A21 /* NYPLConfiguration.m */,
				E6F26E721DFF672F00C103CA /* NYPLDirectoryManager.swift */,
				111197321986D7550014462F /* NYPLDismissibleViewController.h */,
				111197331986D7550014462F /* NYPLDismissibleViewController.m */,
				E699BA3F2166598B00A0736A /* NYPLEntryPointView.swift */,
				8C835DD4234D0B900050A18D /* NYPLFacetBarView.swift */,
				11F3771D19DB62B000487769 /* NYPLFacetView.h */,
				11F3771E19DB62B000487769 /* NYPLFacetView.m */,
				113DB8A519C24E54004E1154 /* NYPLIndeterminateProgressView.h */,
				113DB8A619C24E54004E1154 /* NYPLIndeterminateProgressView.m */,
				11369D46199527C200BB11F8 /* NYPLJSON.h */,
				11369D47199527C200BB11F8 /* NYPLJSON.m */,
				11C5DD14197727A6005A9945 /* NYPLKeychain.h */,
				11C5DD15197727A6005A9945 /* NYPLKeychain.m */,
				E6B6E76E1F6859A4007EE361 /* NYPLKeychainManager.swift */,
				1111973A19880E8D0014462F /* NYPLLinearView.h */,
				1111973B19880E8D0014462F /* NYPLLinearView.m */,
				52592BBB21220A4F00587288 /* NYPLLocalization.h */,
				52592BB721220A1100587288 /* NYPLLocalization.m */,
				1114A6AC1958B215007507A2 /* NYPLLOG.h */,
				5D60D3532297353C001080D0 /* NYPLMigrationManager.swift */,
				E671FF7C1E3A7068002AB13F /* NYPLNetworkQueue.swift */,
				11068C53196DD37900E8A94B /* NYPLNull.h */,
				11068C54196DD37900E8A94B /* NYPLNull.m */,
				119BEBB719902A8800121439 /* NYPLOpenSearchDescription.h */,
				119BEBB819902A8800121439 /* NYPLOpenSearchDescription.m */,
				5D1B141422CBE3570006C964 /* NYPLProblemDocument.swift */,
				8C40D6A62375FF8B006EA63B /* NYPLProblemDocumentCacheManager.swift */,
				2DB436361D4C049200F8E69D /* NYPLReachability.h */,
				2DB436371D4C049200F8E69D /* NYPLReachability.m */,
				E69404081E4A789800E566ED /* NYPLReachabilityManager.h */,
				E69404091E4A789800E566ED /* NYPLReachabilityManager.m */,
				119503EE1993FB90009FB788 /* NYPLReadium.h */,
				11B20E6C19D9F6DD00877A23 /* NYPLReloadView.h */,
				11B20E6D19D9F6DD00877A23 /* NYPLReloadView.m */,
				A42E0DEF1B3F5A490095EBAE /* NYPLRemoteViewController.h */,
				A42E0DF01B3F5A490095EBAE /* NYPLRemoteViewController.m */,
				A92FB0F821CDCE3D004740F4 /* NYPLReturnPromptHelper.swift */,
				11548C091939136C009DBF2E /* NYPLRootTabBarController.h */,
				11548C0A1939136C009DBF2E /* NYPLRootTabBarController.m */,
				114C8CD819BF55F900719B72 /* NYPLRoundedButton.h */,
				114C8CD919BF55F900719B72 /* NYPLRoundedButton.m */,
				118B7ABD195CBF72005CE3E7 /* NYPLSession.h */,
				118B7ABE195CBF72005CE3E7 /* NYPLSession.m */,
				5D3A28CB22D3DA850042B3BD /* NYPLUserProfileDocument.swift */,
				E6202A031DD52B8600C99553 /* NYPLWelcomeScreen.swift */,
				111559EB19B8FA530003BE94 /* NYPLXML.h */,
				111559EC19B8FA590003BE94 /* NYPLXML.m */,
				E6C91BC01FD5F63B00A32F42 /* NYPLZXingEncoder.h */,
				E6C91BC11FD5F63B00A32F42 /* NYPLZXingEncoder.m */,
				AE77E8DE5454517F1AE119BF /* OPDS */,
				B51C1DF42285FD51003B49A5 /* OPDS2 */,
				145798F5215BE9E300F68AFD /* ProblemReportEmail.swift */,
				119504051994061E009FB788 /* Reader */,
				11C5DCEE1976D19E005A9945 /* Settings */,
				7327A88D23EE00FE00954748 /* Utilities */,
				A823D817192BABA400B55DE2 /* Supporting Files */,
				2DC8D9DB1D09F797007DD125 /* UpdateCheck.swift */,
				2DC8D9DD1D09F9B4007DD125 /* UpdateCheckShim.swift */,
			);
			path = Simplified;
			sourceTree = "<group>";
		};
		A823D817192BABA400B55DE2 /* Supporting Files */ = {
			isa = PBXGroup;
			children = (
				110F853C19D5FA7300052DF7 /* DetailSummaryTemplate.html */,
				A823D822192BABA400B55DE2 /* Images.xcassets */,
				A823D819192BABA400B55DE2 /* InfoPlist.strings */,
				032A31071DC02E8E0001E4AF /* Localizable.strings */,
				A823D81C192BABA400B55DE2 /* main.m */,
				E65977C41F82AC91003CD6BC /* NYPL_Launch_Screen.storyboard */,
				84B7A3421B84E8FE00584FB2 /* OpenDyslexicFont */,
				11C113D319F842E2005B3F63 /* Reader */,
				085D31FB1BE7BE86007F7672 /* ReaderClientCert.sig */,
				A823D818192BABA400B55DE2 /* Simplified-Info.plist */,
				A823D81E192BABA400B55DE2 /* Simplified-Prefix.pch */,
				2D382BCF1D08B1F5002C423D /* SimplyE-Bridging-Header.h */,
				E61D7F631F6AC78B0091C781 /* SimplyE.entitlements */,
				2D6256901D41582A0080A81F /* software-licenses.html */,
			);
			name = "Supporting Files";
			sourceTree = "<group>";
		};
		A823D82F192BABA400B55DE2 /* SimplifiedTests */ = {
			isa = PBXGroup;
			children = (
				5D7CF8BA22C427F6007CAA34 /* LogTests.swift */,
				1157E92D19CA0009003BFDBF /* NSString+NYPLStringAdditionsTests.m */,
				2D8790A420129AF200E2763F /* NYPLBookAcquisitionPathTests.swift */,
				1142E4E719EEC7C500D9B3D9 /* NYPLCatalogFacetTests.m */,
				11396FBA193D2FAC00E16EE8 /* NYPLDateAdditionsTests.m */,
				11C5DD171977335E005A9945 /* NYPLKeychainTests.m */,
				5D73DA3D22A07B9A00162CB8 /* NYPLMyBooksDownloadCenterTests.swift */,
				11616E12196B2FB8003D60D9 /* NYPLMyBooksRegistryTests.m */,
				111559EE19B8FA8E0003BE94 /* NYPLXMLTests.m */,
				1183F34D194F775400DC322F /* OPDS */,
				B51C1DFD22860563003B49A5 /* OPDS2CatalogsFeedTests.swift */,
				2D2B47621D08F1ED007F7764 /* SimplyETests-Bridging-Header.h */,
				A823D830192BABA400B55DE2 /* Supporting Files */,
				11A14DF51A1BFBED00D6C510 /* UIColor+NYPLColorAdditionsTests.m */,
				2D2B47631D08F1ED007F7764 /* UpdateCheckTests.swift */,
				5D3A28D322D3FBB90042B3BD /* UserProfileDocumentTests.swift */,
				7307A5EC23FF1A8500DE53DE /* NYPLOpenSearchDescriptionTests.swift */,
				7307A5F323FF2A6000DE53DE /* NYPLStringAdditionsTests.swift */,
			);
			path = SimplifiedTests;
			sourceTree = "<group>";
		};
		A823D830192BABA400B55DE2 /* Supporting Files */ = {
			isa = PBXGroup;
			children = (
				B51C1DFB22860513003B49A5 /* OPDS2CatalogsFeed.json */,
				B51C1E13229456E2003B49A5 /* acl_authentication_document.json */,
				B51C1E16229456E2003B49A5 /* dpl_authentication_document.json */,
				B51C1E14229456E2003B49A5 /* gpl_authentication_document.json */,
				B51C1E15229456E2003B49A5 /* nypl_authentication_document.json */,
				2D2B47761D08F808007F7764 /* Info.plist */,
				A823D832192BABA400B55DE2 /* InfoPlist.strings */,
				111559F019B8FAA10003BE94 /* invalid.xml */,
				11F54C1D194109120086FCAF /* main.xml */,
				11F54C2419410BE40086FCAF /* single_entry.xml */,
				2D2B478A1D08FC78007F7764 /* UpdateCheckNeedsUpdate.json */,
				2D2B47891D08FC78007F7764 /* UpdateCheckUnknown.json */,
				2D2B47691D08F264007F7764 /* UpdateCheckUpToDate.json */,
				111559F119B8FAA10003BE94 /* valid.xml */,
				2D8790A220129AC400E2763F /* NYPLBookAcquisitionPathEntry.xml */,
			);
			name = "Supporting Files";
			sourceTree = "<group>";
		};
		AE77E8DE5454517F1AE119BF /* OPDS */ = {
			isa = PBXGroup;
			children = (
				119BEB8D19901E1000121439 /* NYPLOPDS.h */,
				2D754BB92002E2FB0061D34F /* NYPLOPDSAcquisition.h */,
				2D754BBA2002E2FB0061D34F /* NYPLOPDSAcquisition.m */,
				2DCB71EC2017DFB5000E041A /* NYPLOPDSAcquisitionAvailability.h */,
				2DCB71ED2017DFB5000E041A /* NYPLOPDSAcquisitionAvailability.m */,
				110AD83A19E4960C005724C3 /* NYPLOPDSAttribute.h */,
				110AD83B19E497D6005724C3 /* NYPLOPDSAttribute.m */,
				2DFAC8EB1CD8DDD1003D9EC0 /* NYPLOPDSCategory.h */,
				2DFAC8EC1CD8DDD1003D9EC0 /* NYPLOPDSCategory.m */,
				AE77E6379B5F7ACD56AE86EF /* NYPLOPDSEntry.h */,
				AE77E4AF64208439F78B3D73 /* NYPLOPDSEntry.m */,
				A499BF241B39EFC7002F8B8B /* NYPLOPDSEntryGroupAttributes.h */,
				A499BF251B39EFC7002F8B8B /* NYPLOPDSEntryGroupAttributes.m */,
				AE77E304AA30ABF2921B6393 /* NYPLOPDSFeed.h */,
				AE77E94D56B65997B861C0C0 /* NYPLOPDSFeed.m */,
				A46226261B39D4980063F549 /* NYPLOPDSGroup.h */,
				A46226251B39D4980063F549 /* NYPLOPDSGroup.m */,
				2D754BC02002F1B10061D34F /* NYPLOPDSIndirectAcquisition.h */,
				2D754BC12002F1B10061D34F /* NYPLOPDSIndirectAcquisition.m */,
				AE77E0F3FB181D0C1529C865 /* NYPLOPDSLink.h */,
				AE77ECC029F3DABDB46A64EB /* NYPLOPDSLink.m */,
				AE77E83151ED3A20FFBE1194 /* NYPLOPDSRelation.h */,
				AE77EDCF05BE5D54CF8E0E70 /* NYPLOPDSType.h */,
				AE77EFD5622206475B6715A9 /* NYPLOPDSType.m */,
			);
			name = OPDS;
			sourceTree = "<group>";
		};
		B51C1DF42285FD51003B49A5 /* OPDS2 */ = {
			isa = PBXGroup;
			children = (
				B51C1E0322861C1A003B49A5 /* OPDS2AuthenticationDocument.swift */,
				B51C1DF92285FDF9003B49A5 /* OPDS2CatalogsFeed.swift */,
				B51C1DFF22861BAD003B49A5 /* OPDS2Link.swift */,
				B51C1E0122861BBF003B49A5 /* OPDS2Publication.swift */,
			);
			name = OPDS2;
			sourceTree = "<group>";
		};
/* End PBXGroup section */

/* Begin PBXNativeTarget section */
		2D2B47711D08F807007F7764 /* SimplyETests */ = {
			isa = PBXNativeTarget;
			buildConfigurationList = 2D2B47791D08F808007F7764 /* Build configuration list for PBXNativeTarget "SimplyETests" */;
			buildPhases = (
				2D2B476E1D08F807007F7764 /* Sources */,
				2D2B476F1D08F807007F7764 /* Frameworks */,
				2D2B47701D08F807007F7764 /* Resources */,
			);
			buildRules = (
			);
			dependencies = (
				2D2B47781D08F808007F7764 /* PBXTargetDependency */,
			);
			name = SimplyETests;
			productName = SimplyETests;
			productReference = 2D2B47721D08F807007F7764 /* SimplyETests.xctest */;
			productType = "com.apple.product-type.bundle.unit-test";
		};
		A823D80C192BABA400B55DE2 /* SimplyE */ = {
			isa = PBXNativeTarget;
			buildConfigurationList = A823D839192BABA400B55DE2 /* Build configuration list for PBXNativeTarget "SimplyE" */;
			buildPhases = (
				A823D809192BABA400B55DE2 /* Sources */,
				A823D80A192BABA400B55DE2 /* Frameworks */,
				A823D80B192BABA400B55DE2 /* Resources */,
				145DA48C215441260055DB93 /* Copy Frameworks (Carthage) */,
				FE8719C55955B22F68EDF819 /* Upload Bugsnag dSYM */,
			);
			buildRules = (
			);
			dependencies = (
			);
			name = SimplyE;
			productName = Simplified;
			productReference = A823D80D192BABA400B55DE2 /* SimplyE.app */;
			productType = "com.apple.product-type.application";
		};
/* End PBXNativeTarget section */

/* Begin PBXProject section */
		A823D805192BABA400B55DE2 /* Project object */ = {
			isa = PBXProject;
			attributes = {
				CLASSPREFIX = NYPL;
				LastSwiftUpdateCheck = 0730;
				LastUpgradeCheck = 0920;
				ORGANIZATIONNAME = "NYPL Labs";
				TargetAttributes = {
					2D2B47711D08F807007F7764 = {
						CreatedOnToolsVersion = 7.3.1;
						LastSwiftMigration = 1130;
						TestTargetID = A823D80C192BABA400B55DE2;
					};
					A823D80C192BABA400B55DE2 = {
						DevelopmentTeam = 7262U6ST2R;
						LastSwiftMigration = 1130;
						ProvisioningStyle = Manual;
						SystemCapabilities = {
							com.apple.BackgroundModes = {
								enabled = 1;
							};
							com.apple.Keychain = {
								enabled = 1;
							};
						};
					};
				};
			};
			buildConfigurationList = A823D808192BABA400B55DE2 /* Build configuration list for PBXProject "Simplified" */;
			compatibilityVersion = "Xcode 3.2";
			developmentRegion = en;
			hasScannedForEncodings = 0;
			knownRegions = (
				en,
				it,
				de,
				es,
				Base,
			);
			mainGroup = A823D804192BABA400B55DE2;
			productRefGroup = A823D80E192BABA400B55DE2 /* Products */;
			projectDirPath = "";
			projectReferences = (
				{
					ProductGroup = 5A569A271B8351C6003B5B61 /* Products */;
					ProjectRef = 5A569A261B8351C6003B5B61 /* ADEPT.xcodeproj */;
				},
				{
					ProductGroup = 5A7048921B94A6700046FFF0 /* Products */;
					ProjectRef = 5A7048911B94A6700046FFF0 /* Adobe Content Filter.xcodeproj */;
				},
				{
					ProductGroup = A49C25411AE05A2600D63B89 /* Products */;
					ProjectRef = A49C25401AE05A2600D63B89 /* RDServices.xcodeproj */;
				},
				{
					ProductGroup = 1112A81A1A322C53002B8CC1 /* Products */;
					ProjectRef = 1112A8191A322C53002B8CC1 /* TenPrintCover.xcodeproj */;
				},
			);
			projectRoot = "";
			targets = (
				A823D80C192BABA400B55DE2 /* SimplyE */,
				2D2B47711D08F807007F7764 /* SimplyETests */,
			);
		};
/* End PBXProject section */

/* Begin PBXReferenceProxy section */
		1112A81F1A322C53002B8CC1 /* libTenPrintCover.a */ = {
			isa = PBXReferenceProxy;
			fileType = archive.ar;
			path = libTenPrintCover.a;
			remoteRef = 1112A81E1A322C53002B8CC1 /* PBXContainerItemProxy */;
			sourceTree = BUILT_PRODUCTS_DIR;
		};
		5A569A2C1B8351C6003B5B61 /* libADEPT.a */ = {
			isa = PBXReferenceProxy;
			fileType = archive.ar;
			path = libADEPT.a;
			remoteRef = 5A569A2B1B8351C6003B5B61 /* PBXContainerItemProxy */;
			sourceTree = BUILT_PRODUCTS_DIR;
		};
		5A7048961B94A6710046FFF0 /* libAdobe Content Filter.a */ = {
			isa = PBXReferenceProxy;
			fileType = archive.ar;
			path = "libAdobe Content Filter.a";
			remoteRef = 5A7048951B94A6710046FFF0 /* PBXContainerItemProxy */;
			sourceTree = BUILT_PRODUCTS_DIR;
		};
		A49C25461AE05A2600D63B89 /* libRDServices.a */ = {
			isa = PBXReferenceProxy;
			fileType = archive.ar;
			path = libRDServices.a;
			remoteRef = A49C25451AE05A2600D63B89 /* PBXContainerItemProxy */;
			sourceTree = BUILT_PRODUCTS_DIR;
		};
/* End PBXReferenceProxy section */

/* Begin PBXResourcesBuildPhase section */
		2D2B47701D08F807007F7764 /* Resources */ = {
			isa = PBXResourcesBuildPhase;
			buildActionMask = 2147483647;
			files = (
				2D8790A320129AC400E2763F /* NYPLBookAcquisitionPathEntry.xml in Resources */,
				2D2B478E1D08FDF5007F7764 /* UpdateCheckNeedsUpdate.json in Resources */,
				B51C1E18229456E2003B49A5 /* gpl_authentication_document.json in Resources */,
				B51C1E19229456E2003B49A5 /* nypl_authentication_document.json in Resources */,
				B51C1E17229456E2003B49A5 /* acl_authentication_document.json in Resources */,
				B51C1E1A229456E2003B49A5 /* dpl_authentication_document.json in Resources */,
				2D2B478F1D08FDF5007F7764 /* UpdateCheckUnknown.json in Resources */,
				B51C1DFC22860513003B49A5 /* OPDS2CatalogsFeed.json in Resources */,
				2D2B47841D08F8E2007F7764 /* UpdateCheckUpToDate.json in Resources */,
			);
			runOnlyForDeploymentPostprocessing = 0;
		};
		A823D80B192BABA400B55DE2 /* Resources */ = {
			isa = PBXResourcesBuildPhase;
			buildActionMask = 2147483647;
			files = (
				84B7A3461B84E8FE00584FB2 /* OFL.txt in Resources */,
				11C113D719F84613005B3F63 /* simplified.js in Resources */,
				085D31D91BE29ED4007F7672 /* NYPLProblemReportViewController.xib in Resources */,
				5A69290E1B95ACC600FB4C10 /* readium-shared-js_all.js in Resources */,
				2D4379FE1C46FDB600AE1AD5 /* ReaderClientCert.sig in Resources */,
				2D6256911D41582A0080A81F /* software-licenses.html in Resources */,
				E65977C51F82AC91003CD6BC /* NYPL_Launch_Screen.storyboard in Resources */,
				03F94CCF1DD627AA00CE8F4F /* Accounts.json in Resources */,
				A823D81B192BABA400B55DE2 /* InfoPlist.strings in Resources */,
				11C113D019F842B9005B3F63 /* reader.html in Resources */,
				110F853E19D5FA7300052DF7 /* DetailSummaryTemplate.html in Resources */,
				032A31051DC02E8E0001E4AF /* Localizable.strings in Resources */,
				A823D823192BABA400B55DE2 /* Images.xcassets in Resources */,
				5A6929101B95ACD100FB4C10 /* sdk.css in Resources */,
				84B7A3471B84E8FE00584FB2 /* OpenDyslexic3-Bold.ttf in Resources */,
				03E5F42D1EA5BCE400DFFC3A /* NYPLReaderTOC.storyboard in Resources */,
				5A6929251B95C93B00FB4C10 /* readium-shared-js_all.js.map in Resources */,
				11C113D219F842BE005B3F63 /* host_app_feedback.js in Resources */,
				5A6929241B95C8B400FB4C10 /* readium-shared-js_all.js.bundles.js in Resources */,
				84B7A3481B84E8FE00584FB2 /* OpenDyslexic3-Regular.ttf in Resources */,
			);
			runOnlyForDeploymentPostprocessing = 0;
		};
/* End PBXResourcesBuildPhase section */

/* Begin PBXShellScriptBuildPhase section */
		145DA48C215441260055DB93 /* Copy Frameworks (Carthage) */ = {
			isa = PBXShellScriptBuildPhase;
			buildActionMask = 2147483647;
			files = (
			);
			inputFileListPaths = (
			);
			inputPaths = (
				"$(SRCROOT)/Carthage/Build/iOS/ZXingObjC.framework",
				"$(SRCROOT)/Carthage/Build/iOS/Bugsnag.framework",
				"$(SRCROOT)/Carthage/Build/iOS/SQLite.framework",
				"$(SRCROOT)/Carthage/Build/iOS/PureLayout.framework",
				"$(SRCROOT)/Carthage/Build/iOS/NYPLCardCreator.framework",
				"$(SRCROOT)/Carthage/Build/iOS/NYPLAEToolkit.framework",
				"$(SRCROOT)/Carthage/Build/iOS/NYPLAudiobookToolkit.framework",
				"$(SRCROOT)/Carthage/Build/iOS/AudioEngine.framework",
				"$(SRCROOT)/Carthage/Build/iOS/PDFRendererProvider.framework",
			);
			name = "Copy Frameworks (Carthage)";
			outputFileListPaths = (
			);
			outputPaths = (
				"$(BUILT_PRODUCTS_DIR)/$(FRAMEWORKS_FOLDER_PATH)/ZXingObjC.framework",
				"$(BUILT_PRODUCTS_DIR)/$(FRAMEWORKS_FOLDER_PATH)/Bugsnag.framework",
				"$(BUILT_PRODUCTS_DIR)/$(FRAMEWORKS_FOLDER_PATH)/SQLite.framework",
				"$(BUILT_PRODUCTS_DIR)/$(FRAMEWORKS_FOLDER_PATH)/PureLayout.framework",
				"$(BUILT_PRODUCTS_DIR)/$(FRAMEWORKS_FOLDER_PATH)/NYPLCardCreator.framework",
				"$(BUILT_PRODUCTS_DIR)/$(FRAMEWORKS_FOLDER_PATH)/NYPLAEToolkit.framework",
				"$(BUILT_PRODUCTS_DIR)/$(FRAMEWORKS_FOLDER_PATH)/NYPLAudiobookToolkit.framework",
				"$(BUILT_PRODUCTS_DIR)/$(FRAMEWORKS_FOLDER_PATH)/AudioEngine.framework",
				"$(BUILT_PRODUCTS_DIR)/$(FRAMEWORKS_FOLDER_PATH)/PDFRendererProvider.framework",
			);
			runOnlyForDeploymentPostprocessing = 0;
			shellPath = /bin/sh;
			shellScript = "/usr/local/bin/carthage copy-frameworks\n";
		};
		FE8719C55955B22F68EDF819 /* Upload Bugsnag dSYM */ = {
			isa = PBXShellScriptBuildPhase;
			buildActionMask = 2147483647;
			files = (
			);
			inputPaths = (
			);
			name = "Upload Bugsnag dSYM";
			outputPaths = (
			);
			runOnlyForDeploymentPostprocessing = 0;
			shellPath = "/usr/bin/env ruby";
			shellScript = "begin\n  require './bugsnag-dsym-upload'\nrescue LoadError => e\n  puts 'Bugsnag script is missing. Dsym files will not be uploaded for crash analytics.'\nend\n";
		};
/* End PBXShellScriptBuildPhase section */

/* Begin PBXSourcesBuildPhase section */
		2D2B476E1D08F807007F7764 /* Sources */ = {
			isa = PBXSourcesBuildPhase;
			buildActionMask = 2147483647;
			files = (
				5D3A28D522D400D00042B3BD /* UserProfileDocumentTests.swift in Sources */,
				7307A5ED23FF1A8500DE53DE /* NYPLOpenSearchDescriptionTests.swift in Sources */,
				B51C1DFE22860563003B49A5 /* OPDS2CatalogsFeedTests.swift in Sources */,
				5D73DA4322A080BA00162CB8 /* NYPLMyBooksDownloadCenterTests.swift in Sources */,
				5D7CF8BC22C42AE2007CAA34 /* LogTests.swift in Sources */,
				2D2B477C1D08F821007F7764 /* UpdateCheckTests.swift in Sources */,
				7307A5F423FF2A6000DE53DE /* NYPLStringAdditionsTests.swift in Sources */,
				2D8790A520129AF200E2763F /* NYPLBookAcquisitionPathTests.swift in Sources */,
				2D2B477E1D08F82C007F7764 /* Log.swift in Sources */,
			);
			runOnlyForDeploymentPostprocessing = 0;
		};
		A823D809192BABA400B55DE2 /* Sources */ = {
			isa = PBXSourcesBuildPhase;
			buildActionMask = 2147483647;
			files = (
				2DE514351DC3F0BE005A58BD /* NYPLCirculationAnalytics.swift in Sources */,
				03DE7BE91DBF0DE400E89064 /* UpdateCheckShim.swift in Sources */,
				0345BFE81DBF027200398B6F /* APIKeys.swift in Sources */,
				11172764197F31280043EFBF /* NYPLAccount.m in Sources */,
				114C8CD719BE2FD300719B72 /* NYPLAttributedString.m in Sources */,
				5DD5677222B7ECE3001F0C83 /* NYPLSettings.swift in Sources */,
				E6BC315D1E009F3E0021B65E /* NYPLAgeCheck.swift in Sources */,
				2D382BD71D08BA99002C423D /* Log.swift in Sources */,
				11616E11196B0531003D60D9 /* NYPLBookRegistry.m in Sources */,
				081387571BC574DA003DEA6A /* UILabel+NYPLAppearanceAdditions.m in Sources */,
				11369D48199527C200BB11F8 /* NYPLJSON.m in Sources */,
				7327A89323EE017300954748 /* NYPLMainThreadChecker.swift in Sources */,
				116A5EB91947B57500491A21 /* NYPLConfiguration.m in Sources */,
				5D1B142A22CC179F0006C964 /* NYPLAlertUtils.swift in Sources */,
				B51C1E0222861BBF003B49A5 /* OPDS2Publication.swift in Sources */,
				5DD567AF22B95A30001F0C83 /* String+MD5.swift in Sources */,
				E671FF7D1E3A7068002AB13F /* NYPLNetworkQueue.swift in Sources */,
				116A5EAF194767B200491A21 /* NYPLMyBooksNavigationController.m in Sources */,
				1120749319D20BF9008203A4 /* NYPLBookCellCollectionViewController.m in Sources */,
				111559ED19B8FA590003BE94 /* NYPLXML.m in Sources */,
				11580AC81986A77B00949A15 /* NYPLBookCell.m in Sources */,
				085640CE1BB99FC30088BDBF /* NSURL+NYPLURLAdditions.m in Sources */,
				1183F35B194F847100DC322F /* NYPLAsync.m in Sources */,
				11B20E6E19D9F6DD00877A23 /* NYPLReloadView.m in Sources */,
				E694040A1E4A789800E566ED /* NYPLReachabilityManager.m in Sources */,
				E6845D971FB38D1300EBF69A /* NYPLReadiumViewSyncManager.m in Sources */,
				A4BA1D0E1B430341006F83DF /* NYPLCatalogGroupedFeedViewController.m in Sources */,
				732F929323ECB51F0099244C /* NYPLBackgroundExecutor.swift in Sources */,
				5D1B141522CBE3570006C964 /* NYPLProblemDocument.swift in Sources */,
				A92FB0F921CDCE3D004740F4 /* NYPLReturnPromptHelper.swift in Sources */,
				03690E231EB2B35000F75D5F /* NYPLReaderBookmarkCell.swift in Sources */,
				119BEBB919902A8800121439 /* NYPLOpenSearchDescription.m in Sources */,
				11BFDB36199C08E900378691 /* NYPLReaderTOCElement.m in Sources */,
				2DC8D9DC1D09F797007DD125 /* UpdateCheck.swift in Sources */,
				11BFDB33199C01F700378691 /* NYPLReaderTOCViewController.m in Sources */,
				B51C1DFA2285FDF9003B49A5 /* OPDS2CatalogsFeed.swift in Sources */,
				2D62568B1D412BCB0080A81F /* BundledHTMLViewController.swift in Sources */,
				110AF8961961D94D004887C3 /* NYPLBookDetailView.m in Sources */,
				0813875A1BC5767F003DEA6A /* UIButton+NYPLAppearanceAdditions.m in Sources */,
				1139DA6519C7755D00A07810 /* NYPLBookCoverRegistry.m in Sources */,
				11119742198827850014462F /* NYPLBookDetailDownloadingView.m in Sources */,
				2DFAC8ED1CD8DDD1003D9EC0 /* NYPLOPDSCategory.m in Sources */,
				11068C55196DD37900E8A94B /* NYPLNull.m in Sources */,
				1111973C19880E8D0014462F /* NYPLLinearView.m in Sources */,
				11396FB9193D289100E16EE8 /* NSDate+NYPLDateAdditions.m in Sources */,
				1183F347194F744D00DC322F /* NYPLBook.m in Sources */,
				52545185217A76FF00BBC1B4 /* NYPLUserNotifications.swift in Sources */,
				1183F341194F723D00DC322F /* NYPLCatalogLane.m in Sources */,
				11A16E6F195B60DF004147F4 /* NYPLBookNormalCell.m in Sources */,
				11548C0E1939147D009DBF2E /* NYPLCatalogNavigationController.m in Sources */,
				E699BA402166598B00A0736A /* NYPLEntryPointView.swift in Sources */,
				A46226271B39D4980063F549 /* NYPLOPDSGroup.m in Sources */,
				B5ED41DA1B8F6E2E009FC164 /* NYPLBookButtonsView.m in Sources */,
				A93F9F9721CDACF700BD3B0C /* NYPLAppReviewPrompt.swift in Sources */,
				8C835DD5234D0B900050A18D /* NYPLFacetBarView.swift in Sources */,
				111197341986D7550014462F /* NYPLDismissibleViewController.m in Sources */,
				A823D81D192BABA400B55DE2 /* main.m in Sources */,
				1107835E19816E3D0071AB1E /* UIView+NYPLViewAdditions.m in Sources */,
				111E75831A815CFB00718AD7 /* NYPLSettingsPrimaryTableViewController.m in Sources */,
				11E0208D197F05D9009DEA93 /* UIFont+NYPLSystemFontOverride.m in Sources */,
				03690E291EB2B44300F75D5F /* NYPLReadiumBookmark.swift in Sources */,
				E683953B217663B100371072 /* NYPLFacetViewDefaultDataSource.swift in Sources */,
				E6207B652118973800864143 /* NYPLAppTheme.swift in Sources */,
				11A14DF41A1BF94F00D6C510 /* UIColor+NYPLColorAdditions.m in Sources */,
				A42E0DF41B40F4E00095EBAE /* NYPLCatalogFeedViewController.m in Sources */,
				11B6020519806CD300800DA9 /* NYPLBookDownloadingCell.m in Sources */,
				114B7F161A3644CF00B8582B /* NYPLTenPrintCoverView+NYPLImageAdditions.m in Sources */,
				2D87909D20127AA300E2763F /* NYPLBookAcquisitionPath.m in Sources */,
				2DCB71EE2017DFB5000E041A /* NYPLOPDSAcquisitionAvailability.m in Sources */,
				2DB436381D4C049200F8E69D /* NYPLReachability.m in Sources */,
				1195040B1994075B009FB788 /* NYPLReaderViewController.m in Sources */,
				1183F33B194B775900DC322F /* NYPLCatalogLaneCell.m in Sources */,
				E6202A021DD4E6F300C99553 /* NYPLSettingsAccountDetailViewController.m in Sources */,
				113137E71A48DAB90082954E /* NYPLReaderReadiumView.m in Sources */,
				E68CCFC51F9F80CF003DDA6C /* NYPLBarcode.swift in Sources */,
				118B7ABF195CBF72005CE3E7 /* NYPLSession.m in Sources */,
				841B55431B740F2700FAC1AF /* NYPLSettingsEULAViewController.m in Sources */,
				A4276F481B00046300CA7194 /* NYPLMyBooksDownloadInfo.m in Sources */,
				1164F106199AC236009BF8BF /* NYPLBookLocation.m in Sources */,
				11F3771F19DB62B000487769 /* NYPLFacetView.m in Sources */,
				5A5B901B1B946FAD002C53E9 /* NYPLReaderContainerDelegate.mm in Sources */,
				145798F6215BE9E300F68AFD /* ProblemReportEmail.swift in Sources */,
				111197281986B43B0014462F /* NYPLBookCellDelegate.m in Sources */,
				111197391987F4070014462F /* NYPLBookDetailNormalView.m in Sources */,
				111E757D1A801A6F00718AD7 /* NYPLSettingsPrimaryNavigationController.m in Sources */,
				11A16E69195B2BD3004147F4 /* NYPLCatalogUngroupedFeedViewController.m in Sources */,
				D787E8441FB6B0290016D9D5 /* NYPLSettingsAdvancedViewController.swift in Sources */,
				5D60D3542297353C001080D0 /* NYPLMigrationManager.swift in Sources */,
				111E757A1A80165C00718AD7 /* NYPLSettingsSplitViewController.m in Sources */,
				B51C1E0422861C1A003B49A5 /* OPDS2AuthenticationDocument.swift in Sources */,
				112C694D197301FE00C48F95 /* NYPLBookRegistryRecord.m in Sources */,
				5DD5674522B303DF001F0C83 /* NYPLDeveloperSettingsTableViewController.swift in Sources */,
				E627B554216D4A9700A7D1D5 /* NYPLBookContentType.m in Sources */,
				2D754BC22002F1B10061D34F /* NYPLOPDSIndirectAcquisition.m in Sources */,
				116A5EB3194767DC00491A21 /* NYPLMyBooksViewController.m in Sources */,
				E6B3269F1EE066DE00DB877A /* NYPLBookDetailTableView.swift in Sources */,
				8CC26F832370C1DF0000D8E1 /* Account.swift in Sources */,
				11078357198160A50071AB1E /* NYPLBookDownloadFailedCell.m in Sources */,
				110AF89C1961ED1F004887C3 /* NYPLBookDetailViewController.m in Sources */,
				11BFDB39199C117B00378691 /* NYPLReaderTOCCell.m in Sources */,
				E6F26E731DFF672F00C103CA /* NYPLDirectoryManager.swift in Sources */,
				E6D848E32171334800CEC142 /* NYPLContentTypeBadge.swift in Sources */,
				E6C91BC21FD5F63B00A32F42 /* NYPLZXingEncoder.m in Sources */,
				085D31D71BE29E38007F7672 /* NYPLProblemReportViewController.m in Sources */,
				11C5DCF21976D1E0005A9945 /* NYPLHoldsNavigationController.m in Sources */,
				A42E0DF11B3F5A490095EBAE /* NYPLRemoteViewController.m in Sources */,
				E6202A041DD52B8600C99553 /* NYPLWelcomeScreen.swift in Sources */,
				73A3EAED2400A9560061A7FB /* NYPLSettingsAccountURLSessionChallengeHandler.m in Sources */,
				110AD83D19E497D6005724C3 /* NYPLOPDSAttribute.m in Sources */,
				1114A6A1195884CB007507A2 /* NYPLCatalogUngroupedFeed.m in Sources */,
				11C5DCF51976D22F005A9945 /* NYPLHoldsViewController.m in Sources */,
				E6B1F4FB1DD20EA900D73CA1 /* NYPLSettingsAccountsList.swift in Sources */,
				5DD567B522B97344001F0C83 /* Data+Base64.swift in Sources */,
				A823D821192BABA400B55DE2 /* NYPLAppDelegate.m in Sources */,
				112C684F19EF003300106973 /* NYPLCatalogFacetGroup.m in Sources */,
				2D754BBB2002E2FB0061D34F /* NYPLOPDSAcquisition.m in Sources */,
				085D31DF1BE3CD3C007F7672 /* NSURLRequest+NYPLURLRequestAdditions.m in Sources */,
				11548C0B1939136C009DBF2E /* NYPLRootTabBarController.m in Sources */,
				E63F2C6C1EAA81B3002B6373 /* ExtendedNavBarView.swift in Sources */,
				B51C1E0022861BAD003B49A5 /* OPDS2Link.swift in Sources */,
				E6DA7EA01F2A718600CFBEC8 /* NYPLBookAuthor.swift in Sources */,
				118A0B1B19915BDF00792DDE /* NYPLCatalogSearchViewController.m in Sources */,
				A4E254FA1B0E610900193FE4 /* NYPLBasicAuth.m in Sources */,
				1188F3E11A1ECC4B006B2F36 /* NYPLReaderSettings.m in Sources */,
				A949984F2235826500CE4241 /* NYPLPDFViewControllerDelegate.swift in Sources */,
				11C5DD16197727A6005A9945 /* NYPLKeychain.m in Sources */,
				5D7CF86422C19EBA007CAA34 /* NYPLReaderContainerDelegateBase.m in Sources */,
				AE77E9B832371587493FF281 /* NYPLOPDSEntry.m in Sources */,
				11DC19281A12F92500721DBA /* NYPLReaderSettingsView.m in Sources */,
				113DB8A719C24E54004E1154 /* NYPLIndeterminateProgressView.m in Sources */,
				119BEB89198C43A600121439 /* NSString+NYPLStringAdditions.m in Sources */,
				E6B6E76F1F6859A4007EE361 /* NYPLKeychainManager.swift in Sources */,
				5D7CF8B922C3FC06007CAA34 /* NYPLErrorLogger.swift in Sources */,
				A499BF261B39EFC7002F8B8B /* NYPLOPDSEntryGroupAttributes.m in Sources */,
				1196F75B1970727C00F62670 /* NYPLMyBooksDownloadCenter.m in Sources */,
				8C40D6A72375FF8B006EA63B /* NYPLProblemDocumentCacheManager.swift in Sources */,
				E66A6C441EAFB63300AA282D /* NYPLBookDetailButtonsView.m in Sources */,
				2DEF10BA201ECCEA0082843A /* NYPLMyBooksSimplifiedBearerToken.m in Sources */,
				2DF321831DC3B83500E1858F /* NYPLAnnotations.swift in Sources */,
				E6BA02B81DE4B6F600F76404 /* RemoteHTMLViewController.swift in Sources */,
				8CE9C471237F84820072E964 /* NYPLBookDetailsProblemDocumentViewController.swift in Sources */,
				A4BA1D131B43046B006F83DF /* NYPLCatalogGroupedFeed.m in Sources */,
				112C6953197309C500C48F95 /* NYPLBookState.m in Sources */,
				11F3773319E0876F00487769 /* NYPLCatalogFacet.m in Sources */,
				1158812E1A894F4E008672C3 /* NYPLAccountSignInViewController.m in Sources */,
				5D3A28CC22D3DA850042B3BD /* NYPLUserProfileDocument.swift in Sources */,
				03F94CD11DD6288C00CE8F4F /* AccountsManager.swift in Sources */,
				52592BB821220A1100587288 /* NYPLLocalization.m in Sources */,
				E6D775421F9FE0AF00C0B722 /* NYPLBarcodeScanningViewController.m in Sources */,
				1111973F1988226F0014462F /* NYPLBookDetailDownloadFailedView.m in Sources */,
				AE77EE7AACC975280BAB9A4C /* NYPLOPDSFeed.m in Sources */,
				114C8CDA19BF55F900719B72 /* NYPLRoundedButton.m in Sources */,
				AE77EB0CB5B94AEC591E2D91 /* NYPLOPDSLink.m in Sources */,
				AE77E7E37D89FB3EED630624 /* NYPLOPDSType.m in Sources */,
			);
			runOnlyForDeploymentPostprocessing = 0;
		};
/* End PBXSourcesBuildPhase section */

/* Begin PBXTargetDependency section */
		2D2B47781D08F808007F7764 /* PBXTargetDependency */ = {
			isa = PBXTargetDependency;
			target = A823D80C192BABA400B55DE2 /* SimplyE */;
			targetProxy = 2D2B47771D08F808007F7764 /* PBXContainerItemProxy */;
		};
/* End PBXTargetDependency section */

/* Begin PBXVariantGroup section */
		032A31071DC02E8E0001E4AF /* Localizable.strings */ = {
			isa = PBXVariantGroup;
			children = (
				032A31061DC02E8E0001E4AF /* en */,
				032A310C1DC02EAD0001E4AF /* it */,
				032A310D1DC02EB30001E4AF /* de */,
				032A310E1DC02EC00001E4AF /* es */,
			);
			name = Localizable.strings;
			sourceTree = "<group>";
		};
		A823D819192BABA400B55DE2 /* InfoPlist.strings */ = {
			isa = PBXVariantGroup;
			children = (
				A823D81A192BABA400B55DE2 /* en */,
			);
			name = InfoPlist.strings;
			sourceTree = "<group>";
		};
		A823D832192BABA400B55DE2 /* InfoPlist.strings */ = {
			isa = PBXVariantGroup;
			children = (
				A823D833192BABA400B55DE2 /* en */,
			);
			name = InfoPlist.strings;
			sourceTree = "<group>";
		};
/* End PBXVariantGroup section */

/* Begin XCBuildConfiguration section */
		2D2B477A1D08F808007F7764 /* Debug */ = {
			isa = XCBuildConfiguration;
			buildSettings = {
				ALWAYS_SEARCH_USER_PATHS = NO;
				BUNDLE_LOADER = "$(TEST_HOST)";
				CLANG_ANALYZER_NONNULL = YES;
				CLANG_CXX_LANGUAGE_STANDARD = "gnu++0x";
				CLANG_CXX_LIBRARY = "libc++";
				CLANG_WARN_UNREACHABLE_CODE = YES;
				DEBUG_INFORMATION_FORMAT = dwarf;
				ENABLE_STRICT_OBJC_MSGSEND = YES;
				ENABLE_TESTABILITY = YES;
				FRAMEWORK_SEARCH_PATHS = (
					"$(inherited)",
					"$(PROJECT_DIR)/Carthage/Build/iOS",
				);
				GCC_C_LANGUAGE_STANDARD = gnu99;
				GCC_NO_COMMON_BLOCKS = YES;
				INFOPLIST_FILE = SimplyETests/Info.plist;
				IPHONEOS_DEPLOYMENT_TARGET = 9.3;
				LD_RUNPATH_SEARCH_PATHS = "$(inherited) @executable_path/Frameworks @loader_path/Frameworks";
				MTL_ENABLE_DEBUG_INFO = YES;
				PRODUCT_BUNDLE_IDENTIFIER = org.nypl.SimplyETests;
				PRODUCT_NAME = "$(TARGET_NAME)";
				SWIFT_OBJC_BRIDGING_HEADER = "SimplifiedTests/SimplyETests-Bridging-Header.h";
				SWIFT_OPTIMIZATION_LEVEL = "-Onone";
				SWIFT_SWIFT3_OBJC_INFERENCE = Default;
				SWIFT_VERSION = 4.2;
				TEST_HOST = "$(BUILT_PRODUCTS_DIR)/SimplyE.app/SimplyE";
			};
			name = Debug;
		};
		2D2B477B1D08F808007F7764 /* Release */ = {
			isa = XCBuildConfiguration;
			buildSettings = {
				ALWAYS_SEARCH_USER_PATHS = NO;
				BUNDLE_LOADER = "$(TEST_HOST)";
				CLANG_ANALYZER_NONNULL = YES;
				CLANG_CXX_LANGUAGE_STANDARD = "gnu++0x";
				CLANG_CXX_LIBRARY = "libc++";
				CLANG_WARN_UNREACHABLE_CODE = YES;
				COPY_PHASE_STRIP = NO;
				DEBUG_INFORMATION_FORMAT = "dwarf-with-dsym";
				ENABLE_STRICT_OBJC_MSGSEND = YES;
				FRAMEWORK_SEARCH_PATHS = (
					"$(inherited)",
					"$(PROJECT_DIR)/Carthage/Build/iOS",
				);
				GCC_C_LANGUAGE_STANDARD = gnu99;
				GCC_NO_COMMON_BLOCKS = YES;
				INFOPLIST_FILE = SimplyETests/Info.plist;
				IPHONEOS_DEPLOYMENT_TARGET = 9.3;
				LD_RUNPATH_SEARCH_PATHS = "$(inherited) @executable_path/Frameworks @loader_path/Frameworks";
				MTL_ENABLE_DEBUG_INFO = NO;
				PRODUCT_BUNDLE_IDENTIFIER = org.nypl.SimplyETests;
				PRODUCT_NAME = "$(TARGET_NAME)";
				SWIFT_OBJC_BRIDGING_HEADER = "SimplifiedTests/SimplyETests-Bridging-Header.h";
				SWIFT_SWIFT3_OBJC_INFERENCE = Default;
				SWIFT_VERSION = 4.2;
				TEST_HOST = "$(BUILT_PRODUCTS_DIR)/SimplyE.app/SimplyE";
			};
			name = Release;
		};
		A823D837192BABA400B55DE2 /* Debug */ = {
			isa = XCBuildConfiguration;
			baseConfigurationReference = CAE35BBA1B86289500BF9BC5 /* Simplified.xcconfig */;
			buildSettings = {
				ALWAYS_EMBED_SWIFT_STANDARD_LIBRARIES = YES;
				ALWAYS_SEARCH_USER_PATHS = YES;
				CLANG_ANALYZER_LOCALIZABILITY_NONLOCALIZED = YES;
				CLANG_ENABLE_MODULES = YES;
				CLANG_ENABLE_OBJC_ARC = YES;
				CLANG_WARN_BLOCK_CAPTURE_AUTORELEASING = YES;
				CLANG_WARN_BOOL_CONVERSION = YES;
				CLANG_WARN_COMMA = YES;
				CLANG_WARN_CONSTANT_CONVERSION = YES;
				CLANG_WARN_DEPRECATED_OBJC_IMPLEMENTATIONS = YES;
				CLANG_WARN_DIRECT_OBJC_ISA_USAGE = YES_ERROR;
				CLANG_WARN_EMPTY_BODY = YES;
				CLANG_WARN_ENUM_CONVERSION = YES;
				CLANG_WARN_INFINITE_RECURSION = YES;
				CLANG_WARN_INT_CONVERSION = YES;
				CLANG_WARN_NON_LITERAL_NULL_CONVERSION = YES;
				CLANG_WARN_OBJC_IMPLICIT_RETAIN_SELF = YES;
				CLANG_WARN_OBJC_LITERAL_CONVERSION = YES;
				CLANG_WARN_OBJC_ROOT_CLASS = YES_ERROR;
				CLANG_WARN_RANGE_LOOP_ANALYSIS = YES;
				CLANG_WARN_STRICT_PROTOTYPES = YES;
				CLANG_WARN_SUSPICIOUS_MOVE = YES;
				CLANG_WARN_UNREACHABLE_CODE = YES;
				CLANG_WARN__DUPLICATE_METHOD_MATCH = YES;
				"CODE_SIGN_IDENTITY[sdk=iphoneos*]" = "iPhone Developer";
				COPY_PHASE_STRIP = NO;
				DEFINES_MODULE = YES;
				ENABLE_STRICT_OBJC_MSGSEND = YES;
				ENABLE_TESTABILITY = YES;
				GCC_C_LANGUAGE_STANDARD = c99;
				GCC_DYNAMIC_NO_PIC = NO;
				GCC_NO_COMMON_BLOCKS = YES;
				GCC_OPTIMIZATION_LEVEL = 0;
				GCC_PREPROCESSOR_DEFINITIONS = (
					"DEBUG=1",
					"$(inherited)",
				);
				GCC_SYMBOLS_PRIVATE_EXTERN = NO;
				GCC_WARN_64_TO_32_BIT_CONVERSION = YES;
				GCC_WARN_ABOUT_RETURN_TYPE = YES_ERROR;
				GCC_WARN_UNDECLARED_SELECTOR = YES;
				GCC_WARN_UNINITIALIZED_AUTOS = YES_AGGRESSIVE;
				GCC_WARN_UNUSED_FUNCTION = YES;
				GCC_WARN_UNUSED_VARIABLE = YES;
				IPHONEOS_DEPLOYMENT_TARGET = 8.0;
				ONLY_ACTIVE_ARCH = YES;
				OTHER_LDFLAGS = (
					"$(inherited)",
					"-ObjC",
				);
				PRODUCT_NAME = SimplyE;
				SDKROOT = iphoneos;
				SWIFT_VERSION = "";
				TARGETED_DEVICE_FAMILY = "1,2";
			};
			name = Debug;
		};
		A823D838192BABA400B55DE2 /* Release */ = {
			isa = XCBuildConfiguration;
			baseConfigurationReference = CAE35BBA1B86289500BF9BC5 /* Simplified.xcconfig */;
			buildSettings = {
				ALWAYS_EMBED_SWIFT_STANDARD_LIBRARIES = YES;
				ALWAYS_SEARCH_USER_PATHS = YES;
				CLANG_ANALYZER_LOCALIZABILITY_NONLOCALIZED = YES;
				CLANG_ENABLE_MODULES = YES;
				CLANG_ENABLE_OBJC_ARC = YES;
				CLANG_WARN_BLOCK_CAPTURE_AUTORELEASING = YES;
				CLANG_WARN_BOOL_CONVERSION = YES;
				CLANG_WARN_COMMA = YES;
				CLANG_WARN_CONSTANT_CONVERSION = YES;
				CLANG_WARN_DEPRECATED_OBJC_IMPLEMENTATIONS = YES;
				CLANG_WARN_DIRECT_OBJC_ISA_USAGE = YES_ERROR;
				CLANG_WARN_EMPTY_BODY = YES;
				CLANG_WARN_ENUM_CONVERSION = YES;
				CLANG_WARN_INFINITE_RECURSION = YES;
				CLANG_WARN_INT_CONVERSION = YES;
				CLANG_WARN_NON_LITERAL_NULL_CONVERSION = YES;
				CLANG_WARN_OBJC_IMPLICIT_RETAIN_SELF = YES;
				CLANG_WARN_OBJC_LITERAL_CONVERSION = YES;
				CLANG_WARN_OBJC_ROOT_CLASS = YES_ERROR;
				CLANG_WARN_RANGE_LOOP_ANALYSIS = YES;
				CLANG_WARN_STRICT_PROTOTYPES = YES;
				CLANG_WARN_SUSPICIOUS_MOVE = YES;
				CLANG_WARN_UNREACHABLE_CODE = YES;
				CLANG_WARN__DUPLICATE_METHOD_MATCH = YES;
				"CODE_SIGN_IDENTITY[sdk=iphoneos*]" = "iPhone Developer";
				COPY_PHASE_STRIP = YES;
				DEFINES_MODULE = YES;
				ENABLE_NS_ASSERTIONS = NO;
				ENABLE_STRICT_OBJC_MSGSEND = YES;
				GCC_C_LANGUAGE_STANDARD = c99;
				GCC_NO_COMMON_BLOCKS = YES;
				GCC_WARN_64_TO_32_BIT_CONVERSION = YES;
				GCC_WARN_ABOUT_RETURN_TYPE = YES_ERROR;
				GCC_WARN_UNDECLARED_SELECTOR = YES;
				GCC_WARN_UNINITIALIZED_AUTOS = YES_AGGRESSIVE;
				GCC_WARN_UNUSED_FUNCTION = YES;
				GCC_WARN_UNUSED_VARIABLE = YES;
				IPHONEOS_DEPLOYMENT_TARGET = 8.0;
				OTHER_LDFLAGS = (
					"$(inherited)",
					"-ObjC",
				);
				PRODUCT_NAME = SimplyE;
				SDKROOT = iphoneos;
				SWIFT_OPTIMIZATION_LEVEL = "-Owholemodule";
				SWIFT_VERSION = "";
				TARGETED_DEVICE_FAMILY = "1,2";
				VALIDATE_PRODUCT = YES;
			};
			name = Release;
		};
		A823D83A192BABA400B55DE2 /* Debug */ = {
			isa = XCBuildConfiguration;
			buildSettings = {
				ASSETCATALOG_COMPILER_APPICON_NAME = AppIcon;
				CLANG_ENABLE_MODULES = YES;
				CODE_SIGN_ENTITLEMENTS = Simplified/SimplyE.entitlements;
				CODE_SIGN_IDENTITY = "iPhone Developer";
				CURRENT_PROJECT_VERSION = 3;
				DEVELOPMENT_TEAM = 7262U6ST2R;
				ENABLE_BITCODE = NO;
				FRAMEWORK_SEARCH_PATHS = (
					"$(inherited)",
					"$(PROJECT_DIR)",
					"$(PROJECT_DIR)/Carthage/Build/iOS",
				);
				GCC_PRECOMPILE_PREFIX_HEADER = YES;
				GCC_PREFIX_HEADER = "Simplified/Simplified-Prefix.pch";
				INFOPLIST_FILE = "Simplified/Simplified-Info.plist";
				IPHONEOS_DEPLOYMENT_TARGET = 9.3;
				LD_RUNPATH_SEARCH_PATHS = "$(inherited) @executable_path/Frameworks";
<<<<<<< HEAD
				MARKETING_VERSION = 3.3.4;
=======
				LIBRARY_SEARCH_PATHS = (
					"$(PROJECT_DIR)/build/Debug-iphoneos",
					"$(inherited)",
					"$(PROJECT_DIR)/Pods/Heap",
					"$(PROJECT_DIR)/heap-ios-latest",
					"$(PROJECT_DIR)/readium-sdk/Platform/Apple/build/Debug-iphoneos",
					"$(PROJECT_DIR)/readium-sdk/Platform/Apple/build/Release-iphoneos",
				);
				MARKETING_VERSION = 3.3.5;
>>>>>>> f32ff769
				PRODUCT_BUNDLE_IDENTIFIER = org.nypl.labs.SimplyE;
				PRODUCT_NAME = "$(TARGET_NAME)";
				PROVISIONING_PROFILE = "2e185b6c-271e-4b02-a05e-860b8c3831f6";
				PROVISIONING_PROFILE_SPECIFIER = "SimplyE Development (Keychain Migration)";
				SWIFT_ACTIVE_COMPILATION_CONDITIONS = "DEBUG FEATURE_DRM_CONNECTOR";
				SWIFT_OBJC_BRIDGING_HEADER = "Simplified/SimplyE-Bridging-Header.h";
				SWIFT_OPTIMIZATION_LEVEL = "-Onone";
				SWIFT_SWIFT3_OBJC_INFERENCE = Default;
				SWIFT_VERSION = 4.2;
				TARGETED_DEVICE_FAMILY = "1,2";
				WARNING_CFLAGS = (
					"-Wall",
					"-Wextra",
					"-Wno-documentation",
					"-Wno-c++98-compat-pedantic",
					"-Wno-c++98-compat",
					"-Wno-c11-extensions",
					"-Wno-objc-missing-property-synthesis",
				);
				WRAPPER_EXTENSION = app;
			};
			name = Debug;
		};
		A823D83B192BABA400B55DE2 /* Release */ = {
			isa = XCBuildConfiguration;
			buildSettings = {
				ASSETCATALOG_COMPILER_APPICON_NAME = AppIcon;
				CLANG_ENABLE_MODULES = YES;
				CODE_SIGN_ENTITLEMENTS = Simplified/SimplyE.entitlements;
				CODE_SIGN_IDENTITY = "iPhone Distribution";
				CURRENT_PROJECT_VERSION = 3;
				DEVELOPMENT_TEAM = 7262U6ST2R;
				ENABLE_BITCODE = NO;
				FRAMEWORK_SEARCH_PATHS = (
					"$(inherited)",
					"$(PROJECT_DIR)",
					"$(PROJECT_DIR)/Carthage/Build/iOS",
				);
				GCC_PRECOMPILE_PREFIX_HEADER = YES;
				GCC_PREFIX_HEADER = "Simplified/Simplified-Prefix.pch";
				GCC_PREPROCESSOR_DEFINITIONS = (
					"DEBUG=0",
					"$(inherited)",
				);
				INFOPLIST_FILE = "Simplified/Simplified-Info.plist";
				IPHONEOS_DEPLOYMENT_TARGET = 9.3;
				LD_RUNPATH_SEARCH_PATHS = "$(inherited) @executable_path/Frameworks";
<<<<<<< HEAD
				MARKETING_VERSION = 3.3.4;
=======
				LIBRARY_SEARCH_PATHS = (
					"$(PROJECT_DIR)/build/Debug-iphoneos",
					"$(inherited)",
					"$(PROJECT_DIR)/Pods/Heap",
					"$(PROJECT_DIR)/heap-ios-latest",
					"$(PROJECT_DIR)/readium-sdk/Platform/Apple/build/Debug-iphoneos",
					"$(PROJECT_DIR)/readium-sdk/Platform/Apple/build/Release-iphoneos",
				);
				MARKETING_VERSION = 3.3.5;
>>>>>>> f32ff769
				PRODUCT_BUNDLE_IDENTIFIER = org.nypl.labs.SimplyE;
				PRODUCT_NAME = "$(TARGET_NAME)";
				PROVISIONING_PROFILE = "b3d9154d-70e1-48d6-a0c5-869431277a5c";
				PROVISIONING_PROFILE_SPECIFIER = "SimplyE Distribution 2019";
				SWIFT_ACTIVE_COMPILATION_CONDITIONS = FEATURE_DRM_CONNECTOR;
				SWIFT_OBJC_BRIDGING_HEADER = "Simplified/SimplyE-Bridging-Header.h";
				SWIFT_SWIFT3_OBJC_INFERENCE = Default;
				SWIFT_VERSION = 4.2;
				TARGETED_DEVICE_FAMILY = "1,2";
				WARNING_CFLAGS = (
					"-Wall",
					"-Wextra",
					"-Wno-documentation",
					"-Wno-c++98-compat-pedantic",
					"-Wno-c++98-compat",
					"-Wno-c11-extensions",
					"-Wno-objc-missing-property-synthesis",
				);
				WRAPPER_EXTENSION = app;
			};
			name = Release;
		};
/* End XCBuildConfiguration section */

/* Begin XCConfigurationList section */
		2D2B47791D08F808007F7764 /* Build configuration list for PBXNativeTarget "SimplyETests" */ = {
			isa = XCConfigurationList;
			buildConfigurations = (
				2D2B477A1D08F808007F7764 /* Debug */,
				2D2B477B1D08F808007F7764 /* Release */,
			);
			defaultConfigurationIsVisible = 0;
			defaultConfigurationName = Release;
		};
		A823D808192BABA400B55DE2 /* Build configuration list for PBXProject "Simplified" */ = {
			isa = XCConfigurationList;
			buildConfigurations = (
				A823D837192BABA400B55DE2 /* Debug */,
				A823D838192BABA400B55DE2 /* Release */,
			);
			defaultConfigurationIsVisible = 0;
			defaultConfigurationName = Release;
		};
		A823D839192BABA400B55DE2 /* Build configuration list for PBXNativeTarget "SimplyE" */ = {
			isa = XCConfigurationList;
			buildConfigurations = (
				A823D83A192BABA400B55DE2 /* Debug */,
				A823D83B192BABA400B55DE2 /* Release */,
			);
			defaultConfigurationIsVisible = 0;
			defaultConfigurationName = Release;
		};
/* End XCConfigurationList section */
	};
	rootObject = A823D805192BABA400B55DE2 /* Project object */;
}<|MERGE_RESOLUTION|>--- conflicted
+++ resolved
@@ -1937,19 +1937,8 @@
 				INFOPLIST_FILE = "Simplified/Simplified-Info.plist";
 				IPHONEOS_DEPLOYMENT_TARGET = 9.3;
 				LD_RUNPATH_SEARCH_PATHS = "$(inherited) @executable_path/Frameworks";
-<<<<<<< HEAD
 				MARKETING_VERSION = 3.3.4;
-=======
-				LIBRARY_SEARCH_PATHS = (
-					"$(PROJECT_DIR)/build/Debug-iphoneos",
-					"$(inherited)",
-					"$(PROJECT_DIR)/Pods/Heap",
-					"$(PROJECT_DIR)/heap-ios-latest",
-					"$(PROJECT_DIR)/readium-sdk/Platform/Apple/build/Debug-iphoneos",
-					"$(PROJECT_DIR)/readium-sdk/Platform/Apple/build/Release-iphoneos",
-				);
 				MARKETING_VERSION = 3.3.5;
->>>>>>> f32ff769
 				PRODUCT_BUNDLE_IDENTIFIER = org.nypl.labs.SimplyE;
 				PRODUCT_NAME = "$(TARGET_NAME)";
 				PROVISIONING_PROFILE = "2e185b6c-271e-4b02-a05e-860b8c3831f6";
@@ -1997,19 +1986,8 @@
 				INFOPLIST_FILE = "Simplified/Simplified-Info.plist";
 				IPHONEOS_DEPLOYMENT_TARGET = 9.3;
 				LD_RUNPATH_SEARCH_PATHS = "$(inherited) @executable_path/Frameworks";
-<<<<<<< HEAD
 				MARKETING_VERSION = 3.3.4;
-=======
-				LIBRARY_SEARCH_PATHS = (
-					"$(PROJECT_DIR)/build/Debug-iphoneos",
-					"$(inherited)",
-					"$(PROJECT_DIR)/Pods/Heap",
-					"$(PROJECT_DIR)/heap-ios-latest",
-					"$(PROJECT_DIR)/readium-sdk/Platform/Apple/build/Debug-iphoneos",
-					"$(PROJECT_DIR)/readium-sdk/Platform/Apple/build/Release-iphoneos",
-				);
 				MARKETING_VERSION = 3.3.5;
->>>>>>> f32ff769
 				PRODUCT_BUNDLE_IDENTIFIER = org.nypl.labs.SimplyE;
 				PRODUCT_NAME = "$(TARGET_NAME)";
 				PROVISIONING_PROFILE = "b3d9154d-70e1-48d6-a0c5-869431277a5c";
