// !$*UTF8*$!
{
	archiveVersion = 1;
	classes = {
	};
	objectVersion = 52;
	objects = {

/* Begin PBXBuildFile section */
		032A31051DC02E8E0001E4AF /* Localizable.strings in Resources */ = {isa = PBXBuildFile; fileRef = 032A31071DC02E8E0001E4AF /* Localizable.strings */; };
		0345BFE81DBF027200398B6F /* APIKeys.swift in Sources */ = {isa = PBXBuildFile; fileRef = 0345BFD61DBF002E00398B6F /* APIKeys.swift */; };
		03690E231EB2B35000F75D5F /* NYPLReaderBookmarkCell.swift in Sources */ = {isa = PBXBuildFile; fileRef = 03690E221EB2B35000F75D5F /* NYPLReaderBookmarkCell.swift */; };
		03690E291EB2B44300F75D5F /* NYPLReadiumBookmark.swift in Sources */ = {isa = PBXBuildFile; fileRef = 03690E281EB2B44300F75D5F /* NYPLReadiumBookmark.swift */; };
		03B092241E78839D00AD338D /* QuartzCore.framework in Frameworks */ = {isa = PBXBuildFile; fileRef = 03B092231E78839D00AD338D /* QuartzCore.framework */; };
		03B092261E7883C400AD338D /* libiconv.tbd in Frameworks */ = {isa = PBXBuildFile; fileRef = 03B092251E7883C400AD338D /* libiconv.tbd */; };
		03B092281E78859E00AD338D /* CoreMedia.framework in Frameworks */ = {isa = PBXBuildFile; fileRef = 03B092271E78859E00AD338D /* CoreMedia.framework */; };
		03B0922A1E7885A600AD338D /* AudioToolbox.framework in Frameworks */ = {isa = PBXBuildFile; fileRef = 03B092291E7885A600AD338D /* AudioToolbox.framework */; };
		03B0922C1E7886C900AD338D /* AVFoundation.framework in Frameworks */ = {isa = PBXBuildFile; fileRef = 03B0922B1E7886C900AD338D /* AVFoundation.framework */; };
		03B0922E1E7886ED00AD338D /* CoreVideo.framework in Frameworks */ = {isa = PBXBuildFile; fileRef = 03B0922D1E7886ED00AD338D /* CoreVideo.framework */; };
		03B092301E78871A00AD338D /* MediaPlayer.framework in Frameworks */ = {isa = PBXBuildFile; fileRef = 03B0922F1E78871A00AD338D /* MediaPlayer.framework */; };
		03DE7BE91DBF0DE400E89064 /* UpdateCheckShim.swift in Sources */ = {isa = PBXBuildFile; fileRef = 2DC8D9DD1D09F9B4007DD125 /* UpdateCheckShim.swift */; };
		03E5F42D1EA5BCE400DFFC3A /* NYPLReaderTOC.storyboard in Resources */ = {isa = PBXBuildFile; fileRef = 03E5F42A1EA5BCE400DFFC3A /* NYPLReaderTOC.storyboard */; };
		03F94CCF1DD627AA00CE8F4F /* Accounts.json in Resources */ = {isa = PBXBuildFile; fileRef = 03F94CCE1DD627AA00CE8F4F /* Accounts.json */; };
		03F94CD11DD6288C00CE8F4F /* AccountsManager.swift in Sources */ = {isa = PBXBuildFile; fileRef = 03F94CD01DD6288C00CE8F4F /* AccountsManager.swift */; };
		081387571BC574DA003DEA6A /* UILabel+NYPLAppearanceAdditions.m in Sources */ = {isa = PBXBuildFile; fileRef = 081387561BC574DA003DEA6A /* UILabel+NYPLAppearanceAdditions.m */; };
		0813875A1BC5767F003DEA6A /* UIButton+NYPLAppearanceAdditions.m in Sources */ = {isa = PBXBuildFile; fileRef = 081387591BC5767F003DEA6A /* UIButton+NYPLAppearanceAdditions.m */; };
		0824D44E24B8DFE400C85A7E /* NSString+JSONParse.swift in Sources */ = {isa = PBXBuildFile; fileRef = 0824D44D24B8DFE400C85A7E /* NSString+JSONParse.swift */; };
		0824D44F24B8DFE400C85A7E /* NSString+JSONParse.swift in Sources */ = {isa = PBXBuildFile; fileRef = 0824D44D24B8DFE400C85A7E /* NSString+JSONParse.swift */; };
		0826CD2924AA21B2000F4030 /* NYPLSamlIDPCell.swift in Sources */ = {isa = PBXBuildFile; fileRef = 0826CD2824AA21B2000F4030 /* NYPLSamlIDPCell.swift */; };
		0826CD2F24AA2801000F4030 /* NYPLLibraryDescriptionCell.swift in Sources */ = {isa = PBXBuildFile; fileRef = 0826CD2E24AA2801000F4030 /* NYPLLibraryDescriptionCell.swift */; };
		085640CE1BB99FC30088BDBF /* NSURL+NYPLURLAdditions.m in Sources */ = {isa = PBXBuildFile; fileRef = 085640CD1BB99FC30088BDBF /* NSURL+NYPLURLAdditions.m */; };
		0857A0F72478337D00C7984E /* NYPLCredentials.swift in Sources */ = {isa = PBXBuildFile; fileRef = 0857A0F62478337D00C7984E /* NYPLCredentials.swift */; };
		0857A0FF247835FF00C7984E /* NYPLKeychainStoredVariable.swift in Sources */ = {isa = PBXBuildFile; fileRef = 0857A0FE247835FF00C7984E /* NYPLKeychainStoredVariable.swift */; };
		085D31D71BE29E38007F7672 /* NYPLProblemReportViewController.m in Sources */ = {isa = PBXBuildFile; fileRef = 085D31D61BE29E38007F7672 /* NYPLProblemReportViewController.m */; };
		085D31D91BE29ED4007F7672 /* NYPLProblemReportViewController.xib in Resources */ = {isa = PBXBuildFile; fileRef = 085D31D81BE29ED4007F7672 /* NYPLProblemReportViewController.xib */; };
		085D31DF1BE3CD3C007F7672 /* NSURLRequest+NYPLURLRequestAdditions.m in Sources */ = {isa = PBXBuildFile; fileRef = 085D31DE1BE3CD3C007F7672 /* NSURLRequest+NYPLURLRequestAdditions.m */; };
		086C45D624AE77CA00F5108E /* NYPLBasicAuth.swift in Sources */ = {isa = PBXBuildFile; fileRef = 086C45D524AE77CA00F5108E /* NYPLBasicAuth.swift */; };
		086C45D724AE77CA00F5108E /* NYPLBasicAuth.swift in Sources */ = {isa = PBXBuildFile; fileRef = 086C45D524AE77CA00F5108E /* NYPLBasicAuth.swift */; };
		089E42C6249A823800310360 /* NYPLCookiesWebViewController.swift in Sources */ = {isa = PBXBuildFile; fileRef = 089E42C5249A823800310360 /* NYPLCookiesWebViewController.swift */; };
		089E430C24A2459100310360 /* NYPLLoginCellTypes.swift in Sources */ = {isa = PBXBuildFile; fileRef = 089E430B24A2459100310360 /* NYPLLoginCellTypes.swift */; };
		08A352201BDE8E410040BF1D /* CFNetwork.framework in Frameworks */ = {isa = PBXBuildFile; fileRef = 08A3521F1BDE8E410040BF1D /* CFNetwork.framework */; };
		08A352221BDE8E560040BF1D /* libicucore.tbd in Frameworks */ = {isa = PBXBuildFile; fileRef = 08A352211BDE8E560040BF1D /* libicucore.tbd */; };
		08A352241BDE8E640040BF1D /* Security.framework in Frameworks */ = {isa = PBXBuildFile; fileRef = 08A352231BDE8E640040BF1D /* Security.framework */; };
		08A352261BDE8E700040BF1D /* SystemConfiguration.framework in Frameworks */ = {isa = PBXBuildFile; fileRef = 08A352251BDE8E700040BF1D /* SystemConfiguration.framework */; };
		08A352271BDE91B80040BF1D /* libRDServices.a in Frameworks */ = {isa = PBXBuildFile; fileRef = A49C25461AE05A2600D63B89 /* libRDServices.a */; };
		08C469C11BDAAEB1009D8AFD /* libADEPT.a in Frameworks */ = {isa = PBXBuildFile; fileRef = 5A569A2C1B8351C6003B5B61 /* libADEPT.a */; settings = {ATTRIBUTES = (Weak, ); }; };
		08C469C21BDAAEB1009D8AFD /* libAdobe Content Filter.a in Frameworks */ = {isa = PBXBuildFile; fileRef = 5A7048961B94A6710046FFF0 /* libAdobe Content Filter.a */; settings = {ATTRIBUTES = (Weak, ); }; };
		11068C55196DD37900E8A94B /* NYPLNull.m in Sources */ = {isa = PBXBuildFile; fileRef = 11068C54196DD37900E8A94B /* NYPLNull.m */; };
		11078357198160A50071AB1E /* NYPLBookDownloadFailedCell.m in Sources */ = {isa = PBXBuildFile; fileRef = 11078356198160A50071AB1E /* NYPLBookDownloadFailedCell.m */; };
		1107835E19816E3D0071AB1E /* UIView+NYPLViewAdditions.m in Sources */ = {isa = PBXBuildFile; fileRef = 1107835D19816E3D0071AB1E /* UIView+NYPLViewAdditions.m */; };
		110AD83D19E497D6005724C3 /* NYPLOPDSAttribute.m in Sources */ = {isa = PBXBuildFile; fileRef = 110AD83B19E497D6005724C3 /* NYPLOPDSAttribute.m */; };
		110AF8961961D94D004887C3 /* NYPLBookDetailView.m in Sources */ = {isa = PBXBuildFile; fileRef = 110AF8951961D94D004887C3 /* NYPLBookDetailView.m */; };
		110AF89C1961ED1F004887C3 /* NYPLBookDetailViewController.m in Sources */ = {isa = PBXBuildFile; fileRef = 110AF89B1961ED1F004887C3 /* NYPLBookDetailViewController.m */; };
		110F853E19D5FA7300052DF7 /* DetailSummaryTemplate.html in Resources */ = {isa = PBXBuildFile; fileRef = 110F853C19D5FA7300052DF7 /* DetailSummaryTemplate.html */; };
		111197281986B43B0014462F /* NYPLBookCellDelegate.m in Sources */ = {isa = PBXBuildFile; fileRef = 111197271986B43B0014462F /* NYPLBookCellDelegate.m */; };
		111197341986D7550014462F /* NYPLDismissibleViewController.m in Sources */ = {isa = PBXBuildFile; fileRef = 111197331986D7550014462F /* NYPLDismissibleViewController.m */; };
		111197391987F4070014462F /* NYPLBookDetailNormalView.m in Sources */ = {isa = PBXBuildFile; fileRef = 111197381987F4070014462F /* NYPLBookDetailNormalView.m */; };
		1111973C19880E8D0014462F /* NYPLLinearView.m in Sources */ = {isa = PBXBuildFile; fileRef = 1111973B19880E8D0014462F /* NYPLLinearView.m */; };
		1111973F1988226F0014462F /* NYPLBookDetailDownloadFailedView.m in Sources */ = {isa = PBXBuildFile; fileRef = 1111973E1988226F0014462F /* NYPLBookDetailDownloadFailedView.m */; };
		11119742198827850014462F /* NYPLBookDetailDownloadingView.m in Sources */ = {isa = PBXBuildFile; fileRef = 11119741198827850014462F /* NYPLBookDetailDownloadingView.m */; };
		1112A8431A3249B4002B8CC1 /* libTenPrintCover.a in Frameworks */ = {isa = PBXBuildFile; fileRef = 1112A81F1A322C53002B8CC1 /* libTenPrintCover.a */; };
		1114A6A1195884CB007507A2 /* NYPLCatalogUngroupedFeed.m in Sources */ = {isa = PBXBuildFile; fileRef = 1114A6A0195884CB007507A2 /* NYPLCatalogUngroupedFeed.m */; };
		111559ED19B8FA590003BE94 /* NYPLXML.m in Sources */ = {isa = PBXBuildFile; fileRef = 111559EC19B8FA590003BE94 /* NYPLXML.m */; };
		111E757A1A80165C00718AD7 /* NYPLSettingsSplitViewController.m in Sources */ = {isa = PBXBuildFile; fileRef = 111E75791A80165C00718AD7 /* NYPLSettingsSplitViewController.m */; };
		111E757D1A801A6F00718AD7 /* NYPLSettingsPrimaryNavigationController.m in Sources */ = {isa = PBXBuildFile; fileRef = 111E757C1A801A6F00718AD7 /* NYPLSettingsPrimaryNavigationController.m */; };
		111E75831A815CFB00718AD7 /* NYPLSettingsPrimaryTableViewController.m in Sources */ = {isa = PBXBuildFile; fileRef = 111E75821A815CFB00718AD7 /* NYPLSettingsPrimaryTableViewController.m */; };
		1120749319D20BF9008203A4 /* NYPLBookCellCollectionViewController.m in Sources */ = {isa = PBXBuildFile; fileRef = 1120749219D20BF9008203A4 /* NYPLBookCellCollectionViewController.m */; };
		112C684F19EF003300106973 /* NYPLCatalogFacetGroup.m in Sources */ = {isa = PBXBuildFile; fileRef = 112C684E19EF003300106973 /* NYPLCatalogFacetGroup.m */; };
		112C694D197301FE00C48F95 /* NYPLBookRegistryRecord.m in Sources */ = {isa = PBXBuildFile; fileRef = 112C694C197301FE00C48F95 /* NYPLBookRegistryRecord.m */; };
		113137E71A48DAB90082954E /* NYPLReaderReadiumView.m in Sources */ = {isa = PBXBuildFile; fileRef = 113137E61A48DAB90082954E /* NYPLReaderReadiumView.m */; };
		11369D48199527C200BB11F8 /* NYPLJSON.m in Sources */ = {isa = PBXBuildFile; fileRef = 11369D47199527C200BB11F8 /* NYPLJSON.m */; };
		11396FB9193D289100E16EE8 /* NSDate+NYPLDateAdditions.m in Sources */ = {isa = PBXBuildFile; fileRef = 11396FB8193D289100E16EE8 /* NSDate+NYPLDateAdditions.m */; };
		1139DA6519C7755D00A07810 /* NYPLBookCoverRegistry.m in Sources */ = {isa = PBXBuildFile; fileRef = 1139DA6419C7755D00A07810 /* NYPLBookCoverRegistry.m */; };
		113DB8A719C24E54004E1154 /* NYPLIndeterminateProgressView.m in Sources */ = {isa = PBXBuildFile; fileRef = 113DB8A619C24E54004E1154 /* NYPLIndeterminateProgressView.m */; };
		114B7F161A3644CF00B8582B /* NYPLTenPrintCoverView+NYPLImageAdditions.m in Sources */ = {isa = PBXBuildFile; fileRef = 114B7F151A3644CF00B8582B /* NYPLTenPrintCoverView+NYPLImageAdditions.m */; };
		114C8CD719BE2FD300719B72 /* NYPLAttributedString.m in Sources */ = {isa = PBXBuildFile; fileRef = 114C8CD619BE2FD300719B72 /* NYPLAttributedString.m */; };
		114C8CDA19BF55F900719B72 /* NYPLRoundedButton.m in Sources */ = {isa = PBXBuildFile; fileRef = 114C8CD919BF55F900719B72 /* NYPLRoundedButton.m */; };
		11548C0B1939136C009DBF2E /* NYPLRootTabBarController.m in Sources */ = {isa = PBXBuildFile; fileRef = 11548C0A1939136C009DBF2E /* NYPLRootTabBarController.m */; };
		11548C0E1939147D009DBF2E /* NYPLCatalogNavigationController.m in Sources */ = {isa = PBXBuildFile; fileRef = 11548C0D1939147D009DBF2E /* NYPLCatalogNavigationController.m */; };
		11580AC81986A77B00949A15 /* NYPLBookCell.m in Sources */ = {isa = PBXBuildFile; fileRef = 11580AC71986A77B00949A15 /* NYPLBookCell.m */; };
		1158812E1A894F4E008672C3 /* NYPLAccountSignInViewController.m in Sources */ = {isa = PBXBuildFile; fileRef = 1158812D1A894F4E008672C3 /* NYPLAccountSignInViewController.m */; };
		11616E11196B0531003D60D9 /* NYPLBookRegistry.m in Sources */ = {isa = PBXBuildFile; fileRef = 11616E10196B0531003D60D9 /* NYPLBookRegistry.m */; };
		1164F106199AC236009BF8BF /* NYPLBookLocation.m in Sources */ = {isa = PBXBuildFile; fileRef = 1164F105199AC236009BF8BF /* NYPLBookLocation.m */; };
		116A5EAF194767B200491A21 /* NYPLMyBooksNavigationController.m in Sources */ = {isa = PBXBuildFile; fileRef = 116A5EAE194767B200491A21 /* NYPLMyBooksNavigationController.m */; };
		116A5EB3194767DC00491A21 /* NYPLMyBooksViewController.m in Sources */ = {isa = PBXBuildFile; fileRef = 116A5EB2194767DC00491A21 /* NYPLMyBooksViewController.m */; };
		116A5EB91947B57500491A21 /* NYPLConfiguration.m in Sources */ = {isa = PBXBuildFile; fileRef = 116A5EB81947B57500491A21 /* NYPLConfiguration.m */; };
		1183F33B194B775900DC322F /* NYPLCatalogLaneCell.m in Sources */ = {isa = PBXBuildFile; fileRef = 1183F33A194B775900DC322F /* NYPLCatalogLaneCell.m */; };
		1183F341194F723D00DC322F /* NYPLCatalogLane.m in Sources */ = {isa = PBXBuildFile; fileRef = 1183F340194F723D00DC322F /* NYPLCatalogLane.m */; };
		1183F347194F744D00DC322F /* NYPLBook.m in Sources */ = {isa = PBXBuildFile; fileRef = 1183F346194F744D00DC322F /* NYPLBook.m */; };
		1183F35B194F847100DC322F /* NYPLAsync.m in Sources */ = {isa = PBXBuildFile; fileRef = 1183F35A194F847100DC322F /* NYPLAsync.m */; };
		1188F3E11A1ECC4B006B2F36 /* NYPLReaderSettings.m in Sources */ = {isa = PBXBuildFile; fileRef = 1188F3E01A1ECC4B006B2F36 /* NYPLReaderSettings.m */; };
		118A0B1B19915BDF00792DDE /* NYPLCatalogSearchViewController.m in Sources */ = {isa = PBXBuildFile; fileRef = 118A0B1A19915BDF00792DDE /* NYPLCatalogSearchViewController.m */; };
		118B7ABF195CBF72005CE3E7 /* NYPLSession.m in Sources */ = {isa = PBXBuildFile; fileRef = 118B7ABE195CBF72005CE3E7 /* NYPLSession.m */; };
		119503E71993F914009FB788 /* libxml2.dylib in Frameworks */ = {isa = PBXBuildFile; fileRef = 119503E61993F914009FB788 /* libxml2.dylib */; };
		119503E91993F919009FB788 /* libz.dylib in Frameworks */ = {isa = PBXBuildFile; fileRef = 119503E81993F919009FB788 /* libz.dylib */; };
		1195040B1994075B009FB788 /* NYPLReaderViewController.m in Sources */ = {isa = PBXBuildFile; fileRef = 1195040A1994075B009FB788 /* NYPLReaderViewController.m */; };
		1196F75B1970727C00F62670 /* NYPLMyBooksDownloadCenter.m in Sources */ = {isa = PBXBuildFile; fileRef = 1196F75A1970727C00F62670 /* NYPLMyBooksDownloadCenter.m */; };
		119BEB89198C43A600121439 /* NSString+NYPLStringAdditions.m in Sources */ = {isa = PBXBuildFile; fileRef = 119BEB88198C43A600121439 /* NSString+NYPLStringAdditions.m */; };
		119BEBB919902A8800121439 /* NYPLOpenSearchDescription.m in Sources */ = {isa = PBXBuildFile; fileRef = 119BEBB819902A8800121439 /* NYPLOpenSearchDescription.m */; };
		11A14DF41A1BF94F00D6C510 /* UIColor+NYPLColorAdditions.m in Sources */ = {isa = PBXBuildFile; fileRef = 11A14DF31A1BF94F00D6C510 /* UIColor+NYPLColorAdditions.m */; };
		11A16E69195B2BD3004147F4 /* NYPLCatalogUngroupedFeedViewController.m in Sources */ = {isa = PBXBuildFile; fileRef = 11A16E68195B2BD3004147F4 /* NYPLCatalogUngroupedFeedViewController.m */; };
		11A16E6F195B60DF004147F4 /* NYPLBookNormalCell.m in Sources */ = {isa = PBXBuildFile; fileRef = 11A16E6E195B60DF004147F4 /* NYPLBookNormalCell.m */; };
		11B20E6E19D9F6DD00877A23 /* NYPLReloadView.m in Sources */ = {isa = PBXBuildFile; fileRef = 11B20E6D19D9F6DD00877A23 /* NYPLReloadView.m */; };
		11B6020519806CD300800DA9 /* NYPLBookDownloadingCell.m in Sources */ = {isa = PBXBuildFile; fileRef = 11B6020419806CD300800DA9 /* NYPLBookDownloadingCell.m */; };
		11BFDB33199C01F700378691 /* NYPLReaderTOCViewController.m in Sources */ = {isa = PBXBuildFile; fileRef = 11BFDB32199C01F700378691 /* NYPLReaderTOCViewController.m */; };
		11BFDB36199C08E900378691 /* NYPLReaderTOCElement.m in Sources */ = {isa = PBXBuildFile; fileRef = 11BFDB35199C08E900378691 /* NYPLReaderTOCElement.m */; };
		11C113D019F842B9005B3F63 /* reader.html in Resources */ = {isa = PBXBuildFile; fileRef = 11C113CF19F842B9005B3F63 /* reader.html */; };
		11C113D219F842BE005B3F63 /* host_app_feedback.js in Resources */ = {isa = PBXBuildFile; fileRef = 11C113D119F842BE005B3F63 /* host_app_feedback.js */; };
		11C113D719F84613005B3F63 /* simplified.js in Resources */ = {isa = PBXBuildFile; fileRef = 11C113D519F84613005B3F63 /* simplified.js */; };
		11C5DCF21976D1E0005A9945 /* NYPLHoldsNavigationController.m in Sources */ = {isa = PBXBuildFile; fileRef = 11C5DCF11976D1E0005A9945 /* NYPLHoldsNavigationController.m */; };
		11C5DCF51976D22F005A9945 /* NYPLHoldsViewController.m in Sources */ = {isa = PBXBuildFile; fileRef = 11C5DCF41976D22F005A9945 /* NYPLHoldsViewController.m */; };
		11C5DD16197727A6005A9945 /* NYPLKeychain.m in Sources */ = {isa = PBXBuildFile; fileRef = 11C5DD15197727A6005A9945 /* NYPLKeychain.m */; };
		11DC19281A12F92500721DBA /* NYPLReaderSettingsView.m in Sources */ = {isa = PBXBuildFile; fileRef = 11DC19271A12F92500721DBA /* NYPLReaderSettingsView.m */; };
		11E0208D197F05D9009DEA93 /* UIFont+NYPLSystemFontOverride.m in Sources */ = {isa = PBXBuildFile; fileRef = 11E0208C197F05D9009DEA93 /* UIFont+NYPLSystemFontOverride.m */; };
		11F3771F19DB62B000487769 /* NYPLFacetView.m in Sources */ = {isa = PBXBuildFile; fileRef = 11F3771E19DB62B000487769 /* NYPLFacetView.m */; };
		11F3773319E0876F00487769 /* NYPLCatalogFacet.m in Sources */ = {isa = PBXBuildFile; fileRef = 11F3773219E0876F00487769 /* NYPLCatalogFacet.m */; };
		145798F6215BE9E300F68AFD /* ProblemReportEmail.swift in Sources */ = {isa = PBXBuildFile; fileRef = 145798F5215BE9E300F68AFD /* ProblemReportEmail.swift */; };
		145DA48E215441A70055DB93 /* ZXingObjC.framework in Frameworks */ = {isa = PBXBuildFile; fileRef = 145DA48D215441A70055DB93 /* ZXingObjC.framework */; };
		145DA4922154464F0055DB93 /* SQLite.framework in Frameworks */ = {isa = PBXBuildFile; fileRef = 145DA4912154464F0055DB93 /* SQLite.framework */; };
		145DA49421544A3F0055DB93 /* NYPLCardCreator.framework in Frameworks */ = {isa = PBXBuildFile; fileRef = 145DA49321544A3F0055DB93 /* NYPLCardCreator.framework */; };
		145DA49621544A430055DB93 /* PureLayout.framework in Frameworks */ = {isa = PBXBuildFile; fileRef = 145DA49521544A420055DB93 /* PureLayout.framework */; };
		148B1C2D21768EAA00FF64AB /* NYPLAEToolkit.framework in Frameworks */ = {isa = PBXBuildFile; fileRef = 148B1C1721710C6800FF64AB /* NYPLAEToolkit.framework */; };
		148B1C2E21768EAA00FF64AB /* NYPLAudiobookToolkit.framework in Frameworks */ = {isa = PBXBuildFile; fileRef = 148B1C1C21710C6800FF64AB /* NYPLAudiobookToolkit.framework */; };
		17071065242A923400E2648F /* NYPLSecrets.swift in Sources */ = {isa = PBXBuildFile; fileRef = 17071060242A923400E2648F /* NYPLSecrets.swift */; };
		171966A924170819007BB87E /* NYPLBookState.swift in Sources */ = {isa = PBXBuildFile; fileRef = 171966A824170819007BB87E /* NYPLBookState.swift */; };
		173F0823241AAA4E00A64658 /* NYPLBookStateTests.swift in Sources */ = {isa = PBXBuildFile; fileRef = 173F0822241AAA4E00A64658 /* NYPLBookStateTests.swift */; };
		175E480824EF36520066A6CF /* NYPLAnnouncementBusinessLogic.swift in Sources */ = {isa = PBXBuildFile; fileRef = 175E480724EF36520066A6CF /* NYPLAnnouncementBusinessLogic.swift */; };
		175E480E24EF46EA0066A6CF /* NYPLAnnouncementViewController.swift in Sources */ = {isa = PBXBuildFile; fileRef = 175E480D24EF46EA0066A6CF /* NYPLAnnouncementViewController.swift */; };
		1763C0D624F460FE00A4D0E2 /* NYPLAnnouncementManagerTests.swift in Sources */ = {isa = PBXBuildFile; fileRef = 1763C0D524F460FE00A4D0E2 /* NYPLAnnouncementManagerTests.swift */; };
		179699D124131BA500EC309F /* UIColor+LabelColor.swift in Sources */ = {isa = PBXBuildFile; fileRef = 179699D024131BA500EC309F /* UIColor+LabelColor.swift */; };
		17CE5305243C020800315E63 /* NYPLUserAccount.swift in Sources */ = {isa = PBXBuildFile; fileRef = 17CE5304243C020800315E63 /* NYPLUserAccount.swift */; };
		17D08381248E938000092AA9 /* OverdriveProcessor.framework in Frameworks */ = {isa = PBXBuildFile; fileRef = 17D08378248E8EEB00092AA9 /* OverdriveProcessor.framework */; };
		17DFC5ED251E7FBC003A19CC /* AudioEngine.xcframework in Frameworks */ = {isa = PBXBuildFile; fileRef = 176F8A802519684D00CE5BFB /* AudioEngine.xcframework */; settings = {ATTRIBUTES = (Required, ); }; };
		17DFC5F0251E802A003A19CC /* AudioEngine.xcframework in Frameworks */ = {isa = PBXBuildFile; fileRef = 176F8A802519684D00CE5BFB /* AudioEngine.xcframework */; };
		17DFC5F1251E802A003A19CC /* AudioEngine.xcframework in CopyFiles */ = {isa = PBXBuildFile; fileRef = 176F8A802519684D00CE5BFB /* AudioEngine.xcframework */; settings = {ATTRIBUTES = (CodeSignOnCopy, ); }; };
		17DFC5F2251E80D6003A19CC /* AudioEngine.xcframework in Frameworks */ = {isa = PBXBuildFile; fileRef = 176F8A802519684D00CE5BFB /* AudioEngine.xcframework */; };
		17DFC5F6251E84CF003A19CC /* AudioEngine.xcframework in CopyFiles */ = {isa = PBXBuildFile; fileRef = 176F8A802519684D00CE5BFB /* AudioEngine.xcframework */; settings = {ATTRIBUTES = (CodeSignOnCopy, ); }; };
		17DFC5F8251E8644003A19CC /* AudioEngine.xcframework in CopyFiles */ = {isa = PBXBuildFile; fileRef = 176F8A802519684D00CE5BFB /* AudioEngine.xcframework */; settings = {ATTRIBUTES = (CodeSignOnCopy, ); }; };
		2198F910250A90EE000D9DAB /* AudioBookVendorsHelper.swift in Sources */ = {isa = PBXBuildFile; fileRef = 2198F90F250A90EE000D9DAB /* AudioBookVendorsHelper.swift */; };
		219901F424FD2DE9001BC727 /* jwk.json in Resources */ = {isa = PBXBuildFile; fileRef = 219901F324FD2DE9001BC727 /* jwk.json */; };
		219901F524FD2DE9001BC727 /* jwk.json in Resources */ = {isa = PBXBuildFile; fileRef = 219901F324FD2DE9001BC727 /* jwk.json */; };
		219901FA24FD2E56001BC727 /* jwk_private in Resources */ = {isa = PBXBuildFile; fileRef = 219901F924FD2E56001BC727 /* jwk_private */; };
		219901FB24FD2E56001BC727 /* jwk_private in Resources */ = {isa = PBXBuildFile; fileRef = 219901F924FD2E56001BC727 /* jwk_private */; };
		2199020624FD3334001BC727 /* NYPLJWKConversionTest.swift in Sources */ = {isa = PBXBuildFile; fileRef = 2199020524FD3334001BC727 /* NYPLJWKConversionTest.swift */; };
		2199020824FD35DC001BC727 /* JWKResponse.swift in Sources */ = {isa = PBXBuildFile; fileRef = 2199020724FD35DC001BC727 /* JWKResponse.swift */; };
		21C504772513C9F00016A6C8 /* JWKResponse.swift in Sources */ = {isa = PBXBuildFile; fileRef = 2199020724FD35DC001BC727 /* JWKResponse.swift */; };
		21C504782513C9F00016A6C8 /* JWKResponse.swift in Sources */ = {isa = PBXBuildFile; fileRef = 2199020724FD35DC001BC727 /* JWKResponse.swift */; };
		21C504792513C9F30016A6C8 /* DPLAAudiobooks.swift in Sources */ = {isa = PBXBuildFile; fileRef = 21E7E07A24FEA7E800189224 /* DPLAAudiobooks.swift */; };
		21C5047A2513C9F40016A6C8 /* DPLAAudiobooks.swift in Sources */ = {isa = PBXBuildFile; fileRef = 21E7E07A24FEA7E800189224 /* DPLAAudiobooks.swift */; };
		21C5047C2513C9F60016A6C8 /* AudioBookVendors+Extensions.swift in Sources */ = {isa = PBXBuildFile; fileRef = 21EC1B8E2501538600A12384 /* AudioBookVendors+Extensions.swift */; };
		21C5047D2513C9F70016A6C8 /* AudioBookVendors+Extensions.swift in Sources */ = {isa = PBXBuildFile; fileRef = 21EC1B8E2501538600A12384 /* AudioBookVendors+Extensions.swift */; };
		21C5047F2513C9FA0016A6C8 /* AudioBookVendorsHelper.swift in Sources */ = {isa = PBXBuildFile; fileRef = 2198F90F250A90EE000D9DAB /* AudioBookVendorsHelper.swift */; };
		21C504802513C9FB0016A6C8 /* AudioBookVendorsHelper.swift in Sources */ = {isa = PBXBuildFile; fileRef = 2198F90F250A90EE000D9DAB /* AudioBookVendorsHelper.swift */; };
		21E7E07B24FEA7E800189224 /* DPLAAudiobooks.swift in Sources */ = {isa = PBXBuildFile; fileRef = 21E7E07A24FEA7E800189224 /* DPLAAudiobooks.swift */; };
		21EC1B8F2501538600A12384 /* AudioBookVendors+Extensions.swift in Sources */ = {isa = PBXBuildFile; fileRef = 21EC1B8E2501538600A12384 /* AudioBookVendors+Extensions.swift */; };
		21F238C32499155E004DC0B1 /* AdobeDRMContainer.mm in Sources */ = {isa = PBXBuildFile; fileRef = 21F238C12499155E004DC0B1 /* AdobeDRMContainer.mm */; };
		21F238C42499155E004DC0B1 /* AdobeDRMContainer.mm in Sources */ = {isa = PBXBuildFile; fileRef = 21F238C12499155E004DC0B1 /* AdobeDRMContainer.mm */; };
		21F238C924991A2B004DC0B1 /* AdobeDRMLibraryService.swift in Sources */ = {isa = PBXBuildFile; fileRef = 21F238C724991A2A004DC0B1 /* AdobeDRMLibraryService.swift */; };
		21F238CA24991A2B004DC0B1 /* AdobeDRMLibraryService.swift in Sources */ = {isa = PBXBuildFile; fileRef = 21F238C724991A2A004DC0B1 /* AdobeDRMLibraryService.swift */; };
		21F238CB24991A2B004DC0B1 /* AdobeDRMLicense.swift in Sources */ = {isa = PBXBuildFile; fileRef = 21F238C824991A2A004DC0B1 /* AdobeDRMLicense.swift */; };
		21F238CC24991A2B004DC0B1 /* AdobeDRMLicense.swift in Sources */ = {isa = PBXBuildFile; fileRef = 21F238C824991A2A004DC0B1 /* AdobeDRMLicense.swift */; };
		2D2B477C1D08F821007F7764 /* UpdateCheckTests.swift in Sources */ = {isa = PBXBuildFile; fileRef = 2D2B47631D08F1ED007F7764 /* UpdateCheckTests.swift */; };
		2D2B47841D08F8E2007F7764 /* UpdateCheckUpToDate.json in Resources */ = {isa = PBXBuildFile; fileRef = 2D2B47691D08F264007F7764 /* UpdateCheckUpToDate.json */; };
		2D2B478E1D08FDF5007F7764 /* UpdateCheckNeedsUpdate.json in Resources */ = {isa = PBXBuildFile; fileRef = 2D2B478A1D08FC78007F7764 /* UpdateCheckNeedsUpdate.json */; };
		2D2B478F1D08FDF5007F7764 /* UpdateCheckUnknown.json in Resources */ = {isa = PBXBuildFile; fileRef = 2D2B47891D08FC78007F7764 /* UpdateCheckUnknown.json */; };
		2D382BD71D08BA99002C423D /* Log.swift in Sources */ = {isa = PBXBuildFile; fileRef = 2D382BD61D08BA99002C423D /* Log.swift */; };
		2D4379FE1C46FDB600AE1AD5 /* ReaderClientCert.sig in Resources */ = {isa = PBXBuildFile; fileRef = 085D31FB1BE7BE86007F7672 /* ReaderClientCert.sig */; };
		2D62568B1D412BCB0080A81F /* BundledHTMLViewController.swift in Sources */ = {isa = PBXBuildFile; fileRef = 2D62568A1D412BCB0080A81F /* BundledHTMLViewController.swift */; };
		2D6256911D41582A0080A81F /* software-licenses.html in Resources */ = {isa = PBXBuildFile; fileRef = 2D6256901D41582A0080A81F /* software-licenses.html */; };
		2D754BBB2002E2FB0061D34F /* NYPLOPDSAcquisition.m in Sources */ = {isa = PBXBuildFile; fileRef = 2D754BBA2002E2FB0061D34F /* NYPLOPDSAcquisition.m */; };
		2D754BC22002F1B10061D34F /* NYPLOPDSIndirectAcquisition.m in Sources */ = {isa = PBXBuildFile; fileRef = 2D754BC12002F1B10061D34F /* NYPLOPDSIndirectAcquisition.m */; };
		2D87909D20127AA300E2763F /* NYPLBookAcquisitionPath.m in Sources */ = {isa = PBXBuildFile; fileRef = 2D87909C20127AA300E2763F /* NYPLBookAcquisitionPath.m */; };
		2D8790A320129AC400E2763F /* NYPLBookAcquisitionPathEntry.xml in Resources */ = {isa = PBXBuildFile; fileRef = 2D8790A220129AC400E2763F /* NYPLBookAcquisitionPathEntry.xml */; };
		2D8790A520129AF200E2763F /* NYPLBookAcquisitionPathTests.swift in Sources */ = {isa = PBXBuildFile; fileRef = 2D8790A420129AF200E2763F /* NYPLBookAcquisitionPathTests.swift */; };
		2DA4F2331C68363B008853D7 /* LocalAuthentication.framework in Frameworks */ = {isa = PBXBuildFile; fileRef = 2DA4F2321C68363B008853D7 /* LocalAuthentication.framework */; };
		2DB436381D4C049200F8E69D /* NYPLReachability.m in Sources */ = {isa = PBXBuildFile; fileRef = 2DB436371D4C049200F8E69D /* NYPLReachability.m */; };
		2DC8D9DC1D09F797007DD125 /* UpdateCheck.swift in Sources */ = {isa = PBXBuildFile; fileRef = 2DC8D9DB1D09F797007DD125 /* UpdateCheck.swift */; };
		2DCB71EE2017DFB5000E041A /* NYPLOPDSAcquisitionAvailability.m in Sources */ = {isa = PBXBuildFile; fileRef = 2DCB71ED2017DFB5000E041A /* NYPLOPDSAcquisitionAvailability.m */; };
		2DE514351DC3F0BE005A58BD /* NYPLCirculationAnalytics.swift in Sources */ = {isa = PBXBuildFile; fileRef = E66AE32F1DC0FCFC00124AE2 /* NYPLCirculationAnalytics.swift */; };
		2DEF10BA201ECCEA0082843A /* NYPLMyBooksSimplifiedBearerToken.m in Sources */ = {isa = PBXBuildFile; fileRef = 2DEF10B9201ECCEA0082843A /* NYPLMyBooksSimplifiedBearerToken.m */; };
		2DF321831DC3B83500E1858F /* NYPLAnnotations.swift in Sources */ = {isa = PBXBuildFile; fileRef = 2DF321821DC3B83500E1858F /* NYPLAnnotations.swift */; };
		2DFAC8ED1CD8DDD1003D9EC0 /* NYPLOPDSCategory.m in Sources */ = {isa = PBXBuildFile; fileRef = 2DFAC8EC1CD8DDD1003D9EC0 /* NYPLOPDSCategory.m */; };
		52545185217A76FF00BBC1B4 /* NYPLUserNotifications.swift in Sources */ = {isa = PBXBuildFile; fileRef = 52545184217A76FF00BBC1B4 /* NYPLUserNotifications.swift */; };
		52592BB821220A1100587288 /* NYPLLocalization.m in Sources */ = {isa = PBXBuildFile; fileRef = 52592BB721220A1100587288 /* NYPLLocalization.m */; };
		5A5B901B1B946FAD002C53E9 /* NYPLReaderContainerDelegate.mm in Sources */ = {isa = PBXBuildFile; fileRef = 5A5B901A1B946FAD002C53E9 /* NYPLReaderContainerDelegate.mm */; };
		5A69290E1B95ACC600FB4C10 /* readium-shared-js_all.js in Resources */ = {isa = PBXBuildFile; fileRef = 5A69290D1B95ACC600FB4C10 /* readium-shared-js_all.js */; };
		5A6929101B95ACD100FB4C10 /* sdk.css in Resources */ = {isa = PBXBuildFile; fileRef = 5A69290F1B95ACD100FB4C10 /* sdk.css */; };
		5A6929241B95C8B400FB4C10 /* readium-shared-js_all.js.bundles.js in Resources */ = {isa = PBXBuildFile; fileRef = 5A6929231B95C8B400FB4C10 /* readium-shared-js_all.js.bundles.js */; };
		5A6929251B95C93B00FB4C10 /* readium-shared-js_all.js.map in Resources */ = {isa = PBXBuildFile; fileRef = 5A69291D1B95C8AD00FB4C10 /* readium-shared-js_all.js.map */; };
		5AEA9E011B947419009F71DB /* libc++.dylib in Frameworks */ = {isa = PBXBuildFile; fileRef = 119503EA1993F91E009FB788 /* libc++.dylib */; };
		5D1B141522CBE3570006C964 /* NYPLProblemDocument.swift in Sources */ = {isa = PBXBuildFile; fileRef = 5D1B141422CBE3570006C964 /* NYPLProblemDocument.swift */; };
		5D1B142A22CC179F0006C964 /* NYPLAlertUtils.swift in Sources */ = {isa = PBXBuildFile; fileRef = 5D1B142922CC179F0006C964 /* NYPLAlertUtils.swift */; };
		5D3A28CC22D3DA850042B3BD /* NYPLUserProfileDocument.swift in Sources */ = {isa = PBXBuildFile; fileRef = 5D3A28CB22D3DA850042B3BD /* NYPLUserProfileDocument.swift */; };
		5D3A28D522D400D00042B3BD /* UserProfileDocumentTests.swift in Sources */ = {isa = PBXBuildFile; fileRef = 5D3A28D322D3FBB90042B3BD /* UserProfileDocumentTests.swift */; };
		5D60D3542297353C001080D0 /* NYPLMigrationManager.swift in Sources */ = {isa = PBXBuildFile; fileRef = 5D60D3532297353C001080D0 /* NYPLMigrationManager.swift */; };
		5D73DA4322A080BA00162CB8 /* NYPLMyBooksDownloadCenterTests.swift in Sources */ = {isa = PBXBuildFile; fileRef = 5D73DA3D22A07B9A00162CB8 /* NYPLMyBooksDownloadCenterTests.swift */; };
		5D7CF86422C19EBA007CAA34 /* NYPLReaderContainerDelegateBase.m in Sources */ = {isa = PBXBuildFile; fileRef = 5D7CF86322C19EBA007CAA34 /* NYPLReaderContainerDelegateBase.m */; };
		5D7CF8B922C3FC06007CAA34 /* NYPLErrorLogger.swift in Sources */ = {isa = PBXBuildFile; fileRef = 5D7CF8B422C3FC06007CAA34 /* NYPLErrorLogger.swift */; };
		5DD5674522B303DF001F0C83 /* NYPLDeveloperSettingsTableViewController.swift in Sources */ = {isa = PBXBuildFile; fileRef = 5DD5674422B303DF001F0C83 /* NYPLDeveloperSettingsTableViewController.swift */; };
		5DD567AF22B95A30001F0C83 /* String+MD5.swift in Sources */ = {isa = PBXBuildFile; fileRef = 5DD567AE22B95A30001F0C83 /* String+MD5.swift */; };
		5DD567B522B97344001F0C83 /* Data+Base64.swift in Sources */ = {isa = PBXBuildFile; fileRef = 5DD567B422B97344001F0C83 /* Data+Base64.swift */; };
		7307A5ED23FF1A8500DE53DE /* NYPLOpenSearchDescriptionTests.swift in Sources */ = {isa = PBXBuildFile; fileRef = 7307A5EC23FF1A8500DE53DE /* NYPLOpenSearchDescriptionTests.swift */; };
		7307A5F223FF22EC00DE53DE /* ZXingObjC.framework in Frameworks */ = {isa = PBXBuildFile; fileRef = 145DA48D215441A70055DB93 /* ZXingObjC.framework */; };
		73085E1A2502DE88008F6244 /* OETutorialChoiceViewController.swift in Sources */ = {isa = PBXBuildFile; fileRef = 73085E182502DE87008F6244 /* OETutorialChoiceViewController.swift */; };
		73085E1B2502DE88008F6244 /* NYPLPresentationUtils.swift in Sources */ = {isa = PBXBuildFile; fileRef = 73085E192502DE88008F6244 /* NYPLPresentationUtils.swift */; };
		73085E212502E2CE008F6244 /* OpenEBooks_OPDS2_Catalog_Feed.json in Resources */ = {isa = PBXBuildFile; fileRef = 73085E202502E2CD008F6244 /* OpenEBooks_OPDS2_Catalog_Feed.json */; };
		73085E2E250308A3008F6244 /* NYPLSettingsPrimaryTableItem.swift in Sources */ = {isa = PBXBuildFile; fileRef = 73085E242502EDEF008F6244 /* NYPLSettingsPrimaryTableItem.swift */; };
		73085E2F250308A3008F6244 /* NYPLSettingsPrimaryTableViewController.swift in Sources */ = {isa = PBXBuildFile; fileRef = 73085E232502EDEE008F6244 /* NYPLSettingsPrimaryTableViewController.swift */; };
		73085E30250308A4008F6244 /* NYPLSettingsSplitViewController.swift in Sources */ = {isa = PBXBuildFile; fileRef = 73085E252502EDF0008F6244 /* NYPLSettingsSplitViewController.swift */; };
		73085E3525030D27008F6244 /* SEMigrations.swift in Sources */ = {isa = PBXBuildFile; fileRef = 73085E3425030D27008F6244 /* SEMigrations.swift */; };
		73085E3625030D27008F6244 /* SEMigrations.swift in Sources */ = {isa = PBXBuildFile; fileRef = 73085E3425030D27008F6244 /* SEMigrations.swift */; };
		73085E3A25030D80008F6244 /* OEMigrations.swift in Sources */ = {isa = PBXBuildFile; fileRef = 73085E3725030D66008F6244 /* OEMigrations.swift */; };
		730B7868249AB9D7008F28B3 /* StdLib+NYPLAdditions.swift in Sources */ = {isa = PBXBuildFile; fileRef = 730B7867249AB9D7008F28B3 /* StdLib+NYPLAdditions.swift */; };
		730B7869249AB9D7008F28B3 /* StdLib+NYPLAdditions.swift in Sources */ = {isa = PBXBuildFile; fileRef = 730B7867249AB9D7008F28B3 /* StdLib+NYPLAdditions.swift */; };
		730EDFEA2515378C0038DD9F /* NYPLKeychainStoredVariable.swift in Sources */ = {isa = PBXBuildFile; fileRef = 0857A0FE247835FF00C7984E /* NYPLKeychainStoredVariable.swift */; };
		730EDFEF251537AF0038DD9F /* NYPLCredentials.swift in Sources */ = {isa = PBXBuildFile; fileRef = 0857A0F62478337D00C7984E /* NYPLCredentials.swift */; };
		730EDFF02515380D0038DD9F /* NYPLAnnouncementBusinessLogic.swift in Sources */ = {isa = PBXBuildFile; fileRef = 175E480724EF36520066A6CF /* NYPLAnnouncementBusinessLogic.swift */; };
		730EDFF12515383B0038DD9F /* NYPLAnnouncementViewController.swift in Sources */ = {isa = PBXBuildFile; fileRef = 175E480D24EF46EA0066A6CF /* NYPLAnnouncementViewController.swift */; };
		730EDFF22515384F0038DD9F /* NYPLLoginCellTypes.swift in Sources */ = {isa = PBXBuildFile; fileRef = 089E430B24A2459100310360 /* NYPLLoginCellTypes.swift */; };
		730EDFF3251538630038DD9F /* NYPLSamlIDPCell.swift in Sources */ = {isa = PBXBuildFile; fileRef = 0826CD2824AA21B2000F4030 /* NYPLSamlIDPCell.swift */; };
		730EDFF42515386B0038DD9F /* NYPLLibraryDescriptionCell.swift in Sources */ = {isa = PBXBuildFile; fileRef = 0826CD2E24AA2801000F4030 /* NYPLLibraryDescriptionCell.swift */; };
		730EE001251567820038DD9F /* NYPLLibraryNavigationController.m in Sources */ = {isa = PBXBuildFile; fileRef = 730EE000251567820038DD9F /* NYPLLibraryNavigationController.m */; };
		730EE002251567820038DD9F /* NYPLLibraryNavigationController.m in Sources */ = {isa = PBXBuildFile; fileRef = 730EE000251567820038DD9F /* NYPLLibraryNavigationController.m */; };
		730EE003251567820038DD9F /* NYPLLibraryNavigationController.m in Sources */ = {isa = PBXBuildFile; fileRef = 730EE000251567820038DD9F /* NYPLLibraryNavigationController.m */; };
		730FC05025127FA2004D7C2D /* NYPLSettings+OE.swift in Sources */ = {isa = PBXBuildFile; fileRef = 730FC04F25127FA2004D7C2D /* NYPLSettings+OE.swift */; };
		730FC05125128224004D7C2D /* NYPLSettings.swift in Sources */ = {isa = PBXBuildFile; fileRef = 5DD5677122B7ECE3001F0C83 /* NYPLSettings.swift */; };
		730FC05225128225004D7C2D /* NYPLSettings.swift in Sources */ = {isa = PBXBuildFile; fileRef = 5DD5677122B7ECE3001F0C83 /* NYPLSettings.swift */; };
		730FC05725128D64004D7C2D /* OETutorialViewController.swift in Sources */ = {isa = PBXBuildFile; fileRef = 730FC05425128D63004D7C2D /* OETutorialViewController.swift */; };
		730FC05825128D64004D7C2D /* OETutorialEligibilityViewController.swift in Sources */ = {isa = PBXBuildFile; fileRef = 730FC05525128D64004D7C2D /* OETutorialEligibilityViewController.swift */; };
		730FC05925128D64004D7C2D /* OETutorialWelcomeViewController.swift in Sources */ = {isa = PBXBuildFile; fileRef = 730FC05625128D64004D7C2D /* OETutorialWelcomeViewController.swift */; };
		730FC05A2512911E004D7C2D /* NYPLWelcomeScreenViewController.swift in Sources */ = {isa = PBXBuildFile; fileRef = E6202A031DD52B8600C99553 /* NYPLWelcomeScreenViewController.swift */; };
		730FC05B2512911E004D7C2D /* NYPLWelcomeScreenViewController.swift in Sources */ = {isa = PBXBuildFile; fileRef = E6202A031DD52B8600C99553 /* NYPLWelcomeScreenViewController.swift */; };
		731A5B1224621F2B00B5E663 /* NYPLSignInBusinessLogic.swift in Sources */ = {isa = PBXBuildFile; fileRef = 731A5B1124621F2B00B5E663 /* NYPLSignInBusinessLogic.swift */; };
		731A5B1324621F2B00B5E663 /* NYPLSignInBusinessLogic.swift in Sources */ = {isa = PBXBuildFile; fileRef = 731A5B1124621F2B00B5E663 /* NYPLSignInBusinessLogic.swift */; };
		731B2B1E244A1EB400A7A649 /* Fuzi.framework in Frameworks */ = {isa = PBXBuildFile; fileRef = 731B2B1A244A1EB300A7A649 /* Fuzi.framework */; };
		731B2B1F244A1EB400A7A649 /* GCDWebServer.framework in Frameworks */ = {isa = PBXBuildFile; fileRef = 731B2B1B244A1EB400A7A649 /* GCDWebServer.framework */; };
		731B2B20244A1EB400A7A649 /* CryptoSwift.framework in Frameworks */ = {isa = PBXBuildFile; fileRef = 731B2B1C244A1EB400A7A649 /* CryptoSwift.framework */; };
		731B2B21244A1EB400A7A649 /* Minizip.framework in Frameworks */ = {isa = PBXBuildFile; fileRef = 731B2B1D244A1EB400A7A649 /* Minizip.framework */; };
		731B2B22244A2B6C00A7A649 /* R2Navigator.framework in Frameworks */ = {isa = PBXBuildFile; fileRef = 731B2B18244A1D8600A7A649 /* R2Navigator.framework */; };
		731B2B23244A2B6C00A7A649 /* R2Navigator.framework in Embed Frameworks */ = {isa = PBXBuildFile; fileRef = 731B2B18244A1D8600A7A649 /* R2Navigator.framework */; settings = {ATTRIBUTES = (CodeSignOnCopy, RemoveHeadersOnCopy, ); }; };
		731B2B25244A2B6E00A7A649 /* R2Shared.framework in Frameworks */ = {isa = PBXBuildFile; fileRef = 739E6157244A0F6D00D00301 /* R2Shared.framework */; };
		731B2B26244A2B6F00A7A649 /* R2Shared.framework in Embed Frameworks */ = {isa = PBXBuildFile; fileRef = 739E6157244A0F6D00D00301 /* R2Shared.framework */; settings = {ATTRIBUTES = (CodeSignOnCopy, RemoveHeadersOnCopy, ); }; };
		731B2B27244A2B7100A7A649 /* R2Streamer.framework in Frameworks */ = {isa = PBXBuildFile; fileRef = 731B2B12244A1D6500A7A649 /* R2Streamer.framework */; };
		731DA5FA2407105F009CC191 /* Crashlytics.framework in Frameworks */ = {isa = PBXBuildFile; fileRef = 731DA5F52407105E009CC191 /* Crashlytics.framework */; };
		731DA5FC240711F5009CC191 /* Fabric.framework in Frameworks */ = {isa = PBXBuildFile; fileRef = 731DA5FB240711F5009CC191 /* Fabric.framework */; };
		7320AB28251EBC9900E3F04D /* DPLAAudiobooks.swift in Sources */ = {isa = PBXBuildFile; fileRef = 21E7E07A24FEA7E800189224 /* DPLAAudiobooks.swift */; };
		7320AB2B251EBC9900E3F04D /* JWKResponse.swift in Sources */ = {isa = PBXBuildFile; fileRef = 2199020724FD35DC001BC727 /* JWKResponse.swift */; };
		7320AB30251EBC9900E3F04D /* NYPLJWKConversionTest.swift in Sources */ = {isa = PBXBuildFile; fileRef = 2199020524FD3334001BC727 /* NYPLJWKConversionTest.swift */; };
		7320AB36251EBC9900E3F04D /* Date+NYPLAdditionsTests.swift in Sources */ = {isa = PBXBuildFile; fileRef = 7384C803242BCE5900D5F960 /* Date+NYPLAdditionsTests.swift */; };
		7320AB38251EBC9900E3F04D /* ZXingObjC.framework in Frameworks */ = {isa = PBXBuildFile; fileRef = 145DA48D215441A70055DB93 /* ZXingObjC.framework */; };
		7320AB3A251EBC9900E3F04D /* NYPLBookAcquisitionPathEntry.xml in Resources */ = {isa = PBXBuildFile; fileRef = 2D8790A220129AC400E2763F /* NYPLBookAcquisitionPathEntry.xml */; };
		7320AB3B251EBC9900E3F04D /* UpdateCheckNeedsUpdate.json in Resources */ = {isa = PBXBuildFile; fileRef = 2D2B478A1D08FC78007F7764 /* UpdateCheckNeedsUpdate.json */; };
		7320AB3C251EBC9900E3F04D /* gpl_authentication_document.json in Resources */ = {isa = PBXBuildFile; fileRef = B51C1E14229456E2003B49A5 /* gpl_authentication_document.json */; };
		7320AB3D251EBC9900E3F04D /* nypl_authentication_document.json in Resources */ = {isa = PBXBuildFile; fileRef = B51C1E15229456E2003B49A5 /* nypl_authentication_document.json */; };
		7320AB3E251EBC9900E3F04D /* acl_authentication_document.json in Resources */ = {isa = PBXBuildFile; fileRef = B51C1E13229456E2003B49A5 /* acl_authentication_document.json */; };
		7320AB3F251EBC9900E3F04D /* jwk_private in Resources */ = {isa = PBXBuildFile; fileRef = 219901F924FD2E56001BC727 /* jwk_private */; };
		7320AB40251EBC9900E3F04D /* dpl_authentication_document.json in Resources */ = {isa = PBXBuildFile; fileRef = B51C1E16229456E2003B49A5 /* dpl_authentication_document.json */; };
		7320AB41251EBC9900E3F04D /* UpdateCheckUnknown.json in Resources */ = {isa = PBXBuildFile; fileRef = 2D2B47891D08FC78007F7764 /* UpdateCheckUnknown.json */; };
		7320AB42251EBC9900E3F04D /* jwk.json in Resources */ = {isa = PBXBuildFile; fileRef = 219901F324FD2DE9001BC727 /* jwk.json */; };
		7320AB43251EBC9900E3F04D /* OPDS2CatalogsFeed.json in Resources */ = {isa = PBXBuildFile; fileRef = B51C1DFB22860513003B49A5 /* OPDS2CatalogsFeed.json */; };
		7320AB44251EBC9900E3F04D /* UpdateCheckUpToDate.json in Resources */ = {isa = PBXBuildFile; fileRef = 2D2B47691D08F264007F7764 /* UpdateCheckUpToDate.json */; };
		7320AB51251EC07300E3F04D /* NYPLBookAcquisitionPathTests.swift in Sources */ = {isa = PBXBuildFile; fileRef = 2D8790A420129AF200E2763F /* NYPLBookAcquisitionPathTests.swift */; };
		73225DED250B4B9100EF1877 /* NYPLRootTabBarController+OE.swift in Sources */ = {isa = PBXBuildFile; fileRef = 73225DEA250B471400EF1877 /* NYPLRootTabBarController+OE.swift */; };
		732327B22478504500A041E6 /* NSError+NYPLAdditions.swift in Sources */ = {isa = PBXBuildFile; fileRef = 732327B12478504500A041E6 /* NSError+NYPLAdditions.swift */; };
		732327B32478504500A041E6 /* NSError+NYPLAdditions.swift in Sources */ = {isa = PBXBuildFile; fileRef = 732327B12478504500A041E6 /* NSError+NYPLAdditions.swift */; };
		73264DDA251E9E5000B4BDAB /* OverdriveProcessor.framework in Frameworks */ = {isa = PBXBuildFile; fileRef = 17D08378248E8EEB00092AA9 /* OverdriveProcessor.framework */; };
		7326AB3424BD272000C3BA29 /* R2Streamer.framework in Frameworks */ = {isa = PBXBuildFile; fileRef = 7326AB2D24BD271F00C3BA29 /* R2Streamer.framework */; };
		7326AB3524BD272100C3BA29 /* R2Shared.framework in Frameworks */ = {isa = PBXBuildFile; fileRef = 7326AB3224BD271F00C3BA29 /* R2Shared.framework */; };
		7326AB3624BD272200C3BA29 /* R2Navigator.framework in Frameworks */ = {isa = PBXBuildFile; fileRef = 7326AB3324BD272000C3BA29 /* R2Navigator.framework */; };
		7326AB3724BD280B00C3BA29 /* SwiftSoup.framework in Frameworks */ = {isa = PBXBuildFile; fileRef = 735FC2D42485C178009CF11E /* SwiftSoup.framework */; };
		7327A89323EE017300954748 /* NYPLMainThreadChecker.swift in Sources */ = {isa = PBXBuildFile; fileRef = 7327A89223EE017300954748 /* NYPLMainThreadChecker.swift */; };
		732F929323ECB51F0099244C /* NYPLBackgroundExecutor.swift in Sources */ = {isa = PBXBuildFile; fileRef = 732F929223ECB51F0099244C /* NYPLBackgroundExecutor.swift */; };
		7335BA9F2453C5B6000295F2 /* NYPLReaderPositions.storyboard in Resources */ = {isa = PBXBuildFile; fileRef = 7335BA9A2453C48F000295F2 /* NYPLReaderPositions.storyboard */; };
		733875652423E1B0000FEB67 /* NYPLNetworkExecutor.swift in Sources */ = {isa = PBXBuildFile; fileRef = 733875642423E1B0000FEB67 /* NYPLNetworkExecutor.swift */; };
		733875672423E540000FEB67 /* NYPLCaching.swift in Sources */ = {isa = PBXBuildFile; fileRef = 733875662423E540000FEB67 /* NYPLCaching.swift */; };
		733DEC9024108D8D008C74BC /* DRMLibraryService.swift in Sources */ = {isa = PBXBuildFile; fileRef = 733DEC8B24108D8D008C74BC /* DRMLibraryService.swift */; };
		733DEC92241090C7008C74BC /* NYPLReaderExtensions.swift in Sources */ = {isa = PBXBuildFile; fileRef = 733DEC91241090C7008C74BC /* NYPLReaderExtensions.swift */; };
		7340DA6224B7E45C00361387 /* URLResponse+NYPL.swift in Sources */ = {isa = PBXBuildFile; fileRef = 7340DA6124B7E45C00361387 /* URLResponse+NYPL.swift */; };
		7340DA6824B7F27900361387 /* NYPLBook+Additions.swift in Sources */ = {isa = PBXBuildFile; fileRef = 7340DA6724B7F27900361387 /* NYPLBook+Additions.swift */; };
		7342701E24DCB23000A4F605 /* NSError+NYPLAdditions.swift in Sources */ = {isa = PBXBuildFile; fileRef = 732327B12478504500A041E6 /* NSError+NYPLAdditions.swift */; };
		7342702324DCB24600A4F605 /* NYPLUserFriendlyError.swift in Sources */ = {isa = PBXBuildFile; fileRef = 7360D0D424BFCB9700C8AD16 /* NYPLUserFriendlyError.swift */; };
		7342702424DCB26700A4F605 /* URLResponse+NYPL.swift in Sources */ = {isa = PBXBuildFile; fileRef = 7340DA6124B7E45C00361387 /* URLResponse+NYPL.swift */; };
		7342702524DCB26700A4F605 /* URLResponse+NYPL.swift in Sources */ = {isa = PBXBuildFile; fileRef = 7340DA6124B7E45C00361387 /* URLResponse+NYPL.swift */; };
		7342702624DCB28600A4F605 /* NYPLBook+Additions.swift in Sources */ = {isa = PBXBuildFile; fileRef = 7340DA6724B7F27900361387 /* NYPLBook+Additions.swift */; };
		7342702724DCB28600A4F605 /* NYPLBook+Additions.swift in Sources */ = {isa = PBXBuildFile; fileRef = 7340DA6724B7F27900361387 /* NYPLBook+Additions.swift */; };
		7342702824DCB2BE00A4F605 /* AdobeDRMContainer.mm in Sources */ = {isa = PBXBuildFile; fileRef = 21F238C12499155E004DC0B1 /* AdobeDRMContainer.mm */; };
		7342702924DCB2E400A4F605 /* AdobeDRMLibraryService.swift in Sources */ = {isa = PBXBuildFile; fileRef = 21F238C724991A2A004DC0B1 /* AdobeDRMLibraryService.swift */; };
		7342702A24DCB2E700A4F605 /* AdobeDRMLicense.swift in Sources */ = {isa = PBXBuildFile; fileRef = 21F238C824991A2A004DC0B1 /* AdobeDRMLicense.swift */; };
		7342702B24DCB30B00A4F605 /* CancellableResult.swift in Sources */ = {isa = PBXBuildFile; fileRef = 73A229A4240F3D1B006B9EAD /* CancellableResult.swift */; };
		7342702C24DCB30B00A4F605 /* ReaderError.swift in Sources */ = {isa = PBXBuildFile; fileRef = 73A229AA241021F2006B9EAD /* ReaderError.swift */; };
		7342702D24DCB30B00A4F605 /* LibraryModule.swift in Sources */ = {isa = PBXBuildFile; fileRef = 73A2299C240F3BEA006B9EAD /* LibraryModule.swift */; };
		7342702E24DCB30B00A4F605 /* LibraryService.swift in Sources */ = {isa = PBXBuildFile; fileRef = 73A2299E240F3BEA006B9EAD /* LibraryService.swift */; };
		7342702F24DCB30B00A4F605 /* EPUBModule.swift in Sources */ = {isa = PBXBuildFile; fileRef = 73A229AC2410221E006B9EAD /* EPUBModule.swift */; };
		7342703024DCB30B00A4F605 /* ReaderFormatModule.swift in Sources */ = {isa = PBXBuildFile; fileRef = 73A229AE24102272006B9EAD /* ReaderFormatModule.swift */; };
		7342703124DCB30B00A4F605 /* ReaderModule.swift in Sources */ = {isa = PBXBuildFile; fileRef = 73A229A6240F40C2006B9EAD /* ReaderModule.swift */; };
		7342703224DCB30B00A4F605 /* DRMLibraryService.swift in Sources */ = {isa = PBXBuildFile; fileRef = 733DEC8B24108D8D008C74BC /* DRMLibraryService.swift */; };
		7342703324DCB30B00A4F605 /* R2+NYPLAdditions.swift in Sources */ = {isa = PBXBuildFile; fileRef = 7364D69B2492A38C0087B056 /* R2+NYPLAdditions.swift */; };
		7342703424DCB31800A4F605 /* NYPLBaseReaderViewController.swift in Sources */ = {isa = PBXBuildFile; fileRef = 73F713552417200F00C63B81 /* NYPLBaseReaderViewController.swift */; };
		7342703524DCB31800A4F605 /* NYPLEPUBViewController.swift in Sources */ = {isa = PBXBuildFile; fileRef = 73F713502417200F00C63B81 /* NYPLEPUBViewController.swift */; };
		7342703624DCB31800A4F605 /* UIViewController+NYPL.swift in Sources */ = {isa = PBXBuildFile; fileRef = 73F713672417240100C63B81 /* UIViewController+NYPL.swift */; };
		7342703724DCB31800A4F605 /* NYPLUserSettingsVC.swift in Sources */ = {isa = PBXBuildFile; fileRef = 734917D0242D77D800059AA5 /* NYPLUserSettingsVC.swift */; };
		7342703824DCB31800A4F605 /* NYPLReaderPositionsVC.swift in Sources */ = {isa = PBXBuildFile; fileRef = 7386C1F3245225A5004C78BD /* NYPLReaderPositionsVC.swift */; };
		7342703924DCB31800A4F605 /* NYPLReaderPositions.storyboard in Resources */ = {isa = PBXBuildFile; fileRef = 7335BA9A2453C48F000295F2 /* NYPLReaderPositions.storyboard */; };
		7342703A24DCB32000A4F605 /* NYPLReaderExtensions.swift in Sources */ = {isa = PBXBuildFile; fileRef = 733DEC91241090C7008C74BC /* NYPLReaderExtensions.swift */; };
		7342703B24DCB32000A4F605 /* NYPLR2Owner.swift in Sources */ = {isa = PBXBuildFile; fileRef = 73A2299A240F3B9B006B9EAD /* NYPLR2Owner.swift */; };
		7342703C24DCB32000A4F605 /* NYPLR1R2UserSettings.swift in Sources */ = {isa = PBXBuildFile; fileRef = 734917D9242EB79700059AA5 /* NYPLR1R2UserSettings.swift */; };
		7342703D24DCB32000A4F605 /* NYPLReaderTOCBusinessLogic.swift in Sources */ = {isa = PBXBuildFile; fileRef = 7386C1F624525AFF004C78BD /* NYPLReaderTOCBusinessLogic.swift */; };
		7342703E24DCB32000A4F605 /* NYPLReaderBookmarksBusinessLogic.swift in Sources */ = {isa = PBXBuildFile; fileRef = 737DCB8B245CCF2300A8F297 /* NYPLReaderBookmarksBusinessLogic.swift */; };
		7342703F24DCB32000A4F605 /* NYPLBookmarkR2Location.swift in Sources */ = {isa = PBXBuildFile; fileRef = 73DEB5462486FDFC00B5FF0A /* NYPLBookmarkR2Location.swift */; };
		7342704524DCB49F00A4F605 /* OverdriveProcessor.framework in Frameworks */ = {isa = PBXBuildFile; fileRef = 17D08378248E8EEB00092AA9 /* OverdriveProcessor.framework */; };
		7342704624DCB4A000A4F605 /* OverdriveProcessor.framework in Frameworks */ = {isa = PBXBuildFile; fileRef = 17D08378248E8EEB00092AA9 /* OverdriveProcessor.framework */; };
		734731232514235900BE3D2C /* NYPLAppDelegate+SE.swift in Sources */ = {isa = PBXBuildFile; fileRef = 734731222514235900BE3D2C /* NYPLAppDelegate+SE.swift */; };
		734731242514235900BE3D2C /* NYPLAppDelegate+SE.swift in Sources */ = {isa = PBXBuildFile; fileRef = 734731222514235900BE3D2C /* NYPLAppDelegate+SE.swift */; };
		734731262514236A00BE3D2C /* NYPLAppDelegate+OE.swift in Sources */ = {isa = PBXBuildFile; fileRef = 734731252514236A00BE3D2C /* NYPLAppDelegate+OE.swift */; };
		7347312725142D2D00BE3D2C /* NYPLCookiesWebViewController.swift in Sources */ = {isa = PBXBuildFile; fileRef = 089E42C5249A823800310360 /* NYPLCookiesWebViewController.swift */; };
		7347312925142FE200BE3D2C /* NYPLSettings+SE.swift in Sources */ = {isa = PBXBuildFile; fileRef = 7347312825142FE200BE3D2C /* NYPLSettings+SE.swift */; };
		7347312A25142FE200BE3D2C /* NYPLSettings+SE.swift in Sources */ = {isa = PBXBuildFile; fileRef = 7347312825142FE200BE3D2C /* NYPLSettings+SE.swift */; };
		7347F0272459E10900558D7F /* NYPLReaderPositions.storyboard in Resources */ = {isa = PBXBuildFile; fileRef = 7335BA9A2453C48F000295F2 /* NYPLReaderPositions.storyboard */; };
		7347F038245A4DE200558D7F /* NYPLCirculationAnalytics.swift in Sources */ = {isa = PBXBuildFile; fileRef = E66AE32F1DC0FCFC00124AE2 /* NYPLCirculationAnalytics.swift */; };
		7347F039245A4DE200558D7F /* NYPLBookState.swift in Sources */ = {isa = PBXBuildFile; fileRef = 171966A824170819007BB87E /* NYPLBookState.swift */; };
		7347F03A245A4DE200558D7F /* UpdateCheckShim.swift in Sources */ = {isa = PBXBuildFile; fileRef = 2DC8D9DD1D09F9B4007DD125 /* UpdateCheckShim.swift */; };
		7347F03B245A4DE200558D7F /* APIKeys.swift in Sources */ = {isa = PBXBuildFile; fileRef = 0345BFD61DBF002E00398B6F /* APIKeys.swift */; };
		7347F03C245A4DE200558D7F /* NYPLAttributedString.m in Sources */ = {isa = PBXBuildFile; fileRef = 114C8CD619BE2FD300719B72 /* NYPLAttributedString.m */; };
		7347F03D245A4DE200558D7F /* NYPLUserAccount.swift in Sources */ = {isa = PBXBuildFile; fileRef = 17CE5304243C020800315E63 /* NYPLUserAccount.swift */; };
		7347F03F245A4DE200558D7F /* NYPLAgeCheck.swift in Sources */ = {isa = PBXBuildFile; fileRef = E6BC315C1E009F3E0021B65E /* NYPLAgeCheck.swift */; };
		7347F040245A4DE200558D7F /* Log.swift in Sources */ = {isa = PBXBuildFile; fileRef = 2D382BD61D08BA99002C423D /* Log.swift */; };
		7347F041245A4DE200558D7F /* NYPLBookRegistry.m in Sources */ = {isa = PBXBuildFile; fileRef = 11616E10196B0531003D60D9 /* NYPLBookRegistry.m */; };
		7347F042245A4DE200558D7F /* UILabel+NYPLAppearanceAdditions.m in Sources */ = {isa = PBXBuildFile; fileRef = 081387561BC574DA003DEA6A /* UILabel+NYPLAppearanceAdditions.m */; };
		7347F043245A4DE200558D7F /* NYPLJSON.m in Sources */ = {isa = PBXBuildFile; fileRef = 11369D47199527C200BB11F8 /* NYPLJSON.m */; };
		7347F044245A4DE200558D7F /* NYPLMainThreadChecker.swift in Sources */ = {isa = PBXBuildFile; fileRef = 7327A89223EE017300954748 /* NYPLMainThreadChecker.swift */; };
		7347F045245A4DE200558D7F /* NYPLConfiguration.m in Sources */ = {isa = PBXBuildFile; fileRef = 116A5EB81947B57500491A21 /* NYPLConfiguration.m */; };
		7347F046245A4DE200558D7F /* NYPLAlertUtils.swift in Sources */ = {isa = PBXBuildFile; fileRef = 5D1B142922CC179F0006C964 /* NYPLAlertUtils.swift */; };
		7347F047245A4DE200558D7F /* OPDS2Publication.swift in Sources */ = {isa = PBXBuildFile; fileRef = B51C1E0122861BBF003B49A5 /* OPDS2Publication.swift */; };
		7347F048245A4DE200558D7F /* String+MD5.swift in Sources */ = {isa = PBXBuildFile; fileRef = 5DD567AE22B95A30001F0C83 /* String+MD5.swift */; };
		7347F049245A4DE200558D7F /* NYPLNetworkQueue.swift in Sources */ = {isa = PBXBuildFile; fileRef = E671FF7C1E3A7068002AB13F /* NYPLNetworkQueue.swift */; };
		7347F04A245A4DE200558D7F /* NYPLMyBooksNavigationController.m in Sources */ = {isa = PBXBuildFile; fileRef = 116A5EAE194767B200491A21 /* NYPLMyBooksNavigationController.m */; };
		7347F04B245A4DE200558D7F /* NYPLBookCellCollectionViewController.m in Sources */ = {isa = PBXBuildFile; fileRef = 1120749219D20BF9008203A4 /* NYPLBookCellCollectionViewController.m */; };
		7347F04C245A4DE200558D7F /* NYPLXML.m in Sources */ = {isa = PBXBuildFile; fileRef = 111559EC19B8FA590003BE94 /* NYPLXML.m */; };
		7347F04D245A4DE200558D7F /* NYPLBookCell.m in Sources */ = {isa = PBXBuildFile; fileRef = 11580AC71986A77B00949A15 /* NYPLBookCell.m */; };
		7347F04E245A4DE200558D7F /* NSURL+NYPLURLAdditions.m in Sources */ = {isa = PBXBuildFile; fileRef = 085640CD1BB99FC30088BDBF /* NSURL+NYPLURLAdditions.m */; };
		7347F04F245A4DE200558D7F /* NYPLAsync.m in Sources */ = {isa = PBXBuildFile; fileRef = 1183F35A194F847100DC322F /* NYPLAsync.m */; };
		7347F050245A4DE200558D7F /* NYPLReloadView.m in Sources */ = {isa = PBXBuildFile; fileRef = 11B20E6D19D9F6DD00877A23 /* NYPLReloadView.m */; };
		7347F051245A4DE200558D7F /* NYPLReachabilityManager.m in Sources */ = {isa = PBXBuildFile; fileRef = E69404091E4A789800E566ED /* NYPLReachabilityManager.m */; };
		7347F052245A4DE200558D7F /* NYPLReadiumViewSyncManager.m in Sources */ = {isa = PBXBuildFile; fileRef = E6845D961FB38D1300EBF69A /* NYPLReadiumViewSyncManager.m */; };
		7347F053245A4DE200558D7F /* NYPLCatalogGroupedFeedViewController.m in Sources */ = {isa = PBXBuildFile; fileRef = A4BA1D0D1B430341006F83DF /* NYPLCatalogGroupedFeedViewController.m */; };
		7347F054245A4DE200558D7F /* NYPLBackgroundExecutor.swift in Sources */ = {isa = PBXBuildFile; fileRef = 732F929223ECB51F0099244C /* NYPLBackgroundExecutor.swift */; };
		7347F055245A4DE200558D7F /* NYPLProblemDocument.swift in Sources */ = {isa = PBXBuildFile; fileRef = 5D1B141422CBE3570006C964 /* NYPLProblemDocument.swift */; };
		7347F056245A4DE200558D7F /* NYPLReturnPromptHelper.swift in Sources */ = {isa = PBXBuildFile; fileRef = A92FB0F821CDCE3D004740F4 /* NYPLReturnPromptHelper.swift */; };
		7347F057245A4DE200558D7F /* NYPLReaderBookmarkCell.swift in Sources */ = {isa = PBXBuildFile; fileRef = 03690E221EB2B35000F75D5F /* NYPLReaderBookmarkCell.swift */; };
		7347F058245A4DE200558D7F /* NYPLOpenSearchDescription.m in Sources */ = {isa = PBXBuildFile; fileRef = 119BEBB819902A8800121439 /* NYPLOpenSearchDescription.m */; };
		7347F059245A4DE200558D7F /* NYPLReaderTOCElement.m in Sources */ = {isa = PBXBuildFile; fileRef = 11BFDB35199C08E900378691 /* NYPLReaderTOCElement.m */; };
		7347F05A245A4DE200558D7F /* UpdateCheck.swift in Sources */ = {isa = PBXBuildFile; fileRef = 2DC8D9DB1D09F797007DD125 /* UpdateCheck.swift */; };
		7347F05B245A4DE200558D7F /* NYPLReaderTOCViewController.m in Sources */ = {isa = PBXBuildFile; fileRef = 11BFDB32199C01F700378691 /* NYPLReaderTOCViewController.m */; };
		7347F05C245A4DE200558D7F /* OPDS2CatalogsFeed.swift in Sources */ = {isa = PBXBuildFile; fileRef = B51C1DF92285FDF9003B49A5 /* OPDS2CatalogsFeed.swift */; };
		7347F05D245A4DE200558D7F /* BundledHTMLViewController.swift in Sources */ = {isa = PBXBuildFile; fileRef = 2D62568A1D412BCB0080A81F /* BundledHTMLViewController.swift */; };
		7347F05E245A4DE200558D7F /* NYPLBookDetailView.m in Sources */ = {isa = PBXBuildFile; fileRef = 110AF8951961D94D004887C3 /* NYPLBookDetailView.m */; };
		7347F05F245A4DE200558D7F /* UIButton+NYPLAppearanceAdditions.m in Sources */ = {isa = PBXBuildFile; fileRef = 081387591BC5767F003DEA6A /* UIButton+NYPLAppearanceAdditions.m */; };
		7347F060245A4DE200558D7F /* NYPLBookCoverRegistry.m in Sources */ = {isa = PBXBuildFile; fileRef = 1139DA6419C7755D00A07810 /* NYPLBookCoverRegistry.m */; };
		7347F061245A4DE200558D7F /* NYPLBookDetailDownloadingView.m in Sources */ = {isa = PBXBuildFile; fileRef = 11119741198827850014462F /* NYPLBookDetailDownloadingView.m */; };
		7347F062245A4DE200558D7F /* NYPLOPDSCategory.m in Sources */ = {isa = PBXBuildFile; fileRef = 2DFAC8EC1CD8DDD1003D9EC0 /* NYPLOPDSCategory.m */; };
		7347F063245A4DE200558D7F /* NYPLNull.m in Sources */ = {isa = PBXBuildFile; fileRef = 11068C54196DD37900E8A94B /* NYPLNull.m */; };
		7347F064245A4DE200558D7F /* NYPLLinearView.m in Sources */ = {isa = PBXBuildFile; fileRef = 1111973B19880E8D0014462F /* NYPLLinearView.m */; };
		7347F065245A4DE200558D7F /* NSDate+NYPLDateAdditions.m in Sources */ = {isa = PBXBuildFile; fileRef = 11396FB8193D289100E16EE8 /* NSDate+NYPLDateAdditions.m */; };
		7347F066245A4DE200558D7F /* NYPLBook.m in Sources */ = {isa = PBXBuildFile; fileRef = 1183F346194F744D00DC322F /* NYPLBook.m */; };
		7347F067245A4DE200558D7F /* NYPLUserNotifications.swift in Sources */ = {isa = PBXBuildFile; fileRef = 52545184217A76FF00BBC1B4 /* NYPLUserNotifications.swift */; };
		7347F068245A4DE200558D7F /* NYPLCatalogLane.m in Sources */ = {isa = PBXBuildFile; fileRef = 1183F340194F723D00DC322F /* NYPLCatalogLane.m */; };
		7347F069245A4DE200558D7F /* NYPLBookNormalCell.m in Sources */ = {isa = PBXBuildFile; fileRef = 11A16E6E195B60DF004147F4 /* NYPLBookNormalCell.m */; };
		7347F06A245A4DE200558D7F /* NYPLCatalogNavigationController.m in Sources */ = {isa = PBXBuildFile; fileRef = 11548C0D1939147D009DBF2E /* NYPLCatalogNavigationController.m */; };
		7347F06B245A4DE200558D7F /* NYPLEntryPointView.swift in Sources */ = {isa = PBXBuildFile; fileRef = E699BA3F2166598B00A0736A /* NYPLEntryPointView.swift */; };
		7347F06C245A4DE200558D7F /* NYPLOPDSGroup.m in Sources */ = {isa = PBXBuildFile; fileRef = A46226251B39D4980063F549 /* NYPLOPDSGroup.m */; };
		7347F06D245A4DE200558D7F /* NYPLBookButtonsView.m in Sources */ = {isa = PBXBuildFile; fileRef = B5ED41D91B8F6E2E009FC164 /* NYPLBookButtonsView.m */; };
		7347F06E245A4DE200558D7F /* NYPLAppReviewPrompt.swift in Sources */ = {isa = PBXBuildFile; fileRef = A93F9F9621CDACF700BD3B0C /* NYPLAppReviewPrompt.swift */; };
		7347F06F245A4DE200558D7F /* NYPLFacetBarView.swift in Sources */ = {isa = PBXBuildFile; fileRef = 8C835DD4234D0B900050A18D /* NYPLFacetBarView.swift */; };
		7347F070245A4DE200558D7F /* NYPLDismissibleViewController.m in Sources */ = {isa = PBXBuildFile; fileRef = 111197331986D7550014462F /* NYPLDismissibleViewController.m */; };
		7347F071245A4DE200558D7F /* main.m in Sources */ = {isa = PBXBuildFile; fileRef = A823D81C192BABA400B55DE2 /* main.m */; };
		7347F072245A4DE200558D7F /* NYPLCaching.swift in Sources */ = {isa = PBXBuildFile; fileRef = 733875662423E540000FEB67 /* NYPLCaching.swift */; };
		7347F073245A4DE200558D7F /* UIView+NYPLViewAdditions.m in Sources */ = {isa = PBXBuildFile; fileRef = 1107835D19816E3D0071AB1E /* UIView+NYPLViewAdditions.m */; };
		7347F074245A4DE200558D7F /* NYPLSettingsPrimaryTableViewController.m in Sources */ = {isa = PBXBuildFile; fileRef = 111E75821A815CFB00718AD7 /* NYPLSettingsPrimaryTableViewController.m */; };
		7347F075245A4DE200558D7F /* UIFont+NYPLSystemFontOverride.m in Sources */ = {isa = PBXBuildFile; fileRef = 11E0208C197F05D9009DEA93 /* UIFont+NYPLSystemFontOverride.m */; };
		7347F076245A4DE200558D7F /* NYPLReadiumBookmark.swift in Sources */ = {isa = PBXBuildFile; fileRef = 03690E281EB2B44300F75D5F /* NYPLReadiumBookmark.swift */; };
		7347F077245A4DE200558D7F /* NYPLFacetViewDefaultDataSource.swift in Sources */ = {isa = PBXBuildFile; fileRef = E683953A217663B100371072 /* NYPLFacetViewDefaultDataSource.swift */; };
		7347F078245A4DE200558D7F /* NYPLAppTheme.swift in Sources */ = {isa = PBXBuildFile; fileRef = E6207B642118973800864143 /* NYPLAppTheme.swift */; };
		7347F079245A4DE200558D7F /* UIColor+NYPLColorAdditions.m in Sources */ = {isa = PBXBuildFile; fileRef = 11A14DF31A1BF94F00D6C510 /* UIColor+NYPLColorAdditions.m */; };
		7347F07A245A4DE200558D7F /* URLRequest+NYPL.swift in Sources */ = {isa = PBXBuildFile; fileRef = 73CDA120243EDAD8009CC6A6 /* URLRequest+NYPL.swift */; };
		7347F07B245A4DE200558D7F /* NYPLCatalogFeedViewController.m in Sources */ = {isa = PBXBuildFile; fileRef = A42E0DF31B40F4E00095EBAE /* NYPLCatalogFeedViewController.m */; };
		7347F07C245A4DE200558D7F /* NYPLBookDownloadingCell.m in Sources */ = {isa = PBXBuildFile; fileRef = 11B6020419806CD300800DA9 /* NYPLBookDownloadingCell.m */; };
		7347F07D245A4DE200558D7F /* NYPLTenPrintCoverView+NYPLImageAdditions.m in Sources */ = {isa = PBXBuildFile; fileRef = 114B7F151A3644CF00B8582B /* NYPLTenPrintCoverView+NYPLImageAdditions.m */; };
		7347F07E245A4DE200558D7F /* NYPLNetworkExecutor.swift in Sources */ = {isa = PBXBuildFile; fileRef = 733875642423E1B0000FEB67 /* NYPLNetworkExecutor.swift */; };
		7347F07F245A4DE200558D7F /* NYPLBookAcquisitionPath.m in Sources */ = {isa = PBXBuildFile; fileRef = 2D87909C20127AA300E2763F /* NYPLBookAcquisitionPath.m */; };
		7347F080245A4DE200558D7F /* NYPLOPDSAcquisitionAvailability.m in Sources */ = {isa = PBXBuildFile; fileRef = 2DCB71ED2017DFB5000E041A /* NYPLOPDSAcquisitionAvailability.m */; };
		7347F081245A4DE200558D7F /* NYPLReachability.m in Sources */ = {isa = PBXBuildFile; fileRef = 2DB436371D4C049200F8E69D /* NYPLReachability.m */; };
		7347F082245A4DE200558D7F /* NYPLReaderViewController.m in Sources */ = {isa = PBXBuildFile; fileRef = 1195040A1994075B009FB788 /* NYPLReaderViewController.m */; };
		7347F083245A4DE200558D7F /* NYPLCatalogLaneCell.m in Sources */ = {isa = PBXBuildFile; fileRef = 1183F33A194B775900DC322F /* NYPLCatalogLaneCell.m */; };
		7347F084245A4DE200558D7F /* NYPLSettingsAccountDetailViewController.m in Sources */ = {isa = PBXBuildFile; fileRef = E6202A011DD4E6F300C99553 /* NYPLSettingsAccountDetailViewController.m */; };
		7347F085245A4DE200558D7F /* NYPLReaderReadiumView.m in Sources */ = {isa = PBXBuildFile; fileRef = 113137E61A48DAB90082954E /* NYPLReaderReadiumView.m */; };
		7347F086245A4DE200558D7F /* NYPLBarcode.swift in Sources */ = {isa = PBXBuildFile; fileRef = E68CCFC41F9F80CF003DDA6C /* NYPLBarcode.swift */; };
		7347F087245A4DE200558D7F /* NYPLSession.m in Sources */ = {isa = PBXBuildFile; fileRef = 118B7ABE195CBF72005CE3E7 /* NYPLSession.m */; };
		7347F088245A4DE200558D7F /* NYPLSettingsEULAViewController.m in Sources */ = {isa = PBXBuildFile; fileRef = 841B55421B740F2700FAC1AF /* NYPLSettingsEULAViewController.m */; };
		7347F089245A4DE200558D7F /* NYPLMyBooksDownloadInfo.m in Sources */ = {isa = PBXBuildFile; fileRef = A4276F471B00046300CA7194 /* NYPLMyBooksDownloadInfo.m */; };
		7347F08A245A4DE200558D7F /* NYPLBookLocation.m in Sources */ = {isa = PBXBuildFile; fileRef = 1164F105199AC236009BF8BF /* NYPLBookLocation.m */; };
		7347F08B245A4DE200558D7F /* NYPLFacetView.m in Sources */ = {isa = PBXBuildFile; fileRef = 11F3771E19DB62B000487769 /* NYPLFacetView.m */; };
		7347F08C245A4DE200558D7F /* NYPLReaderContainerDelegate.mm in Sources */ = {isa = PBXBuildFile; fileRef = 5A5B901A1B946FAD002C53E9 /* NYPLReaderContainerDelegate.mm */; };
		7347F08D245A4DE200558D7F /* ProblemReportEmail.swift in Sources */ = {isa = PBXBuildFile; fileRef = 145798F5215BE9E300F68AFD /* ProblemReportEmail.swift */; };
		7347F08E245A4DE200558D7F /* NYPLBookCellDelegate.m in Sources */ = {isa = PBXBuildFile; fileRef = 111197271986B43B0014462F /* NYPLBookCellDelegate.m */; };
		7347F08F245A4DE200558D7F /* NYPLBookDetailNormalView.m in Sources */ = {isa = PBXBuildFile; fileRef = 111197381987F4070014462F /* NYPLBookDetailNormalView.m */; };
		7347F090245A4DE200558D7F /* NYPLSettingsPrimaryNavigationController.m in Sources */ = {isa = PBXBuildFile; fileRef = 111E757C1A801A6F00718AD7 /* NYPLSettingsPrimaryNavigationController.m */; };
		7347F091245A4DE200558D7F /* NYPLCatalogUngroupedFeedViewController.m in Sources */ = {isa = PBXBuildFile; fileRef = 11A16E68195B2BD3004147F4 /* NYPLCatalogUngroupedFeedViewController.m */; };
		7347F092245A4DE200558D7F /* NYPLSettingsAdvancedViewController.swift in Sources */ = {isa = PBXBuildFile; fileRef = D787E8431FB6B0290016D9D5 /* NYPLSettingsAdvancedViewController.swift */; };
		7347F093245A4DE200558D7F /* NYPLMigrationManager.swift in Sources */ = {isa = PBXBuildFile; fileRef = 5D60D3532297353C001080D0 /* NYPLMigrationManager.swift */; };
		7347F094245A4DE200558D7F /* NYPLSettingsSplitViewController.m in Sources */ = {isa = PBXBuildFile; fileRef = 111E75791A80165C00718AD7 /* NYPLSettingsSplitViewController.m */; };
		7347F095245A4DE200558D7F /* Date+NYPLAdditions.swift in Sources */ = {isa = PBXBuildFile; fileRef = 7384C801242BCC4800D5F960 /* Date+NYPLAdditions.swift */; };
		7347F096245A4DE200558D7F /* OPDS2AuthenticationDocument.swift in Sources */ = {isa = PBXBuildFile; fileRef = B51C1E0322861C1A003B49A5 /* OPDS2AuthenticationDocument.swift */; };
		7347F097245A4DE200558D7F /* NYPLBookRegistryRecord.m in Sources */ = {isa = PBXBuildFile; fileRef = 112C694C197301FE00C48F95 /* NYPLBookRegistryRecord.m */; };
		7347F098245A4DE200558D7F /* NYPLDeveloperSettingsTableViewController.swift in Sources */ = {isa = PBXBuildFile; fileRef = 5DD5674422B303DF001F0C83 /* NYPLDeveloperSettingsTableViewController.swift */; };
		7347F099245A4DE200558D7F /* NYPLBookContentType.m in Sources */ = {isa = PBXBuildFile; fileRef = E627B553216D4A9700A7D1D5 /* NYPLBookContentType.m */; };
		7347F09A245A4DE200558D7F /* NYPLOPDSIndirectAcquisition.m in Sources */ = {isa = PBXBuildFile; fileRef = 2D754BC12002F1B10061D34F /* NYPLOPDSIndirectAcquisition.m */; };
		7347F09B245A4DE200558D7F /* NYPLMyBooksViewController.m in Sources */ = {isa = PBXBuildFile; fileRef = 116A5EB2194767DC00491A21 /* NYPLMyBooksViewController.m */; };
		7347F09C245A4DE200558D7F /* NYPLBookDetailTableView.swift in Sources */ = {isa = PBXBuildFile; fileRef = E6B3269E1EE066DE00DB877A /* NYPLBookDetailTableView.swift */; };
		7347F09D245A4DE200558D7F /* Account.swift in Sources */ = {isa = PBXBuildFile; fileRef = 8CC26F822370C1DF0000D8E1 /* Account.swift */; };
		7347F09E245A4DE200558D7F /* NYPLBookDownloadFailedCell.m in Sources */ = {isa = PBXBuildFile; fileRef = 11078356198160A50071AB1E /* NYPLBookDownloadFailedCell.m */; };
		7347F09F245A4DE200558D7F /* NYPLBookDetailViewController.m in Sources */ = {isa = PBXBuildFile; fileRef = 110AF89B1961ED1F004887C3 /* NYPLBookDetailViewController.m */; };
		7347F0A1245A4DE200558D7F /* NYPLDirectoryManager.swift in Sources */ = {isa = PBXBuildFile; fileRef = E6F26E721DFF672F00C103CA /* NYPLDirectoryManager.swift */; };
		7347F0A2245A4DE200558D7F /* NYPLContentTypeBadge.swift in Sources */ = {isa = PBXBuildFile; fileRef = E6D848E22171334800CEC142 /* NYPLContentTypeBadge.swift */; };
		7347F0A3245A4DE200558D7F /* NYPLZXingEncoder.m in Sources */ = {isa = PBXBuildFile; fileRef = E6C91BC11FD5F63B00A32F42 /* NYPLZXingEncoder.m */; };
		7347F0A4245A4DE200558D7F /* NYPLProblemReportViewController.m in Sources */ = {isa = PBXBuildFile; fileRef = 085D31D61BE29E38007F7672 /* NYPLProblemReportViewController.m */; };
		7347F0A5245A4DE200558D7F /* NYPLHoldsNavigationController.m in Sources */ = {isa = PBXBuildFile; fileRef = 11C5DCF11976D1E0005A9945 /* NYPLHoldsNavigationController.m */; };
		7347F0A6245A4DE200558D7F /* NYPLRemoteViewController.m in Sources */ = {isa = PBXBuildFile; fileRef = A42E0DF01B3F5A490095EBAE /* NYPLRemoteViewController.m */; };
		7347F0A8245A4DE200558D7F /* NYPLSettingsAccountURLSessionChallengeHandler.m in Sources */ = {isa = PBXBuildFile; fileRef = 73A3EAEC2400A9560061A7FB /* NYPLSettingsAccountURLSessionChallengeHandler.m */; };
		7347F0A9245A4DE200558D7F /* NYPLOPDSAttribute.m in Sources */ = {isa = PBXBuildFile; fileRef = 110AD83B19E497D6005724C3 /* NYPLOPDSAttribute.m */; };
		7347F0AA245A4DE200558D7F /* NYPLCatalogUngroupedFeed.m in Sources */ = {isa = PBXBuildFile; fileRef = 1114A6A0195884CB007507A2 /* NYPLCatalogUngroupedFeed.m */; };
		7347F0AB245A4DE200558D7F /* NYPLHoldsViewController.m in Sources */ = {isa = PBXBuildFile; fileRef = 11C5DCF41976D22F005A9945 /* NYPLHoldsViewController.m */; };
		7347F0AC245A4DE200558D7F /* NYPLSettingsAccountsList.swift in Sources */ = {isa = PBXBuildFile; fileRef = E6B1F4FA1DD20EA900D73CA1 /* NYPLSettingsAccountsList.swift */; };
		7347F0AD245A4DE200558D7F /* Data+Base64.swift in Sources */ = {isa = PBXBuildFile; fileRef = 5DD567B422B97344001F0C83 /* Data+Base64.swift */; };
		7347F0AE245A4DE200558D7F /* NYPLAppDelegate.m in Sources */ = {isa = PBXBuildFile; fileRef = A823D820192BABA400B55DE2 /* NYPLAppDelegate.m */; };
		7347F0AF245A4DE200558D7F /* NYPLCatalogFacetGroup.m in Sources */ = {isa = PBXBuildFile; fileRef = 112C684E19EF003300106973 /* NYPLCatalogFacetGroup.m */; };
		7347F0B0245A4DE200558D7F /* NYPLOPDSAcquisition.m in Sources */ = {isa = PBXBuildFile; fileRef = 2D754BBA2002E2FB0061D34F /* NYPLOPDSAcquisition.m */; };
		7347F0B1245A4DE200558D7F /* NSURLRequest+NYPLURLRequestAdditions.m in Sources */ = {isa = PBXBuildFile; fileRef = 085D31DE1BE3CD3C007F7672 /* NSURLRequest+NYPLURLRequestAdditions.m */; };
		7347F0B2245A4DE200558D7F /* NYPLRootTabBarController.m in Sources */ = {isa = PBXBuildFile; fileRef = 11548C0A1939136C009DBF2E /* NYPLRootTabBarController.m */; };
		7347F0B3245A4DE200558D7F /* ExtendedNavBarView.swift in Sources */ = {isa = PBXBuildFile; fileRef = E63F2C6B1EAA81B3002B6373 /* ExtendedNavBarView.swift */; };
		7347F0B4245A4DE200558D7F /* OPDS2Link.swift in Sources */ = {isa = PBXBuildFile; fileRef = B51C1DFF22861BAD003B49A5 /* OPDS2Link.swift */; };
		7347F0B5245A4DE200558D7F /* NYPLBookAuthor.swift in Sources */ = {isa = PBXBuildFile; fileRef = E6DA7E9F1F2A718600CFBEC8 /* NYPLBookAuthor.swift */; };
		7347F0B6245A4DE200558D7F /* NYPLCatalogSearchViewController.m in Sources */ = {isa = PBXBuildFile; fileRef = 118A0B1A19915BDF00792DDE /* NYPLCatalogSearchViewController.m */; };
		7347F0B7245A4DE200558D7F /* UIColor+LabelColor.swift in Sources */ = {isa = PBXBuildFile; fileRef = 179699D024131BA500EC309F /* UIColor+LabelColor.swift */; };
		7347F0B9245A4DE200558D7F /* NYPLNetworkResponder.swift in Sources */ = {isa = PBXBuildFile; fileRef = 735FED252427494900144C97 /* NYPLNetworkResponder.swift */; };
		7347F0BB245A4DE200558D7F /* NYPLReaderSettings.m in Sources */ = {isa = PBXBuildFile; fileRef = 1188F3E01A1ECC4B006B2F36 /* NYPLReaderSettings.m */; };
		7347F0BC245A4DE200558D7F /* NYPLKeychain.m in Sources */ = {isa = PBXBuildFile; fileRef = 11C5DD15197727A6005A9945 /* NYPLKeychain.m */; };
		7347F0BD245A4DE200558D7F /* NYPLReaderContainerDelegateBase.m in Sources */ = {isa = PBXBuildFile; fileRef = 5D7CF86322C19EBA007CAA34 /* NYPLReaderContainerDelegateBase.m */; };
		7347F0BE245A4DE200558D7F /* NYPLOPDSEntry.m in Sources */ = {isa = PBXBuildFile; fileRef = AE77E4AF64208439F78B3D73 /* NYPLOPDSEntry.m */; };
		7347F0BF245A4DE200558D7F /* NYPLReaderSettingsView.m in Sources */ = {isa = PBXBuildFile; fileRef = 11DC19271A12F92500721DBA /* NYPLReaderSettingsView.m */; };
		7347F0C0245A4DE200558D7F /* NYPLIndeterminateProgressView.m in Sources */ = {isa = PBXBuildFile; fileRef = 113DB8A619C24E54004E1154 /* NYPLIndeterminateProgressView.m */; };
		7347F0C1245A4DE200558D7F /* NSString+NYPLStringAdditions.m in Sources */ = {isa = PBXBuildFile; fileRef = 119BEB88198C43A600121439 /* NSString+NYPLStringAdditions.m */; };
		7347F0C2245A4DE200558D7F /* NYPLKeychainManager.swift in Sources */ = {isa = PBXBuildFile; fileRef = E6B6E76E1F6859A4007EE361 /* NYPLKeychainManager.swift */; };
		7347F0C3245A4DE200558D7F /* NYPLErrorLogger.swift in Sources */ = {isa = PBXBuildFile; fileRef = 5D7CF8B422C3FC06007CAA34 /* NYPLErrorLogger.swift */; };
		7347F0C4245A4DE200558D7F /* NYPLOPDSEntryGroupAttributes.m in Sources */ = {isa = PBXBuildFile; fileRef = A499BF251B39EFC7002F8B8B /* NYPLOPDSEntryGroupAttributes.m */; };
		7347F0C5245A4DE200558D7F /* NYPLMyBooksDownloadCenter.m in Sources */ = {isa = PBXBuildFile; fileRef = 1196F75A1970727C00F62670 /* NYPLMyBooksDownloadCenter.m */; };
		7347F0C6245A4DE200558D7F /* NYPLProblemDocumentCacheManager.swift in Sources */ = {isa = PBXBuildFile; fileRef = 8C40D6A62375FF8B006EA63B /* NYPLProblemDocumentCacheManager.swift */; };
		7347F0C7245A4DE200558D7F /* NYPLBookDetailButtonsView.m in Sources */ = {isa = PBXBuildFile; fileRef = E66A6C431EAFB63300AA282D /* NYPLBookDetailButtonsView.m */; };
		7347F0C8245A4DE200558D7F /* NYPLMyBooksSimplifiedBearerToken.m in Sources */ = {isa = PBXBuildFile; fileRef = 2DEF10B9201ECCEA0082843A /* NYPLMyBooksSimplifiedBearerToken.m */; };
		7347F0C9245A4DE200558D7F /* NYPLAnnotations.swift in Sources */ = {isa = PBXBuildFile; fileRef = 2DF321821DC3B83500E1858F /* NYPLAnnotations.swift */; };
		7347F0CA245A4DE200558D7F /* RemoteHTMLViewController.swift in Sources */ = {isa = PBXBuildFile; fileRef = E6BA02B71DE4B6F600F76404 /* RemoteHTMLViewController.swift */; };
		7347F0CB245A4DE200558D7F /* NYPLBookDetailsProblemDocumentViewController.swift in Sources */ = {isa = PBXBuildFile; fileRef = 8CE9C470237F84820072E964 /* NYPLBookDetailsProblemDocumentViewController.swift */; };
		7347F0CC245A4DE200558D7F /* NYPLCatalogGroupedFeed.m in Sources */ = {isa = PBXBuildFile; fileRef = A4BA1D121B43046B006F83DF /* NYPLCatalogGroupedFeed.m */; };
		7347F0CD245A4DE200558D7F /* NYPLCatalogFacet.m in Sources */ = {isa = PBXBuildFile; fileRef = 11F3773219E0876F00487769 /* NYPLCatalogFacet.m */; };
		7347F0CE245A4DE200558D7F /* NYPLAccountSignInViewController.m in Sources */ = {isa = PBXBuildFile; fileRef = 1158812D1A894F4E008672C3 /* NYPLAccountSignInViewController.m */; };
		7347F0CF245A4DE200558D7F /* NYPLUserProfileDocument.swift in Sources */ = {isa = PBXBuildFile; fileRef = 5D3A28CB22D3DA850042B3BD /* NYPLUserProfileDocument.swift */; };
		7347F0D0245A4DE200558D7F /* AccountsManager.swift in Sources */ = {isa = PBXBuildFile; fileRef = 03F94CD01DD6288C00CE8F4F /* AccountsManager.swift */; };
		7347F0D1245A4DE200558D7F /* NYPLLocalization.m in Sources */ = {isa = PBXBuildFile; fileRef = 52592BB721220A1100587288 /* NYPLLocalization.m */; };
		7347F0D2245A4DE200558D7F /* NYPLSecrets.swift in Sources */ = {isa = PBXBuildFile; fileRef = 17071060242A923400E2648F /* NYPLSecrets.swift */; };
		7347F0D3245A4DE200558D7F /* NYPLBarcodeScanningViewController.m in Sources */ = {isa = PBXBuildFile; fileRef = E6D7753D1F9FE0AF00C0B722 /* NYPLBarcodeScanningViewController.m */; };
		7347F0D4245A4DE200558D7F /* NYPLBookDetailDownloadFailedView.m in Sources */ = {isa = PBXBuildFile; fileRef = 1111973E1988226F0014462F /* NYPLBookDetailDownloadFailedView.m */; };
		7347F0D5245A4DE200558D7F /* NYPLOPDSFeed.m in Sources */ = {isa = PBXBuildFile; fileRef = AE77E94D56B65997B861C0C0 /* NYPLOPDSFeed.m */; };
		7347F0D6245A4DE200558D7F /* NYPLRoundedButton.m in Sources */ = {isa = PBXBuildFile; fileRef = 114C8CD919BF55F900719B72 /* NYPLRoundedButton.m */; };
		7347F0D7245A4DE200558D7F /* NYPLOPDSLink.m in Sources */ = {isa = PBXBuildFile; fileRef = AE77ECC029F3DABDB46A64EB /* NYPLOPDSLink.m */; };
		7347F0D8245A4DE200558D7F /* NYPLOPDSType.m in Sources */ = {isa = PBXBuildFile; fileRef = AE77EFD5622206475B6715A9 /* NYPLOPDSType.m */; };
		7347F0D9245A4DE200558D7F /* NYPLPDFViewControllerDelegate.swift in Sources */ = {isa = PBXBuildFile; fileRef = A949984E2235826500CE4241 /* NYPLPDFViewControllerDelegate.swift */; };
		7347F0DB245A4DE200558D7F /* PDFRendererProvider.framework in Frameworks */ = {isa = PBXBuildFile; fileRef = A9AD993F2225D4AF009FF54A /* PDFRendererProvider.framework */; };
		7347F0DD245A4DE200558D7F /* MediaPlayer.framework in Frameworks */ = {isa = PBXBuildFile; fileRef = 03B0922F1E78871A00AD338D /* MediaPlayer.framework */; };
		7347F0DE245A4DE200558D7F /* CoreMedia.framework in Frameworks */ = {isa = PBXBuildFile; fileRef = 03B092271E78859E00AD338D /* CoreMedia.framework */; };
		7347F0DF245A4DE200558D7F /* CoreVideo.framework in Frameworks */ = {isa = PBXBuildFile; fileRef = 03B0922D1E7886ED00AD338D /* CoreVideo.framework */; };
		7347F0E0245A4DE200558D7F /* AVFoundation.framework in Frameworks */ = {isa = PBXBuildFile; fileRef = 03B0922B1E7886C900AD338D /* AVFoundation.framework */; };
		7347F0E1245A4DE200558D7F /* AudioToolbox.framework in Frameworks */ = {isa = PBXBuildFile; fileRef = 03B092291E7885A600AD338D /* AudioToolbox.framework */; };
		7347F0E2245A4DE200558D7F /* libiconv.tbd in Frameworks */ = {isa = PBXBuildFile; fileRef = 03B092251E7883C400AD338D /* libiconv.tbd */; };
		7347F0E3245A4DE200558D7F /* CoreGraphics.framework in Frameworks */ = {isa = PBXBuildFile; fileRef = A823D812192BABA400B55DE2 /* CoreGraphics.framework */; };
		7347F0E4245A4DE200558D7F /* QuartzCore.framework in Frameworks */ = {isa = PBXBuildFile; fileRef = 03B092231E78839D00AD338D /* QuartzCore.framework */; };
		7347F0E5245A4DE200558D7F /* libADEPT.a in Frameworks */ = {isa = PBXBuildFile; fileRef = 5A569A2C1B8351C6003B5B61 /* libADEPT.a */; settings = {ATTRIBUTES = (Weak, ); }; };
		7347F0E6245A4DE200558D7F /* libAdobe Content Filter.a in Frameworks */ = {isa = PBXBuildFile; fileRef = 5A7048961B94A6710046FFF0 /* libAdobe Content Filter.a */; settings = {ATTRIBUTES = (Weak, ); }; };
		7347F0E7245A4DE200558D7F /* libRDServices.a in Frameworks */ = {isa = PBXBuildFile; fileRef = A49C25461AE05A2600D63B89 /* libRDServices.a */; };
		7347F0E8245A4DE200558D7F /* libicucore.tbd in Frameworks */ = {isa = PBXBuildFile; fileRef = 08A352211BDE8E560040BF1D /* libicucore.tbd */; };
		7347F0E9245A4DE200558D7F /* libc++.dylib in Frameworks */ = {isa = PBXBuildFile; fileRef = 119503EA1993F91E009FB788 /* libc++.dylib */; };
		7347F0EA245A4DE200558D7F /* LocalAuthentication.framework in Frameworks */ = {isa = PBXBuildFile; fileRef = 2DA4F2321C68363B008853D7 /* LocalAuthentication.framework */; };
		7347F0EB245A4DE200558D7F /* SystemConfiguration.framework in Frameworks */ = {isa = PBXBuildFile; fileRef = 08A352251BDE8E700040BF1D /* SystemConfiguration.framework */; };
		7347F0EC245A4DE200558D7F /* Security.framework in Frameworks */ = {isa = PBXBuildFile; fileRef = 08A352231BDE8E640040BF1D /* Security.framework */; };
		7347F0ED245A4DE200558D7F /* CFNetwork.framework in Frameworks */ = {isa = PBXBuildFile; fileRef = 08A3521F1BDE8E410040BF1D /* CFNetwork.framework */; };
		7347F0EE245A4DE200558D7F /* CoreLocation.framework in Frameworks */ = {isa = PBXBuildFile; fileRef = 84FCD2601B7BA79200BFEDD9 /* CoreLocation.framework */; };
		7347F0EF245A4DE200558D7F /* UIKit.framework in Frameworks */ = {isa = PBXBuildFile; fileRef = A823D814192BABA400B55DE2 /* UIKit.framework */; };
		7347F0F0245A4DE200558D7F /* Foundation.framework in Frameworks */ = {isa = PBXBuildFile; fileRef = A823D810192BABA400B55DE2 /* Foundation.framework */; };
		7347F0F1245A4DE200558D7F /* libTenPrintCover.a in Frameworks */ = {isa = PBXBuildFile; fileRef = 1112A81F1A322C53002B8CC1 /* libTenPrintCover.a */; };
		7347F0F2245A4DE200558D7F /* libz.dylib in Frameworks */ = {isa = PBXBuildFile; fileRef = 119503E81993F919009FB788 /* libz.dylib */; };
		7347F0F3245A4DE200558D7F /* libxml2.dylib in Frameworks */ = {isa = PBXBuildFile; fileRef = 119503E61993F914009FB788 /* libxml2.dylib */; };
		7347F0F4245A4DE200558D7F /* ZXingObjC.framework in Frameworks */ = {isa = PBXBuildFile; fileRef = 145DA48D215441A70055DB93 /* ZXingObjC.framework */; };
		7347F0F6245A4DE200558D7F /* PureLayout.framework in Frameworks */ = {isa = PBXBuildFile; fileRef = 145DA49521544A420055DB93 /* PureLayout.framework */; };
		7347F0F7245A4DE200558D7F /* SQLite.framework in Frameworks */ = {isa = PBXBuildFile; fileRef = 145DA4912154464F0055DB93 /* SQLite.framework */; };
		7347F0F8245A4DE200558D7F /* NYPLAEToolkit.framework in Frameworks */ = {isa = PBXBuildFile; fileRef = 148B1C1721710C6800FF64AB /* NYPLAEToolkit.framework */; };
		7347F0F9245A4DE200558D7F /* NYPLAudiobookToolkit.framework in Frameworks */ = {isa = PBXBuildFile; fileRef = 148B1C1C21710C6800FF64AB /* NYPLAudiobookToolkit.framework */; };
		7347F0FA245A4DE200558D7F /* Firebase.framework in Frameworks */ = {isa = PBXBuildFile; fileRef = 738EF2D22405EA5F00F388FB /* Firebase.framework */; };
		7347F0FB245A4DE200558D7F /* FirebaseCoreDiagnostics.framework in Frameworks */ = {isa = PBXBuildFile; fileRef = 738EF2D32405EA5F00F388FB /* FirebaseCoreDiagnostics.framework */; };
		7347F0FC245A4DE200558D7F /* FirebaseCore.framework in Frameworks */ = {isa = PBXBuildFile; fileRef = 738EF2D42405EA5F00F388FB /* FirebaseCore.framework */; };
		7347F0FD245A4DE200558D7F /* FirebaseAnalytics.framework in Frameworks */ = {isa = PBXBuildFile; fileRef = 738EF2D52405EA5F00F388FB /* FirebaseAnalytics.framework */; };
		7347F0FE245A4DE200558D7F /* nanopb.framework in Frameworks */ = {isa = PBXBuildFile; fileRef = 738EF2D72405EA6000F388FB /* nanopb.framework */; };
		7347F0FF245A4DE200558D7F /* GoogleUtilities.framework in Frameworks */ = {isa = PBXBuildFile; fileRef = 738EF2D82405EA6000F388FB /* GoogleUtilities.framework */; };
		7347F100245A4DE200558D7F /* GoogleAppMeasurement.framework in Frameworks */ = {isa = PBXBuildFile; fileRef = 738EF2D92405EA6000F388FB /* GoogleAppMeasurement.framework */; };
		7347F101245A4DE200558D7F /* FIRAnalyticsConnector.framework in Frameworks */ = {isa = PBXBuildFile; fileRef = 738EF2DA2405EA6000F388FB /* FIRAnalyticsConnector.framework */; };
		7347F102245A4DE200558D7F /* GoogleDataTransport.framework in Frameworks */ = {isa = PBXBuildFile; fileRef = 738EF2E52405EBAD00F388FB /* GoogleDataTransport.framework */; };
		7347F104245A4DE200558D7F /* FirebaseInstallations.framework in Frameworks */ = {isa = PBXBuildFile; fileRef = 738EF2E42405EBAD00F388FB /* FirebaseInstallations.framework */; };
		7347F105245A4DE200558D7F /* PromisesObjC.framework in Frameworks */ = {isa = PBXBuildFile; fileRef = 738EF2EB2405EC5900F388FB /* PromisesObjC.framework */; };
		7347F106245A4DE200558D7F /* Fabric.framework in Frameworks */ = {isa = PBXBuildFile; fileRef = 731DA5FB240711F5009CC191 /* Fabric.framework */; };
		7347F107245A4DE200558D7F /* Crashlytics.framework in Frameworks */ = {isa = PBXBuildFile; fileRef = 731DA5F52407105E009CC191 /* Crashlytics.framework */; };
		7347F109245A4DE200558D7F /* OFL.txt in Resources */ = {isa = PBXBuildFile; fileRef = 84B7A3431B84E8FE00584FB2 /* OFL.txt */; };
		7347F10A245A4DE200558D7F /* simplified.js in Resources */ = {isa = PBXBuildFile; fileRef = 11C113D519F84613005B3F63 /* simplified.js */; };
		7347F10B245A4DE200558D7F /* NYPLProblemReportViewController.xib in Resources */ = {isa = PBXBuildFile; fileRef = 085D31D81BE29ED4007F7672 /* NYPLProblemReportViewController.xib */; };
		7347F10C245A4DE200558D7F /* readium-shared-js_all.js in Resources */ = {isa = PBXBuildFile; fileRef = 5A69290D1B95ACC600FB4C10 /* readium-shared-js_all.js */; };
		7347F10D245A4DE200558D7F /* ReaderClientCert.sig in Resources */ = {isa = PBXBuildFile; fileRef = 085D31FB1BE7BE86007F7672 /* ReaderClientCert.sig */; };
		7347F10E245A4DE200558D7F /* software-licenses.html in Resources */ = {isa = PBXBuildFile; fileRef = 2D6256901D41582A0080A81F /* software-licenses.html */; };
		7347F10F245A4DE200558D7F /* NYPL_Launch_Screen.storyboard in Resources */ = {isa = PBXBuildFile; fileRef = E65977C41F82AC91003CD6BC /* NYPL_Launch_Screen.storyboard */; };
		7347F110245A4DE200558D7F /* Accounts.json in Resources */ = {isa = PBXBuildFile; fileRef = 03F94CCE1DD627AA00CE8F4F /* Accounts.json */; };
		7347F111245A4DE200558D7F /* InfoPlist.strings in Resources */ = {isa = PBXBuildFile; fileRef = A823D819192BABA400B55DE2 /* InfoPlist.strings */; };
		7347F112245A4DE200558D7F /* reader.html in Resources */ = {isa = PBXBuildFile; fileRef = 11C113CF19F842B9005B3F63 /* reader.html */; };
		7347F113245A4DE200558D7F /* DetailSummaryTemplate.html in Resources */ = {isa = PBXBuildFile; fileRef = 110F853C19D5FA7300052DF7 /* DetailSummaryTemplate.html */; };
		7347F114245A4DE200558D7F /* Localizable.strings in Resources */ = {isa = PBXBuildFile; fileRef = 032A31071DC02E8E0001E4AF /* Localizable.strings */; };
		7347F116245A4DE200558D7F /* sdk.css in Resources */ = {isa = PBXBuildFile; fileRef = 5A69290F1B95ACD100FB4C10 /* sdk.css */; };
		7347F117245A4DE200558D7F /* OpenDyslexic3-Bold.ttf in Resources */ = {isa = PBXBuildFile; fileRef = 84B7A3441B84E8FE00584FB2 /* OpenDyslexic3-Bold.ttf */; };
		7347F118245A4DE200558D7F /* NYPLReaderTOC.storyboard in Resources */ = {isa = PBXBuildFile; fileRef = 03E5F42A1EA5BCE400DFFC3A /* NYPLReaderTOC.storyboard */; };
		7347F119245A4DE200558D7F /* readium-shared-js_all.js.map in Resources */ = {isa = PBXBuildFile; fileRef = 5A69291D1B95C8AD00FB4C10 /* readium-shared-js_all.js.map */; };
		7347F11A245A4DE200558D7F /* host_app_feedback.js in Resources */ = {isa = PBXBuildFile; fileRef = 11C113D119F842BE005B3F63 /* host_app_feedback.js */; };
		7347F11B245A4DE200558D7F /* readium-shared-js_all.js.bundles.js in Resources */ = {isa = PBXBuildFile; fileRef = 5A6929231B95C8B400FB4C10 /* readium-shared-js_all.js.bundles.js */; };
		7347F11C245A4DE200558D7F /* OpenDyslexic3-Regular.ttf in Resources */ = {isa = PBXBuildFile; fileRef = 84B7A3451B84E8FE00584FB2 /* OpenDyslexic3-Regular.ttf */; };
		7347F11D245A4DE200558D7F /* GoogleService-Info.plist in Resources */ = {isa = PBXBuildFile; fileRef = 738EF2CB2405E38800F388FB /* GoogleService-Info.plist */; };
		7347F133245A508400558D7F /* NYPLCardCreator.framework in Frameworks */ = {isa = PBXBuildFile; fileRef = 7347F132245A508400558D7F /* NYPLCardCreator.framework */; };
		7347F135245A50CA00558D7F /* NYPLCardCreator.framework in CopyFiles */ = {isa = PBXBuildFile; fileRef = 7347F132245A508400558D7F /* NYPLCardCreator.framework */; settings = {ATTRIBUTES = (CodeSignOnCopy, RemoveHeadersOnCopy, ); }; };
		734917D1242D77D800059AA5 /* NYPLUserSettingsVC.swift in Sources */ = {isa = PBXBuildFile; fileRef = 734917D0242D77D800059AA5 /* NYPLUserSettingsVC.swift */; };
		734917DA242EB79700059AA5 /* NYPLR1R2UserSettings.swift in Sources */ = {isa = PBXBuildFile; fileRef = 734917D9242EB79700059AA5 /* NYPLR1R2UserSettings.swift */; };
		735350B724918432006021BD /* URLRequest+NYPLTests.swift in Sources */ = {isa = PBXBuildFile; fileRef = 735350B624918432006021BD /* URLRequest+NYPLTests.swift */; };
		7353940C250854A90043C800 /* NYPLSettingsSplitViewController+OE.swift in Sources */ = {isa = PBXBuildFile; fileRef = 7353940B250854A90043C800 /* NYPLSettingsSplitViewController+OE.swift */; };
		7353940D25085DBB0043C800 /* NYPLPresentationUtils.swift in Sources */ = {isa = PBXBuildFile; fileRef = 73085E192502DE88008F6244 /* NYPLPresentationUtils.swift */; };
		7353940E25085DBC0043C800 /* NYPLPresentationUtils.swift in Sources */ = {isa = PBXBuildFile; fileRef = 73085E192502DE88008F6244 /* NYPLPresentationUtils.swift */; };
		7358EE7C250062BD00DDA0CC /* OEImages.xcassets in Resources */ = {isa = PBXBuildFile; fileRef = 7358EE7B250062BD00DDA0CC /* OEImages.xcassets */; };
		7358EE912500642900DDA0CC /* OELaunchScreen.xib in Resources */ = {isa = PBXBuildFile; fileRef = 7358EE902500642900DDA0CC /* OELaunchScreen.xib */; };
		735DD0AD252293580096D1F9 /* NYPLBookStateTests.swift in Sources */ = {isa = PBXBuildFile; fileRef = 173F0822241AAA4E00A64658 /* NYPLBookStateTests.swift */; };
		735DD0AE2522935B0096D1F9 /* NYPLCachingTests.swift in Sources */ = {isa = PBXBuildFile; fileRef = 7384C7FF242BB43300D5F960 /* NYPLCachingTests.swift */; };
		735DD0AF252293700096D1F9 /* NYPLMyBooksDownloadCenterTests.swift in Sources */ = {isa = PBXBuildFile; fileRef = 5D73DA3D22A07B9A00162CB8 /* NYPLMyBooksDownloadCenterTests.swift */; };
		735DD0C125229C9A0096D1F9 /* UIColor+NYPLAdditionsTests.swift in Sources */ = {isa = PBXBuildFile; fileRef = 735DD0BD252299A90096D1F9 /* UIColor+NYPLAdditionsTests.swift */; };
		735DD0C225229DAC0096D1F9 /* NYPLCatalogFacetTests.m in Sources */ = {isa = PBXBuildFile; fileRef = 1142E4E719EEC7C500D9B3D9 /* NYPLCatalogFacetTests.m */; };
		735DD0C82522A0540096D1F9 /* NYPLAnnouncementManagerTests.swift in Sources */ = {isa = PBXBuildFile; fileRef = 1763C0D524F460FE00A4D0E2 /* NYPLAnnouncementManagerTests.swift */; };
		735DD0C92522A0590096D1F9 /* NYPLCatalogFacetTests.m in Sources */ = {isa = PBXBuildFile; fileRef = 1142E4E719EEC7C500D9B3D9 /* NYPLCatalogFacetTests.m */; };
		735DD0CA2522A0610096D1F9 /* NYPLOpenSearchDescriptionTests.swift in Sources */ = {isa = PBXBuildFile; fileRef = 7307A5EC23FF1A8500DE53DE /* NYPLOpenSearchDescriptionTests.swift */; };
		735DD0CC2522A06C0096D1F9 /* OPDS2CatalogsFeedTests.swift in Sources */ = {isa = PBXBuildFile; fileRef = B51C1DFD22860563003B49A5 /* OPDS2CatalogsFeedTests.swift */; };
		735DD0CD2522A0730096D1F9 /* String+NYPLAdditionsTests.swift in Sources */ = {isa = PBXBuildFile; fileRef = 735F41A2243E381D00046182 /* String+NYPLAdditionsTests.swift */; };
		735DD0CE2522A0730096D1F9 /* UIColor+NYPLAdditionsTests.swift in Sources */ = {isa = PBXBuildFile; fileRef = 735DD0BD252299A90096D1F9 /* UIColor+NYPLAdditionsTests.swift */; };
		735DD0CF2522A0730096D1F9 /* UpdateCheckTests.swift in Sources */ = {isa = PBXBuildFile; fileRef = 2D2B47631D08F1ED007F7764 /* UpdateCheckTests.swift */; };
		735DD0D02522A0730096D1F9 /* UserProfileDocumentTests.swift in Sources */ = {isa = PBXBuildFile; fileRef = 5D3A28D322D3FBB90042B3BD /* UserProfileDocumentTests.swift */; };
		735DD0D12522A0730096D1F9 /* URLRequest+NYPLTests.swift in Sources */ = {isa = PBXBuildFile; fileRef = 735350B624918432006021BD /* URLRequest+NYPLTests.swift */; };
		735F41A3243E381D00046182 /* String+NYPLAdditionsTests.swift in Sources */ = {isa = PBXBuildFile; fileRef = 735F41A2243E381D00046182 /* String+NYPLAdditionsTests.swift */; };
		735FC2CF2485B7E4009CF11E /* NYPLSignInBusinessLogic.swift in Sources */ = {isa = PBXBuildFile; fileRef = 731A5B1124621F2B00B5E663 /* NYPLSignInBusinessLogic.swift */; };
		735FC2D52485C178009CF11E /* SwiftSoup.framework in Frameworks */ = {isa = PBXBuildFile; fileRef = 735FC2D42485C178009CF11E /* SwiftSoup.framework */; };
		735FCB3A2506FAD0009A8C95 /* ReaderClientCert.sig in Resources */ = {isa = PBXBuildFile; fileRef = 735FCB392506FACF009A8C95 /* ReaderClientCert.sig */; };
		735FED262427494900144C97 /* NYPLNetworkResponder.swift in Sources */ = {isa = PBXBuildFile; fileRef = 735FED252427494900144C97 /* NYPLNetworkResponder.swift */; };
		7360D0D524BFCB9700C8AD16 /* NYPLUserFriendlyError.swift in Sources */ = {isa = PBXBuildFile; fileRef = 7360D0D424BFCB9700C8AD16 /* NYPLUserFriendlyError.swift */; };
		7360D0D624BFCB9700C8AD16 /* NYPLUserFriendlyError.swift in Sources */ = {isa = PBXBuildFile; fileRef = 7360D0D424BFCB9700C8AD16 /* NYPLUserFriendlyError.swift */; };
<<<<<<< HEAD
		7364D69C2492A38C0087B056 /* R2+NYPLAdditions.swift in Sources */ = {isa = PBXBuildFile; fileRef = 7364D69B2492A38C0087B056 /* R2+NYPLAdditions.swift */; };
		7364D69D2492A38C0087B056 /* R2+NYPLAdditions.swift in Sources */ = {isa = PBXBuildFile; fileRef = 7364D69B2492A38C0087B056 /* R2+NYPLAdditions.swift */; };
		736CF271252278AA0081D30A /* AudioEngine.xcframework in Frameworks */ = {isa = PBXBuildFile; fileRef = 176F8A802519684D00CE5BFB /* AudioEngine.xcframework */; };
		736CF272252278AA0081D30A /* AudioEngine.xcframework in Embed Frameworks */ = {isa = PBXBuildFile; fileRef = 176F8A802519684D00CE5BFB /* AudioEngine.xcframework */; settings = {ATTRIBUTES = (CodeSignOnCopy, ); }; };
		737DCB8C245CCF2300A8F297 /* NYPLReaderBookmarksBusinessLogic.swift in Sources */ = {isa = PBXBuildFile; fileRef = 737DCB8B245CCF2300A8F297 /* NYPLReaderBookmarksBusinessLogic.swift */; };
		737DCB8D245CCF2300A8F297 /* NYPLReaderBookmarksBusinessLogic.swift in Sources */ = {isa = PBXBuildFile; fileRef = 737DCB8B245CCF2300A8F297 /* NYPLReaderBookmarksBusinessLogic.swift */; };
=======
		738170152526504800BA2C44 /* GoogleService-Info.plist in Resources */ = {isa = PBXBuildFile; fileRef = 738170142526504800BA2C44 /* GoogleService-Info.plist */; };
>>>>>>> 11c321c1
		7384C800242BB43400D5F960 /* NYPLCachingTests.swift in Sources */ = {isa = PBXBuildFile; fileRef = 7384C7FF242BB43300D5F960 /* NYPLCachingTests.swift */; };
		7384C802242BCC4800D5F960 /* Date+NYPLAdditions.swift in Sources */ = {isa = PBXBuildFile; fileRef = 7384C801242BCC4800D5F960 /* Date+NYPLAdditions.swift */; };
		7384C804242BCE5900D5F960 /* Date+NYPLAdditionsTests.swift in Sources */ = {isa = PBXBuildFile; fileRef = 7384C803242BCE5900D5F960 /* Date+NYPLAdditionsTests.swift */; };
		7386C1F4245225A5004C78BD /* NYPLReaderPositionsVC.swift in Sources */ = {isa = PBXBuildFile; fileRef = 7386C1F3245225A5004C78BD /* NYPLReaderPositionsVC.swift */; };
		7386C1F5245225A5004C78BD /* NYPLReaderPositionsVC.swift in Sources */ = {isa = PBXBuildFile; fileRef = 7386C1F3245225A5004C78BD /* NYPLReaderPositionsVC.swift */; };
		7386C1F724525AFF004C78BD /* NYPLReaderTOCBusinessLogic.swift in Sources */ = {isa = PBXBuildFile; fileRef = 7386C1F624525AFF004C78BD /* NYPLReaderTOCBusinessLogic.swift */; };
		7386C1F824525AFF004C78BD /* NYPLReaderTOCBusinessLogic.swift in Sources */ = {isa = PBXBuildFile; fileRef = 7386C1F624525AFF004C78BD /* NYPLReaderTOCBusinessLogic.swift */; };
		7386C1FA245276CA004C78BD /* NYPLReaderTOCCell.swift in Sources */ = {isa = PBXBuildFile; fileRef = 7386C1F9245276CA004C78BD /* NYPLReaderTOCCell.swift */; };
		738CB2002509A61E00891F31 /* NYPLConfiguration+OE.swift in Sources */ = {isa = PBXBuildFile; fileRef = 738CB1FF2509A61E00891F31 /* NYPLConfiguration+OE.swift */; };
		738CB2062509A87700891F31 /* NYPLConfiguration+SE.swift in Sources */ = {isa = PBXBuildFile; fileRef = 738CB2052509A87700891F31 /* NYPLConfiguration+SE.swift */; };
		738CB2072509A87700891F31 /* NYPLConfiguration+SE.swift in Sources */ = {isa = PBXBuildFile; fileRef = 738CB2052509A87700891F31 /* NYPLConfiguration+SE.swift */; };
		738EF2D02405E38800F388FB /* GoogleService-Info.plist in Resources */ = {isa = PBXBuildFile; fileRef = 738EF2CB2405E38800F388FB /* GoogleService-Info.plist */; };
		738EF2DB2405EA6000F388FB /* Firebase.framework in Frameworks */ = {isa = PBXBuildFile; fileRef = 738EF2D22405EA5F00F388FB /* Firebase.framework */; };
		738EF2DC2405EA6000F388FB /* FirebaseCoreDiagnostics.framework in Frameworks */ = {isa = PBXBuildFile; fileRef = 738EF2D32405EA5F00F388FB /* FirebaseCoreDiagnostics.framework */; };
		738EF2DD2405EA6000F388FB /* FirebaseCore.framework in Frameworks */ = {isa = PBXBuildFile; fileRef = 738EF2D42405EA5F00F388FB /* FirebaseCore.framework */; };
		738EF2DE2405EA6000F388FB /* FirebaseAnalytics.framework in Frameworks */ = {isa = PBXBuildFile; fileRef = 738EF2D52405EA5F00F388FB /* FirebaseAnalytics.framework */; };
		738EF2E02405EA6000F388FB /* nanopb.framework in Frameworks */ = {isa = PBXBuildFile; fileRef = 738EF2D72405EA6000F388FB /* nanopb.framework */; };
		738EF2E12405EA6000F388FB /* GoogleUtilities.framework in Frameworks */ = {isa = PBXBuildFile; fileRef = 738EF2D82405EA6000F388FB /* GoogleUtilities.framework */; };
		738EF2E22405EA6000F388FB /* GoogleAppMeasurement.framework in Frameworks */ = {isa = PBXBuildFile; fileRef = 738EF2D92405EA6000F388FB /* GoogleAppMeasurement.framework */; };
		738EF2E32405EA6000F388FB /* FIRAnalyticsConnector.framework in Frameworks */ = {isa = PBXBuildFile; fileRef = 738EF2DA2405EA6000F388FB /* FIRAnalyticsConnector.framework */; };
		738EF2E72405EBAD00F388FB /* GoogleDataTransport.framework in Frameworks */ = {isa = PBXBuildFile; fileRef = 738EF2E52405EBAD00F388FB /* GoogleDataTransport.framework */; };
		738EF2EA2405EC1100F388FB /* FirebaseInstallations.framework in Frameworks */ = {isa = PBXBuildFile; fileRef = 738EF2E42405EBAD00F388FB /* FirebaseInstallations.framework */; };
		738EF2EC2405EC5900F388FB /* PromisesObjC.framework in Frameworks */ = {isa = PBXBuildFile; fileRef = 738EF2EB2405EC5900F388FB /* PromisesObjC.framework */; };
		739E6046244A0D8600D00301 /* NYPLCirculationAnalytics.swift in Sources */ = {isa = PBXBuildFile; fileRef = E66AE32F1DC0FCFC00124AE2 /* NYPLCirculationAnalytics.swift */; };
		739E6047244A0D8600D00301 /* NYPLBookState.swift in Sources */ = {isa = PBXBuildFile; fileRef = 171966A824170819007BB87E /* NYPLBookState.swift */; };
		739E6048244A0D8600D00301 /* UpdateCheckShim.swift in Sources */ = {isa = PBXBuildFile; fileRef = 2DC8D9DD1D09F9B4007DD125 /* UpdateCheckShim.swift */; };
		739E6049244A0D8600D00301 /* APIKeys.swift in Sources */ = {isa = PBXBuildFile; fileRef = 0345BFD61DBF002E00398B6F /* APIKeys.swift */; };
		739E604A244A0D8600D00301 /* DRMLibraryService.swift in Sources */ = {isa = PBXBuildFile; fileRef = 733DEC8B24108D8D008C74BC /* DRMLibraryService.swift */; };
		739E604C244A0D8600D00301 /* NYPLBaseReaderViewController.swift in Sources */ = {isa = PBXBuildFile; fileRef = 73F713552417200F00C63B81 /* NYPLBaseReaderViewController.swift */; };
		739E604D244A0D8600D00301 /* NYPLAttributedString.m in Sources */ = {isa = PBXBuildFile; fileRef = 114C8CD619BE2FD300719B72 /* NYPLAttributedString.m */; };
		739E604E244A0D8600D00301 /* EPUBModule.swift in Sources */ = {isa = PBXBuildFile; fileRef = 73A229AC2410221E006B9EAD /* EPUBModule.swift */; };
		739E604F244A0D8600D00301 /* NYPLSettings.swift in Sources */ = {isa = PBXBuildFile; fileRef = 5DD5677122B7ECE3001F0C83 /* NYPLSettings.swift */; };
		739E6050244A0D8600D00301 /* CancellableResult.swift in Sources */ = {isa = PBXBuildFile; fileRef = 73A229A4240F3D1B006B9EAD /* CancellableResult.swift */; };
		739E6051244A0D8600D00301 /* NYPLAgeCheck.swift in Sources */ = {isa = PBXBuildFile; fileRef = E6BC315C1E009F3E0021B65E /* NYPLAgeCheck.swift */; };
		739E6052244A0D8600D00301 /* Log.swift in Sources */ = {isa = PBXBuildFile; fileRef = 2D382BD61D08BA99002C423D /* Log.swift */; };
		739E6053244A0D8600D00301 /* NYPLBookRegistry.m in Sources */ = {isa = PBXBuildFile; fileRef = 11616E10196B0531003D60D9 /* NYPLBookRegistry.m */; };
		739E6054244A0D8600D00301 /* UILabel+NYPLAppearanceAdditions.m in Sources */ = {isa = PBXBuildFile; fileRef = 081387561BC574DA003DEA6A /* UILabel+NYPLAppearanceAdditions.m */; };
		739E6055244A0D8600D00301 /* NYPLUserSettingsVC.swift in Sources */ = {isa = PBXBuildFile; fileRef = 734917D0242D77D800059AA5 /* NYPLUserSettingsVC.swift */; };
		739E6056244A0D8600D00301 /* NYPLJSON.m in Sources */ = {isa = PBXBuildFile; fileRef = 11369D47199527C200BB11F8 /* NYPLJSON.m */; };
		739E6057244A0D8600D00301 /* NYPLMainThreadChecker.swift in Sources */ = {isa = PBXBuildFile; fileRef = 7327A89223EE017300954748 /* NYPLMainThreadChecker.swift */; };
		739E6058244A0D8600D00301 /* NYPLConfiguration.m in Sources */ = {isa = PBXBuildFile; fileRef = 116A5EB81947B57500491A21 /* NYPLConfiguration.m */; };
		739E6059244A0D8600D00301 /* NYPLAlertUtils.swift in Sources */ = {isa = PBXBuildFile; fileRef = 5D1B142922CC179F0006C964 /* NYPLAlertUtils.swift */; };
		739E605A244A0D8600D00301 /* OPDS2Publication.swift in Sources */ = {isa = PBXBuildFile; fileRef = B51C1E0122861BBF003B49A5 /* OPDS2Publication.swift */; };
		739E605B244A0D8600D00301 /* String+MD5.swift in Sources */ = {isa = PBXBuildFile; fileRef = 5DD567AE22B95A30001F0C83 /* String+MD5.swift */; };
		739E605C244A0D8600D00301 /* NYPLNetworkQueue.swift in Sources */ = {isa = PBXBuildFile; fileRef = E671FF7C1E3A7068002AB13F /* NYPLNetworkQueue.swift */; };
		739E605D244A0D8600D00301 /* NYPLMyBooksNavigationController.m in Sources */ = {isa = PBXBuildFile; fileRef = 116A5EAE194767B200491A21 /* NYPLMyBooksNavigationController.m */; };
		739E605E244A0D8600D00301 /* NYPLBookCellCollectionViewController.m in Sources */ = {isa = PBXBuildFile; fileRef = 1120749219D20BF9008203A4 /* NYPLBookCellCollectionViewController.m */; };
		739E605F244A0D8600D00301 /* NYPLXML.m in Sources */ = {isa = PBXBuildFile; fileRef = 111559EC19B8FA590003BE94 /* NYPLXML.m */; };
		739E6060244A0D8600D00301 /* NYPLBookCell.m in Sources */ = {isa = PBXBuildFile; fileRef = 11580AC71986A77B00949A15 /* NYPLBookCell.m */; };
		739E6061244A0D8600D00301 /* NSURL+NYPLURLAdditions.m in Sources */ = {isa = PBXBuildFile; fileRef = 085640CD1BB99FC30088BDBF /* NSURL+NYPLURLAdditions.m */; };
		739E6062244A0D8600D00301 /* NYPLAsync.m in Sources */ = {isa = PBXBuildFile; fileRef = 1183F35A194F847100DC322F /* NYPLAsync.m */; };
		739E6063244A0D8600D00301 /* NYPLReloadView.m in Sources */ = {isa = PBXBuildFile; fileRef = 11B20E6D19D9F6DD00877A23 /* NYPLReloadView.m */; };
		739E6064244A0D8600D00301 /* NYPLReachabilityManager.m in Sources */ = {isa = PBXBuildFile; fileRef = E69404091E4A789800E566ED /* NYPLReachabilityManager.m */; };
		739E6066244A0D8600D00301 /* NYPLReadiumViewSyncManager.m in Sources */ = {isa = PBXBuildFile; fileRef = E6845D961FB38D1300EBF69A /* NYPLReadiumViewSyncManager.m */; };
		739E6067244A0D8600D00301 /* NYPLCatalogGroupedFeedViewController.m in Sources */ = {isa = PBXBuildFile; fileRef = A4BA1D0D1B430341006F83DF /* NYPLCatalogGroupedFeedViewController.m */; };
		739E6068244A0D8600D00301 /* NYPLBackgroundExecutor.swift in Sources */ = {isa = PBXBuildFile; fileRef = 732F929223ECB51F0099244C /* NYPLBackgroundExecutor.swift */; };
		739E6069244A0D8600D00301 /* NYPLProblemDocument.swift in Sources */ = {isa = PBXBuildFile; fileRef = 5D1B141422CBE3570006C964 /* NYPLProblemDocument.swift */; };
		739E606A244A0D8600D00301 /* NYPLReturnPromptHelper.swift in Sources */ = {isa = PBXBuildFile; fileRef = A92FB0F821CDCE3D004740F4 /* NYPLReturnPromptHelper.swift */; };
		739E606B244A0D8600D00301 /* NYPLReaderBookmarkCell.swift in Sources */ = {isa = PBXBuildFile; fileRef = 03690E221EB2B35000F75D5F /* NYPLReaderBookmarkCell.swift */; };
		739E606C244A0D8600D00301 /* NYPLOpenSearchDescription.m in Sources */ = {isa = PBXBuildFile; fileRef = 119BEBB819902A8800121439 /* NYPLOpenSearchDescription.m */; };
		739E606D244A0D8600D00301 /* NYPLReaderTOCElement.m in Sources */ = {isa = PBXBuildFile; fileRef = 11BFDB35199C08E900378691 /* NYPLReaderTOCElement.m */; };
		739E606E244A0D8600D00301 /* UpdateCheck.swift in Sources */ = {isa = PBXBuildFile; fileRef = 2DC8D9DB1D09F797007DD125 /* UpdateCheck.swift */; };
		739E606F244A0D8600D00301 /* NYPLReaderTOCViewController.m in Sources */ = {isa = PBXBuildFile; fileRef = 11BFDB32199C01F700378691 /* NYPLReaderTOCViewController.m */; };
		739E6070244A0D8600D00301 /* OPDS2CatalogsFeed.swift in Sources */ = {isa = PBXBuildFile; fileRef = B51C1DF92285FDF9003B49A5 /* OPDS2CatalogsFeed.swift */; };
		739E6071244A0D8600D00301 /* BundledHTMLViewController.swift in Sources */ = {isa = PBXBuildFile; fileRef = 2D62568A1D412BCB0080A81F /* BundledHTMLViewController.swift */; };
		739E6072244A0D8600D00301 /* NYPLBookDetailView.m in Sources */ = {isa = PBXBuildFile; fileRef = 110AF8951961D94D004887C3 /* NYPLBookDetailView.m */; };
		739E6073244A0D8600D00301 /* UIButton+NYPLAppearanceAdditions.m in Sources */ = {isa = PBXBuildFile; fileRef = 081387591BC5767F003DEA6A /* UIButton+NYPLAppearanceAdditions.m */; };
		739E6074244A0D8600D00301 /* NYPLBookCoverRegistry.m in Sources */ = {isa = PBXBuildFile; fileRef = 1139DA6419C7755D00A07810 /* NYPLBookCoverRegistry.m */; };
		739E6075244A0D8600D00301 /* NYPLBookDetailDownloadingView.m in Sources */ = {isa = PBXBuildFile; fileRef = 11119741198827850014462F /* NYPLBookDetailDownloadingView.m */; };
		739E6076244A0D8600D00301 /* NYPLOPDSCategory.m in Sources */ = {isa = PBXBuildFile; fileRef = 2DFAC8EC1CD8DDD1003D9EC0 /* NYPLOPDSCategory.m */; };
		739E6077244A0D8600D00301 /* NYPLNull.m in Sources */ = {isa = PBXBuildFile; fileRef = 11068C54196DD37900E8A94B /* NYPLNull.m */; };
		739E6078244A0D8600D00301 /* NYPLLinearView.m in Sources */ = {isa = PBXBuildFile; fileRef = 1111973B19880E8D0014462F /* NYPLLinearView.m */; };
		739E6079244A0D8600D00301 /* ReaderFormatModule.swift in Sources */ = {isa = PBXBuildFile; fileRef = 73A229AE24102272006B9EAD /* ReaderFormatModule.swift */; };
		739E607A244A0D8600D00301 /* NSDate+NYPLDateAdditions.m in Sources */ = {isa = PBXBuildFile; fileRef = 11396FB8193D289100E16EE8 /* NSDate+NYPLDateAdditions.m */; };
		739E607B244A0D8600D00301 /* NYPLBook.m in Sources */ = {isa = PBXBuildFile; fileRef = 1183F346194F744D00DC322F /* NYPLBook.m */; };
		739E607C244A0D8600D00301 /* NYPLUserNotifications.swift in Sources */ = {isa = PBXBuildFile; fileRef = 52545184217A76FF00BBC1B4 /* NYPLUserNotifications.swift */; };
		739E607D244A0D8600D00301 /* NYPLCatalogLane.m in Sources */ = {isa = PBXBuildFile; fileRef = 1183F340194F723D00DC322F /* NYPLCatalogLane.m */; };
		739E607E244A0D8600D00301 /* NYPLBookNormalCell.m in Sources */ = {isa = PBXBuildFile; fileRef = 11A16E6E195B60DF004147F4 /* NYPLBookNormalCell.m */; };
		739E607F244A0D8600D00301 /* NYPLCatalogNavigationController.m in Sources */ = {isa = PBXBuildFile; fileRef = 11548C0D1939147D009DBF2E /* NYPLCatalogNavigationController.m */; };
		739E6081244A0D8600D00301 /* NYPLEntryPointView.swift in Sources */ = {isa = PBXBuildFile; fileRef = E699BA3F2166598B00A0736A /* NYPLEntryPointView.swift */; };
		739E6082244A0D8600D00301 /* NYPLOPDSGroup.m in Sources */ = {isa = PBXBuildFile; fileRef = A46226251B39D4980063F549 /* NYPLOPDSGroup.m */; };
		739E6083244A0D8600D00301 /* NYPLBookButtonsView.m in Sources */ = {isa = PBXBuildFile; fileRef = B5ED41D91B8F6E2E009FC164 /* NYPLBookButtonsView.m */; };
		739E6084244A0D8600D00301 /* NYPLAppReviewPrompt.swift in Sources */ = {isa = PBXBuildFile; fileRef = A93F9F9621CDACF700BD3B0C /* NYPLAppReviewPrompt.swift */; };
		739E6085244A0D8600D00301 /* NYPLFacetBarView.swift in Sources */ = {isa = PBXBuildFile; fileRef = 8C835DD4234D0B900050A18D /* NYPLFacetBarView.swift */; };
		739E6086244A0D8600D00301 /* NYPLDismissibleViewController.m in Sources */ = {isa = PBXBuildFile; fileRef = 111197331986D7550014462F /* NYPLDismissibleViewController.m */; };
		739E6087244A0D8600D00301 /* main.m in Sources */ = {isa = PBXBuildFile; fileRef = A823D81C192BABA400B55DE2 /* main.m */; };
		739E6088244A0D8600D00301 /* UIViewController+NYPL.swift in Sources */ = {isa = PBXBuildFile; fileRef = 73F713672417240100C63B81 /* UIViewController+NYPL.swift */; };
		739E6089244A0D8600D00301 /* NYPLCaching.swift in Sources */ = {isa = PBXBuildFile; fileRef = 733875662423E540000FEB67 /* NYPLCaching.swift */; };
		739E608A244A0D8600D00301 /* UIView+NYPLViewAdditions.m in Sources */ = {isa = PBXBuildFile; fileRef = 1107835D19816E3D0071AB1E /* UIView+NYPLViewAdditions.m */; };
		739E608B244A0D8600D00301 /* NYPLSettingsPrimaryTableViewController.m in Sources */ = {isa = PBXBuildFile; fileRef = 111E75821A815CFB00718AD7 /* NYPLSettingsPrimaryTableViewController.m */; };
		739E608C244A0D8600D00301 /* UIFont+NYPLSystemFontOverride.m in Sources */ = {isa = PBXBuildFile; fileRef = 11E0208C197F05D9009DEA93 /* UIFont+NYPLSystemFontOverride.m */; };
		739E608D244A0D8600D00301 /* NYPLReadiumBookmark.swift in Sources */ = {isa = PBXBuildFile; fileRef = 03690E281EB2B44300F75D5F /* NYPLReadiumBookmark.swift */; };
		739E608E244A0D8600D00301 /* NYPLFacetViewDefaultDataSource.swift in Sources */ = {isa = PBXBuildFile; fileRef = E683953A217663B100371072 /* NYPLFacetViewDefaultDataSource.swift */; };
		739E608F244A0D8600D00301 /* NYPLAppTheme.swift in Sources */ = {isa = PBXBuildFile; fileRef = E6207B642118973800864143 /* NYPLAppTheme.swift */; };
		739E6090244A0D8600D00301 /* UIColor+NYPLColorAdditions.m in Sources */ = {isa = PBXBuildFile; fileRef = 11A14DF31A1BF94F00D6C510 /* UIColor+NYPLColorAdditions.m */; };
		739E6091244A0D8600D00301 /* URLRequest+NYPL.swift in Sources */ = {isa = PBXBuildFile; fileRef = 73CDA120243EDAD8009CC6A6 /* URLRequest+NYPL.swift */; };
		739E6092244A0D8600D00301 /* NYPLCatalogFeedViewController.m in Sources */ = {isa = PBXBuildFile; fileRef = A42E0DF31B40F4E00095EBAE /* NYPLCatalogFeedViewController.m */; };
		739E6093244A0D8600D00301 /* NYPLBookDownloadingCell.m in Sources */ = {isa = PBXBuildFile; fileRef = 11B6020419806CD300800DA9 /* NYPLBookDownloadingCell.m */; };
		739E6094244A0D8600D00301 /* NYPLTenPrintCoverView+NYPLImageAdditions.m in Sources */ = {isa = PBXBuildFile; fileRef = 114B7F151A3644CF00B8582B /* NYPLTenPrintCoverView+NYPLImageAdditions.m */; };
		739E6095244A0D8600D00301 /* NYPLNetworkExecutor.swift in Sources */ = {isa = PBXBuildFile; fileRef = 733875642423E1B0000FEB67 /* NYPLNetworkExecutor.swift */; };
		739E6096244A0D8600D00301 /* NYPLBookAcquisitionPath.m in Sources */ = {isa = PBXBuildFile; fileRef = 2D87909C20127AA300E2763F /* NYPLBookAcquisitionPath.m */; };
		739E6097244A0D8600D00301 /* NYPLOPDSAcquisitionAvailability.m in Sources */ = {isa = PBXBuildFile; fileRef = 2DCB71ED2017DFB5000E041A /* NYPLOPDSAcquisitionAvailability.m */; };
		739E6098244A0D8600D00301 /* NYPLReachability.m in Sources */ = {isa = PBXBuildFile; fileRef = 2DB436371D4C049200F8E69D /* NYPLReachability.m */; };
		739E6099244A0D8600D00301 /* NYPLReaderViewController.m in Sources */ = {isa = PBXBuildFile; fileRef = 1195040A1994075B009FB788 /* NYPLReaderViewController.m */; };
		739E609A244A0D8600D00301 /* NYPLCatalogLaneCell.m in Sources */ = {isa = PBXBuildFile; fileRef = 1183F33A194B775900DC322F /* NYPLCatalogLaneCell.m */; };
		739E609B244A0D8600D00301 /* NYPLSettingsAccountDetailViewController.m in Sources */ = {isa = PBXBuildFile; fileRef = E6202A011DD4E6F300C99553 /* NYPLSettingsAccountDetailViewController.m */; };
		739E609C244A0D8600D00301 /* NYPLReaderReadiumView.m in Sources */ = {isa = PBXBuildFile; fileRef = 113137E61A48DAB90082954E /* NYPLReaderReadiumView.m */; };
		739E609D244A0D8600D00301 /* NYPLBarcode.swift in Sources */ = {isa = PBXBuildFile; fileRef = E68CCFC41F9F80CF003DDA6C /* NYPLBarcode.swift */; };
		739E609E244A0D8600D00301 /* NYPLSession.m in Sources */ = {isa = PBXBuildFile; fileRef = 118B7ABE195CBF72005CE3E7 /* NYPLSession.m */; };
		739E609F244A0D8600D00301 /* NYPLSettingsEULAViewController.m in Sources */ = {isa = PBXBuildFile; fileRef = 841B55421B740F2700FAC1AF /* NYPLSettingsEULAViewController.m */; };
		739E60A0244A0D8600D00301 /* NYPLMyBooksDownloadInfo.m in Sources */ = {isa = PBXBuildFile; fileRef = A4276F471B00046300CA7194 /* NYPLMyBooksDownloadInfo.m */; };
		739E60A2244A0D8600D00301 /* NYPLBookLocation.m in Sources */ = {isa = PBXBuildFile; fileRef = 1164F105199AC236009BF8BF /* NYPLBookLocation.m */; };
		739E60A3244A0D8600D00301 /* NYPLFacetView.m in Sources */ = {isa = PBXBuildFile; fileRef = 11F3771E19DB62B000487769 /* NYPLFacetView.m */; };
		739E60A4244A0D8600D00301 /* NYPLReaderContainerDelegate.mm in Sources */ = {isa = PBXBuildFile; fileRef = 5A5B901A1B946FAD002C53E9 /* NYPLReaderContainerDelegate.mm */; };
		739E60A5244A0D8600D00301 /* ProblemReportEmail.swift in Sources */ = {isa = PBXBuildFile; fileRef = 145798F5215BE9E300F68AFD /* ProblemReportEmail.swift */; };
		739E60A6244A0D8600D00301 /* NYPLBookCellDelegate.m in Sources */ = {isa = PBXBuildFile; fileRef = 111197271986B43B0014462F /* NYPLBookCellDelegate.m */; };
		739E60A7244A0D8600D00301 /* NYPLBookDetailNormalView.m in Sources */ = {isa = PBXBuildFile; fileRef = 111197381987F4070014462F /* NYPLBookDetailNormalView.m */; };
		739E60A8244A0D8600D00301 /* NYPLSettingsPrimaryNavigationController.m in Sources */ = {isa = PBXBuildFile; fileRef = 111E757C1A801A6F00718AD7 /* NYPLSettingsPrimaryNavigationController.m */; };
		739E60A9244A0D8600D00301 /* NYPLCatalogUngroupedFeedViewController.m in Sources */ = {isa = PBXBuildFile; fileRef = 11A16E68195B2BD3004147F4 /* NYPLCatalogUngroupedFeedViewController.m */; };
		739E60AA244A0D8600D00301 /* NYPLSettingsAdvancedViewController.swift in Sources */ = {isa = PBXBuildFile; fileRef = D787E8431FB6B0290016D9D5 /* NYPLSettingsAdvancedViewController.swift */; };
		739E60AB244A0D8600D00301 /* NYPLMigrationManager.swift in Sources */ = {isa = PBXBuildFile; fileRef = 5D60D3532297353C001080D0 /* NYPLMigrationManager.swift */; };
		739E60AC244A0D8600D00301 /* NYPLSettingsSplitViewController.m in Sources */ = {isa = PBXBuildFile; fileRef = 111E75791A80165C00718AD7 /* NYPLSettingsSplitViewController.m */; };
		739E60AD244A0D8600D00301 /* Date+NYPLAdditions.swift in Sources */ = {isa = PBXBuildFile; fileRef = 7384C801242BCC4800D5F960 /* Date+NYPLAdditions.swift */; };
		739E60AE244A0D8600D00301 /* OPDS2AuthenticationDocument.swift in Sources */ = {isa = PBXBuildFile; fileRef = B51C1E0322861C1A003B49A5 /* OPDS2AuthenticationDocument.swift */; };
		739E60AF244A0D8600D00301 /* NYPLBookRegistryRecord.m in Sources */ = {isa = PBXBuildFile; fileRef = 112C694C197301FE00C48F95 /* NYPLBookRegistryRecord.m */; };
		739E60B0244A0D8600D00301 /* NYPLDeveloperSettingsTableViewController.swift in Sources */ = {isa = PBXBuildFile; fileRef = 5DD5674422B303DF001F0C83 /* NYPLDeveloperSettingsTableViewController.swift */; };
		739E60B1244A0D8600D00301 /* NYPLBookContentType.m in Sources */ = {isa = PBXBuildFile; fileRef = E627B553216D4A9700A7D1D5 /* NYPLBookContentType.m */; };
		739E60B2244A0D8600D00301 /* LibraryModule.swift in Sources */ = {isa = PBXBuildFile; fileRef = 73A2299C240F3BEA006B9EAD /* LibraryModule.swift */; };
		739E60B3244A0D8600D00301 /* NYPLOPDSIndirectAcquisition.m in Sources */ = {isa = PBXBuildFile; fileRef = 2D754BC12002F1B10061D34F /* NYPLOPDSIndirectAcquisition.m */; };
		739E60B4244A0D8600D00301 /* NYPLR1R2UserSettings.swift in Sources */ = {isa = PBXBuildFile; fileRef = 734917D9242EB79700059AA5 /* NYPLR1R2UserSettings.swift */; };
		739E60B5244A0D8600D00301 /* NYPLMyBooksViewController.m in Sources */ = {isa = PBXBuildFile; fileRef = 116A5EB2194767DC00491A21 /* NYPLMyBooksViewController.m */; };
		739E60B6244A0D8600D00301 /* NYPLBookDetailTableView.swift in Sources */ = {isa = PBXBuildFile; fileRef = E6B3269E1EE066DE00DB877A /* NYPLBookDetailTableView.swift */; };
		739E60B7244A0D8600D00301 /* Account.swift in Sources */ = {isa = PBXBuildFile; fileRef = 8CC26F822370C1DF0000D8E1 /* Account.swift */; };
		739E60B8244A0D8600D00301 /* NYPLBookDownloadFailedCell.m in Sources */ = {isa = PBXBuildFile; fileRef = 11078356198160A50071AB1E /* NYPLBookDownloadFailedCell.m */; };
		739E60B9244A0D8600D00301 /* NYPLBookDetailViewController.m in Sources */ = {isa = PBXBuildFile; fileRef = 110AF89B1961ED1F004887C3 /* NYPLBookDetailViewController.m */; };
		739E60BB244A0D8600D00301 /* NYPLDirectoryManager.swift in Sources */ = {isa = PBXBuildFile; fileRef = E6F26E721DFF672F00C103CA /* NYPLDirectoryManager.swift */; };
		739E60BC244A0D8600D00301 /* NYPLContentTypeBadge.swift in Sources */ = {isa = PBXBuildFile; fileRef = E6D848E22171334800CEC142 /* NYPLContentTypeBadge.swift */; };
		739E60BD244A0D8600D00301 /* NYPLZXingEncoder.m in Sources */ = {isa = PBXBuildFile; fileRef = E6C91BC11FD5F63B00A32F42 /* NYPLZXingEncoder.m */; };
		739E60BE244A0D8600D00301 /* NYPLProblemReportViewController.m in Sources */ = {isa = PBXBuildFile; fileRef = 085D31D61BE29E38007F7672 /* NYPLProblemReportViewController.m */; };
		739E60BF244A0D8600D00301 /* NYPLHoldsNavigationController.m in Sources */ = {isa = PBXBuildFile; fileRef = 11C5DCF11976D1E0005A9945 /* NYPLHoldsNavigationController.m */; };
		739E60C0244A0D8600D00301 /* NYPLRemoteViewController.m in Sources */ = {isa = PBXBuildFile; fileRef = A42E0DF01B3F5A490095EBAE /* NYPLRemoteViewController.m */; };
		739E60C1244A0D8600D00301 /* NYPLWelcomeScreenViewController.swift in Sources */ = {isa = PBXBuildFile; fileRef = E6202A031DD52B8600C99553 /* NYPLWelcomeScreenViewController.swift */; };
		739E60C2244A0D8600D00301 /* NYPLSettingsAccountURLSessionChallengeHandler.m in Sources */ = {isa = PBXBuildFile; fileRef = 73A3EAEC2400A9560061A7FB /* NYPLSettingsAccountURLSessionChallengeHandler.m */; };
		739E60C3244A0D8600D00301 /* NYPLOPDSAttribute.m in Sources */ = {isa = PBXBuildFile; fileRef = 110AD83B19E497D6005724C3 /* NYPLOPDSAttribute.m */; };
		739E60C4244A0D8600D00301 /* NYPLCatalogUngroupedFeed.m in Sources */ = {isa = PBXBuildFile; fileRef = 1114A6A0195884CB007507A2 /* NYPLCatalogUngroupedFeed.m */; };
		739E60C5244A0D8600D00301 /* ReaderModule.swift in Sources */ = {isa = PBXBuildFile; fileRef = 73A229A6240F40C2006B9EAD /* ReaderModule.swift */; };
		739E60C6244A0D8600D00301 /* NYPLHoldsViewController.m in Sources */ = {isa = PBXBuildFile; fileRef = 11C5DCF41976D22F005A9945 /* NYPLHoldsViewController.m */; };
		739E60C7244A0D8600D00301 /* NYPLSettingsAccountsList.swift in Sources */ = {isa = PBXBuildFile; fileRef = E6B1F4FA1DD20EA900D73CA1 /* NYPLSettingsAccountsList.swift */; };
		739E60C8244A0D8600D00301 /* Data+Base64.swift in Sources */ = {isa = PBXBuildFile; fileRef = 5DD567B422B97344001F0C83 /* Data+Base64.swift */; };
		739E60C9244A0D8600D00301 /* NYPLAppDelegate.m in Sources */ = {isa = PBXBuildFile; fileRef = A823D820192BABA400B55DE2 /* NYPLAppDelegate.m */; };
		739E60CB244A0D8600D00301 /* NYPLCatalogFacetGroup.m in Sources */ = {isa = PBXBuildFile; fileRef = 112C684E19EF003300106973 /* NYPLCatalogFacetGroup.m */; };
		739E60CC244A0D8600D00301 /* NYPLOPDSAcquisition.m in Sources */ = {isa = PBXBuildFile; fileRef = 2D754BBA2002E2FB0061D34F /* NYPLOPDSAcquisition.m */; };
		739E60CD244A0D8600D00301 /* NSURLRequest+NYPLURLRequestAdditions.m in Sources */ = {isa = PBXBuildFile; fileRef = 085D31DE1BE3CD3C007F7672 /* NSURLRequest+NYPLURLRequestAdditions.m */; };
		739E60CE244A0D8600D00301 /* NYPLRootTabBarController.m in Sources */ = {isa = PBXBuildFile; fileRef = 11548C0A1939136C009DBF2E /* NYPLRootTabBarController.m */; };
		739E60CF244A0D8600D00301 /* ExtendedNavBarView.swift in Sources */ = {isa = PBXBuildFile; fileRef = E63F2C6B1EAA81B3002B6373 /* ExtendedNavBarView.swift */; };
		739E60D0244A0D8600D00301 /* NYPLEPUBViewController.swift in Sources */ = {isa = PBXBuildFile; fileRef = 73F713502417200F00C63B81 /* NYPLEPUBViewController.swift */; };
		739E60D1244A0D8600D00301 /* OPDS2Link.swift in Sources */ = {isa = PBXBuildFile; fileRef = B51C1DFF22861BAD003B49A5 /* OPDS2Link.swift */; };
		739E60D2244A0D8600D00301 /* NYPLBookAuthor.swift in Sources */ = {isa = PBXBuildFile; fileRef = E6DA7E9F1F2A718600CFBEC8 /* NYPLBookAuthor.swift */; };
		739E60D3244A0D8600D00301 /* NYPLCatalogSearchViewController.m in Sources */ = {isa = PBXBuildFile; fileRef = 118A0B1A19915BDF00792DDE /* NYPLCatalogSearchViewController.m */; };
		739E60D4244A0D8600D00301 /* UIColor+LabelColor.swift in Sources */ = {isa = PBXBuildFile; fileRef = 179699D024131BA500EC309F /* UIColor+LabelColor.swift */; };
		739E60D6244A0D8600D00301 /* NYPLNetworkResponder.swift in Sources */ = {isa = PBXBuildFile; fileRef = 735FED252427494900144C97 /* NYPLNetworkResponder.swift */; };
		739E60D8244A0D8600D00301 /* NYPLReaderSettings.m in Sources */ = {isa = PBXBuildFile; fileRef = 1188F3E01A1ECC4B006B2F36 /* NYPLReaderSettings.m */; };
		739E60D9244A0D8600D00301 /* NYPLKeychain.m in Sources */ = {isa = PBXBuildFile; fileRef = 11C5DD15197727A6005A9945 /* NYPLKeychain.m */; };
		739E60DB244A0D8600D00301 /* NYPLReaderContainerDelegateBase.m in Sources */ = {isa = PBXBuildFile; fileRef = 5D7CF86322C19EBA007CAA34 /* NYPLReaderContainerDelegateBase.m */; };
		739E60DC244A0D8600D00301 /* LibraryService.swift in Sources */ = {isa = PBXBuildFile; fileRef = 73A2299E240F3BEA006B9EAD /* LibraryService.swift */; };
		739E60DD244A0D8600D00301 /* NYPLOPDSEntry.m in Sources */ = {isa = PBXBuildFile; fileRef = AE77E4AF64208439F78B3D73 /* NYPLOPDSEntry.m */; };
		739E60DE244A0D8600D00301 /* NYPLReaderSettingsView.m in Sources */ = {isa = PBXBuildFile; fileRef = 11DC19271A12F92500721DBA /* NYPLReaderSettingsView.m */; };
		739E60DF244A0D8600D00301 /* ReaderError.swift in Sources */ = {isa = PBXBuildFile; fileRef = 73A229AA241021F2006B9EAD /* ReaderError.swift */; };
		739E60E0244A0D8600D00301 /* NYPLReaderExtensions.swift in Sources */ = {isa = PBXBuildFile; fileRef = 733DEC91241090C7008C74BC /* NYPLReaderExtensions.swift */; };
		739E60E1244A0D8600D00301 /* NYPLIndeterminateProgressView.m in Sources */ = {isa = PBXBuildFile; fileRef = 113DB8A619C24E54004E1154 /* NYPLIndeterminateProgressView.m */; };
		739E60E2244A0D8600D00301 /* NSString+NYPLStringAdditions.m in Sources */ = {isa = PBXBuildFile; fileRef = 119BEB88198C43A600121439 /* NSString+NYPLStringAdditions.m */; };
		739E60E3244A0D8600D00301 /* NYPLKeychainManager.swift in Sources */ = {isa = PBXBuildFile; fileRef = E6B6E76E1F6859A4007EE361 /* NYPLKeychainManager.swift */; };
		739E60E4244A0D8600D00301 /* NYPLErrorLogger.swift in Sources */ = {isa = PBXBuildFile; fileRef = 5D7CF8B422C3FC06007CAA34 /* NYPLErrorLogger.swift */; };
		739E60E5244A0D8600D00301 /* NYPLOPDSEntryGroupAttributes.m in Sources */ = {isa = PBXBuildFile; fileRef = A499BF251B39EFC7002F8B8B /* NYPLOPDSEntryGroupAttributes.m */; };
		739E60E6244A0D8600D00301 /* NYPLMyBooksDownloadCenter.m in Sources */ = {isa = PBXBuildFile; fileRef = 1196F75A1970727C00F62670 /* NYPLMyBooksDownloadCenter.m */; };
		739E60E7244A0D8600D00301 /* NYPLProblemDocumentCacheManager.swift in Sources */ = {isa = PBXBuildFile; fileRef = 8C40D6A62375FF8B006EA63B /* NYPLProblemDocumentCacheManager.swift */; };
		739E60E8244A0D8600D00301 /* NYPLBookDetailButtonsView.m in Sources */ = {isa = PBXBuildFile; fileRef = E66A6C431EAFB63300AA282D /* NYPLBookDetailButtonsView.m */; };
		739E60E9244A0D8600D00301 /* NYPLMyBooksSimplifiedBearerToken.m in Sources */ = {isa = PBXBuildFile; fileRef = 2DEF10B9201ECCEA0082843A /* NYPLMyBooksSimplifiedBearerToken.m */; };
		739E60EA244A0D8600D00301 /* NYPLAnnotations.swift in Sources */ = {isa = PBXBuildFile; fileRef = 2DF321821DC3B83500E1858F /* NYPLAnnotations.swift */; };
		739E60EB244A0D8600D00301 /* RemoteHTMLViewController.swift in Sources */ = {isa = PBXBuildFile; fileRef = E6BA02B71DE4B6F600F76404 /* RemoteHTMLViewController.swift */; };
		739E60EC244A0D8600D00301 /* NYPLBookDetailsProblemDocumentViewController.swift in Sources */ = {isa = PBXBuildFile; fileRef = 8CE9C470237F84820072E964 /* NYPLBookDetailsProblemDocumentViewController.swift */; };
		739E60ED244A0D8600D00301 /* NYPLR2Owner.swift in Sources */ = {isa = PBXBuildFile; fileRef = 73A2299A240F3B9B006B9EAD /* NYPLR2Owner.swift */; };
		739E60EE244A0D8600D00301 /* NYPLCatalogGroupedFeed.m in Sources */ = {isa = PBXBuildFile; fileRef = A4BA1D121B43046B006F83DF /* NYPLCatalogGroupedFeed.m */; };
		739E60EF244A0D8600D00301 /* NYPLCatalogFacet.m in Sources */ = {isa = PBXBuildFile; fileRef = 11F3773219E0876F00487769 /* NYPLCatalogFacet.m */; };
		739E60F0244A0D8600D00301 /* NYPLAccountSignInViewController.m in Sources */ = {isa = PBXBuildFile; fileRef = 1158812D1A894F4E008672C3 /* NYPLAccountSignInViewController.m */; };
		739E60F1244A0D8600D00301 /* NYPLUserProfileDocument.swift in Sources */ = {isa = PBXBuildFile; fileRef = 5D3A28CB22D3DA850042B3BD /* NYPLUserProfileDocument.swift */; };
		739E60F2244A0D8600D00301 /* AccountsManager.swift in Sources */ = {isa = PBXBuildFile; fileRef = 03F94CD01DD6288C00CE8F4F /* AccountsManager.swift */; };
		739E60F3244A0D8600D00301 /* NYPLLocalization.m in Sources */ = {isa = PBXBuildFile; fileRef = 52592BB721220A1100587288 /* NYPLLocalization.m */; };
		739E60F4244A0D8600D00301 /* NYPLSecrets.swift in Sources */ = {isa = PBXBuildFile; fileRef = 17071060242A923400E2648F /* NYPLSecrets.swift */; };
		739E60F5244A0D8600D00301 /* NYPLBarcodeScanningViewController.m in Sources */ = {isa = PBXBuildFile; fileRef = E6D7753D1F9FE0AF00C0B722 /* NYPLBarcodeScanningViewController.m */; };
		739E60F6244A0D8600D00301 /* NYPLBookDetailDownloadFailedView.m in Sources */ = {isa = PBXBuildFile; fileRef = 1111973E1988226F0014462F /* NYPLBookDetailDownloadFailedView.m */; };
		739E60F7244A0D8600D00301 /* NYPLOPDSFeed.m in Sources */ = {isa = PBXBuildFile; fileRef = AE77E94D56B65997B861C0C0 /* NYPLOPDSFeed.m */; };
		739E60F8244A0D8600D00301 /* NYPLRoundedButton.m in Sources */ = {isa = PBXBuildFile; fileRef = 114C8CD919BF55F900719B72 /* NYPLRoundedButton.m */; };
		739E60F9244A0D8600D00301 /* NYPLOPDSLink.m in Sources */ = {isa = PBXBuildFile; fileRef = AE77ECC029F3DABDB46A64EB /* NYPLOPDSLink.m */; };
		739E60FA244A0D8600D00301 /* NYPLOPDSType.m in Sources */ = {isa = PBXBuildFile; fileRef = AE77EFD5622206475B6715A9 /* NYPLOPDSType.m */; };
		739E60FB244A0D8600D00301 /* NYPLPDFViewControllerDelegate.swift in Sources */ = {isa = PBXBuildFile; fileRef = A949984E2235826500CE4241 /* NYPLPDFViewControllerDelegate.swift */; };
		739E60FE244A0D8600D00301 /* PDFRendererProvider.framework in Frameworks */ = {isa = PBXBuildFile; fileRef = A9AD993F2225D4AF009FF54A /* PDFRendererProvider.framework */; };
		739E6100244A0D8600D00301 /* MediaPlayer.framework in Frameworks */ = {isa = PBXBuildFile; fileRef = 03B0922F1E78871A00AD338D /* MediaPlayer.framework */; };
		739E6101244A0D8600D00301 /* CoreMedia.framework in Frameworks */ = {isa = PBXBuildFile; fileRef = 03B092271E78859E00AD338D /* CoreMedia.framework */; };
		739E6102244A0D8600D00301 /* CoreVideo.framework in Frameworks */ = {isa = PBXBuildFile; fileRef = 03B0922D1E7886ED00AD338D /* CoreVideo.framework */; };
		739E6103244A0D8600D00301 /* AVFoundation.framework in Frameworks */ = {isa = PBXBuildFile; fileRef = 03B0922B1E7886C900AD338D /* AVFoundation.framework */; };
		739E6104244A0D8600D00301 /* AudioToolbox.framework in Frameworks */ = {isa = PBXBuildFile; fileRef = 03B092291E7885A600AD338D /* AudioToolbox.framework */; };
		739E6105244A0D8600D00301 /* libiconv.tbd in Frameworks */ = {isa = PBXBuildFile; fileRef = 03B092251E7883C400AD338D /* libiconv.tbd */; };
		739E6106244A0D8600D00301 /* CoreGraphics.framework in Frameworks */ = {isa = PBXBuildFile; fileRef = A823D812192BABA400B55DE2 /* CoreGraphics.framework */; };
		739E6107244A0D8600D00301 /* QuartzCore.framework in Frameworks */ = {isa = PBXBuildFile; fileRef = 03B092231E78839D00AD338D /* QuartzCore.framework */; };
		739E6108244A0D8600D00301 /* libADEPT.a in Frameworks */ = {isa = PBXBuildFile; fileRef = 5A569A2C1B8351C6003B5B61 /* libADEPT.a */; settings = {ATTRIBUTES = (Weak, ); }; };
		739E6109244A0D8600D00301 /* libAdobe Content Filter.a in Frameworks */ = {isa = PBXBuildFile; fileRef = 5A7048961B94A6710046FFF0 /* libAdobe Content Filter.a */; settings = {ATTRIBUTES = (Weak, ); }; };
		739E610A244A0D8600D00301 /* libRDServices.a in Frameworks */ = {isa = PBXBuildFile; fileRef = A49C25461AE05A2600D63B89 /* libRDServices.a */; };
		739E610B244A0D8600D00301 /* libicucore.tbd in Frameworks */ = {isa = PBXBuildFile; fileRef = 08A352211BDE8E560040BF1D /* libicucore.tbd */; };
		739E610C244A0D8600D00301 /* libc++.dylib in Frameworks */ = {isa = PBXBuildFile; fileRef = 119503EA1993F91E009FB788 /* libc++.dylib */; };
		739E610D244A0D8600D00301 /* LocalAuthentication.framework in Frameworks */ = {isa = PBXBuildFile; fileRef = 2DA4F2321C68363B008853D7 /* LocalAuthentication.framework */; };
		739E610E244A0D8600D00301 /* SystemConfiguration.framework in Frameworks */ = {isa = PBXBuildFile; fileRef = 08A352251BDE8E700040BF1D /* SystemConfiguration.framework */; };
		739E610F244A0D8600D00301 /* Security.framework in Frameworks */ = {isa = PBXBuildFile; fileRef = 08A352231BDE8E640040BF1D /* Security.framework */; };
		739E6110244A0D8600D00301 /* CFNetwork.framework in Frameworks */ = {isa = PBXBuildFile; fileRef = 08A3521F1BDE8E410040BF1D /* CFNetwork.framework */; };
		739E6111244A0D8600D00301 /* CoreLocation.framework in Frameworks */ = {isa = PBXBuildFile; fileRef = 84FCD2601B7BA79200BFEDD9 /* CoreLocation.framework */; };
		739E6112244A0D8600D00301 /* UIKit.framework in Frameworks */ = {isa = PBXBuildFile; fileRef = A823D814192BABA400B55DE2 /* UIKit.framework */; };
		739E6113244A0D8600D00301 /* Foundation.framework in Frameworks */ = {isa = PBXBuildFile; fileRef = A823D810192BABA400B55DE2 /* Foundation.framework */; };
		739E6114244A0D8600D00301 /* libTenPrintCover.a in Frameworks */ = {isa = PBXBuildFile; fileRef = 1112A81F1A322C53002B8CC1 /* libTenPrintCover.a */; };
		739E6115244A0D8600D00301 /* libz.dylib in Frameworks */ = {isa = PBXBuildFile; fileRef = 119503E81993F919009FB788 /* libz.dylib */; };
		739E6116244A0D8600D00301 /* libxml2.dylib in Frameworks */ = {isa = PBXBuildFile; fileRef = 119503E61993F914009FB788 /* libxml2.dylib */; };
		739E6117244A0D8600D00301 /* ZXingObjC.framework in Frameworks */ = {isa = PBXBuildFile; fileRef = 145DA48D215441A70055DB93 /* ZXingObjC.framework */; };
		739E6118244A0D8600D00301 /* NYPLCardCreator.framework in Frameworks */ = {isa = PBXBuildFile; fileRef = 145DA49321544A3F0055DB93 /* NYPLCardCreator.framework */; };
		739E6119244A0D8600D00301 /* PureLayout.framework in Frameworks */ = {isa = PBXBuildFile; fileRef = 145DA49521544A420055DB93 /* PureLayout.framework */; };
		739E611A244A0D8600D00301 /* SQLite.framework in Frameworks */ = {isa = PBXBuildFile; fileRef = 145DA4912154464F0055DB93 /* SQLite.framework */; };
		739E611B244A0D8600D00301 /* NYPLAEToolkit.framework in Frameworks */ = {isa = PBXBuildFile; fileRef = 148B1C1721710C6800FF64AB /* NYPLAEToolkit.framework */; };
		739E611C244A0D8600D00301 /* NYPLAudiobookToolkit.framework in Frameworks */ = {isa = PBXBuildFile; fileRef = 148B1C1C21710C6800FF64AB /* NYPLAudiobookToolkit.framework */; };
		739E611D244A0D8600D00301 /* Firebase.framework in Frameworks */ = {isa = PBXBuildFile; fileRef = 738EF2D22405EA5F00F388FB /* Firebase.framework */; };
		739E611E244A0D8600D00301 /* FirebaseCoreDiagnostics.framework in Frameworks */ = {isa = PBXBuildFile; fileRef = 738EF2D32405EA5F00F388FB /* FirebaseCoreDiagnostics.framework */; };
		739E611F244A0D8600D00301 /* FirebaseCore.framework in Frameworks */ = {isa = PBXBuildFile; fileRef = 738EF2D42405EA5F00F388FB /* FirebaseCore.framework */; };
		739E6120244A0D8600D00301 /* FirebaseAnalytics.framework in Frameworks */ = {isa = PBXBuildFile; fileRef = 738EF2D52405EA5F00F388FB /* FirebaseAnalytics.framework */; };
		739E6121244A0D8600D00301 /* nanopb.framework in Frameworks */ = {isa = PBXBuildFile; fileRef = 738EF2D72405EA6000F388FB /* nanopb.framework */; };
		739E6122244A0D8600D00301 /* GoogleUtilities.framework in Frameworks */ = {isa = PBXBuildFile; fileRef = 738EF2D82405EA6000F388FB /* GoogleUtilities.framework */; };
		739E6123244A0D8600D00301 /* GoogleAppMeasurement.framework in Frameworks */ = {isa = PBXBuildFile; fileRef = 738EF2D92405EA6000F388FB /* GoogleAppMeasurement.framework */; };
		739E6124244A0D8600D00301 /* FIRAnalyticsConnector.framework in Frameworks */ = {isa = PBXBuildFile; fileRef = 738EF2DA2405EA6000F388FB /* FIRAnalyticsConnector.framework */; };
		739E6125244A0D8600D00301 /* GoogleDataTransport.framework in Frameworks */ = {isa = PBXBuildFile; fileRef = 738EF2E52405EBAD00F388FB /* GoogleDataTransport.framework */; };
		739E6127244A0D8600D00301 /* FirebaseInstallations.framework in Frameworks */ = {isa = PBXBuildFile; fileRef = 738EF2E42405EBAD00F388FB /* FirebaseInstallations.framework */; };
		739E6128244A0D8600D00301 /* PromisesObjC.framework in Frameworks */ = {isa = PBXBuildFile; fileRef = 738EF2EB2405EC5900F388FB /* PromisesObjC.framework */; };
		739E6129244A0D8600D00301 /* Fabric.framework in Frameworks */ = {isa = PBXBuildFile; fileRef = 731DA5FB240711F5009CC191 /* Fabric.framework */; };
		739E612A244A0D8600D00301 /* Crashlytics.framework in Frameworks */ = {isa = PBXBuildFile; fileRef = 731DA5F52407105E009CC191 /* Crashlytics.framework */; };
		739E6134244A0D8600D00301 /* OFL.txt in Resources */ = {isa = PBXBuildFile; fileRef = 84B7A3431B84E8FE00584FB2 /* OFL.txt */; };
		739E6135244A0D8600D00301 /* simplified.js in Resources */ = {isa = PBXBuildFile; fileRef = 11C113D519F84613005B3F63 /* simplified.js */; };
		739E6136244A0D8600D00301 /* NYPLProblemReportViewController.xib in Resources */ = {isa = PBXBuildFile; fileRef = 085D31D81BE29ED4007F7672 /* NYPLProblemReportViewController.xib */; };
		739E6137244A0D8600D00301 /* readium-shared-js_all.js in Resources */ = {isa = PBXBuildFile; fileRef = 5A69290D1B95ACC600FB4C10 /* readium-shared-js_all.js */; };
		739E6138244A0D8600D00301 /* ReaderClientCert.sig in Resources */ = {isa = PBXBuildFile; fileRef = 085D31FB1BE7BE86007F7672 /* ReaderClientCert.sig */; };
		739E6139244A0D8600D00301 /* software-licenses.html in Resources */ = {isa = PBXBuildFile; fileRef = 2D6256901D41582A0080A81F /* software-licenses.html */; };
		739E613A244A0D8600D00301 /* NYPL_Launch_Screen.storyboard in Resources */ = {isa = PBXBuildFile; fileRef = E65977C41F82AC91003CD6BC /* NYPL_Launch_Screen.storyboard */; };
		739E613B244A0D8600D00301 /* Accounts.json in Resources */ = {isa = PBXBuildFile; fileRef = 03F94CCE1DD627AA00CE8F4F /* Accounts.json */; };
		739E613C244A0D8600D00301 /* InfoPlist.strings in Resources */ = {isa = PBXBuildFile; fileRef = A823D819192BABA400B55DE2 /* InfoPlist.strings */; };
		739E613D244A0D8600D00301 /* reader.html in Resources */ = {isa = PBXBuildFile; fileRef = 11C113CF19F842B9005B3F63 /* reader.html */; };
		739E613E244A0D8600D00301 /* DetailSummaryTemplate.html in Resources */ = {isa = PBXBuildFile; fileRef = 110F853C19D5FA7300052DF7 /* DetailSummaryTemplate.html */; };
		739E613F244A0D8600D00301 /* Localizable.strings in Resources */ = {isa = PBXBuildFile; fileRef = 032A31071DC02E8E0001E4AF /* Localizable.strings */; };
		739E6140244A0D8600D00301 /* Images.xcassets in Resources */ = {isa = PBXBuildFile; fileRef = A823D822192BABA400B55DE2 /* Images.xcassets */; };
		739E6141244A0D8600D00301 /* sdk.css in Resources */ = {isa = PBXBuildFile; fileRef = 5A69290F1B95ACD100FB4C10 /* sdk.css */; };
		739E6144244A0D8600D00301 /* OpenDyslexic3-Bold.ttf in Resources */ = {isa = PBXBuildFile; fileRef = 84B7A3441B84E8FE00584FB2 /* OpenDyslexic3-Bold.ttf */; };
		739E6146244A0D8600D00301 /* NYPLReaderTOC.storyboard in Resources */ = {isa = PBXBuildFile; fileRef = 03E5F42A1EA5BCE400DFFC3A /* NYPLReaderTOC.storyboard */; };
		739E6147244A0D8600D00301 /* readium-shared-js_all.js.map in Resources */ = {isa = PBXBuildFile; fileRef = 5A69291D1B95C8AD00FB4C10 /* readium-shared-js_all.js.map */; };
		739E6148244A0D8600D00301 /* host_app_feedback.js in Resources */ = {isa = PBXBuildFile; fileRef = 11C113D119F842BE005B3F63 /* host_app_feedback.js */; };
		739E6149244A0D8600D00301 /* readium-shared-js_all.js.bundles.js in Resources */ = {isa = PBXBuildFile; fileRef = 5A6929231B95C8B400FB4C10 /* readium-shared-js_all.js.bundles.js */; };
		739E614A244A0D8600D00301 /* OpenDyslexic3-Regular.ttf in Resources */ = {isa = PBXBuildFile; fileRef = 84B7A3451B84E8FE00584FB2 /* OpenDyslexic3-Regular.ttf */; };
		739E614B244A0D8600D00301 /* GoogleService-Info.plist in Resources */ = {isa = PBXBuildFile; fileRef = 738EF2CB2405E38800F388FB /* GoogleService-Info.plist */; };
		739ECB2425101CCE00691A70 /* NSNotification+NYPL.swift in Sources */ = {isa = PBXBuildFile; fileRef = 739ECB2325101CCE00691A70 /* NSNotification+NYPL.swift */; };
		739ECB2525101CCE00691A70 /* NSNotification+NYPL.swift in Sources */ = {isa = PBXBuildFile; fileRef = 739ECB2325101CCE00691A70 /* NSNotification+NYPL.swift */; };
		739ECB2625101CCE00691A70 /* NSNotification+NYPL.swift in Sources */ = {isa = PBXBuildFile; fileRef = 739ECB2325101CCE00691A70 /* NSNotification+NYPL.swift */; };
		739ECB292510207E00691A70 /* NYPLCatalogNavigationController+OE.swift in Sources */ = {isa = PBXBuildFile; fileRef = 739ECB282510207E00691A70 /* NYPLCatalogNavigationController+OE.swift */; };
		739ECB2B25102A2B00691A70 /* NYPLCatalogNavigationController+SE.swift in Sources */ = {isa = PBXBuildFile; fileRef = 739ECB2A25102A2B00691A70 /* NYPLCatalogNavigationController+SE.swift */; };
		739ECB2C25102A2B00691A70 /* NYPLCatalogNavigationController+SE.swift in Sources */ = {isa = PBXBuildFile; fileRef = 739ECB2A25102A2B00691A70 /* NYPLCatalogNavigationController+SE.swift */; };
		739ECB2E25108EE800691A70 /* NYPLRootTabBarController+SE.swift in Sources */ = {isa = PBXBuildFile; fileRef = 739ECB2D25108EE800691A70 /* NYPLRootTabBarController+SE.swift */; };
		739ECB2F25108EE800691A70 /* NYPLRootTabBarController+SE.swift in Sources */ = {isa = PBXBuildFile; fileRef = 739ECB2D25108EE800691A70 /* NYPLRootTabBarController+SE.swift */; };
		73A2299B240F3B9B006B9EAD /* NYPLR2Owner.swift in Sources */ = {isa = PBXBuildFile; fileRef = 73A2299A240F3B9B006B9EAD /* NYPLR2Owner.swift */; };
		73A229A0240F3BEB006B9EAD /* LibraryModule.swift in Sources */ = {isa = PBXBuildFile; fileRef = 73A2299C240F3BEA006B9EAD /* LibraryModule.swift */; };
		73A229A2240F3BEB006B9EAD /* LibraryService.swift in Sources */ = {isa = PBXBuildFile; fileRef = 73A2299E240F3BEA006B9EAD /* LibraryService.swift */; };
		73A229A5240F3D1B006B9EAD /* CancellableResult.swift in Sources */ = {isa = PBXBuildFile; fileRef = 73A229A4240F3D1B006B9EAD /* CancellableResult.swift */; };
		73A229A7240F40C2006B9EAD /* ReaderModule.swift in Sources */ = {isa = PBXBuildFile; fileRef = 73A229A6240F40C2006B9EAD /* ReaderModule.swift */; };
		73A229AB241021F2006B9EAD /* ReaderError.swift in Sources */ = {isa = PBXBuildFile; fileRef = 73A229AA241021F2006B9EAD /* ReaderError.swift */; };
		73A229AD2410221E006B9EAD /* EPUBModule.swift in Sources */ = {isa = PBXBuildFile; fileRef = 73A229AC2410221E006B9EAD /* EPUBModule.swift */; };
		73A229AF24102272006B9EAD /* ReaderFormatModule.swift in Sources */ = {isa = PBXBuildFile; fileRef = 73A229AE24102272006B9EAD /* ReaderFormatModule.swift */; };
		73A3EAED2400A9560061A7FB /* NYPLSettingsAccountURLSessionChallengeHandler.m in Sources */ = {isa = PBXBuildFile; fileRef = 73A3EAEC2400A9560061A7FB /* NYPLSettingsAccountURLSessionChallengeHandler.m */; };
		73AA32D824EF0853000C90B2 /* URLResponse+NYPL.swift in Sources */ = {isa = PBXBuildFile; fileRef = 7340DA6124B7E45C00361387 /* URLResponse+NYPL.swift */; };
		73AA32D924EF0B1F000C90B2 /* NYPLBook+Additions.swift in Sources */ = {isa = PBXBuildFile; fileRef = 7340DA6724B7F27900361387 /* NYPLBook+Additions.swift */; };
		73B501C524F48D4C00FBAD7D /* NYPLUserAccountFrontEndValidation.swift in Sources */ = {isa = PBXBuildFile; fileRef = 73B501C024F48D4B00FBAD7D /* NYPLUserAccountFrontEndValidation.swift */; };
		73B501C624F48D4C00FBAD7D /* NYPLUserAccountFrontEndValidation.swift in Sources */ = {isa = PBXBuildFile; fileRef = 73B501C024F48D4B00FBAD7D /* NYPLUserAccountFrontEndValidation.swift */; };
		73B550F42511720E00D05B86 /* NYPLConfiguration+SE.swift in Sources */ = {isa = PBXBuildFile; fileRef = 738CB2052509A87700891F31 /* NYPLConfiguration+SE.swift */; };
		73B550F92511721700D05B86 /* NYPLRootTabBarController+SE.swift in Sources */ = {isa = PBXBuildFile; fileRef = 739ECB2D25108EE800691A70 /* NYPLRootTabBarController+SE.swift */; };
		73B550FA2511723000D05B86 /* NYPLCatalogNavigationController+SE.swift in Sources */ = {isa = PBXBuildFile; fileRef = 739ECB2A25102A2B00691A70 /* NYPLCatalogNavigationController+SE.swift */; };
		73B550FB2511725C00D05B86 /* NSNotification+NYPL.swift in Sources */ = {isa = PBXBuildFile; fileRef = 739ECB2325101CCE00691A70 /* NSNotification+NYPL.swift */; };
		73B550FC2511729E00D05B86 /* NYPLBookContentType.swift in Sources */ = {isa = PBXBuildFile; fileRef = 73FB0AC824EB403D0072E430 /* NYPLBookContentType.swift */; };
		73B550FD251172C900D05B86 /* NYPLKeychainStoredVariable.swift in Sources */ = {isa = PBXBuildFile; fileRef = 0857A0FE247835FF00C7984E /* NYPLKeychainStoredVariable.swift */; };
		73B550FE251172CA00D05B86 /* NYPLKeychainStoredVariable.swift in Sources */ = {isa = PBXBuildFile; fileRef = 0857A0FE247835FF00C7984E /* NYPLKeychainStoredVariable.swift */; };
		73B550FF251172CF00D05B86 /* NYPLCredentials.swift in Sources */ = {isa = PBXBuildFile; fileRef = 0857A0F62478337D00C7984E /* NYPLCredentials.swift */; };
		73B55100251172CF00D05B86 /* NYPLCredentials.swift in Sources */ = {isa = PBXBuildFile; fileRef = 0857A0F62478337D00C7984E /* NYPLCredentials.swift */; };
		73B551012511737B00D05B86 /* SEMigrations.swift in Sources */ = {isa = PBXBuildFile; fileRef = 73085E3425030D27008F6244 /* SEMigrations.swift */; };
		73B551022511738A00D05B86 /* NYPLBasicAuth.swift in Sources */ = {isa = PBXBuildFile; fileRef = 086C45D524AE77CA00F5108E /* NYPLBasicAuth.swift */; };
		73B55103251173E500D05B86 /* NYPLAnnouncementBusinessLogic.swift in Sources */ = {isa = PBXBuildFile; fileRef = 175E480724EF36520066A6CF /* NYPLAnnouncementBusinessLogic.swift */; };
		73B55104251173E500D05B86 /* NYPLAnnouncementBusinessLogic.swift in Sources */ = {isa = PBXBuildFile; fileRef = 175E480724EF36520066A6CF /* NYPLAnnouncementBusinessLogic.swift */; };
		73B551052511745300D05B86 /* NYPLAnnouncementViewController.swift in Sources */ = {isa = PBXBuildFile; fileRef = 175E480D24EF46EA0066A6CF /* NYPLAnnouncementViewController.swift */; };
		73B551062511745400D05B86 /* NYPLAnnouncementViewController.swift in Sources */ = {isa = PBXBuildFile; fileRef = 175E480D24EF46EA0066A6CF /* NYPLAnnouncementViewController.swift */; };
		73B551072511747200D05B86 /* NYPLUserAccountFrontEndValidation.swift in Sources */ = {isa = PBXBuildFile; fileRef = 73B501C024F48D4B00FBAD7D /* NYPLUserAccountFrontEndValidation.swift */; };
		73B551082511748800D05B86 /* NYPLLoginCellTypes.swift in Sources */ = {isa = PBXBuildFile; fileRef = 089E430B24A2459100310360 /* NYPLLoginCellTypes.swift */; };
		73B551092511748900D05B86 /* NYPLLoginCellTypes.swift in Sources */ = {isa = PBXBuildFile; fileRef = 089E430B24A2459100310360 /* NYPLLoginCellTypes.swift */; };
		73B5510A251174CD00D05B86 /* NYPLCookiesWebViewController.swift in Sources */ = {isa = PBXBuildFile; fileRef = 089E42C5249A823800310360 /* NYPLCookiesWebViewController.swift */; };
		73B5510B251174CD00D05B86 /* NYPLCookiesWebViewController.swift in Sources */ = {isa = PBXBuildFile; fileRef = 089E42C5249A823800310360 /* NYPLCookiesWebViewController.swift */; };
		73B5510C251174F900D05B86 /* NSString+JSONParse.swift in Sources */ = {isa = PBXBuildFile; fileRef = 0824D44D24B8DFE400C85A7E /* NSString+JSONParse.swift */; };
		73B5510D2511750A00D05B86 /* NYPLSamlIDPCell.swift in Sources */ = {isa = PBXBuildFile; fileRef = 0826CD2824AA21B2000F4030 /* NYPLSamlIDPCell.swift */; };
		73B5510E2511750B00D05B86 /* NYPLSamlIDPCell.swift in Sources */ = {isa = PBXBuildFile; fileRef = 0826CD2824AA21B2000F4030 /* NYPLSamlIDPCell.swift */; };
		73B5510F2511751300D05B86 /* NYPLLibraryDescriptionCell.swift in Sources */ = {isa = PBXBuildFile; fileRef = 0826CD2E24AA2801000F4030 /* NYPLLibraryDescriptionCell.swift */; };
		73B551102511751300D05B86 /* NYPLLibraryDescriptionCell.swift in Sources */ = {isa = PBXBuildFile; fileRef = 0826CD2E24AA2801000F4030 /* NYPLLibraryDescriptionCell.swift */; };
		73BF0CCE245769D80009FC61 /* NYPLReaderTOCCell.swift in Sources */ = {isa = PBXBuildFile; fileRef = 7386C1F9245276CA004C78BD /* NYPLReaderTOCCell.swift */; };
		73CCB6F724588C9000ADD3AD /* NYPLUserAccount.swift in Sources */ = {isa = PBXBuildFile; fileRef = 17CE5304243C020800315E63 /* NYPLUserAccount.swift */; };
		73CDA121243EDAD8009CC6A6 /* URLRequest+NYPL.swift in Sources */ = {isa = PBXBuildFile; fileRef = 73CDA120243EDAD8009CC6A6 /* URLRequest+NYPL.swift */; };
<<<<<<< HEAD
		73CE0C6E2519806900BC4DFE /* NYPLLibraryNavigationController.m in Sources */ = {isa = PBXBuildFile; fileRef = 730EE000251567820038DD9F /* NYPLLibraryNavigationController.m */; };
		73DEB54E2486FDFC00B5FF0A /* NYPLBookmarkR2Location.swift in Sources */ = {isa = PBXBuildFile; fileRef = 73DEB5462486FDFC00B5FF0A /* NYPLBookmarkR2Location.swift */; };
		73DEB54F2486FDFC00B5FF0A /* NYPLBookmarkR2Location.swift in Sources */ = {isa = PBXBuildFile; fileRef = 73DEB5462486FDFC00B5FF0A /* NYPLBookmarkR2Location.swift */; };
		73E4959D244E5FA500BD8F15 /* R2Streamer.framework in Embed Frameworks */ = {isa = PBXBuildFile; fileRef = 731B2B12244A1D6500A7A649 /* R2Streamer.framework */; settings = {ATTRIBUTES = (CodeSignOnCopy, RemoveHeadersOnCopy, ); }; };
		73F11E06251941F500FCD22B /* JWKResponse.swift in Sources */ = {isa = PBXBuildFile; fileRef = 2199020724FD35DC001BC727 /* JWKResponse.swift */; };
		73F11E0B251941FD00FCD22B /* DPLAAudiobooks.swift in Sources */ = {isa = PBXBuildFile; fileRef = 21E7E07A24FEA7E800189224 /* DPLAAudiobooks.swift */; };
		73F11E0C251941FD00FCD22B /* AudioBookVendors+Extensions.swift in Sources */ = {isa = PBXBuildFile; fileRef = 21EC1B8E2501538600A12384 /* AudioBookVendors+Extensions.swift */; };
		73F11E0D251941FD00FCD22B /* AudioBookVendorsHelper.swift in Sources */ = {isa = PBXBuildFile; fileRef = 2198F90F250A90EE000D9DAB /* AudioBookVendorsHelper.swift */; };
		73F11E0E2519458600FCD22B /* NYPLSettings+SE.swift in Sources */ = {isa = PBXBuildFile; fileRef = 7347312825142FE200BE3D2C /* NYPLSettings+SE.swift */; };
		73F11E0F251945BE00FCD22B /* NYPLAppDelegate+SE.swift in Sources */ = {isa = PBXBuildFile; fileRef = 734731222514235900BE3D2C /* NYPLAppDelegate+SE.swift */; };
		73F11E10251945E500FCD22B /* NYPLPresentationUtils.swift in Sources */ = {isa = PBXBuildFile; fileRef = 73085E192502DE88008F6244 /* NYPLPresentationUtils.swift */; };
		73F713562417200F00C63B81 /* NYPLEPUBViewController.swift in Sources */ = {isa = PBXBuildFile; fileRef = 73F713502417200F00C63B81 /* NYPLEPUBViewController.swift */; };
		73F713572417200F00C63B81 /* NYPLBaseReaderViewController.swift in Sources */ = {isa = PBXBuildFile; fileRef = 73F713552417200F00C63B81 /* NYPLBaseReaderViewController.swift */; };
		73F713682417240100C63B81 /* UIViewController+NYPL.swift in Sources */ = {isa = PBXBuildFile; fileRef = 73F713672417240100C63B81 /* UIViewController+NYPL.swift */; };
=======
		73DE53312525A386003E2C56 /* NYPLLibraryAccountURLsProvider.swift in Sources */ = {isa = PBXBuildFile; fileRef = 73DE53302525A386003E2C56 /* NYPLLibraryAccountURLsProvider.swift */; };
>>>>>>> 11c321c1
		73FB0AC924EB403D0072E430 /* NYPLBookContentType.swift in Sources */ = {isa = PBXBuildFile; fileRef = 73FB0AC824EB403D0072E430 /* NYPLBookContentType.swift */; };
		73FB0ACA24EB403D0072E430 /* NYPLBookContentType.swift in Sources */ = {isa = PBXBuildFile; fileRef = 73FB0AC824EB403D0072E430 /* NYPLBookContentType.swift */; };
		73FCA2A925005BA4001B0C5D /* NYPLLibraryDescriptionCell.swift in Sources */ = {isa = PBXBuildFile; fileRef = 0826CD2E24AA2801000F4030 /* NYPLLibraryDescriptionCell.swift */; };
		73FCA2AA25005BA4001B0C5D /* NYPLCirculationAnalytics.swift in Sources */ = {isa = PBXBuildFile; fileRef = E66AE32F1DC0FCFC00124AE2 /* NYPLCirculationAnalytics.swift */; };
		73FCA2AB25005BA4001B0C5D /* NYPLBookState.swift in Sources */ = {isa = PBXBuildFile; fileRef = 171966A824170819007BB87E /* NYPLBookState.swift */; };
		73FCA2AC25005BA4001B0C5D /* UpdateCheckShim.swift in Sources */ = {isa = PBXBuildFile; fileRef = 2DC8D9DD1D09F9B4007DD125 /* UpdateCheckShim.swift */; };
		73FCA2AD25005BA4001B0C5D /* APIKeys.swift in Sources */ = {isa = PBXBuildFile; fileRef = 0345BFD61DBF002E00398B6F /* APIKeys.swift */; };
		73FCA2AE25005BA4001B0C5D /* NYPLAttributedString.m in Sources */ = {isa = PBXBuildFile; fileRef = 114C8CD619BE2FD300719B72 /* NYPLAttributedString.m */; };
		73FCA2AF25005BA4001B0C5D /* NYPLUserAccount.swift in Sources */ = {isa = PBXBuildFile; fileRef = 17CE5304243C020800315E63 /* NYPLUserAccount.swift */; };
		73FCA2B025005BA4001B0C5D /* NYPLAnnouncementViewController.swift in Sources */ = {isa = PBXBuildFile; fileRef = 175E480D24EF46EA0066A6CF /* NYPLAnnouncementViewController.swift */; };
		73FCA2B125005BA4001B0C5D /* NYPLSettings.swift in Sources */ = {isa = PBXBuildFile; fileRef = 5DD5677122B7ECE3001F0C83 /* NYPLSettings.swift */; };
		73FCA2B225005BA4001B0C5D /* NYPLBookContentType.swift in Sources */ = {isa = PBXBuildFile; fileRef = 73FB0AC824EB403D0072E430 /* NYPLBookContentType.swift */; };
		73FCA2B325005BA4001B0C5D /* NYPLAgeCheck.swift in Sources */ = {isa = PBXBuildFile; fileRef = E6BC315C1E009F3E0021B65E /* NYPLAgeCheck.swift */; };
		73FCA2B425005BA4001B0C5D /* Log.swift in Sources */ = {isa = PBXBuildFile; fileRef = 2D382BD61D08BA99002C423D /* Log.swift */; };
		73FCA2B525005BA4001B0C5D /* NYPLBookRegistry.m in Sources */ = {isa = PBXBuildFile; fileRef = 11616E10196B0531003D60D9 /* NYPLBookRegistry.m */; };
		73FCA2B625005BA4001B0C5D /* UILabel+NYPLAppearanceAdditions.m in Sources */ = {isa = PBXBuildFile; fileRef = 081387561BC574DA003DEA6A /* UILabel+NYPLAppearanceAdditions.m */; };
		73FCA2B725005BA4001B0C5D /* NYPLJSON.m in Sources */ = {isa = PBXBuildFile; fileRef = 11369D47199527C200BB11F8 /* NYPLJSON.m */; };
		73FCA2B825005BA4001B0C5D /* NYPLMainThreadChecker.swift in Sources */ = {isa = PBXBuildFile; fileRef = 7327A89223EE017300954748 /* NYPLMainThreadChecker.swift */; };
		73FCA2B925005BA4001B0C5D /* NYPLConfiguration.m in Sources */ = {isa = PBXBuildFile; fileRef = 116A5EB81947B57500491A21 /* NYPLConfiguration.m */; };
		73FCA2BA25005BA4001B0C5D /* NYPLAlertUtils.swift in Sources */ = {isa = PBXBuildFile; fileRef = 5D1B142922CC179F0006C964 /* NYPLAlertUtils.swift */; };
		73FCA2BB25005BA4001B0C5D /* OPDS2Publication.swift in Sources */ = {isa = PBXBuildFile; fileRef = B51C1E0122861BBF003B49A5 /* OPDS2Publication.swift */; };
		73FCA2BC25005BA4001B0C5D /* String+MD5.swift in Sources */ = {isa = PBXBuildFile; fileRef = 5DD567AE22B95A30001F0C83 /* String+MD5.swift */; };
		73FCA2BD25005BA4001B0C5D /* NYPLNetworkQueue.swift in Sources */ = {isa = PBXBuildFile; fileRef = E671FF7C1E3A7068002AB13F /* NYPLNetworkQueue.swift */; };
		73FCA2BE25005BA4001B0C5D /* NYPLMyBooksNavigationController.m in Sources */ = {isa = PBXBuildFile; fileRef = 116A5EAE194767B200491A21 /* NYPLMyBooksNavigationController.m */; };
		73FCA2BF25005BA4001B0C5D /* NYPLBookCellCollectionViewController.m in Sources */ = {isa = PBXBuildFile; fileRef = 1120749219D20BF9008203A4 /* NYPLBookCellCollectionViewController.m */; };
		73FCA2C025005BA4001B0C5D /* NYPLKeychainStoredVariable.swift in Sources */ = {isa = PBXBuildFile; fileRef = 0857A0FE247835FF00C7984E /* NYPLKeychainStoredVariable.swift */; };
		73FCA2C125005BA4001B0C5D /* NYPLXML.m in Sources */ = {isa = PBXBuildFile; fileRef = 111559EC19B8FA590003BE94 /* NYPLXML.m */; };
		73FCA2C225005BA4001B0C5D /* NYPLSignInBusinessLogic.swift in Sources */ = {isa = PBXBuildFile; fileRef = 731A5B1124621F2B00B5E663 /* NYPLSignInBusinessLogic.swift */; };
		73FCA2C325005BA4001B0C5D /* NYPLBookCell.m in Sources */ = {isa = PBXBuildFile; fileRef = 11580AC71986A77B00949A15 /* NYPLBookCell.m */; };
		73FCA2C425005BA4001B0C5D /* NSURL+NYPLURLAdditions.m in Sources */ = {isa = PBXBuildFile; fileRef = 085640CD1BB99FC30088BDBF /* NSURL+NYPLURLAdditions.m */; };
		73FCA2C525005BA4001B0C5D /* NYPLAsync.m in Sources */ = {isa = PBXBuildFile; fileRef = 1183F35A194F847100DC322F /* NYPLAsync.m */; };
		73FCA2C625005BA4001B0C5D /* NYPLReloadView.m in Sources */ = {isa = PBXBuildFile; fileRef = 11B20E6D19D9F6DD00877A23 /* NYPLReloadView.m */; };
		73FCA2C725005BA4001B0C5D /* NYPLReachabilityManager.m in Sources */ = {isa = PBXBuildFile; fileRef = E69404091E4A789800E566ED /* NYPLReachabilityManager.m */; };
		73FCA2C825005BA4001B0C5D /* NYPLReadiumViewSyncManager.m in Sources */ = {isa = PBXBuildFile; fileRef = E6845D961FB38D1300EBF69A /* NYPLReadiumViewSyncManager.m */; };
		73FCA2C925005BA4001B0C5D /* NYPLCatalogGroupedFeedViewController.m in Sources */ = {isa = PBXBuildFile; fileRef = A4BA1D0D1B430341006F83DF /* NYPLCatalogGroupedFeedViewController.m */; };
		73FCA2CA25005BA4001B0C5D /* NYPLBackgroundExecutor.swift in Sources */ = {isa = PBXBuildFile; fileRef = 732F929223ECB51F0099244C /* NYPLBackgroundExecutor.swift */; };
		73FCA2CB25005BA4001B0C5D /* NYPLProblemDocument.swift in Sources */ = {isa = PBXBuildFile; fileRef = 5D1B141422CBE3570006C964 /* NYPLProblemDocument.swift */; };
		73FCA2CC25005BA4001B0C5D /* NYPLReturnPromptHelper.swift in Sources */ = {isa = PBXBuildFile; fileRef = A92FB0F821CDCE3D004740F4 /* NYPLReturnPromptHelper.swift */; };
		73FCA2CD25005BA4001B0C5D /* NYPLReaderBookmarkCell.swift in Sources */ = {isa = PBXBuildFile; fileRef = 03690E221EB2B35000F75D5F /* NYPLReaderBookmarkCell.swift */; };
		73FCA2CE25005BA4001B0C5D /* NYPLOpenSearchDescription.m in Sources */ = {isa = PBXBuildFile; fileRef = 119BEBB819902A8800121439 /* NYPLOpenSearchDescription.m */; };
		73FCA2CF25005BA4001B0C5D /* NYPLReaderTOCElement.m in Sources */ = {isa = PBXBuildFile; fileRef = 11BFDB35199C08E900378691 /* NYPLReaderTOCElement.m */; };
		73FCA2D025005BA4001B0C5D /* UpdateCheck.swift in Sources */ = {isa = PBXBuildFile; fileRef = 2DC8D9DB1D09F797007DD125 /* UpdateCheck.swift */; };
		73FCA2D125005BA4001B0C5D /* NYPLReaderTOCViewController.m in Sources */ = {isa = PBXBuildFile; fileRef = 11BFDB32199C01F700378691 /* NYPLReaderTOCViewController.m */; };
		73FCA2D225005BA4001B0C5D /* OPDS2CatalogsFeed.swift in Sources */ = {isa = PBXBuildFile; fileRef = B51C1DF92285FDF9003B49A5 /* OPDS2CatalogsFeed.swift */; };
		73FCA2D325005BA4001B0C5D /* BundledHTMLViewController.swift in Sources */ = {isa = PBXBuildFile; fileRef = 2D62568A1D412BCB0080A81F /* BundledHTMLViewController.swift */; };
		73FCA2D425005BA4001B0C5D /* NYPLBookDetailView.m in Sources */ = {isa = PBXBuildFile; fileRef = 110AF8951961D94D004887C3 /* NYPLBookDetailView.m */; };
		73FCA2D525005BA4001B0C5D /* UIButton+NYPLAppearanceAdditions.m in Sources */ = {isa = PBXBuildFile; fileRef = 081387591BC5767F003DEA6A /* UIButton+NYPLAppearanceAdditions.m */; };
		73FCA2D625005BA4001B0C5D /* NYPLBookCoverRegistry.m in Sources */ = {isa = PBXBuildFile; fileRef = 1139DA6419C7755D00A07810 /* NYPLBookCoverRegistry.m */; };
		73FCA2D725005BA4001B0C5D /* NYPLBookDetailDownloadingView.m in Sources */ = {isa = PBXBuildFile; fileRef = 11119741198827850014462F /* NYPLBookDetailDownloadingView.m */; };
		73FCA2D825005BA4001B0C5D /* NYPLOPDSCategory.m in Sources */ = {isa = PBXBuildFile; fileRef = 2DFAC8EC1CD8DDD1003D9EC0 /* NYPLOPDSCategory.m */; };
		73FCA2D925005BA4001B0C5D /* NYPLUserFriendlyError.swift in Sources */ = {isa = PBXBuildFile; fileRef = 7360D0D424BFCB9700C8AD16 /* NYPLUserFriendlyError.swift */; };
		73FCA2DA25005BA4001B0C5D /* NYPLNull.m in Sources */ = {isa = PBXBuildFile; fileRef = 11068C54196DD37900E8A94B /* NYPLNull.m */; };
		73FCA2DB25005BA4001B0C5D /* NYPLLinearView.m in Sources */ = {isa = PBXBuildFile; fileRef = 1111973B19880E8D0014462F /* NYPLLinearView.m */; };
		73FCA2DC25005BA4001B0C5D /* NSDate+NYPLDateAdditions.m in Sources */ = {isa = PBXBuildFile; fileRef = 11396FB8193D289100E16EE8 /* NSDate+NYPLDateAdditions.m */; };
		73FCA2DD25005BA4001B0C5D /* NYPLBook.m in Sources */ = {isa = PBXBuildFile; fileRef = 1183F346194F744D00DC322F /* NYPLBook.m */; };
		73FCA2DE25005BA4001B0C5D /* NYPLUserNotifications.swift in Sources */ = {isa = PBXBuildFile; fileRef = 52545184217A76FF00BBC1B4 /* NYPLUserNotifications.swift */; };
		73FCA2DF25005BA4001B0C5D /* NYPLCatalogLane.m in Sources */ = {isa = PBXBuildFile; fileRef = 1183F340194F723D00DC322F /* NYPLCatalogLane.m */; };
		73FCA2E025005BA4001B0C5D /* NYPLBookNormalCell.m in Sources */ = {isa = PBXBuildFile; fileRef = 11A16E6E195B60DF004147F4 /* NYPLBookNormalCell.m */; };
		73FCA2E125005BA4001B0C5D /* NYPLCatalogNavigationController.m in Sources */ = {isa = PBXBuildFile; fileRef = 11548C0D1939147D009DBF2E /* NYPLCatalogNavigationController.m */; };
		73FCA2E225005BA4001B0C5D /* NYPLEntryPointView.swift in Sources */ = {isa = PBXBuildFile; fileRef = E699BA3F2166598B00A0736A /* NYPLEntryPointView.swift */; };
		73FCA2E325005BA4001B0C5D /* NYPLOPDSGroup.m in Sources */ = {isa = PBXBuildFile; fileRef = A46226251B39D4980063F549 /* NYPLOPDSGroup.m */; };
		73FCA2E425005BA4001B0C5D /* NYPLBookButtonsView.m in Sources */ = {isa = PBXBuildFile; fileRef = B5ED41D91B8F6E2E009FC164 /* NYPLBookButtonsView.m */; };
		73FCA2E525005BA4001B0C5D /* NYPLAppReviewPrompt.swift in Sources */ = {isa = PBXBuildFile; fileRef = A93F9F9621CDACF700BD3B0C /* NYPLAppReviewPrompt.swift */; };
		73FCA2E625005BA4001B0C5D /* NYPLFacetBarView.swift in Sources */ = {isa = PBXBuildFile; fileRef = 8C835DD4234D0B900050A18D /* NYPLFacetBarView.swift */; };
		73FCA2E725005BA4001B0C5D /* NYPLDismissibleViewController.m in Sources */ = {isa = PBXBuildFile; fileRef = 111197331986D7550014462F /* NYPLDismissibleViewController.m */; };
		73FCA2E825005BA4001B0C5D /* main.m in Sources */ = {isa = PBXBuildFile; fileRef = A823D81C192BABA400B55DE2 /* main.m */; };
		73FCA2E925005BA4001B0C5D /* NYPLCaching.swift in Sources */ = {isa = PBXBuildFile; fileRef = 733875662423E540000FEB67 /* NYPLCaching.swift */; };
		73FCA2EA25005BA4001B0C5D /* UIView+NYPLViewAdditions.m in Sources */ = {isa = PBXBuildFile; fileRef = 1107835D19816E3D0071AB1E /* UIView+NYPLViewAdditions.m */; };
		73FCA2EC25005BA4001B0C5D /* UIFont+NYPLSystemFontOverride.m in Sources */ = {isa = PBXBuildFile; fileRef = 11E0208C197F05D9009DEA93 /* UIFont+NYPLSystemFontOverride.m */; };
		73FCA2ED25005BA4001B0C5D /* NYPLReadiumBookmark.swift in Sources */ = {isa = PBXBuildFile; fileRef = 03690E281EB2B44300F75D5F /* NYPLReadiumBookmark.swift */; };
		73FCA2EE25005BA4001B0C5D /* NYPLFacetViewDefaultDataSource.swift in Sources */ = {isa = PBXBuildFile; fileRef = E683953A217663B100371072 /* NYPLFacetViewDefaultDataSource.swift */; };
		73FCA2EF25005BA4001B0C5D /* NYPLAppTheme.swift in Sources */ = {isa = PBXBuildFile; fileRef = E6207B642118973800864143 /* NYPLAppTheme.swift */; };
		73FCA2F025005BA4001B0C5D /* UIColor+NYPLColorAdditions.m in Sources */ = {isa = PBXBuildFile; fileRef = 11A14DF31A1BF94F00D6C510 /* UIColor+NYPLColorAdditions.m */; };
		73FCA2F125005BA4001B0C5D /* URLRequest+NYPL.swift in Sources */ = {isa = PBXBuildFile; fileRef = 73CDA120243EDAD8009CC6A6 /* URLRequest+NYPL.swift */; };
		73FCA2F225005BA4001B0C5D /* NYPLCredentials.swift in Sources */ = {isa = PBXBuildFile; fileRef = 0857A0F62478337D00C7984E /* NYPLCredentials.swift */; };
		73FCA2F325005BA4001B0C5D /* NYPLCatalogFeedViewController.m in Sources */ = {isa = PBXBuildFile; fileRef = A42E0DF31B40F4E00095EBAE /* NYPLCatalogFeedViewController.m */; };
		73FCA2F425005BA4001B0C5D /* NYPLBookDownloadingCell.m in Sources */ = {isa = PBXBuildFile; fileRef = 11B6020419806CD300800DA9 /* NYPLBookDownloadingCell.m */; };
		73FCA2F525005BA4001B0C5D /* NYPLTenPrintCoverView+NYPLImageAdditions.m in Sources */ = {isa = PBXBuildFile; fileRef = 114B7F151A3644CF00B8582B /* NYPLTenPrintCoverView+NYPLImageAdditions.m */; };
		73FCA2F625005BA4001B0C5D /* NYPLNetworkExecutor.swift in Sources */ = {isa = PBXBuildFile; fileRef = 733875642423E1B0000FEB67 /* NYPLNetworkExecutor.swift */; };
		73FCA2F725005BA4001B0C5D /* NYPLBookAcquisitionPath.m in Sources */ = {isa = PBXBuildFile; fileRef = 2D87909C20127AA300E2763F /* NYPLBookAcquisitionPath.m */; };
		73FCA2F825005BA4001B0C5D /* NYPLOPDSAcquisitionAvailability.m in Sources */ = {isa = PBXBuildFile; fileRef = 2DCB71ED2017DFB5000E041A /* NYPLOPDSAcquisitionAvailability.m */; };
		73FCA2F925005BA4001B0C5D /* NSError+NYPLAdditions.swift in Sources */ = {isa = PBXBuildFile; fileRef = 732327B12478504500A041E6 /* NSError+NYPLAdditions.swift */; };
		73FCA2FA25005BA4001B0C5D /* NYPLReachability.m in Sources */ = {isa = PBXBuildFile; fileRef = 2DB436371D4C049200F8E69D /* NYPLReachability.m */; };
		73FCA2FB25005BA4001B0C5D /* NYPLReaderViewController.m in Sources */ = {isa = PBXBuildFile; fileRef = 1195040A1994075B009FB788 /* NYPLReaderViewController.m */; };
		73FCA2FC25005BA4001B0C5D /* NYPLCatalogLaneCell.m in Sources */ = {isa = PBXBuildFile; fileRef = 1183F33A194B775900DC322F /* NYPLCatalogLaneCell.m */; };
		73FCA2FD25005BA4001B0C5D /* URLResponse+NYPL.swift in Sources */ = {isa = PBXBuildFile; fileRef = 7340DA6124B7E45C00361387 /* URLResponse+NYPL.swift */; };
		73FCA2FE25005BA4001B0C5D /* NYPLSettingsAccountDetailViewController.m in Sources */ = {isa = PBXBuildFile; fileRef = E6202A011DD4E6F300C99553 /* NYPLSettingsAccountDetailViewController.m */; };
		73FCA2FF25005BA4001B0C5D /* NYPLReaderReadiumView.m in Sources */ = {isa = PBXBuildFile; fileRef = 113137E61A48DAB90082954E /* NYPLReaderReadiumView.m */; };
		73FCA30025005BA4001B0C5D /* NYPLBarcode.swift in Sources */ = {isa = PBXBuildFile; fileRef = E68CCFC41F9F80CF003DDA6C /* NYPLBarcode.swift */; };
		73FCA30125005BA4001B0C5D /* NYPLSession.m in Sources */ = {isa = PBXBuildFile; fileRef = 118B7ABE195CBF72005CE3E7 /* NYPLSession.m */; };
		73FCA30225005BA4001B0C5D /* NYPLSettingsEULAViewController.m in Sources */ = {isa = PBXBuildFile; fileRef = 841B55421B740F2700FAC1AF /* NYPLSettingsEULAViewController.m */; };
		73FCA30325005BA4001B0C5D /* NYPLMyBooksDownloadInfo.m in Sources */ = {isa = PBXBuildFile; fileRef = A4276F471B00046300CA7194 /* NYPLMyBooksDownloadInfo.m */; };
		73FCA30425005BA4001B0C5D /* NYPLBookLocation.m in Sources */ = {isa = PBXBuildFile; fileRef = 1164F105199AC236009BF8BF /* NYPLBookLocation.m */; };
		73FCA30525005BA4001B0C5D /* NYPLFacetView.m in Sources */ = {isa = PBXBuildFile; fileRef = 11F3771E19DB62B000487769 /* NYPLFacetView.m */; };
		73FCA30625005BA4001B0C5D /* NYPLReaderContainerDelegate.mm in Sources */ = {isa = PBXBuildFile; fileRef = 5A5B901A1B946FAD002C53E9 /* NYPLReaderContainerDelegate.mm */; };
		73FCA30725005BA4001B0C5D /* ProblemReportEmail.swift in Sources */ = {isa = PBXBuildFile; fileRef = 145798F5215BE9E300F68AFD /* ProblemReportEmail.swift */; };
		73FCA30825005BA4001B0C5D /* NYPLBookCellDelegate.m in Sources */ = {isa = PBXBuildFile; fileRef = 111197271986B43B0014462F /* NYPLBookCellDelegate.m */; };
		73FCA30925005BA4001B0C5D /* NYPLBookDetailNormalView.m in Sources */ = {isa = PBXBuildFile; fileRef = 111197381987F4070014462F /* NYPLBookDetailNormalView.m */; };
		73FCA30B25005BA4001B0C5D /* NYPLCatalogUngroupedFeedViewController.m in Sources */ = {isa = PBXBuildFile; fileRef = 11A16E68195B2BD3004147F4 /* NYPLCatalogUngroupedFeedViewController.m */; };
		73FCA30C25005BA4001B0C5D /* NYPLSettingsAdvancedViewController.swift in Sources */ = {isa = PBXBuildFile; fileRef = D787E8431FB6B0290016D9D5 /* NYPLSettingsAdvancedViewController.swift */; };
		73FCA30D25005BA4001B0C5D /* NYPLMigrationManager.swift in Sources */ = {isa = PBXBuildFile; fileRef = 5D60D3532297353C001080D0 /* NYPLMigrationManager.swift */; };
		73FCA30F25005BA4001B0C5D /* Date+NYPLAdditions.swift in Sources */ = {isa = PBXBuildFile; fileRef = 7384C801242BCC4800D5F960 /* Date+NYPLAdditions.swift */; };
		73FCA31025005BA4001B0C5D /* NYPLBasicAuth.swift in Sources */ = {isa = PBXBuildFile; fileRef = 086C45D524AE77CA00F5108E /* NYPLBasicAuth.swift */; };
		73FCA31125005BA4001B0C5D /* OPDS2AuthenticationDocument.swift in Sources */ = {isa = PBXBuildFile; fileRef = B51C1E0322861C1A003B49A5 /* OPDS2AuthenticationDocument.swift */; };
		73FCA31225005BA4001B0C5D /* NYPLBookRegistryRecord.m in Sources */ = {isa = PBXBuildFile; fileRef = 112C694C197301FE00C48F95 /* NYPLBookRegistryRecord.m */; };
		73FCA31325005BA4001B0C5D /* NYPLDeveloperSettingsTableViewController.swift in Sources */ = {isa = PBXBuildFile; fileRef = 5DD5674422B303DF001F0C83 /* NYPLDeveloperSettingsTableViewController.swift */; };
		73FCA31425005BA4001B0C5D /* NYPLBookContentType.m in Sources */ = {isa = PBXBuildFile; fileRef = E627B553216D4A9700A7D1D5 /* NYPLBookContentType.m */; };
		73FCA31525005BA4001B0C5D /* NYPLOPDSIndirectAcquisition.m in Sources */ = {isa = PBXBuildFile; fileRef = 2D754BC12002F1B10061D34F /* NYPLOPDSIndirectAcquisition.m */; };
		73FCA31625005BA4001B0C5D /* NYPLMyBooksViewController.m in Sources */ = {isa = PBXBuildFile; fileRef = 116A5EB2194767DC00491A21 /* NYPLMyBooksViewController.m */; };
		73FCA31725005BA4001B0C5D /* NYPLBookDetailTableView.swift in Sources */ = {isa = PBXBuildFile; fileRef = E6B3269E1EE066DE00DB877A /* NYPLBookDetailTableView.swift */; };
		73FCA31825005BA4001B0C5D /* NYPLAnnouncementBusinessLogic.swift in Sources */ = {isa = PBXBuildFile; fileRef = 175E480724EF36520066A6CF /* NYPLAnnouncementBusinessLogic.swift */; };
		73FCA31925005BA4001B0C5D /* Account.swift in Sources */ = {isa = PBXBuildFile; fileRef = 8CC26F822370C1DF0000D8E1 /* Account.swift */; };
		73FCA31A25005BA4001B0C5D /* NYPLBookDownloadFailedCell.m in Sources */ = {isa = PBXBuildFile; fileRef = 11078356198160A50071AB1E /* NYPLBookDownloadFailedCell.m */; };
		73FCA31B25005BA4001B0C5D /* NYPLBookDetailViewController.m in Sources */ = {isa = PBXBuildFile; fileRef = 110AF89B1961ED1F004887C3 /* NYPLBookDetailViewController.m */; };
		73FCA31D25005BA4001B0C5D /* NYPLDirectoryManager.swift in Sources */ = {isa = PBXBuildFile; fileRef = E6F26E721DFF672F00C103CA /* NYPLDirectoryManager.swift */; };
		73FCA31E25005BA4001B0C5D /* NYPLContentTypeBadge.swift in Sources */ = {isa = PBXBuildFile; fileRef = E6D848E22171334800CEC142 /* NYPLContentTypeBadge.swift */; };
		73FCA31F25005BA4001B0C5D /* NYPLZXingEncoder.m in Sources */ = {isa = PBXBuildFile; fileRef = E6C91BC11FD5F63B00A32F42 /* NYPLZXingEncoder.m */; };
		73FCA32025005BA4001B0C5D /* NYPLProblemReportViewController.m in Sources */ = {isa = PBXBuildFile; fileRef = 085D31D61BE29E38007F7672 /* NYPLProblemReportViewController.m */; };
		73FCA32125005BA4001B0C5D /* NYPLHoldsNavigationController.m in Sources */ = {isa = PBXBuildFile; fileRef = 11C5DCF11976D1E0005A9945 /* NYPLHoldsNavigationController.m */; };
		73FCA32225005BA4001B0C5D /* NYPLRemoteViewController.m in Sources */ = {isa = PBXBuildFile; fileRef = A42E0DF01B3F5A490095EBAE /* NYPLRemoteViewController.m */; };
		73FCA32425005BA4001B0C5D /* NYPLSettingsAccountURLSessionChallengeHandler.m in Sources */ = {isa = PBXBuildFile; fileRef = 73A3EAEC2400A9560061A7FB /* NYPLSettingsAccountURLSessionChallengeHandler.m */; };
		73FCA32525005BA4001B0C5D /* NYPLOPDSAttribute.m in Sources */ = {isa = PBXBuildFile; fileRef = 110AD83B19E497D6005724C3 /* NYPLOPDSAttribute.m */; };
		73FCA32625005BA4001B0C5D /* NYPLCatalogUngroupedFeed.m in Sources */ = {isa = PBXBuildFile; fileRef = 1114A6A0195884CB007507A2 /* NYPLCatalogUngroupedFeed.m */; };
		73FCA32725005BA4001B0C5D /* NYPLHoldsViewController.m in Sources */ = {isa = PBXBuildFile; fileRef = 11C5DCF41976D22F005A9945 /* NYPLHoldsViewController.m */; };
		73FCA32825005BA4001B0C5D /* NYPLSettingsAccountsList.swift in Sources */ = {isa = PBXBuildFile; fileRef = E6B1F4FA1DD20EA900D73CA1 /* NYPLSettingsAccountsList.swift */; };
		73FCA32925005BA4001B0C5D /* Data+Base64.swift in Sources */ = {isa = PBXBuildFile; fileRef = 5DD567B422B97344001F0C83 /* Data+Base64.swift */; };
		73FCA32A25005BA4001B0C5D /* NYPLAppDelegate.m in Sources */ = {isa = PBXBuildFile; fileRef = A823D820192BABA400B55DE2 /* NYPLAppDelegate.m */; };
		73FCA32B25005BA4001B0C5D /* NYPLCatalogFacetGroup.m in Sources */ = {isa = PBXBuildFile; fileRef = 112C684E19EF003300106973 /* NYPLCatalogFacetGroup.m */; };
		73FCA32C25005BA4001B0C5D /* NYPLOPDSAcquisition.m in Sources */ = {isa = PBXBuildFile; fileRef = 2D754BBA2002E2FB0061D34F /* NYPLOPDSAcquisition.m */; };
		73FCA32D25005BA4001B0C5D /* NSURLRequest+NYPLURLRequestAdditions.m in Sources */ = {isa = PBXBuildFile; fileRef = 085D31DE1BE3CD3C007F7672 /* NSURLRequest+NYPLURLRequestAdditions.m */; };
		73FCA32E25005BA4001B0C5D /* NYPLRootTabBarController.m in Sources */ = {isa = PBXBuildFile; fileRef = 11548C0A1939136C009DBF2E /* NYPLRootTabBarController.m */; };
		73FCA32F25005BA4001B0C5D /* ExtendedNavBarView.swift in Sources */ = {isa = PBXBuildFile; fileRef = E63F2C6B1EAA81B3002B6373 /* ExtendedNavBarView.swift */; };
		73FCA33025005BA4001B0C5D /* OPDS2Link.swift in Sources */ = {isa = PBXBuildFile; fileRef = B51C1DFF22861BAD003B49A5 /* OPDS2Link.swift */; };
		73FCA33125005BA4001B0C5D /* NYPLBookAuthor.swift in Sources */ = {isa = PBXBuildFile; fileRef = E6DA7E9F1F2A718600CFBEC8 /* NYPLBookAuthor.swift */; };
		73FCA33225005BA4001B0C5D /* NYPLCatalogSearchViewController.m in Sources */ = {isa = PBXBuildFile; fileRef = 118A0B1A19915BDF00792DDE /* NYPLCatalogSearchViewController.m */; };
		73FCA33325005BA4001B0C5D /* UIColor+LabelColor.swift in Sources */ = {isa = PBXBuildFile; fileRef = 179699D024131BA500EC309F /* UIColor+LabelColor.swift */; };
		73FCA33425005BA4001B0C5D /* NYPLNetworkResponder.swift in Sources */ = {isa = PBXBuildFile; fileRef = 735FED252427494900144C97 /* NYPLNetworkResponder.swift */; };
		73FCA33525005BA4001B0C5D /* NYPLReaderSettings.m in Sources */ = {isa = PBXBuildFile; fileRef = 1188F3E01A1ECC4B006B2F36 /* NYPLReaderSettings.m */; };
		73FCA33625005BA4001B0C5D /* NYPLKeychain.m in Sources */ = {isa = PBXBuildFile; fileRef = 11C5DD15197727A6005A9945 /* NYPLKeychain.m */; };
		73FCA33725005BA4001B0C5D /* NYPLReaderContainerDelegateBase.m in Sources */ = {isa = PBXBuildFile; fileRef = 5D7CF86322C19EBA007CAA34 /* NYPLReaderContainerDelegateBase.m */; };
		73FCA33825005BA4001B0C5D /* NYPLOPDSEntry.m in Sources */ = {isa = PBXBuildFile; fileRef = AE77E4AF64208439F78B3D73 /* NYPLOPDSEntry.m */; };
		73FCA33925005BA4001B0C5D /* NYPLReaderSettingsView.m in Sources */ = {isa = PBXBuildFile; fileRef = 11DC19271A12F92500721DBA /* NYPLReaderSettingsView.m */; };
		73FCA33A25005BA4001B0C5D /* NYPLIndeterminateProgressView.m in Sources */ = {isa = PBXBuildFile; fileRef = 113DB8A619C24E54004E1154 /* NYPLIndeterminateProgressView.m */; };
		73FCA33B25005BA4001B0C5D /* NSString+NYPLStringAdditions.m in Sources */ = {isa = PBXBuildFile; fileRef = 119BEB88198C43A600121439 /* NSString+NYPLStringAdditions.m */; };
		73FCA33C25005BA4001B0C5D /* NYPLKeychainManager.swift in Sources */ = {isa = PBXBuildFile; fileRef = E6B6E76E1F6859A4007EE361 /* NYPLKeychainManager.swift */; };
		73FCA33D25005BA4001B0C5D /* NYPLCookiesWebViewController.swift in Sources */ = {isa = PBXBuildFile; fileRef = 089E42C5249A823800310360 /* NYPLCookiesWebViewController.swift */; };
		73FCA33E25005BA4001B0C5D /* NYPLSamlIDPCell.swift in Sources */ = {isa = PBXBuildFile; fileRef = 0826CD2824AA21B2000F4030 /* NYPLSamlIDPCell.swift */; };
		73FCA33F25005BA4001B0C5D /* NYPLErrorLogger.swift in Sources */ = {isa = PBXBuildFile; fileRef = 5D7CF8B422C3FC06007CAA34 /* NYPLErrorLogger.swift */; };
		73FCA34025005BA4001B0C5D /* NSString+JSONParse.swift in Sources */ = {isa = PBXBuildFile; fileRef = 0824D44D24B8DFE400C85A7E /* NSString+JSONParse.swift */; };
		73FCA34125005BA4001B0C5D /* NYPLOPDSEntryGroupAttributes.m in Sources */ = {isa = PBXBuildFile; fileRef = A499BF251B39EFC7002F8B8B /* NYPLOPDSEntryGroupAttributes.m */; };
		73FCA34225005BA4001B0C5D /* NYPLMyBooksDownloadCenter.m in Sources */ = {isa = PBXBuildFile; fileRef = 1196F75A1970727C00F62670 /* NYPLMyBooksDownloadCenter.m */; };
		73FCA34325005BA4001B0C5D /* NYPLProblemDocumentCacheManager.swift in Sources */ = {isa = PBXBuildFile; fileRef = 8C40D6A62375FF8B006EA63B /* NYPLProblemDocumentCacheManager.swift */; };
		73FCA34425005BA4001B0C5D /* NYPLBookDetailButtonsView.m in Sources */ = {isa = PBXBuildFile; fileRef = E66A6C431EAFB63300AA282D /* NYPLBookDetailButtonsView.m */; };
		73FCA34525005BA4001B0C5D /* NYPLMyBooksSimplifiedBearerToken.m in Sources */ = {isa = PBXBuildFile; fileRef = 2DEF10B9201ECCEA0082843A /* NYPLMyBooksSimplifiedBearerToken.m */; };
		73FCA34625005BA4001B0C5D /* NYPLAnnotations.swift in Sources */ = {isa = PBXBuildFile; fileRef = 2DF321821DC3B83500E1858F /* NYPLAnnotations.swift */; };
		73FCA34725005BA4001B0C5D /* RemoteHTMLViewController.swift in Sources */ = {isa = PBXBuildFile; fileRef = E6BA02B71DE4B6F600F76404 /* RemoteHTMLViewController.swift */; };
		73FCA34825005BA4001B0C5D /* NYPLBookDetailsProblemDocumentViewController.swift in Sources */ = {isa = PBXBuildFile; fileRef = 8CE9C470237F84820072E964 /* NYPLBookDetailsProblemDocumentViewController.swift */; };
		73FCA34925005BA4001B0C5D /* NYPLCatalogGroupedFeed.m in Sources */ = {isa = PBXBuildFile; fileRef = A4BA1D121B43046B006F83DF /* NYPLCatalogGroupedFeed.m */; };
		73FCA34A25005BA4001B0C5D /* NYPLCatalogFacet.m in Sources */ = {isa = PBXBuildFile; fileRef = 11F3773219E0876F00487769 /* NYPLCatalogFacet.m */; };
		73FCA34B25005BA4001B0C5D /* NYPLLoginCellTypes.swift in Sources */ = {isa = PBXBuildFile; fileRef = 089E430B24A2459100310360 /* NYPLLoginCellTypes.swift */; };
		73FCA34C25005BA4001B0C5D /* NYPLAccountSignInViewController.m in Sources */ = {isa = PBXBuildFile; fileRef = 1158812D1A894F4E008672C3 /* NYPLAccountSignInViewController.m */; };
		73FCA34D25005BA4001B0C5D /* NYPLUserProfileDocument.swift in Sources */ = {isa = PBXBuildFile; fileRef = 5D3A28CB22D3DA850042B3BD /* NYPLUserProfileDocument.swift */; };
		73FCA34E25005BA4001B0C5D /* AccountsManager.swift in Sources */ = {isa = PBXBuildFile; fileRef = 03F94CD01DD6288C00CE8F4F /* AccountsManager.swift */; };
		73FCA34F25005BA4001B0C5D /* NYPLLocalization.m in Sources */ = {isa = PBXBuildFile; fileRef = 52592BB721220A1100587288 /* NYPLLocalization.m */; };
		73FCA35025005BA4001B0C5D /* NYPLSecrets.swift in Sources */ = {isa = PBXBuildFile; fileRef = 17071060242A923400E2648F /* NYPLSecrets.swift */; };
		73FCA35125005BA4001B0C5D /* NYPLBarcodeScanningViewController.m in Sources */ = {isa = PBXBuildFile; fileRef = E6D7753D1F9FE0AF00C0B722 /* NYPLBarcodeScanningViewController.m */; };
		73FCA35225005BA4001B0C5D /* NYPLBookDetailDownloadFailedView.m in Sources */ = {isa = PBXBuildFile; fileRef = 1111973E1988226F0014462F /* NYPLBookDetailDownloadFailedView.m */; };
		73FCA35325005BA4001B0C5D /* NYPLOPDSFeed.m in Sources */ = {isa = PBXBuildFile; fileRef = AE77E94D56B65997B861C0C0 /* NYPLOPDSFeed.m */; };
		73FCA35425005BA4001B0C5D /* NYPLRoundedButton.m in Sources */ = {isa = PBXBuildFile; fileRef = 114C8CD919BF55F900719B72 /* NYPLRoundedButton.m */; };
		73FCA35525005BA4001B0C5D /* NYPLOPDSLink.m in Sources */ = {isa = PBXBuildFile; fileRef = AE77ECC029F3DABDB46A64EB /* NYPLOPDSLink.m */; };
		73FCA35625005BA4001B0C5D /* NYPLOPDSType.m in Sources */ = {isa = PBXBuildFile; fileRef = AE77EFD5622206475B6715A9 /* NYPLOPDSType.m */; };
		73FCA35725005BA4001B0C5D /* NYPLBook+Additions.swift in Sources */ = {isa = PBXBuildFile; fileRef = 7340DA6724B7F27900361387 /* NYPLBook+Additions.swift */; };
		73FCA35825005BA4001B0C5D /* NYPLPDFViewControllerDelegate.swift in Sources */ = {isa = PBXBuildFile; fileRef = A949984E2235826500CE4241 /* NYPLPDFViewControllerDelegate.swift */; };
		73FCA35925005BA4001B0C5D /* NYPLUserAccountFrontEndValidation.swift in Sources */ = {isa = PBXBuildFile; fileRef = 73B501C024F48D4B00FBAD7D /* NYPLUserAccountFrontEndValidation.swift */; };
		73FCA35B25005BA4001B0C5D /* PDFRendererProvider.framework in Frameworks */ = {isa = PBXBuildFile; fileRef = A9AD993F2225D4AF009FF54A /* PDFRendererProvider.framework */; };
		73FCA35D25005BA4001B0C5D /* MediaPlayer.framework in Frameworks */ = {isa = PBXBuildFile; fileRef = 03B0922F1E78871A00AD338D /* MediaPlayer.framework */; };
		73FCA35E25005BA4001B0C5D /* CoreMedia.framework in Frameworks */ = {isa = PBXBuildFile; fileRef = 03B092271E78859E00AD338D /* CoreMedia.framework */; };
		73FCA35F25005BA4001B0C5D /* CoreVideo.framework in Frameworks */ = {isa = PBXBuildFile; fileRef = 03B0922D1E7886ED00AD338D /* CoreVideo.framework */; };
		73FCA36025005BA4001B0C5D /* AVFoundation.framework in Frameworks */ = {isa = PBXBuildFile; fileRef = 03B0922B1E7886C900AD338D /* AVFoundation.framework */; };
		73FCA36125005BA4001B0C5D /* AudioToolbox.framework in Frameworks */ = {isa = PBXBuildFile; fileRef = 03B092291E7885A600AD338D /* AudioToolbox.framework */; };
		73FCA36225005BA4001B0C5D /* libiconv.tbd in Frameworks */ = {isa = PBXBuildFile; fileRef = 03B092251E7883C400AD338D /* libiconv.tbd */; };
		73FCA36325005BA4001B0C5D /* CoreGraphics.framework in Frameworks */ = {isa = PBXBuildFile; fileRef = A823D812192BABA400B55DE2 /* CoreGraphics.framework */; };
		73FCA36425005BA4001B0C5D /* QuartzCore.framework in Frameworks */ = {isa = PBXBuildFile; fileRef = 03B092231E78839D00AD338D /* QuartzCore.framework */; };
		73FCA36525005BA4001B0C5D /* libADEPT.a in Frameworks */ = {isa = PBXBuildFile; fileRef = 5A569A2C1B8351C6003B5B61 /* libADEPT.a */; settings = {ATTRIBUTES = (Weak, ); }; };
		73FCA36625005BA4001B0C5D /* libAdobe Content Filter.a in Frameworks */ = {isa = PBXBuildFile; fileRef = 5A7048961B94A6710046FFF0 /* libAdobe Content Filter.a */; settings = {ATTRIBUTES = (Weak, ); }; };
		73FCA36725005BA4001B0C5D /* libRDServices.a in Frameworks */ = {isa = PBXBuildFile; fileRef = A49C25461AE05A2600D63B89 /* libRDServices.a */; };
		73FCA36825005BA4001B0C5D /* libicucore.tbd in Frameworks */ = {isa = PBXBuildFile; fileRef = 08A352211BDE8E560040BF1D /* libicucore.tbd */; };
		73FCA36925005BA4001B0C5D /* libc++.dylib in Frameworks */ = {isa = PBXBuildFile; fileRef = 119503EA1993F91E009FB788 /* libc++.dylib */; };
		73FCA36A25005BA4001B0C5D /* LocalAuthentication.framework in Frameworks */ = {isa = PBXBuildFile; fileRef = 2DA4F2321C68363B008853D7 /* LocalAuthentication.framework */; };
		73FCA36B25005BA4001B0C5D /* SystemConfiguration.framework in Frameworks */ = {isa = PBXBuildFile; fileRef = 08A352251BDE8E700040BF1D /* SystemConfiguration.framework */; };
		73FCA36C25005BA4001B0C5D /* Security.framework in Frameworks */ = {isa = PBXBuildFile; fileRef = 08A352231BDE8E640040BF1D /* Security.framework */; };
		73FCA36D25005BA4001B0C5D /* CFNetwork.framework in Frameworks */ = {isa = PBXBuildFile; fileRef = 08A3521F1BDE8E410040BF1D /* CFNetwork.framework */; };
		73FCA36E25005BA4001B0C5D /* CoreLocation.framework in Frameworks */ = {isa = PBXBuildFile; fileRef = 84FCD2601B7BA79200BFEDD9 /* CoreLocation.framework */; };
		73FCA36F25005BA4001B0C5D /* UIKit.framework in Frameworks */ = {isa = PBXBuildFile; fileRef = A823D814192BABA400B55DE2 /* UIKit.framework */; };
		73FCA37025005BA4001B0C5D /* Foundation.framework in Frameworks */ = {isa = PBXBuildFile; fileRef = A823D810192BABA400B55DE2 /* Foundation.framework */; };
		73FCA37125005BA4001B0C5D /* libTenPrintCover.a in Frameworks */ = {isa = PBXBuildFile; fileRef = 1112A81F1A322C53002B8CC1 /* libTenPrintCover.a */; };
		73FCA37225005BA4001B0C5D /* libz.dylib in Frameworks */ = {isa = PBXBuildFile; fileRef = 119503E81993F919009FB788 /* libz.dylib */; };
		73FCA37325005BA4001B0C5D /* libxml2.dylib in Frameworks */ = {isa = PBXBuildFile; fileRef = 119503E61993F914009FB788 /* libxml2.dylib */; };
		73FCA37425005BA4001B0C5D /* ZXingObjC.framework in Frameworks */ = {isa = PBXBuildFile; fileRef = 145DA48D215441A70055DB93 /* ZXingObjC.framework */; };
		73FCA37525005BA4001B0C5D /* NYPLCardCreator.framework in Frameworks */ = {isa = PBXBuildFile; fileRef = 145DA49321544A3F0055DB93 /* NYPLCardCreator.framework */; };
		73FCA37625005BA4001B0C5D /* PureLayout.framework in Frameworks */ = {isa = PBXBuildFile; fileRef = 145DA49521544A420055DB93 /* PureLayout.framework */; };
		73FCA37725005BA4001B0C5D /* OverdriveProcessor.framework in Frameworks */ = {isa = PBXBuildFile; fileRef = 17D08378248E8EEB00092AA9 /* OverdriveProcessor.framework */; };
		73FCA37825005BA4001B0C5D /* SQLite.framework in Frameworks */ = {isa = PBXBuildFile; fileRef = 145DA4912154464F0055DB93 /* SQLite.framework */; };
		73FCA37925005BA4001B0C5D /* NYPLAEToolkit.framework in Frameworks */ = {isa = PBXBuildFile; fileRef = 148B1C1721710C6800FF64AB /* NYPLAEToolkit.framework */; };
		73FCA37A25005BA4001B0C5D /* NYPLAudiobookToolkit.framework in Frameworks */ = {isa = PBXBuildFile; fileRef = 148B1C1C21710C6800FF64AB /* NYPLAudiobookToolkit.framework */; };
		73FCA37B25005BA4001B0C5D /* Firebase.framework in Frameworks */ = {isa = PBXBuildFile; fileRef = 738EF2D22405EA5F00F388FB /* Firebase.framework */; };
		73FCA37C25005BA4001B0C5D /* FirebaseCoreDiagnostics.framework in Frameworks */ = {isa = PBXBuildFile; fileRef = 738EF2D32405EA5F00F388FB /* FirebaseCoreDiagnostics.framework */; };
		73FCA37D25005BA4001B0C5D /* FirebaseCore.framework in Frameworks */ = {isa = PBXBuildFile; fileRef = 738EF2D42405EA5F00F388FB /* FirebaseCore.framework */; };
		73FCA37E25005BA4001B0C5D /* FirebaseAnalytics.framework in Frameworks */ = {isa = PBXBuildFile; fileRef = 738EF2D52405EA5F00F388FB /* FirebaseAnalytics.framework */; };
		73FCA37F25005BA4001B0C5D /* nanopb.framework in Frameworks */ = {isa = PBXBuildFile; fileRef = 738EF2D72405EA6000F388FB /* nanopb.framework */; };
		73FCA38025005BA4001B0C5D /* GoogleUtilities.framework in Frameworks */ = {isa = PBXBuildFile; fileRef = 738EF2D82405EA6000F388FB /* GoogleUtilities.framework */; };
		73FCA38125005BA4001B0C5D /* GoogleAppMeasurement.framework in Frameworks */ = {isa = PBXBuildFile; fileRef = 738EF2D92405EA6000F388FB /* GoogleAppMeasurement.framework */; };
		73FCA38225005BA4001B0C5D /* FIRAnalyticsConnector.framework in Frameworks */ = {isa = PBXBuildFile; fileRef = 738EF2DA2405EA6000F388FB /* FIRAnalyticsConnector.framework */; };
		73FCA38325005BA4001B0C5D /* GoogleDataTransport.framework in Frameworks */ = {isa = PBXBuildFile; fileRef = 738EF2E52405EBAD00F388FB /* GoogleDataTransport.framework */; };
		73FCA38525005BA4001B0C5D /* FirebaseInstallations.framework in Frameworks */ = {isa = PBXBuildFile; fileRef = 738EF2E42405EBAD00F388FB /* FirebaseInstallations.framework */; };
		73FCA38625005BA4001B0C5D /* PromisesObjC.framework in Frameworks */ = {isa = PBXBuildFile; fileRef = 738EF2EB2405EC5900F388FB /* PromisesObjC.framework */; };
		73FCA38725005BA4001B0C5D /* Fabric.framework in Frameworks */ = {isa = PBXBuildFile; fileRef = 731DA5FB240711F5009CC191 /* Fabric.framework */; };
		73FCA38825005BA4001B0C5D /* Crashlytics.framework in Frameworks */ = {isa = PBXBuildFile; fileRef = 731DA5F52407105E009CC191 /* Crashlytics.framework */; };
		73FCA38A25005BA4001B0C5D /* OFL.txt in Resources */ = {isa = PBXBuildFile; fileRef = 84B7A3431B84E8FE00584FB2 /* OFL.txt */; };
		73FCA38B25005BA4001B0C5D /* simplified.js in Resources */ = {isa = PBXBuildFile; fileRef = 11C113D519F84613005B3F63 /* simplified.js */; };
		73FCA38C25005BA4001B0C5D /* NYPLProblemReportViewController.xib in Resources */ = {isa = PBXBuildFile; fileRef = 085D31D81BE29ED4007F7672 /* NYPLProblemReportViewController.xib */; };
		73FCA38D25005BA4001B0C5D /* readium-shared-js_all.js in Resources */ = {isa = PBXBuildFile; fileRef = 5A69290D1B95ACC600FB4C10 /* readium-shared-js_all.js */; };
		73FCA38F25005BA4001B0C5D /* software-licenses.html in Resources */ = {isa = PBXBuildFile; fileRef = 2D6256901D41582A0080A81F /* software-licenses.html */; };
		73FCA39025005BA4001B0C5D /* NYPL_Launch_Screen.storyboard in Resources */ = {isa = PBXBuildFile; fileRef = E65977C41F82AC91003CD6BC /* NYPL_Launch_Screen.storyboard */; };
		73FCA39225005BA4001B0C5D /* InfoPlist.strings in Resources */ = {isa = PBXBuildFile; fileRef = A823D819192BABA400B55DE2 /* InfoPlist.strings */; };
		73FCA39325005BA4001B0C5D /* reader.html in Resources */ = {isa = PBXBuildFile; fileRef = 11C113CF19F842B9005B3F63 /* reader.html */; };
		73FCA39425005BA4001B0C5D /* DetailSummaryTemplate.html in Resources */ = {isa = PBXBuildFile; fileRef = 110F853C19D5FA7300052DF7 /* DetailSummaryTemplate.html */; };
		73FCA39525005BA4001B0C5D /* Localizable.strings in Resources */ = {isa = PBXBuildFile; fileRef = 032A31071DC02E8E0001E4AF /* Localizable.strings */; };
		73FCA39725005BA4001B0C5D /* sdk.css in Resources */ = {isa = PBXBuildFile; fileRef = 5A69290F1B95ACD100FB4C10 /* sdk.css */; };
		73FCA39825005BA4001B0C5D /* OpenDyslexic3-Bold.ttf in Resources */ = {isa = PBXBuildFile; fileRef = 84B7A3441B84E8FE00584FB2 /* OpenDyslexic3-Bold.ttf */; };
		73FCA39925005BA4001B0C5D /* NYPLReaderTOC.storyboard in Resources */ = {isa = PBXBuildFile; fileRef = 03E5F42A1EA5BCE400DFFC3A /* NYPLReaderTOC.storyboard */; };
		73FCA39A25005BA4001B0C5D /* readium-shared-js_all.js.map in Resources */ = {isa = PBXBuildFile; fileRef = 5A69291D1B95C8AD00FB4C10 /* readium-shared-js_all.js.map */; };
		73FCA39B25005BA4001B0C5D /* host_app_feedback.js in Resources */ = {isa = PBXBuildFile; fileRef = 11C113D119F842BE005B3F63 /* host_app_feedback.js */; };
		73FCA39C25005BA4001B0C5D /* readium-shared-js_all.js.bundles.js in Resources */ = {isa = PBXBuildFile; fileRef = 5A6929231B95C8B400FB4C10 /* readium-shared-js_all.js.bundles.js */; };
		73FCA39D25005BA4001B0C5D /* OpenDyslexic3-Regular.ttf in Resources */ = {isa = PBXBuildFile; fileRef = 84B7A3451B84E8FE00584FB2 /* OpenDyslexic3-Regular.ttf */; };
		73FCA3AA25005D33001B0C5D /* Images.xcassets in Resources */ = {isa = PBXBuildFile; fileRef = A823D822192BABA400B55DE2 /* Images.xcassets */; };
		841B55431B740F2700FAC1AF /* NYPLSettingsEULAViewController.m in Sources */ = {isa = PBXBuildFile; fileRef = 841B55421B740F2700FAC1AF /* NYPLSettingsEULAViewController.m */; };
		84B7A3461B84E8FE00584FB2 /* OFL.txt in Resources */ = {isa = PBXBuildFile; fileRef = 84B7A3431B84E8FE00584FB2 /* OFL.txt */; };
		84B7A3471B84E8FE00584FB2 /* OpenDyslexic3-Bold.ttf in Resources */ = {isa = PBXBuildFile; fileRef = 84B7A3441B84E8FE00584FB2 /* OpenDyslexic3-Bold.ttf */; };
		84B7A3481B84E8FE00584FB2 /* OpenDyslexic3-Regular.ttf in Resources */ = {isa = PBXBuildFile; fileRef = 84B7A3451B84E8FE00584FB2 /* OpenDyslexic3-Regular.ttf */; };
		84FCD2611B7BA79200BFEDD9 /* CoreLocation.framework in Frameworks */ = {isa = PBXBuildFile; fileRef = 84FCD2601B7BA79200BFEDD9 /* CoreLocation.framework */; };
		8C40D6A72375FF8B006EA63B /* NYPLProblemDocumentCacheManager.swift in Sources */ = {isa = PBXBuildFile; fileRef = 8C40D6A62375FF8B006EA63B /* NYPLProblemDocumentCacheManager.swift */; };
		8C835DD5234D0B900050A18D /* NYPLFacetBarView.swift in Sources */ = {isa = PBXBuildFile; fileRef = 8C835DD4234D0B900050A18D /* NYPLFacetBarView.swift */; };
		8CC26F832370C1DF0000D8E1 /* Account.swift in Sources */ = {isa = PBXBuildFile; fileRef = 8CC26F822370C1DF0000D8E1 /* Account.swift */; };
		8CE9C471237F84820072E964 /* NYPLBookDetailsProblemDocumentViewController.swift in Sources */ = {isa = PBXBuildFile; fileRef = 8CE9C470237F84820072E964 /* NYPLBookDetailsProblemDocumentViewController.swift */; };
		A4276F481B00046300CA7194 /* NYPLMyBooksDownloadInfo.m in Sources */ = {isa = PBXBuildFile; fileRef = A4276F471B00046300CA7194 /* NYPLMyBooksDownloadInfo.m */; };
		A42E0DF11B3F5A490095EBAE /* NYPLRemoteViewController.m in Sources */ = {isa = PBXBuildFile; fileRef = A42E0DF01B3F5A490095EBAE /* NYPLRemoteViewController.m */; };
		A42E0DF41B40F4E00095EBAE /* NYPLCatalogFeedViewController.m in Sources */ = {isa = PBXBuildFile; fileRef = A42E0DF31B40F4E00095EBAE /* NYPLCatalogFeedViewController.m */; };
		A46226271B39D4980063F549 /* NYPLOPDSGroup.m in Sources */ = {isa = PBXBuildFile; fileRef = A46226251B39D4980063F549 /* NYPLOPDSGroup.m */; };
		A499BF261B39EFC7002F8B8B /* NYPLOPDSEntryGroupAttributes.m in Sources */ = {isa = PBXBuildFile; fileRef = A499BF251B39EFC7002F8B8B /* NYPLOPDSEntryGroupAttributes.m */; };
		A4BA1D0E1B430341006F83DF /* NYPLCatalogGroupedFeedViewController.m in Sources */ = {isa = PBXBuildFile; fileRef = A4BA1D0D1B430341006F83DF /* NYPLCatalogGroupedFeedViewController.m */; };
		A4BA1D131B43046B006F83DF /* NYPLCatalogGroupedFeed.m in Sources */ = {isa = PBXBuildFile; fileRef = A4BA1D121B43046B006F83DF /* NYPLCatalogGroupedFeed.m */; };
		A823D811192BABA400B55DE2 /* Foundation.framework in Frameworks */ = {isa = PBXBuildFile; fileRef = A823D810192BABA400B55DE2 /* Foundation.framework */; };
		A823D813192BABA400B55DE2 /* CoreGraphics.framework in Frameworks */ = {isa = PBXBuildFile; fileRef = A823D812192BABA400B55DE2 /* CoreGraphics.framework */; };
		A823D815192BABA400B55DE2 /* UIKit.framework in Frameworks */ = {isa = PBXBuildFile; fileRef = A823D814192BABA400B55DE2 /* UIKit.framework */; };
		A823D81B192BABA400B55DE2 /* InfoPlist.strings in Resources */ = {isa = PBXBuildFile; fileRef = A823D819192BABA400B55DE2 /* InfoPlist.strings */; };
		A823D81D192BABA400B55DE2 /* main.m in Sources */ = {isa = PBXBuildFile; fileRef = A823D81C192BABA400B55DE2 /* main.m */; };
		A823D821192BABA400B55DE2 /* NYPLAppDelegate.m in Sources */ = {isa = PBXBuildFile; fileRef = A823D820192BABA400B55DE2 /* NYPLAppDelegate.m */; };
		A823D823192BABA400B55DE2 /* Images.xcassets in Resources */ = {isa = PBXBuildFile; fileRef = A823D822192BABA400B55DE2 /* Images.xcassets */; };
		A92FB0F921CDCE3D004740F4 /* NYPLReturnPromptHelper.swift in Sources */ = {isa = PBXBuildFile; fileRef = A92FB0F821CDCE3D004740F4 /* NYPLReturnPromptHelper.swift */; };
		A93F9F9721CDACF700BD3B0C /* NYPLAppReviewPrompt.swift in Sources */ = {isa = PBXBuildFile; fileRef = A93F9F9621CDACF700BD3B0C /* NYPLAppReviewPrompt.swift */; };
		A949984F2235826500CE4241 /* NYPLPDFViewControllerDelegate.swift in Sources */ = {isa = PBXBuildFile; fileRef = A949984E2235826500CE4241 /* NYPLPDFViewControllerDelegate.swift */; };
		A9AD99402225D4AF009FF54A /* PDFRendererProvider.framework in Frameworks */ = {isa = PBXBuildFile; fileRef = A9AD993F2225D4AF009FF54A /* PDFRendererProvider.framework */; };
		AE77E7E37D89FB3EED630624 /* NYPLOPDSType.m in Sources */ = {isa = PBXBuildFile; fileRef = AE77EFD5622206475B6715A9 /* NYPLOPDSType.m */; };
		AE77E9B832371587493FF281 /* NYPLOPDSEntry.m in Sources */ = {isa = PBXBuildFile; fileRef = AE77E4AF64208439F78B3D73 /* NYPLOPDSEntry.m */; };
		AE77EB0CB5B94AEC591E2D91 /* NYPLOPDSLink.m in Sources */ = {isa = PBXBuildFile; fileRef = AE77ECC029F3DABDB46A64EB /* NYPLOPDSLink.m */; };
		AE77EE7AACC975280BAB9A4C /* NYPLOPDSFeed.m in Sources */ = {isa = PBXBuildFile; fileRef = AE77E94D56B65997B861C0C0 /* NYPLOPDSFeed.m */; };
		B51C1DFA2285FDF9003B49A5 /* OPDS2CatalogsFeed.swift in Sources */ = {isa = PBXBuildFile; fileRef = B51C1DF92285FDF9003B49A5 /* OPDS2CatalogsFeed.swift */; };
		B51C1DFC22860513003B49A5 /* OPDS2CatalogsFeed.json in Resources */ = {isa = PBXBuildFile; fileRef = B51C1DFB22860513003B49A5 /* OPDS2CatalogsFeed.json */; };
		B51C1DFE22860563003B49A5 /* OPDS2CatalogsFeedTests.swift in Sources */ = {isa = PBXBuildFile; fileRef = B51C1DFD22860563003B49A5 /* OPDS2CatalogsFeedTests.swift */; };
		B51C1E0022861BAD003B49A5 /* OPDS2Link.swift in Sources */ = {isa = PBXBuildFile; fileRef = B51C1DFF22861BAD003B49A5 /* OPDS2Link.swift */; };
		B51C1E0222861BBF003B49A5 /* OPDS2Publication.swift in Sources */ = {isa = PBXBuildFile; fileRef = B51C1E0122861BBF003B49A5 /* OPDS2Publication.swift */; };
		B51C1E0422861C1A003B49A5 /* OPDS2AuthenticationDocument.swift in Sources */ = {isa = PBXBuildFile; fileRef = B51C1E0322861C1A003B49A5 /* OPDS2AuthenticationDocument.swift */; };
		B51C1E17229456E2003B49A5 /* acl_authentication_document.json in Resources */ = {isa = PBXBuildFile; fileRef = B51C1E13229456E2003B49A5 /* acl_authentication_document.json */; };
		B51C1E18229456E2003B49A5 /* gpl_authentication_document.json in Resources */ = {isa = PBXBuildFile; fileRef = B51C1E14229456E2003B49A5 /* gpl_authentication_document.json */; };
		B51C1E19229456E2003B49A5 /* nypl_authentication_document.json in Resources */ = {isa = PBXBuildFile; fileRef = B51C1E15229456E2003B49A5 /* nypl_authentication_document.json */; };
		B51C1E1A229456E2003B49A5 /* dpl_authentication_document.json in Resources */ = {isa = PBXBuildFile; fileRef = B51C1E16229456E2003B49A5 /* dpl_authentication_document.json */; };
		B5ED41DA1B8F6E2E009FC164 /* NYPLBookButtonsView.m in Sources */ = {isa = PBXBuildFile; fileRef = B5ED41D91B8F6E2E009FC164 /* NYPLBookButtonsView.m */; };
		D787E8441FB6B0290016D9D5 /* NYPLSettingsAdvancedViewController.swift in Sources */ = {isa = PBXBuildFile; fileRef = D787E8431FB6B0290016D9D5 /* NYPLSettingsAdvancedViewController.swift */; };
		E6202A021DD4E6F300C99553 /* NYPLSettingsAccountDetailViewController.m in Sources */ = {isa = PBXBuildFile; fileRef = E6202A011DD4E6F300C99553 /* NYPLSettingsAccountDetailViewController.m */; };
		E6207B652118973800864143 /* NYPLAppTheme.swift in Sources */ = {isa = PBXBuildFile; fileRef = E6207B642118973800864143 /* NYPLAppTheme.swift */; };
		E627B554216D4A9700A7D1D5 /* NYPLBookContentType.m in Sources */ = {isa = PBXBuildFile; fileRef = E627B553216D4A9700A7D1D5 /* NYPLBookContentType.m */; };
		E63F2C6C1EAA81B3002B6373 /* ExtendedNavBarView.swift in Sources */ = {isa = PBXBuildFile; fileRef = E63F2C6B1EAA81B3002B6373 /* ExtendedNavBarView.swift */; };
		E65977C51F82AC91003CD6BC /* NYPL_Launch_Screen.storyboard in Resources */ = {isa = PBXBuildFile; fileRef = E65977C41F82AC91003CD6BC /* NYPL_Launch_Screen.storyboard */; };
		E66A6C441EAFB63300AA282D /* NYPLBookDetailButtonsView.m in Sources */ = {isa = PBXBuildFile; fileRef = E66A6C431EAFB63300AA282D /* NYPLBookDetailButtonsView.m */; };
		E671FF7D1E3A7068002AB13F /* NYPLNetworkQueue.swift in Sources */ = {isa = PBXBuildFile; fileRef = E671FF7C1E3A7068002AB13F /* NYPLNetworkQueue.swift */; };
		E683953B217663B100371072 /* NYPLFacetViewDefaultDataSource.swift in Sources */ = {isa = PBXBuildFile; fileRef = E683953A217663B100371072 /* NYPLFacetViewDefaultDataSource.swift */; };
		E6845D971FB38D1300EBF69A /* NYPLReadiumViewSyncManager.m in Sources */ = {isa = PBXBuildFile; fileRef = E6845D961FB38D1300EBF69A /* NYPLReadiumViewSyncManager.m */; };
		E68CCFC51F9F80CF003DDA6C /* NYPLBarcode.swift in Sources */ = {isa = PBXBuildFile; fileRef = E68CCFC41F9F80CF003DDA6C /* NYPLBarcode.swift */; };
		E694040A1E4A789800E566ED /* NYPLReachabilityManager.m in Sources */ = {isa = PBXBuildFile; fileRef = E69404091E4A789800E566ED /* NYPLReachabilityManager.m */; };
		E699BA402166598B00A0736A /* NYPLEntryPointView.swift in Sources */ = {isa = PBXBuildFile; fileRef = E699BA3F2166598B00A0736A /* NYPLEntryPointView.swift */; };
		E6B1F4FB1DD20EA900D73CA1 /* NYPLSettingsAccountsList.swift in Sources */ = {isa = PBXBuildFile; fileRef = E6B1F4FA1DD20EA900D73CA1 /* NYPLSettingsAccountsList.swift */; };
		E6B3269F1EE066DE00DB877A /* NYPLBookDetailTableView.swift in Sources */ = {isa = PBXBuildFile; fileRef = E6B3269E1EE066DE00DB877A /* NYPLBookDetailTableView.swift */; };
		E6B6E76F1F6859A4007EE361 /* NYPLKeychainManager.swift in Sources */ = {isa = PBXBuildFile; fileRef = E6B6E76E1F6859A4007EE361 /* NYPLKeychainManager.swift */; };
		E6BA02B81DE4B6F600F76404 /* RemoteHTMLViewController.swift in Sources */ = {isa = PBXBuildFile; fileRef = E6BA02B71DE4B6F600F76404 /* RemoteHTMLViewController.swift */; };
		E6BC315D1E009F3E0021B65E /* NYPLAgeCheck.swift in Sources */ = {isa = PBXBuildFile; fileRef = E6BC315C1E009F3E0021B65E /* NYPLAgeCheck.swift */; };
		E6C91BC21FD5F63B00A32F42 /* NYPLZXingEncoder.m in Sources */ = {isa = PBXBuildFile; fileRef = E6C91BC11FD5F63B00A32F42 /* NYPLZXingEncoder.m */; };
		E6D775421F9FE0AF00C0B722 /* NYPLBarcodeScanningViewController.m in Sources */ = {isa = PBXBuildFile; fileRef = E6D7753D1F9FE0AF00C0B722 /* NYPLBarcodeScanningViewController.m */; };
		E6D848E32171334800CEC142 /* NYPLContentTypeBadge.swift in Sources */ = {isa = PBXBuildFile; fileRef = E6D848E22171334800CEC142 /* NYPLContentTypeBadge.swift */; };
		E6DA7EA01F2A718600CFBEC8 /* NYPLBookAuthor.swift in Sources */ = {isa = PBXBuildFile; fileRef = E6DA7E9F1F2A718600CFBEC8 /* NYPLBookAuthor.swift */; };
		E6F26E731DFF672F00C103CA /* NYPLDirectoryManager.swift in Sources */ = {isa = PBXBuildFile; fileRef = E6F26E721DFF672F00C103CA /* NYPLDirectoryManager.swift */; };
/* End PBXBuildFile section */

/* Begin PBXContainerItemProxy section */
		1112A81E1A322C53002B8CC1 /* PBXContainerItemProxy */ = {
			isa = PBXContainerItemProxy;
			containerPortal = 1112A8191A322C53002B8CC1 /* TenPrintCover.xcodeproj */;
			proxyType = 2;
			remoteGlobalIDString = CCAC4FAE195B3DD700D775F5;
			remoteInfo = TenPrintCover;
		};
		2D2B47771D08F808007F7764 /* PBXContainerItemProxy */ = {
			isa = PBXContainerItemProxy;
			containerPortal = A823D805192BABA400B55DE2 /* Project object */;
			proxyType = 1;
			remoteGlobalIDString = A823D80C192BABA400B55DE2;
			remoteInfo = SimplyE;
		};
		5A569A2B1B8351C6003B5B61 /* PBXContainerItemProxy */ = {
			isa = PBXContainerItemProxy;
			containerPortal = 5A569A261B8351C6003B5B61 /* ADEPT.xcodeproj */;
			proxyType = 2;
			remoteGlobalIDString = A4FD2F3A1B601DDA0013DF4F;
			remoteInfo = ADEPT;
		};
		5A7048951B94A6710046FFF0 /* PBXContainerItemProxy */ = {
			isa = PBXContainerItemProxy;
			containerPortal = 5A7048911B94A6700046FFF0 /* Adobe Content Filter.xcodeproj */;
			proxyType = 2;
			remoteGlobalIDString = 5A5B8F981B9455A5002C53E9;
			remoteInfo = "Adobe Content Filter";
		};
		7320AB4E251EBCB200E3F04D /* PBXContainerItemProxy */ = {
			isa = PBXContainerItemProxy;
			containerPortal = A823D805192BABA400B55DE2 /* Project object */;
			proxyType = 1;
			remoteGlobalIDString = 73FCA2A725005BA4001B0C5D;
			remoteInfo = "Open eBooks";
		};
		A49C25451AE05A2600D63B89 /* PBXContainerItemProxy */ = {
			isa = PBXContainerItemProxy;
			containerPortal = A49C25401AE05A2600D63B89 /* RDServices.xcodeproj */;
			proxyType = 2;
			remoteGlobalIDString = 118A0E281992B3FD00792DDE;
			remoteInfo = RDServices;
		};
/* End PBXContainerItemProxy section */

/* Begin PBXCopyFilesBuildPhase section */
		17DFC5F5251E84C5003A19CC /* CopyFiles */ = {
			isa = PBXCopyFilesBuildPhase;
			buildActionMask = 2147483647;
			dstPath = "";
			dstSubfolderSpec = 10;
			files = (
				17DFC5F6251E84CF003A19CC /* AudioEngine.xcframework in CopyFiles */,
			);
			runOnlyForDeploymentPostprocessing = 0;
		};
		17DFC5F7251E863A003A19CC /* CopyFiles */ = {
			isa = PBXCopyFilesBuildPhase;
			buildActionMask = 2147483647;
			dstPath = "";
			dstSubfolderSpec = 10;
			files = (
				17DFC5F8251E8644003A19CC /* AudioEngine.xcframework in CopyFiles */,
			);
			runOnlyForDeploymentPostprocessing = 0;
		};
		731B2B24244A2B6C00A7A649 /* Embed Frameworks */ = {
			isa = PBXCopyFilesBuildPhase;
			buildActionMask = 2147483647;
			dstPath = "";
			dstSubfolderSpec = 10;
			files = (
				736CF272252278AA0081D30A /* AudioEngine.xcframework in Embed Frameworks */,
				73E4959D244E5FA500BD8F15 /* R2Streamer.framework in Embed Frameworks */,
				731B2B23244A2B6C00A7A649 /* R2Navigator.framework in Embed Frameworks */,
				731B2B26244A2B6F00A7A649 /* R2Shared.framework in Embed Frameworks */,
			);
			name = "Embed Frameworks";
			runOnlyForDeploymentPostprocessing = 0;
		};
		7347F134245A50A900558D7F /* CopyFiles */ = {
			isa = PBXCopyFilesBuildPhase;
			buildActionMask = 2147483647;
			dstPath = "";
			dstSubfolderSpec = 10;
			files = (
				17DFC5F1251E802A003A19CC /* AudioEngine.xcframework in CopyFiles */,
				7347F135245A50CA00558D7F /* NYPLCardCreator.framework in CopyFiles */,
			);
			runOnlyForDeploymentPostprocessing = 0;
		};
/* End PBXCopyFilesBuildPhase section */

/* Begin PBXFileReference section */
		032A31061DC02E8E0001E4AF /* en */ = {isa = PBXFileReference; lastKnownFileType = text.plist.strings; name = en; path = en.lproj/Localizable.strings; sourceTree = "<group>"; };
		032A310C1DC02EAD0001E4AF /* it */ = {isa = PBXFileReference; lastKnownFileType = text.plist.strings; name = it; path = it.lproj/Localizable.strings; sourceTree = "<group>"; };
		032A310D1DC02EB30001E4AF /* de */ = {isa = PBXFileReference; lastKnownFileType = text.plist.strings; name = de; path = de.lproj/Localizable.strings; sourceTree = "<group>"; };
		032A310E1DC02EC00001E4AF /* es */ = {isa = PBXFileReference; lastKnownFileType = text.plist.strings; name = es; path = es.lproj/Localizable.strings; sourceTree = "<group>"; };
		0345BFD61DBF002E00398B6F /* APIKeys.swift */ = {isa = PBXFileReference; fileEncoding = 4; lastKnownFileType = sourcecode.swift; path = APIKeys.swift; sourceTree = "<group>"; };
		03690E221EB2B35000F75D5F /* NYPLReaderBookmarkCell.swift */ = {isa = PBXFileReference; fileEncoding = 4; lastKnownFileType = sourcecode.swift; path = NYPLReaderBookmarkCell.swift; sourceTree = "<group>"; };
		03690E281EB2B44300F75D5F /* NYPLReadiumBookmark.swift */ = {isa = PBXFileReference; fileEncoding = 4; lastKnownFileType = sourcecode.swift; path = NYPLReadiumBookmark.swift; sourceTree = "<group>"; };
		03B092231E78839D00AD338D /* QuartzCore.framework */ = {isa = PBXFileReference; lastKnownFileType = wrapper.framework; name = QuartzCore.framework; path = System/Library/Frameworks/QuartzCore.framework; sourceTree = SDKROOT; };
		03B092251E7883C400AD338D /* libiconv.tbd */ = {isa = PBXFileReference; lastKnownFileType = "sourcecode.text-based-dylib-definition"; name = libiconv.tbd; path = usr/lib/libiconv.tbd; sourceTree = SDKROOT; };
		03B092271E78859E00AD338D /* CoreMedia.framework */ = {isa = PBXFileReference; lastKnownFileType = wrapper.framework; name = CoreMedia.framework; path = System/Library/Frameworks/CoreMedia.framework; sourceTree = SDKROOT; };
		03B092291E7885A600AD338D /* AudioToolbox.framework */ = {isa = PBXFileReference; lastKnownFileType = wrapper.framework; name = AudioToolbox.framework; path = System/Library/Frameworks/AudioToolbox.framework; sourceTree = SDKROOT; };
		03B0922B1E7886C900AD338D /* AVFoundation.framework */ = {isa = PBXFileReference; lastKnownFileType = wrapper.framework; name = AVFoundation.framework; path = System/Library/Frameworks/AVFoundation.framework; sourceTree = SDKROOT; };
		03B0922D1E7886ED00AD338D /* CoreVideo.framework */ = {isa = PBXFileReference; lastKnownFileType = wrapper.framework; name = CoreVideo.framework; path = System/Library/Frameworks/CoreVideo.framework; sourceTree = SDKROOT; };
		03B0922F1E78871A00AD338D /* MediaPlayer.framework */ = {isa = PBXFileReference; lastKnownFileType = wrapper.framework; name = MediaPlayer.framework; path = System/Library/Frameworks/MediaPlayer.framework; sourceTree = SDKROOT; };
		03E5F42A1EA5BCE400DFFC3A /* NYPLReaderTOC.storyboard */ = {isa = PBXFileReference; fileEncoding = 4; lastKnownFileType = file.storyboard; path = NYPLReaderTOC.storyboard; sourceTree = "<group>"; };
		03F94CCE1DD627AA00CE8F4F /* Accounts.json */ = {isa = PBXFileReference; fileEncoding = 4; lastKnownFileType = text.json; path = Accounts.json; sourceTree = "<group>"; };
		03F94CD01DD6288C00CE8F4F /* AccountsManager.swift */ = {isa = PBXFileReference; fileEncoding = 4; lastKnownFileType = sourcecode.swift; path = AccountsManager.swift; sourceTree = "<group>"; };
		081387551BC574DA003DEA6A /* UILabel+NYPLAppearanceAdditions.h */ = {isa = PBXFileReference; fileEncoding = 4; lastKnownFileType = sourcecode.c.h; path = "UILabel+NYPLAppearanceAdditions.h"; sourceTree = "<group>"; };
		081387561BC574DA003DEA6A /* UILabel+NYPLAppearanceAdditions.m */ = {isa = PBXFileReference; fileEncoding = 4; lastKnownFileType = sourcecode.c.objc; path = "UILabel+NYPLAppearanceAdditions.m"; sourceTree = "<group>"; };
		081387581BC5767F003DEA6A /* UIButton+NYPLAppearanceAdditions.h */ = {isa = PBXFileReference; fileEncoding = 4; lastKnownFileType = sourcecode.c.h; path = "UIButton+NYPLAppearanceAdditions.h"; sourceTree = "<group>"; };
		081387591BC5767F003DEA6A /* UIButton+NYPLAppearanceAdditions.m */ = {isa = PBXFileReference; fileEncoding = 4; lastKnownFileType = sourcecode.c.objc; path = "UIButton+NYPLAppearanceAdditions.m"; sourceTree = "<group>"; };
		0824D44D24B8DFE400C85A7E /* NSString+JSONParse.swift */ = {isa = PBXFileReference; lastKnownFileType = sourcecode.swift; path = "NSString+JSONParse.swift"; sourceTree = "<group>"; };
		0826CD2824AA21B2000F4030 /* NYPLSamlIDPCell.swift */ = {isa = PBXFileReference; lastKnownFileType = sourcecode.swift; path = NYPLSamlIDPCell.swift; sourceTree = "<group>"; };
		0826CD2E24AA2801000F4030 /* NYPLLibraryDescriptionCell.swift */ = {isa = PBXFileReference; lastKnownFileType = sourcecode.swift; path = NYPLLibraryDescriptionCell.swift; sourceTree = "<group>"; };
		085640CC1BB99FC30088BDBF /* NSURL+NYPLURLAdditions.h */ = {isa = PBXFileReference; fileEncoding = 4; lastKnownFileType = sourcecode.c.h; path = "NSURL+NYPLURLAdditions.h"; sourceTree = "<group>"; };
		085640CD1BB99FC30088BDBF /* NSURL+NYPLURLAdditions.m */ = {isa = PBXFileReference; fileEncoding = 4; lastKnownFileType = sourcecode.c.objc; path = "NSURL+NYPLURLAdditions.m"; sourceTree = "<group>"; };
		0857A0F62478337D00C7984E /* NYPLCredentials.swift */ = {isa = PBXFileReference; lastKnownFileType = sourcecode.swift; path = NYPLCredentials.swift; sourceTree = "<group>"; };
		0857A0FE247835FF00C7984E /* NYPLKeychainStoredVariable.swift */ = {isa = PBXFileReference; lastKnownFileType = sourcecode.swift; path = NYPLKeychainStoredVariable.swift; sourceTree = "<group>"; };
		085D31D51BE29E38007F7672 /* NYPLProblemReportViewController.h */ = {isa = PBXFileReference; fileEncoding = 4; lastKnownFileType = sourcecode.c.h; path = NYPLProblemReportViewController.h; sourceTree = "<group>"; };
		085D31D61BE29E38007F7672 /* NYPLProblemReportViewController.m */ = {isa = PBXFileReference; fileEncoding = 4; lastKnownFileType = sourcecode.c.objc; path = NYPLProblemReportViewController.m; sourceTree = "<group>"; };
		085D31D81BE29ED4007F7672 /* NYPLProblemReportViewController.xib */ = {isa = PBXFileReference; fileEncoding = 4; lastKnownFileType = file.xib; path = NYPLProblemReportViewController.xib; sourceTree = "<group>"; };
		085D31DD1BE3CD3C007F7672 /* NSURLRequest+NYPLURLRequestAdditions.h */ = {isa = PBXFileReference; fileEncoding = 4; lastKnownFileType = sourcecode.c.h; path = "NSURLRequest+NYPLURLRequestAdditions.h"; sourceTree = "<group>"; };
		085D31DE1BE3CD3C007F7672 /* NSURLRequest+NYPLURLRequestAdditions.m */ = {isa = PBXFileReference; fileEncoding = 4; lastKnownFileType = sourcecode.c.objc; path = "NSURLRequest+NYPLURLRequestAdditions.m"; sourceTree = "<group>"; };
		085D31FB1BE7BE86007F7672 /* ReaderClientCert.sig */ = {isa = PBXFileReference; fileEncoding = 4; lastKnownFileType = text; path = ReaderClientCert.sig; sourceTree = "<group>"; };
		086C45D524AE77CA00F5108E /* NYPLBasicAuth.swift */ = {isa = PBXFileReference; lastKnownFileType = sourcecode.swift; path = NYPLBasicAuth.swift; sourceTree = "<group>"; };
		089E42C5249A823800310360 /* NYPLCookiesWebViewController.swift */ = {isa = PBXFileReference; lastKnownFileType = sourcecode.swift; path = NYPLCookiesWebViewController.swift; sourceTree = "<group>"; };
		089E430B24A2459100310360 /* NYPLLoginCellTypes.swift */ = {isa = PBXFileReference; lastKnownFileType = sourcecode.swift; path = NYPLLoginCellTypes.swift; sourceTree = "<group>"; };
		08A3521F1BDE8E410040BF1D /* CFNetwork.framework */ = {isa = PBXFileReference; lastKnownFileType = wrapper.framework; name = CFNetwork.framework; path = System/Library/Frameworks/CFNetwork.framework; sourceTree = SDKROOT; };
		08A352211BDE8E560040BF1D /* libicucore.tbd */ = {isa = PBXFileReference; lastKnownFileType = "sourcecode.text-based-dylib-definition"; name = libicucore.tbd; path = usr/lib/libicucore.tbd; sourceTree = SDKROOT; };
		08A352231BDE8E640040BF1D /* Security.framework */ = {isa = PBXFileReference; lastKnownFileType = wrapper.framework; name = Security.framework; path = System/Library/Frameworks/Security.framework; sourceTree = SDKROOT; };
		08A352251BDE8E700040BF1D /* SystemConfiguration.framework */ = {isa = PBXFileReference; lastKnownFileType = wrapper.framework; name = SystemConfiguration.framework; path = System/Library/Frameworks/SystemConfiguration.framework; sourceTree = SDKROOT; };
		11068C53196DD37900E8A94B /* NYPLNull.h */ = {isa = PBXFileReference; fileEncoding = 4; lastKnownFileType = sourcecode.c.h; path = NYPLNull.h; sourceTree = "<group>"; };
		11068C54196DD37900E8A94B /* NYPLNull.m */ = {isa = PBXFileReference; fileEncoding = 4; lastKnownFileType = sourcecode.c.objc; path = NYPLNull.m; sourceTree = "<group>"; };
		11078355198160A50071AB1E /* NYPLBookDownloadFailedCell.h */ = {isa = PBXFileReference; fileEncoding = 4; lastKnownFileType = sourcecode.c.h; path = NYPLBookDownloadFailedCell.h; sourceTree = "<group>"; };
		11078356198160A50071AB1E /* NYPLBookDownloadFailedCell.m */ = {isa = PBXFileReference; fileEncoding = 4; lastKnownFileType = sourcecode.c.objc; path = NYPLBookDownloadFailedCell.m; sourceTree = "<group>"; };
		1107835C19816E3D0071AB1E /* UIView+NYPLViewAdditions.h */ = {isa = PBXFileReference; fileEncoding = 4; lastKnownFileType = sourcecode.c.h; path = "UIView+NYPLViewAdditions.h"; sourceTree = "<group>"; };
		1107835D19816E3D0071AB1E /* UIView+NYPLViewAdditions.m */ = {isa = PBXFileReference; fileEncoding = 4; lastKnownFileType = sourcecode.c.objc; path = "UIView+NYPLViewAdditions.m"; sourceTree = "<group>"; };
		110AD83A19E4960C005724C3 /* NYPLOPDSAttribute.h */ = {isa = PBXFileReference; lastKnownFileType = sourcecode.c.h; path = NYPLOPDSAttribute.h; sourceTree = "<group>"; };
		110AD83B19E497D6005724C3 /* NYPLOPDSAttribute.m */ = {isa = PBXFileReference; fileEncoding = 4; lastKnownFileType = sourcecode.c.objc; path = NYPLOPDSAttribute.m; sourceTree = "<group>"; };
		110AF8941961D94D004887C3 /* NYPLBookDetailView.h */ = {isa = PBXFileReference; fileEncoding = 4; lastKnownFileType = sourcecode.c.h; path = NYPLBookDetailView.h; sourceTree = "<group>"; };
		110AF8951961D94D004887C3 /* NYPLBookDetailView.m */ = {isa = PBXFileReference; fileEncoding = 4; lastKnownFileType = sourcecode.c.objc; lineEnding = 0; path = NYPLBookDetailView.m; sourceTree = "<group>"; xcLanguageSpecificationIdentifier = xcode.lang.objc; };
		110AF89A1961ED1F004887C3 /* NYPLBookDetailViewController.h */ = {isa = PBXFileReference; fileEncoding = 4; lastKnownFileType = sourcecode.c.h; path = NYPLBookDetailViewController.h; sourceTree = "<group>"; };
		110AF89B1961ED1F004887C3 /* NYPLBookDetailViewController.m */ = {isa = PBXFileReference; fileEncoding = 4; lastKnownFileType = sourcecode.c.objc; path = NYPLBookDetailViewController.m; sourceTree = "<group>"; };
		110F853C19D5FA7300052DF7 /* DetailSummaryTemplate.html */ = {isa = PBXFileReference; fileEncoding = 4; lastKnownFileType = text.html; path = DetailSummaryTemplate.html; sourceTree = "<group>"; };
		111197261986B43B0014462F /* NYPLBookCellDelegate.h */ = {isa = PBXFileReference; fileEncoding = 4; lastKnownFileType = sourcecode.c.h; path = NYPLBookCellDelegate.h; sourceTree = "<group>"; };
		111197271986B43B0014462F /* NYPLBookCellDelegate.m */ = {isa = PBXFileReference; fileEncoding = 4; lastKnownFileType = sourcecode.c.objc; path = NYPLBookCellDelegate.m; sourceTree = "<group>"; };
		111197321986D7550014462F /* NYPLDismissibleViewController.h */ = {isa = PBXFileReference; fileEncoding = 4; lastKnownFileType = sourcecode.c.h; path = NYPLDismissibleViewController.h; sourceTree = "<group>"; };
		111197331986D7550014462F /* NYPLDismissibleViewController.m */ = {isa = PBXFileReference; fileEncoding = 4; lastKnownFileType = sourcecode.c.objc; path = NYPLDismissibleViewController.m; sourceTree = "<group>"; };
		111197371987F4070014462F /* NYPLBookDetailNormalView.h */ = {isa = PBXFileReference; fileEncoding = 4; lastKnownFileType = sourcecode.c.h; path = NYPLBookDetailNormalView.h; sourceTree = "<group>"; };
		111197381987F4070014462F /* NYPLBookDetailNormalView.m */ = {isa = PBXFileReference; fileEncoding = 4; lastKnownFileType = sourcecode.c.objc; path = NYPLBookDetailNormalView.m; sourceTree = "<group>"; };
		1111973A19880E8D0014462F /* NYPLLinearView.h */ = {isa = PBXFileReference; fileEncoding = 4; lastKnownFileType = sourcecode.c.h; path = NYPLLinearView.h; sourceTree = "<group>"; };
		1111973B19880E8D0014462F /* NYPLLinearView.m */ = {isa = PBXFileReference; fileEncoding = 4; lastKnownFileType = sourcecode.c.objc; path = NYPLLinearView.m; sourceTree = "<group>"; };
		1111973D1988226F0014462F /* NYPLBookDetailDownloadFailedView.h */ = {isa = PBXFileReference; fileEncoding = 4; lastKnownFileType = sourcecode.c.h; path = NYPLBookDetailDownloadFailedView.h; sourceTree = "<group>"; };
		1111973E1988226F0014462F /* NYPLBookDetailDownloadFailedView.m */ = {isa = PBXFileReference; fileEncoding = 4; lastKnownFileType = sourcecode.c.objc; path = NYPLBookDetailDownloadFailedView.m; sourceTree = "<group>"; };
		11119740198827850014462F /* NYPLBookDetailDownloadingView.h */ = {isa = PBXFileReference; fileEncoding = 4; lastKnownFileType = sourcecode.c.h; path = NYPLBookDetailDownloadingView.h; sourceTree = "<group>"; };
		11119741198827850014462F /* NYPLBookDetailDownloadingView.m */ = {isa = PBXFileReference; fileEncoding = 4; lastKnownFileType = sourcecode.c.objc; path = NYPLBookDetailDownloadingView.m; sourceTree = "<group>"; };
		1112A8191A322C53002B8CC1 /* TenPrintCover.xcodeproj */ = {isa = PBXFileReference; lastKnownFileType = "wrapper.pb-project"; name = TenPrintCover.xcodeproj; path = "tenprintcover-ios/TenPrintCover.xcodeproj"; sourceTree = "<group>"; };
		1114A69F195884CB007507A2 /* NYPLCatalogUngroupedFeed.h */ = {isa = PBXFileReference; fileEncoding = 4; lastKnownFileType = sourcecode.c.h; path = NYPLCatalogUngroupedFeed.h; sourceTree = "<group>"; };
		1114A6A0195884CB007507A2 /* NYPLCatalogUngroupedFeed.m */ = {isa = PBXFileReference; fileEncoding = 4; lastKnownFileType = sourcecode.c.objc; path = NYPLCatalogUngroupedFeed.m; sourceTree = "<group>"; };
		1114A6AC1958B215007507A2 /* NYPLLOG.h */ = {isa = PBXFileReference; lastKnownFileType = sourcecode.c.h; lineEnding = 0; path = NYPLLOG.h; sourceTree = "<group>"; xcLanguageSpecificationIdentifier = xcode.lang.objcpp; };
		111559EB19B8FA530003BE94 /* NYPLXML.h */ = {isa = PBXFileReference; fileEncoding = 4; lastKnownFileType = sourcecode.c.h; path = NYPLXML.h; sourceTree = "<group>"; };
		111559EC19B8FA590003BE94 /* NYPLXML.m */ = {isa = PBXFileReference; fileEncoding = 4; lastKnownFileType = sourcecode.c.objc; path = NYPLXML.m; sourceTree = "<group>"; };
		111559EE19B8FA8E0003BE94 /* NYPLXMLTests.m */ = {isa = PBXFileReference; fileEncoding = 4; lastKnownFileType = sourcecode.c.objc; path = NYPLXMLTests.m; sourceTree = "<group>"; };
		111559F019B8FAA10003BE94 /* invalid.xml */ = {isa = PBXFileReference; fileEncoding = 4; lastKnownFileType = text.xml; path = invalid.xml; sourceTree = "<group>"; };
		111559F119B8FAA10003BE94 /* valid.xml */ = {isa = PBXFileReference; fileEncoding = 4; lastKnownFileType = text.xml; path = valid.xml; sourceTree = "<group>"; };
		111E75781A80165C00718AD7 /* NYPLSettingsSplitViewController.h */ = {isa = PBXFileReference; fileEncoding = 4; lastKnownFileType = sourcecode.c.h; path = NYPLSettingsSplitViewController.h; sourceTree = "<group>"; };
		111E75791A80165C00718AD7 /* NYPLSettingsSplitViewController.m */ = {isa = PBXFileReference; fileEncoding = 4; lastKnownFileType = sourcecode.c.objc; path = NYPLSettingsSplitViewController.m; sourceTree = "<group>"; };
		111E757B1A801A6F00718AD7 /* NYPLSettingsPrimaryNavigationController.h */ = {isa = PBXFileReference; fileEncoding = 4; lastKnownFileType = sourcecode.c.h; path = NYPLSettingsPrimaryNavigationController.h; sourceTree = "<group>"; };
		111E757C1A801A6F00718AD7 /* NYPLSettingsPrimaryNavigationController.m */ = {isa = PBXFileReference; fileEncoding = 4; lastKnownFileType = sourcecode.c.objc; path = NYPLSettingsPrimaryNavigationController.m; sourceTree = "<group>"; };
		111E75811A815CFB00718AD7 /* NYPLSettingsPrimaryTableViewController.h */ = {isa = PBXFileReference; fileEncoding = 4; lastKnownFileType = sourcecode.c.h; path = NYPLSettingsPrimaryTableViewController.h; sourceTree = "<group>"; };
		111E75821A815CFB00718AD7 /* NYPLSettingsPrimaryTableViewController.m */ = {isa = PBXFileReference; fileEncoding = 4; lastKnownFileType = sourcecode.c.objc; path = NYPLSettingsPrimaryTableViewController.m; sourceTree = "<group>"; };
		1120749119D20BF9008203A4 /* NYPLBookCellCollectionViewController.h */ = {isa = PBXFileReference; fileEncoding = 4; lastKnownFileType = sourcecode.c.h; path = NYPLBookCellCollectionViewController.h; sourceTree = "<group>"; };
		1120749219D20BF9008203A4 /* NYPLBookCellCollectionViewController.m */ = {isa = PBXFileReference; fileEncoding = 4; lastKnownFileType = sourcecode.c.objc; path = NYPLBookCellCollectionViewController.m; sourceTree = "<group>"; };
		112492571A5B5B690054D6E2 /* libstdc++.6.dylib */ = {isa = PBXFileReference; lastKnownFileType = "compiled.mach-o.dylib"; name = "libstdc++.6.dylib"; path = "usr/lib/libstdc++.6.dylib"; sourceTree = SDKROOT; };
		112C684D19EF003300106973 /* NYPLCatalogFacetGroup.h */ = {isa = PBXFileReference; fileEncoding = 4; lastKnownFileType = sourcecode.c.h; path = NYPLCatalogFacetGroup.h; sourceTree = "<group>"; };
		112C684E19EF003300106973 /* NYPLCatalogFacetGroup.m */ = {isa = PBXFileReference; fileEncoding = 4; lastKnownFileType = sourcecode.c.objc; path = NYPLCatalogFacetGroup.m; sourceTree = "<group>"; };
		112C694B197301FE00C48F95 /* NYPLBookRegistryRecord.h */ = {isa = PBXFileReference; fileEncoding = 4; lastKnownFileType = sourcecode.c.h; path = NYPLBookRegistryRecord.h; sourceTree = "<group>"; };
		112C694C197301FE00C48F95 /* NYPLBookRegistryRecord.m */ = {isa = PBXFileReference; fileEncoding = 4; lastKnownFileType = sourcecode.c.objc; path = NYPLBookRegistryRecord.m; sourceTree = "<group>"; };
		113137E51A48DAB90082954E /* NYPLReaderReadiumView.h */ = {isa = PBXFileReference; fileEncoding = 4; lastKnownFileType = sourcecode.c.h; path = NYPLReaderReadiumView.h; sourceTree = "<group>"; };
		113137E61A48DAB90082954E /* NYPLReaderReadiumView.m */ = {isa = PBXFileReference; fileEncoding = 4; lastKnownFileType = sourcecode.c.objc; path = NYPLReaderReadiumView.m; sourceTree = "<group>"; };
		11369D46199527C200BB11F8 /* NYPLJSON.h */ = {isa = PBXFileReference; fileEncoding = 4; lastKnownFileType = sourcecode.c.h; path = NYPLJSON.h; sourceTree = "<group>"; };
		11369D47199527C200BB11F8 /* NYPLJSON.m */ = {isa = PBXFileReference; fileEncoding = 4; lastKnownFileType = sourcecode.c.objc; path = NYPLJSON.m; sourceTree = "<group>"; };
		11396FB7193D289100E16EE8 /* NSDate+NYPLDateAdditions.h */ = {isa = PBXFileReference; fileEncoding = 4; lastKnownFileType = sourcecode.c.h; path = "NSDate+NYPLDateAdditions.h"; sourceTree = "<group>"; };
		11396FB8193D289100E16EE8 /* NSDate+NYPLDateAdditions.m */ = {isa = PBXFileReference; fileEncoding = 4; lastKnownFileType = sourcecode.c.objc; path = "NSDate+NYPLDateAdditions.m"; sourceTree = "<group>"; };
		11396FBA193D2FAC00E16EE8 /* NYPLDateAdditionsTests.m */ = {isa = PBXFileReference; fileEncoding = 4; lastKnownFileType = sourcecode.c.objc; path = NYPLDateAdditionsTests.m; sourceTree = "<group>"; };
		11396FC8193F674F00E16EE8 /* NYPLOPDSFeedTests.m */ = {isa = PBXFileReference; fileEncoding = 4; lastKnownFileType = sourcecode.c.objc; path = NYPLOPDSFeedTests.m; sourceTree = "<group>"; };
		1139DA6319C7755D00A07810 /* NYPLBookCoverRegistry.h */ = {isa = PBXFileReference; fileEncoding = 4; lastKnownFileType = sourcecode.c.h; path = NYPLBookCoverRegistry.h; sourceTree = "<group>"; };
		1139DA6419C7755D00A07810 /* NYPLBookCoverRegistry.m */ = {isa = PBXFileReference; fileEncoding = 4; lastKnownFileType = sourcecode.c.objc; path = NYPLBookCoverRegistry.m; sourceTree = "<group>"; };
		113DB8A519C24E54004E1154 /* NYPLIndeterminateProgressView.h */ = {isa = PBXFileReference; fileEncoding = 4; lastKnownFileType = sourcecode.c.h; path = NYPLIndeterminateProgressView.h; sourceTree = "<group>"; };
		113DB8A619C24E54004E1154 /* NYPLIndeterminateProgressView.m */ = {isa = PBXFileReference; fileEncoding = 4; lastKnownFileType = sourcecode.c.objc; path = NYPLIndeterminateProgressView.m; sourceTree = "<group>"; };
		1142E4E719EEC7C500D9B3D9 /* NYPLCatalogFacetTests.m */ = {isa = PBXFileReference; fileEncoding = 4; lastKnownFileType = sourcecode.c.objc; path = NYPLCatalogFacetTests.m; sourceTree = "<group>"; };
		1146EE3F1A5DD071009F7576 /* CoreText.framework */ = {isa = PBXFileReference; lastKnownFileType = wrapper.framework; name = CoreText.framework; path = System/Library/Frameworks/CoreText.framework; sourceTree = SDKROOT; };
		114B7F141A3644CF00B8582B /* NYPLTenPrintCoverView+NYPLImageAdditions.h */ = {isa = PBXFileReference; fileEncoding = 4; lastKnownFileType = sourcecode.c.h; path = "NYPLTenPrintCoverView+NYPLImageAdditions.h"; sourceTree = "<group>"; };
		114B7F151A3644CF00B8582B /* NYPLTenPrintCoverView+NYPLImageAdditions.m */ = {isa = PBXFileReference; fileEncoding = 4; lastKnownFileType = sourcecode.c.objc; path = "NYPLTenPrintCoverView+NYPLImageAdditions.m"; sourceTree = "<group>"; };
		114C8CD519BE2FD300719B72 /* NYPLAttributedString.h */ = {isa = PBXFileReference; fileEncoding = 4; lastKnownFileType = sourcecode.c.h; path = NYPLAttributedString.h; sourceTree = "<group>"; };
		114C8CD619BE2FD300719B72 /* NYPLAttributedString.m */ = {isa = PBXFileReference; fileEncoding = 4; lastKnownFileType = sourcecode.c.objc; path = NYPLAttributedString.m; sourceTree = "<group>"; };
		114C8CD819BF55F900719B72 /* NYPLRoundedButton.h */ = {isa = PBXFileReference; fileEncoding = 4; lastKnownFileType = sourcecode.c.h; path = NYPLRoundedButton.h; sourceTree = "<group>"; };
		114C8CD919BF55F900719B72 /* NYPLRoundedButton.m */ = {isa = PBXFileReference; fileEncoding = 4; lastKnownFileType = sourcecode.c.objc; path = NYPLRoundedButton.m; sourceTree = "<group>"; };
		115081381A48E1220007AEA5 /* NYPLReaderRenderer.h */ = {isa = PBXFileReference; lastKnownFileType = sourcecode.c.h; path = NYPLReaderRenderer.h; sourceTree = "<group>"; };
		11548C091939136C009DBF2E /* NYPLRootTabBarController.h */ = {isa = PBXFileReference; fileEncoding = 4; lastKnownFileType = sourcecode.c.h; path = NYPLRootTabBarController.h; sourceTree = "<group>"; };
		11548C0A1939136C009DBF2E /* NYPLRootTabBarController.m */ = {isa = PBXFileReference; fileEncoding = 4; lastKnownFileType = sourcecode.c.objc; path = NYPLRootTabBarController.m; sourceTree = "<group>"; };
		11548C0C1939147D009DBF2E /* NYPLCatalogNavigationController.h */ = {isa = PBXFileReference; fileEncoding = 4; lastKnownFileType = sourcecode.c.h; path = NYPLCatalogNavigationController.h; sourceTree = "<group>"; };
		11548C0D1939147D009DBF2E /* NYPLCatalogNavigationController.m */ = {isa = PBXFileReference; fileEncoding = 4; lastKnownFileType = sourcecode.c.objc; path = NYPLCatalogNavigationController.m; sourceTree = "<group>"; };
		11580AC61986A77B00949A15 /* NYPLBookCell.h */ = {isa = PBXFileReference; fileEncoding = 4; lastKnownFileType = sourcecode.c.h; path = NYPLBookCell.h; sourceTree = "<group>"; };
		11580AC71986A77B00949A15 /* NYPLBookCell.m */ = {isa = PBXFileReference; fileEncoding = 4; lastKnownFileType = sourcecode.c.objc; lineEnding = 0; path = NYPLBookCell.m; sourceTree = "<group>"; xcLanguageSpecificationIdentifier = xcode.lang.objc; };
		1158812C1A894F4E008672C3 /* NYPLAccountSignInViewController.h */ = {isa = PBXFileReference; fileEncoding = 4; lastKnownFileType = sourcecode.c.h; path = NYPLAccountSignInViewController.h; sourceTree = "<group>"; };
		1158812D1A894F4E008672C3 /* NYPLAccountSignInViewController.m */ = {isa = PBXFileReference; fileEncoding = 4; lastKnownFileType = sourcecode.c.objc; path = NYPLAccountSignInViewController.m; sourceTree = "<group>"; };
		11616E0F196B0531003D60D9 /* NYPLBookRegistry.h */ = {isa = PBXFileReference; fileEncoding = 4; lastKnownFileType = sourcecode.c.h; lineEnding = 0; path = NYPLBookRegistry.h; sourceTree = "<group>"; xcLanguageSpecificationIdentifier = xcode.lang.objcpp; };
		11616E10196B0531003D60D9 /* NYPLBookRegistry.m */ = {isa = PBXFileReference; fileEncoding = 4; lastKnownFileType = sourcecode.c.objc; lineEnding = 0; path = NYPLBookRegistry.m; sourceTree = "<group>"; xcLanguageSpecificationIdentifier = xcode.lang.objc; };
		1164F104199AC236009BF8BF /* NYPLBookLocation.h */ = {isa = PBXFileReference; fileEncoding = 4; lastKnownFileType = sourcecode.c.h; path = NYPLBookLocation.h; sourceTree = "<group>"; };
		1164F105199AC236009BF8BF /* NYPLBookLocation.m */ = {isa = PBXFileReference; fileEncoding = 4; lastKnownFileType = sourcecode.c.objc; path = NYPLBookLocation.m; sourceTree = "<group>"; };
		116A5EAD194767B200491A21 /* NYPLMyBooksNavigationController.h */ = {isa = PBXFileReference; fileEncoding = 4; lastKnownFileType = sourcecode.c.h; path = NYPLMyBooksNavigationController.h; sourceTree = "<group>"; };
		116A5EAE194767B200491A21 /* NYPLMyBooksNavigationController.m */ = {isa = PBXFileReference; fileEncoding = 4; lastKnownFileType = sourcecode.c.objc; path = NYPLMyBooksNavigationController.m; sourceTree = "<group>"; };
		116A5EB1194767DC00491A21 /* NYPLMyBooksViewController.h */ = {isa = PBXFileReference; fileEncoding = 4; lastKnownFileType = sourcecode.c.h; path = NYPLMyBooksViewController.h; sourceTree = "<group>"; };
		116A5EB2194767DC00491A21 /* NYPLMyBooksViewController.m */ = {isa = PBXFileReference; fileEncoding = 4; lastKnownFileType = sourcecode.c.objc; path = NYPLMyBooksViewController.m; sourceTree = "<group>"; };
		116A5EB71947B57500491A21 /* NYPLConfiguration.h */ = {isa = PBXFileReference; fileEncoding = 4; lastKnownFileType = sourcecode.c.h; path = NYPLConfiguration.h; sourceTree = "<group>"; };
		116A5EB81947B57500491A21 /* NYPLConfiguration.m */ = {isa = PBXFileReference; fileEncoding = 4; lastKnownFileType = sourcecode.c.objc; path = NYPLConfiguration.m; sourceTree = "<group>"; };
		1183F339194B775900DC322F /* NYPLCatalogLaneCell.h */ = {isa = PBXFileReference; fileEncoding = 4; lastKnownFileType = sourcecode.c.h; path = NYPLCatalogLaneCell.h; sourceTree = "<group>"; };
		1183F33A194B775900DC322F /* NYPLCatalogLaneCell.m */ = {isa = PBXFileReference; fileEncoding = 4; lastKnownFileType = sourcecode.c.objc; path = NYPLCatalogLaneCell.m; sourceTree = "<group>"; };
		1183F33F194F723D00DC322F /* NYPLCatalogLane.h */ = {isa = PBXFileReference; fileEncoding = 4; lastKnownFileType = sourcecode.c.h; path = NYPLCatalogLane.h; sourceTree = "<group>"; };
		1183F340194F723D00DC322F /* NYPLCatalogLane.m */ = {isa = PBXFileReference; fileEncoding = 4; lastKnownFileType = sourcecode.c.objc; path = NYPLCatalogLane.m; sourceTree = "<group>"; };
		1183F345194F744D00DC322F /* NYPLBook.h */ = {isa = PBXFileReference; fileEncoding = 4; lastKnownFileType = sourcecode.c.h; path = NYPLBook.h; sourceTree = "<group>"; };
		1183F346194F744D00DC322F /* NYPLBook.m */ = {isa = PBXFileReference; fileEncoding = 4; lastKnownFileType = sourcecode.c.objc; path = NYPLBook.m; sourceTree = "<group>"; };
		1183F359194F847100DC322F /* NYPLAsync.h */ = {isa = PBXFileReference; fileEncoding = 4; lastKnownFileType = sourcecode.c.h; path = NYPLAsync.h; sourceTree = "<group>"; };
		1183F35A194F847100DC322F /* NYPLAsync.m */ = {isa = PBXFileReference; fileEncoding = 4; lastKnownFileType = sourcecode.c.objc; lineEnding = 0; path = NYPLAsync.m; sourceTree = "<group>"; xcLanguageSpecificationIdentifier = xcode.lang.objc; };
		1188F3DF1A1ECC4B006B2F36 /* NYPLReaderSettings.h */ = {isa = PBXFileReference; fileEncoding = 4; lastKnownFileType = sourcecode.c.h; path = NYPLReaderSettings.h; sourceTree = "<group>"; };
		1188F3E01A1ECC4B006B2F36 /* NYPLReaderSettings.m */ = {isa = PBXFileReference; fileEncoding = 4; lastKnownFileType = sourcecode.c.objc; path = NYPLReaderSettings.m; sourceTree = "<group>"; };
		118A0B1919915BDF00792DDE /* NYPLCatalogSearchViewController.h */ = {isa = PBXFileReference; fileEncoding = 4; lastKnownFileType = sourcecode.c.h; path = NYPLCatalogSearchViewController.h; sourceTree = "<group>"; };
		118A0B1A19915BDF00792DDE /* NYPLCatalogSearchViewController.m */ = {isa = PBXFileReference; fileEncoding = 4; lastKnownFileType = sourcecode.c.objc; path = NYPLCatalogSearchViewController.m; sourceTree = "<group>"; };
		118B7ABD195CBF72005CE3E7 /* NYPLSession.h */ = {isa = PBXFileReference; fileEncoding = 4; lastKnownFileType = sourcecode.c.h; path = NYPLSession.h; sourceTree = "<group>"; };
		118B7ABE195CBF72005CE3E7 /* NYPLSession.m */ = {isa = PBXFileReference; fileEncoding = 4; lastKnownFileType = sourcecode.c.objc; path = NYPLSession.m; sourceTree = "<group>"; };
		119503E41993F90C009FB788 /* libePub3-iOS.a */ = {isa = PBXFileReference; lastKnownFileType = archive.ar; name = "libePub3-iOS.a"; path = "readium-sdk/Platform/Apple/build/Debug-iphoneos/libePub3-iOS.a"; sourceTree = "<group>"; };
		119503E61993F914009FB788 /* libxml2.dylib */ = {isa = PBXFileReference; lastKnownFileType = "compiled.mach-o.dylib"; name = libxml2.dylib; path = usr/lib/libxml2.dylib; sourceTree = SDKROOT; };
		119503E81993F919009FB788 /* libz.dylib */ = {isa = PBXFileReference; lastKnownFileType = "compiled.mach-o.dylib"; name = libz.dylib; path = usr/lib/libz.dylib; sourceTree = SDKROOT; };
		119503EA1993F91E009FB788 /* libc++.dylib */ = {isa = PBXFileReference; lastKnownFileType = "compiled.mach-o.dylib"; name = "libc++.dylib"; path = "usr/lib/libc++.dylib"; sourceTree = SDKROOT; };
		119503EE1993FB90009FB788 /* NYPLReadium.h */ = {isa = PBXFileReference; lastKnownFileType = sourcecode.c.h; path = NYPLReadium.h; sourceTree = "<group>"; };
		119504091994075B009FB788 /* NYPLReaderViewController.h */ = {isa = PBXFileReference; fileEncoding = 4; lastKnownFileType = sourcecode.c.h; path = NYPLReaderViewController.h; sourceTree = "<group>"; };
		1195040A1994075B009FB788 /* NYPLReaderViewController.m */ = {isa = PBXFileReference; fileEncoding = 4; lastKnownFileType = sourcecode.c.objc; path = NYPLReaderViewController.m; sourceTree = "<group>"; };
		1196F7591970727C00F62670 /* NYPLMyBooksDownloadCenter.h */ = {isa = PBXFileReference; fileEncoding = 4; lastKnownFileType = sourcecode.c.h; path = NYPLMyBooksDownloadCenter.h; sourceTree = "<group>"; };
		1196F75A1970727C00F62670 /* NYPLMyBooksDownloadCenter.m */ = {isa = PBXFileReference; fileEncoding = 4; lastKnownFileType = sourcecode.c.objc; lineEnding = 0; path = NYPLMyBooksDownloadCenter.m; sourceTree = "<group>"; xcLanguageSpecificationIdentifier = xcode.lang.objc; };
		119BEB87198C43A600121439 /* NSString+NYPLStringAdditions.h */ = {isa = PBXFileReference; fileEncoding = 4; lastKnownFileType = sourcecode.c.h; path = "NSString+NYPLStringAdditions.h"; sourceTree = "<group>"; };
		119BEB88198C43A600121439 /* NSString+NYPLStringAdditions.m */ = {isa = PBXFileReference; fileEncoding = 4; lastKnownFileType = sourcecode.c.objc; path = "NSString+NYPLStringAdditions.m"; sourceTree = "<group>"; };
		119BEB8D19901E1000121439 /* NYPLOPDS.h */ = {isa = PBXFileReference; lastKnownFileType = sourcecode.c.h; path = NYPLOPDS.h; sourceTree = "<group>"; };
		119BEBB719902A8800121439 /* NYPLOpenSearchDescription.h */ = {isa = PBXFileReference; fileEncoding = 4; lastKnownFileType = sourcecode.c.h; path = NYPLOpenSearchDescription.h; sourceTree = "<group>"; };
		119BEBB819902A8800121439 /* NYPLOpenSearchDescription.m */ = {isa = PBXFileReference; fileEncoding = 4; lastKnownFileType = sourcecode.c.objc; path = NYPLOpenSearchDescription.m; sourceTree = "<group>"; };
		11A14DF21A1BF94F00D6C510 /* UIColor+NYPLColorAdditions.h */ = {isa = PBXFileReference; fileEncoding = 4; lastKnownFileType = sourcecode.c.h; path = "UIColor+NYPLColorAdditions.h"; sourceTree = "<group>"; };
		11A14DF31A1BF94F00D6C510 /* UIColor+NYPLColorAdditions.m */ = {isa = PBXFileReference; fileEncoding = 4; lastKnownFileType = sourcecode.c.objc; path = "UIColor+NYPLColorAdditions.m"; sourceTree = "<group>"; };
		11A16E67195B2BD3004147F4 /* NYPLCatalogUngroupedFeedViewController.h */ = {isa = PBXFileReference; fileEncoding = 4; lastKnownFileType = sourcecode.c.h; path = NYPLCatalogUngroupedFeedViewController.h; sourceTree = "<group>"; };
		11A16E68195B2BD3004147F4 /* NYPLCatalogUngroupedFeedViewController.m */ = {isa = PBXFileReference; fileEncoding = 4; lastKnownFileType = sourcecode.c.objc; path = NYPLCatalogUngroupedFeedViewController.m; sourceTree = "<group>"; };
		11A16E6D195B60DF004147F4 /* NYPLBookNormalCell.h */ = {isa = PBXFileReference; fileEncoding = 4; lastKnownFileType = sourcecode.c.h; path = NYPLBookNormalCell.h; sourceTree = "<group>"; };
		11A16E6E195B60DF004147F4 /* NYPLBookNormalCell.m */ = {isa = PBXFileReference; fileEncoding = 4; lastKnownFileType = sourcecode.c.objc; path = NYPLBookNormalCell.m; sourceTree = "<group>"; };
		11B20E6C19D9F6DD00877A23 /* NYPLReloadView.h */ = {isa = PBXFileReference; fileEncoding = 4; lastKnownFileType = sourcecode.c.h; path = NYPLReloadView.h; sourceTree = "<group>"; };
		11B20E6D19D9F6DD00877A23 /* NYPLReloadView.m */ = {isa = PBXFileReference; fileEncoding = 4; lastKnownFileType = sourcecode.c.objc; path = NYPLReloadView.m; sourceTree = "<group>"; };
		11B6020319806CD300800DA9 /* NYPLBookDownloadingCell.h */ = {isa = PBXFileReference; fileEncoding = 4; lastKnownFileType = sourcecode.c.h; path = NYPLBookDownloadingCell.h; sourceTree = "<group>"; };
		11B6020419806CD300800DA9 /* NYPLBookDownloadingCell.m */ = {isa = PBXFileReference; fileEncoding = 4; lastKnownFileType = sourcecode.c.objc; path = NYPLBookDownloadingCell.m; sourceTree = "<group>"; };
		11BFDB31199C01F700378691 /* NYPLReaderTOCViewController.h */ = {isa = PBXFileReference; fileEncoding = 4; lastKnownFileType = sourcecode.c.h; path = NYPLReaderTOCViewController.h; sourceTree = "<group>"; };
		11BFDB32199C01F700378691 /* NYPLReaderTOCViewController.m */ = {isa = PBXFileReference; fileEncoding = 4; lastKnownFileType = sourcecode.c.objc; path = NYPLReaderTOCViewController.m; sourceTree = "<group>"; };
		11BFDB34199C08E900378691 /* NYPLReaderTOCElement.h */ = {isa = PBXFileReference; fileEncoding = 4; lastKnownFileType = sourcecode.c.h; path = NYPLReaderTOCElement.h; sourceTree = "<group>"; };
		11BFDB35199C08E900378691 /* NYPLReaderTOCElement.m */ = {isa = PBXFileReference; fileEncoding = 4; lastKnownFileType = sourcecode.c.objc; path = NYPLReaderTOCElement.m; sourceTree = "<group>"; };
		11C113CF19F842B9005B3F63 /* reader.html */ = {isa = PBXFileReference; fileEncoding = 4; lastKnownFileType = text.html; path = reader.html; sourceTree = "<group>"; };
		11C113D119F842BE005B3F63 /* host_app_feedback.js */ = {isa = PBXFileReference; fileEncoding = 4; lastKnownFileType = sourcecode.javascript; path = host_app_feedback.js; sourceTree = "<group>"; };
		11C113D519F84613005B3F63 /* simplified.js */ = {isa = PBXFileReference; fileEncoding = 4; lastKnownFileType = sourcecode.javascript; path = simplified.js; sourceTree = "<group>"; };
		11C5DCF01976D1E0005A9945 /* NYPLHoldsNavigationController.h */ = {isa = PBXFileReference; fileEncoding = 4; lastKnownFileType = sourcecode.c.h; path = NYPLHoldsNavigationController.h; sourceTree = "<group>"; };
		11C5DCF11976D1E0005A9945 /* NYPLHoldsNavigationController.m */ = {isa = PBXFileReference; fileEncoding = 4; lastKnownFileType = sourcecode.c.objc; path = NYPLHoldsNavigationController.m; sourceTree = "<group>"; };
		11C5DCF31976D22F005A9945 /* NYPLHoldsViewController.h */ = {isa = PBXFileReference; fileEncoding = 4; lastKnownFileType = sourcecode.c.h; path = NYPLHoldsViewController.h; sourceTree = "<group>"; };
		11C5DCF41976D22F005A9945 /* NYPLHoldsViewController.m */ = {isa = PBXFileReference; fileEncoding = 4; lastKnownFileType = sourcecode.c.objc; path = NYPLHoldsViewController.m; sourceTree = "<group>"; };
		11C5DD14197727A6005A9945 /* NYPLKeychain.h */ = {isa = PBXFileReference; fileEncoding = 4; lastKnownFileType = sourcecode.c.h; path = NYPLKeychain.h; sourceTree = "<group>"; };
		11C5DD15197727A6005A9945 /* NYPLKeychain.m */ = {isa = PBXFileReference; fileEncoding = 4; lastKnownFileType = sourcecode.c.objc; path = NYPLKeychain.m; sourceTree = "<group>"; };
		11C5DD171977335E005A9945 /* NYPLKeychainTests.m */ = {isa = PBXFileReference; fileEncoding = 4; lastKnownFileType = sourcecode.c.objc; path = NYPLKeychainTests.m; sourceTree = "<group>"; };
		11D521991A44980D00636240 /* librmservices_iphone.a */ = {isa = PBXFileReference; lastKnownFileType = archive.ar; name = librmservices_iphone.a; path = "../../Code/RMSDK-10_0_2014-08-25/samples/rmservices/build/xc3/build/Release-iphoneos/librmservices_iphone.a"; sourceTree = "<group>"; };
		11D5219B1A449ABA00636240 /* libstdc++.dylib */ = {isa = PBXFileReference; lastKnownFileType = "compiled.mach-o.dylib"; name = "libstdc++.dylib"; path = "usr/lib/libstdc++.dylib"; sourceTree = SDKROOT; };
		11DC19261A12F92500721DBA /* NYPLReaderSettingsView.h */ = {isa = PBXFileReference; fileEncoding = 4; lastKnownFileType = sourcecode.c.h; path = NYPLReaderSettingsView.h; sourceTree = "<group>"; };
		11DC19271A12F92500721DBA /* NYPLReaderSettingsView.m */ = {isa = PBXFileReference; fileEncoding = 4; lastKnownFileType = sourcecode.c.objc; path = NYPLReaderSettingsView.m; sourceTree = "<group>"; };
		11E0208B197F05D9009DEA93 /* UIFont+NYPLSystemFontOverride.h */ = {isa = PBXFileReference; fileEncoding = 4; lastKnownFileType = sourcecode.c.h; path = "UIFont+NYPLSystemFontOverride.h"; sourceTree = "<group>"; };
		11E0208C197F05D9009DEA93 /* UIFont+NYPLSystemFontOverride.m */ = {isa = PBXFileReference; fileEncoding = 4; lastKnownFileType = sourcecode.c.objc; path = "UIFont+NYPLSystemFontOverride.m"; sourceTree = "<group>"; };
		11F3771D19DB62B000487769 /* NYPLFacetView.h */ = {isa = PBXFileReference; fileEncoding = 4; lastKnownFileType = sourcecode.c.h; path = NYPLFacetView.h; sourceTree = "<group>"; };
		11F3771E19DB62B000487769 /* NYPLFacetView.m */ = {isa = PBXFileReference; fileEncoding = 4; lastKnownFileType = sourcecode.c.objc; path = NYPLFacetView.m; sourceTree = "<group>"; };
		11F3773119E0876F00487769 /* NYPLCatalogFacet.h */ = {isa = PBXFileReference; fileEncoding = 4; lastKnownFileType = sourcecode.c.h; path = NYPLCatalogFacet.h; sourceTree = "<group>"; };
		11F3773219E0876F00487769 /* NYPLCatalogFacet.m */ = {isa = PBXFileReference; fileEncoding = 4; lastKnownFileType = sourcecode.c.objc; path = NYPLCatalogFacet.m; sourceTree = "<group>"; };
		11F54C1D194109120086FCAF /* main.xml */ = {isa = PBXFileReference; fileEncoding = 4; lastKnownFileType = text.xml; path = main.xml; sourceTree = "<group>"; };
		11F54C2419410BE40086FCAF /* single_entry.xml */ = {isa = PBXFileReference; fileEncoding = 4; lastKnownFileType = text.xml; path = single_entry.xml; sourceTree = "<group>"; };
		11F54C2619410C700086FCAF /* NYPLOPDSEntryTests.m */ = {isa = PBXFileReference; fileEncoding = 4; lastKnownFileType = sourcecode.c.objc; path = NYPLOPDSEntryTests.m; sourceTree = "<group>"; };
		11F54C2919423A040086FCAF /* NYPLOPDSLinkTests.m */ = {isa = PBXFileReference; fileEncoding = 4; lastKnownFileType = sourcecode.c.objc; path = NYPLOPDSLinkTests.m; sourceTree = "<group>"; };
		145798F5215BE9E300F68AFD /* ProblemReportEmail.swift */ = {isa = PBXFileReference; lastKnownFileType = sourcecode.swift; path = ProblemReportEmail.swift; sourceTree = "<group>"; };
		145DA48D215441A70055DB93 /* ZXingObjC.framework */ = {isa = PBXFileReference; lastKnownFileType = wrapper.framework; name = ZXingObjC.framework; path = Carthage/Build/iOS/ZXingObjC.framework; sourceTree = "<group>"; };
		145DA4912154464F0055DB93 /* SQLite.framework */ = {isa = PBXFileReference; lastKnownFileType = wrapper.framework; name = SQLite.framework; path = Carthage/Build/iOS/SQLite.framework; sourceTree = "<group>"; };
		145DA49321544A3F0055DB93 /* NYPLCardCreator.framework */ = {isa = PBXFileReference; lastKnownFileType = wrapper.framework; name = NYPLCardCreator.framework; path = Carthage/Build/iOS/NYPLCardCreator.framework; sourceTree = "<group>"; };
		145DA49521544A420055DB93 /* PureLayout.framework */ = {isa = PBXFileReference; lastKnownFileType = wrapper.framework; name = PureLayout.framework; path = Carthage/Build/iOS/PureLayout.framework; sourceTree = "<group>"; };
		148B1C1721710C6800FF64AB /* NYPLAEToolkit.framework */ = {isa = PBXFileReference; lastKnownFileType = wrapper.framework; name = NYPLAEToolkit.framework; path = Carthage/Build/iOS/NYPLAEToolkit.framework; sourceTree = "<group>"; };
		148B1C1C21710C6800FF64AB /* NYPLAudiobookToolkit.framework */ = {isa = PBXFileReference; lastKnownFileType = wrapper.framework; name = NYPLAudiobookToolkit.framework; path = Carthage/Build/iOS/NYPLAudiobookToolkit.framework; sourceTree = "<group>"; };
		17071060242A923400E2648F /* NYPLSecrets.swift */ = {isa = PBXFileReference; fileEncoding = 4; lastKnownFileType = sourcecode.swift; path = NYPLSecrets.swift; sourceTree = "<group>"; };
		171966A824170819007BB87E /* NYPLBookState.swift */ = {isa = PBXFileReference; lastKnownFileType = sourcecode.swift; path = NYPLBookState.swift; sourceTree = "<group>"; };
		173F0822241AAA4E00A64658 /* NYPLBookStateTests.swift */ = {isa = PBXFileReference; lastKnownFileType = sourcecode.swift; path = NYPLBookStateTests.swift; sourceTree = "<group>"; };
		175E480724EF36520066A6CF /* NYPLAnnouncementBusinessLogic.swift */ = {isa = PBXFileReference; lastKnownFileType = sourcecode.swift; path = NYPLAnnouncementBusinessLogic.swift; sourceTree = "<group>"; };
		175E480D24EF46EA0066A6CF /* NYPLAnnouncementViewController.swift */ = {isa = PBXFileReference; lastKnownFileType = sourcecode.swift; path = NYPLAnnouncementViewController.swift; sourceTree = "<group>"; };
		1763C0D524F460FE00A4D0E2 /* NYPLAnnouncementManagerTests.swift */ = {isa = PBXFileReference; lastKnownFileType = sourcecode.swift; path = NYPLAnnouncementManagerTests.swift; sourceTree = "<group>"; };
		176F8A802519684D00CE5BFB /* AudioEngine.xcframework */ = {isa = PBXFileReference; lastKnownFileType = wrapper.xcframework; name = AudioEngine.xcframework; path = Carthage/Build/iOS/AudioEngine.xcframework; sourceTree = "<group>"; };
		179699D024131BA500EC309F /* UIColor+LabelColor.swift */ = {isa = PBXFileReference; lastKnownFileType = sourcecode.swift; path = "UIColor+LabelColor.swift"; sourceTree = "<group>"; };
		17CE5304243C020800315E63 /* NYPLUserAccount.swift */ = {isa = PBXFileReference; lastKnownFileType = sourcecode.swift; path = NYPLUserAccount.swift; sourceTree = "<group>"; };
		17D08378248E8EEB00092AA9 /* OverdriveProcessor.framework */ = {isa = PBXFileReference; lastKnownFileType = wrapper.framework; name = OverdriveProcessor.framework; path = Carthage/Build/iOS/OverdriveProcessor.framework; sourceTree = "<group>"; };
		2198F90F250A90EE000D9DAB /* AudioBookVendorsHelper.swift */ = {isa = PBXFileReference; lastKnownFileType = sourcecode.swift; path = AudioBookVendorsHelper.swift; sourceTree = "<group>"; };
		219901F324FD2DE9001BC727 /* jwk.json */ = {isa = PBXFileReference; fileEncoding = 4; lastKnownFileType = text.json; path = jwk.json; sourceTree = "<group>"; };
		219901F924FD2E56001BC727 /* jwk_private */ = {isa = PBXFileReference; lastKnownFileType = text; path = jwk_private; sourceTree = "<group>"; };
		2199020524FD3334001BC727 /* NYPLJWKConversionTest.swift */ = {isa = PBXFileReference; lastKnownFileType = sourcecode.swift; path = NYPLJWKConversionTest.swift; sourceTree = "<group>"; };
		2199020724FD35DC001BC727 /* JWKResponse.swift */ = {isa = PBXFileReference; lastKnownFileType = sourcecode.swift; path = JWKResponse.swift; sourceTree = "<group>"; };
		21E7E07A24FEA7E800189224 /* DPLAAudiobooks.swift */ = {isa = PBXFileReference; lastKnownFileType = sourcecode.swift; path = DPLAAudiobooks.swift; sourceTree = "<group>"; };
		21EC1B8E2501538600A12384 /* AudioBookVendors+Extensions.swift */ = {isa = PBXFileReference; lastKnownFileType = sourcecode.swift; path = "AudioBookVendors+Extensions.swift"; sourceTree = "<group>"; };
		21F238C02499155E004DC0B1 /* AdobeDRMContainer.h */ = {isa = PBXFileReference; fileEncoding = 4; lastKnownFileType = sourcecode.c.h; path = AdobeDRMContainer.h; sourceTree = "<group>"; };
		21F238C12499155E004DC0B1 /* AdobeDRMContainer.mm */ = {isa = PBXFileReference; fileEncoding = 4; lastKnownFileType = sourcecode.cpp.objcpp; path = AdobeDRMContainer.mm; sourceTree = "<group>"; };
		21F238C724991A2A004DC0B1 /* AdobeDRMLibraryService.swift */ = {isa = PBXFileReference; fileEncoding = 4; lastKnownFileType = sourcecode.swift; path = AdobeDRMLibraryService.swift; sourceTree = "<group>"; };
		21F238C824991A2A004DC0B1 /* AdobeDRMLicense.swift */ = {isa = PBXFileReference; fileEncoding = 4; lastKnownFileType = sourcecode.swift; path = AdobeDRMLicense.swift; sourceTree = "<group>"; };
		2D2B47621D08F1ED007F7764 /* SimplyETests-Bridging-Header.h */ = {isa = PBXFileReference; lastKnownFileType = sourcecode.c.h; path = "SimplyETests-Bridging-Header.h"; sourceTree = "<group>"; };
		2D2B47631D08F1ED007F7764 /* UpdateCheckTests.swift */ = {isa = PBXFileReference; fileEncoding = 4; lastKnownFileType = sourcecode.swift; path = UpdateCheckTests.swift; sourceTree = "<group>"; };
		2D2B47691D08F264007F7764 /* UpdateCheckUpToDate.json */ = {isa = PBXFileReference; fileEncoding = 4; lastKnownFileType = text.json; path = UpdateCheckUpToDate.json; sourceTree = "<group>"; };
		2D2B47721D08F807007F7764 /* SimplyETests.xctest */ = {isa = PBXFileReference; explicitFileType = wrapper.cfbundle; includeInIndex = 0; path = SimplyETests.xctest; sourceTree = BUILT_PRODUCTS_DIR; };
		2D2B47761D08F808007F7764 /* Info.plist */ = {isa = PBXFileReference; lastKnownFileType = text.plist.xml; name = Info.plist; path = ../SimplyETests/Info.plist; sourceTree = "<group>"; };
		2D2B47891D08FC78007F7764 /* UpdateCheckUnknown.json */ = {isa = PBXFileReference; fileEncoding = 4; lastKnownFileType = text.json; path = UpdateCheckUnknown.json; sourceTree = "<group>"; };
		2D2B478A1D08FC78007F7764 /* UpdateCheckNeedsUpdate.json */ = {isa = PBXFileReference; fileEncoding = 4; lastKnownFileType = text.json; path = UpdateCheckNeedsUpdate.json; sourceTree = "<group>"; };
		2D382BCF1D08B1F5002C423D /* SimplyE-Bridging-Header.h */ = {isa = PBXFileReference; lastKnownFileType = sourcecode.c.h; path = "SimplyE-Bridging-Header.h"; sourceTree = "<group>"; };
		2D382BD61D08BA99002C423D /* Log.swift */ = {isa = PBXFileReference; fileEncoding = 4; lastKnownFileType = sourcecode.swift; path = Log.swift; sourceTree = "<group>"; };
		2D62568A1D412BCB0080A81F /* BundledHTMLViewController.swift */ = {isa = PBXFileReference; fileEncoding = 4; lastKnownFileType = sourcecode.swift; path = BundledHTMLViewController.swift; sourceTree = "<group>"; };
		2D6256901D41582A0080A81F /* software-licenses.html */ = {isa = PBXFileReference; fileEncoding = 4; lastKnownFileType = text.html; path = "software-licenses.html"; sourceTree = "<group>"; };
		2D6AF74A1E7E341F005CEC90 /* Simplified+RMSDK.xcconfig */ = {isa = PBXFileReference; lastKnownFileType = text.xcconfig; path = "Simplified+RMSDK.xcconfig"; sourceTree = "<group>"; };
		2D754BB92002E2FB0061D34F /* NYPLOPDSAcquisition.h */ = {isa = PBXFileReference; lastKnownFileType = sourcecode.c.h; path = NYPLOPDSAcquisition.h; sourceTree = "<group>"; };
		2D754BBA2002E2FB0061D34F /* NYPLOPDSAcquisition.m */ = {isa = PBXFileReference; lastKnownFileType = sourcecode.c.objc; path = NYPLOPDSAcquisition.m; sourceTree = "<group>"; };
		2D754BC02002F1B10061D34F /* NYPLOPDSIndirectAcquisition.h */ = {isa = PBXFileReference; lastKnownFileType = sourcecode.c.h; path = NYPLOPDSIndirectAcquisition.h; sourceTree = "<group>"; };
		2D754BC12002F1B10061D34F /* NYPLOPDSIndirectAcquisition.m */ = {isa = PBXFileReference; lastKnownFileType = sourcecode.c.objc; path = NYPLOPDSIndirectAcquisition.m; sourceTree = "<group>"; };
		2D87909B20127AA300E2763F /* NYPLBookAcquisitionPath.h */ = {isa = PBXFileReference; lastKnownFileType = sourcecode.c.h; path = NYPLBookAcquisitionPath.h; sourceTree = "<group>"; };
		2D87909C20127AA300E2763F /* NYPLBookAcquisitionPath.m */ = {isa = PBXFileReference; lastKnownFileType = sourcecode.c.objc; path = NYPLBookAcquisitionPath.m; sourceTree = "<group>"; };
		2D8790A220129AC400E2763F /* NYPLBookAcquisitionPathEntry.xml */ = {isa = PBXFileReference; lastKnownFileType = text.xml; path = NYPLBookAcquisitionPathEntry.xml; sourceTree = "<group>"; };
		2D8790A420129AF200E2763F /* NYPLBookAcquisitionPathTests.swift */ = {isa = PBXFileReference; lastKnownFileType = sourcecode.swift; path = NYPLBookAcquisitionPathTests.swift; sourceTree = "<group>"; };
		2DA4F2321C68363B008853D7 /* LocalAuthentication.framework */ = {isa = PBXFileReference; lastKnownFileType = wrapper.framework; name = LocalAuthentication.framework; path = System/Library/Frameworks/LocalAuthentication.framework; sourceTree = SDKROOT; };
		2DB436361D4C049200F8E69D /* NYPLReachability.h */ = {isa = PBXFileReference; fileEncoding = 4; lastKnownFileType = sourcecode.c.h; path = NYPLReachability.h; sourceTree = "<group>"; };
		2DB436371D4C049200F8E69D /* NYPLReachability.m */ = {isa = PBXFileReference; fileEncoding = 4; lastKnownFileType = sourcecode.c.objc; path = NYPLReachability.m; sourceTree = "<group>"; };
		2DC8D9DB1D09F797007DD125 /* UpdateCheck.swift */ = {isa = PBXFileReference; fileEncoding = 4; lastKnownFileType = sourcecode.swift; path = UpdateCheck.swift; sourceTree = "<group>"; };
		2DC8D9DD1D09F9B4007DD125 /* UpdateCheckShim.swift */ = {isa = PBXFileReference; fileEncoding = 4; lastKnownFileType = sourcecode.swift; path = UpdateCheckShim.swift; sourceTree = "<group>"; };
		2DCB71EC2017DFB5000E041A /* NYPLOPDSAcquisitionAvailability.h */ = {isa = PBXFileReference; lastKnownFileType = sourcecode.c.h; path = NYPLOPDSAcquisitionAvailability.h; sourceTree = "<group>"; };
		2DCB71ED2017DFB5000E041A /* NYPLOPDSAcquisitionAvailability.m */ = {isa = PBXFileReference; lastKnownFileType = sourcecode.c.objc; path = NYPLOPDSAcquisitionAvailability.m; sourceTree = "<group>"; };
		2DEF10B8201ECCEA0082843A /* NYPLMyBooksSimplifiedBearerToken.h */ = {isa = PBXFileReference; lastKnownFileType = sourcecode.c.h; path = NYPLMyBooksSimplifiedBearerToken.h; sourceTree = "<group>"; };
		2DEF10B9201ECCEA0082843A /* NYPLMyBooksSimplifiedBearerToken.m */ = {isa = PBXFileReference; lastKnownFileType = sourcecode.c.objc; path = NYPLMyBooksSimplifiedBearerToken.m; sourceTree = "<group>"; };
		2DF321821DC3B83500E1858F /* NYPLAnnotations.swift */ = {isa = PBXFileReference; fileEncoding = 4; lastKnownFileType = sourcecode.swift; path = NYPLAnnotations.swift; sourceTree = "<group>"; };
		2DFAC8EB1CD8DDD1003D9EC0 /* NYPLOPDSCategory.h */ = {isa = PBXFileReference; fileEncoding = 4; lastKnownFileType = sourcecode.c.h; path = NYPLOPDSCategory.h; sourceTree = "<group>"; };
		2DFAC8EC1CD8DDD1003D9EC0 /* NYPLOPDSCategory.m */ = {isa = PBXFileReference; fileEncoding = 4; lastKnownFileType = sourcecode.c.objc; path = NYPLOPDSCategory.m; sourceTree = "<group>"; };
		52545184217A76FF00BBC1B4 /* NYPLUserNotifications.swift */ = {isa = PBXFileReference; lastKnownFileType = sourcecode.swift; path = NYPLUserNotifications.swift; sourceTree = "<group>"; };
		52592BB721220A1100587288 /* NYPLLocalization.m */ = {isa = PBXFileReference; lastKnownFileType = sourcecode.c.objc; path = NYPLLocalization.m; sourceTree = "<group>"; };
		52592BBB21220A4F00587288 /* NYPLLocalization.h */ = {isa = PBXFileReference; lastKnownFileType = sourcecode.c.h; path = NYPLLocalization.h; sourceTree = "<group>"; };
		5A569A261B8351C6003B5B61 /* ADEPT.xcodeproj */ = {isa = PBXFileReference; lastKnownFileType = "wrapper.pb-project"; name = ADEPT.xcodeproj; path = "adept-ios/ADEPT.xcodeproj"; sourceTree = "<group>"; };
		5A5B90111B946763002C53E9 /* libc++.1.dylib */ = {isa = PBXFileReference; lastKnownFileType = "compiled.mach-o.dylib"; name = "libc++.1.dylib"; path = "usr/lib/libc++.1.dylib"; sourceTree = SDKROOT; };
		5A5B90141B946CBD002C53E9 /* libstdc++.6.0.9.dylib */ = {isa = PBXFileReference; lastKnownFileType = "compiled.mach-o.dylib"; name = "libstdc++.6.0.9.dylib"; path = "usr/lib/libstdc++.6.0.9.dylib"; sourceTree = SDKROOT; };
		5A5B90191B946FAD002C53E9 /* NYPLReaderContainerDelegate.h */ = {isa = PBXFileReference; fileEncoding = 4; lastKnownFileType = sourcecode.c.h; path = NYPLReaderContainerDelegate.h; sourceTree = "<group>"; };
		5A5B901A1B946FAD002C53E9 /* NYPLReaderContainerDelegate.mm */ = {isa = PBXFileReference; fileEncoding = 4; lastKnownFileType = sourcecode.cpp.objcpp; path = NYPLReaderContainerDelegate.mm; sourceTree = "<group>"; };
		5A69290D1B95ACC600FB4C10 /* readium-shared-js_all.js */ = {isa = PBXFileReference; fileEncoding = 4; lastKnownFileType = sourcecode.javascript; name = "readium-shared-js_all.js"; path = "readium-shared-js/build-output/_single-bundle/readium-shared-js_all.js"; sourceTree = SOURCE_ROOT; };
		5A69290F1B95ACD100FB4C10 /* sdk.css */ = {isa = PBXFileReference; fileEncoding = 4; lastKnownFileType = text.css; name = sdk.css; path = "readium-shared-js/build-output/css/sdk.css"; sourceTree = SOURCE_ROOT; };
		5A69291D1B95C8AD00FB4C10 /* readium-shared-js_all.js.map */ = {isa = PBXFileReference; fileEncoding = 4; lastKnownFileType = "sourcecode.module-map"; name = "readium-shared-js_all.js.map"; path = "readium-shared-js/build-output/_single-bundle/readium-shared-js_all.js.map"; sourceTree = SOURCE_ROOT; };
		5A6929231B95C8B400FB4C10 /* readium-shared-js_all.js.bundles.js */ = {isa = PBXFileReference; fileEncoding = 4; lastKnownFileType = sourcecode.javascript; name = "readium-shared-js_all.js.bundles.js"; path = "readium-shared-js/build-output/_single-bundle/readium-shared-js_all.js.bundles.js"; sourceTree = SOURCE_ROOT; };
		5A7048911B94A6700046FFF0 /* Adobe Content Filter.xcodeproj */ = {isa = PBXFileReference; lastKnownFileType = "wrapper.pb-project"; name = "Adobe Content Filter.xcodeproj"; path = "adobe-content-filter/build/iOS/Adobe Content Filter.xcodeproj"; sourceTree = "<group>"; };
		5D1B141422CBE3570006C964 /* NYPLProblemDocument.swift */ = {isa = PBXFileReference; lastKnownFileType = sourcecode.swift; path = NYPLProblemDocument.swift; sourceTree = "<group>"; };
		5D1B142922CC179F0006C964 /* NYPLAlertUtils.swift */ = {isa = PBXFileReference; lastKnownFileType = sourcecode.swift; path = NYPLAlertUtils.swift; sourceTree = "<group>"; };
		5D3A28CB22D3DA850042B3BD /* NYPLUserProfileDocument.swift */ = {isa = PBXFileReference; lastKnownFileType = sourcecode.swift; path = NYPLUserProfileDocument.swift; sourceTree = "<group>"; };
		5D3A28D322D3FBB90042B3BD /* UserProfileDocumentTests.swift */ = {isa = PBXFileReference; lastKnownFileType = sourcecode.swift; path = UserProfileDocumentTests.swift; sourceTree = "<group>"; };
		5D60D3532297353C001080D0 /* NYPLMigrationManager.swift */ = {isa = PBXFileReference; lastKnownFileType = sourcecode.swift; path = NYPLMigrationManager.swift; sourceTree = "<group>"; };
		5D73DA3D22A07B9A00162CB8 /* NYPLMyBooksDownloadCenterTests.swift */ = {isa = PBXFileReference; lastKnownFileType = sourcecode.swift; path = NYPLMyBooksDownloadCenterTests.swift; sourceTree = "<group>"; };
		5D7CF86322C19EBA007CAA34 /* NYPLReaderContainerDelegateBase.m */ = {isa = PBXFileReference; lastKnownFileType = sourcecode.c.objc; path = NYPLReaderContainerDelegateBase.m; sourceTree = "<group>"; };
		5D7CF86922C1A2F1007CAA34 /* NYPLReaderContainerDelegateBase.h */ = {isa = PBXFileReference; lastKnownFileType = sourcecode.c.h; path = NYPLReaderContainerDelegateBase.h; sourceTree = "<group>"; };
		5D7CF8B422C3FC06007CAA34 /* NYPLErrorLogger.swift */ = {isa = PBXFileReference; fileEncoding = 4; lastKnownFileType = sourcecode.swift; path = NYPLErrorLogger.swift; sourceTree = "<group>"; };
		5DD5674422B303DF001F0C83 /* NYPLDeveloperSettingsTableViewController.swift */ = {isa = PBXFileReference; lastKnownFileType = sourcecode.swift; path = NYPLDeveloperSettingsTableViewController.swift; sourceTree = "<group>"; };
		5DD5677122B7ECE3001F0C83 /* NYPLSettings.swift */ = {isa = PBXFileReference; lastKnownFileType = sourcecode.swift; path = NYPLSettings.swift; sourceTree = "<group>"; };
		5DD567AE22B95A30001F0C83 /* String+MD5.swift */ = {isa = PBXFileReference; lastKnownFileType = sourcecode.swift; path = "String+MD5.swift"; sourceTree = "<group>"; };
		5DD567B422B97344001F0C83 /* Data+Base64.swift */ = {isa = PBXFileReference; lastKnownFileType = sourcecode.swift; path = "Data+Base64.swift"; sourceTree = "<group>"; };
		7307A5EC23FF1A8500DE53DE /* NYPLOpenSearchDescriptionTests.swift */ = {isa = PBXFileReference; lastKnownFileType = sourcecode.swift; path = NYPLOpenSearchDescriptionTests.swift; sourceTree = "<group>"; };
		73085E182502DE87008F6244 /* OETutorialChoiceViewController.swift */ = {isa = PBXFileReference; fileEncoding = 4; lastKnownFileType = sourcecode.swift; path = OETutorialChoiceViewController.swift; sourceTree = "<group>"; };
		73085E192502DE88008F6244 /* NYPLPresentationUtils.swift */ = {isa = PBXFileReference; fileEncoding = 4; lastKnownFileType = sourcecode.swift; path = NYPLPresentationUtils.swift; sourceTree = "<group>"; };
		73085E202502E2CD008F6244 /* OpenEBooks_OPDS2_Catalog_Feed.json */ = {isa = PBXFileReference; fileEncoding = 4; lastKnownFileType = text.json; name = OpenEBooks_OPDS2_Catalog_Feed.json; path = OpenEbooks/Resources/OpenEBooks_OPDS2_Catalog_Feed.json; sourceTree = "<group>"; };
		73085E232502EDEE008F6244 /* NYPLSettingsPrimaryTableViewController.swift */ = {isa = PBXFileReference; fileEncoding = 4; lastKnownFileType = sourcecode.swift; path = NYPLSettingsPrimaryTableViewController.swift; sourceTree = "<group>"; };
		73085E242502EDEF008F6244 /* NYPLSettingsPrimaryTableItem.swift */ = {isa = PBXFileReference; fileEncoding = 4; lastKnownFileType = sourcecode.swift; path = NYPLSettingsPrimaryTableItem.swift; sourceTree = "<group>"; };
		73085E252502EDF0008F6244 /* NYPLSettingsSplitViewController.swift */ = {isa = PBXFileReference; fileEncoding = 4; lastKnownFileType = sourcecode.swift; path = NYPLSettingsSplitViewController.swift; sourceTree = "<group>"; };
		73085E3425030D27008F6244 /* SEMigrations.swift */ = {isa = PBXFileReference; lastKnownFileType = sourcecode.swift; path = SEMigrations.swift; sourceTree = "<group>"; };
		73085E3725030D66008F6244 /* OEMigrations.swift */ = {isa = PBXFileReference; lastKnownFileType = sourcecode.swift; path = OEMigrations.swift; sourceTree = "<group>"; };
		730B7867249AB9D7008F28B3 /* StdLib+NYPLAdditions.swift */ = {isa = PBXFileReference; lastKnownFileType = sourcecode.swift; path = "StdLib+NYPLAdditions.swift"; sourceTree = "<group>"; };
		730EDFFF251567820038DD9F /* NYPLLibraryNavigationController.h */ = {isa = PBXFileReference; lastKnownFileType = sourcecode.c.h; path = NYPLLibraryNavigationController.h; sourceTree = "<group>"; };
		730EE000251567820038DD9F /* NYPLLibraryNavigationController.m */ = {isa = PBXFileReference; lastKnownFileType = sourcecode.c.objc; path = NYPLLibraryNavigationController.m; sourceTree = "<group>"; };
		730FC04F25127FA2004D7C2D /* NYPLSettings+OE.swift */ = {isa = PBXFileReference; fileEncoding = 4; lastKnownFileType = sourcecode.swift; path = "NYPLSettings+OE.swift"; sourceTree = "<group>"; };
		730FC05425128D63004D7C2D /* OETutorialViewController.swift */ = {isa = PBXFileReference; fileEncoding = 4; lastKnownFileType = sourcecode.swift; path = OETutorialViewController.swift; sourceTree = "<group>"; };
		730FC05525128D64004D7C2D /* OETutorialEligibilityViewController.swift */ = {isa = PBXFileReference; fileEncoding = 4; lastKnownFileType = sourcecode.swift; path = OETutorialEligibilityViewController.swift; sourceTree = "<group>"; };
		730FC05625128D64004D7C2D /* OETutorialWelcomeViewController.swift */ = {isa = PBXFileReference; fileEncoding = 4; lastKnownFileType = sourcecode.swift; path = OETutorialWelcomeViewController.swift; sourceTree = "<group>"; };
		731A5B1124621F2B00B5E663 /* NYPLSignInBusinessLogic.swift */ = {isa = PBXFileReference; lastKnownFileType = sourcecode.swift; path = NYPLSignInBusinessLogic.swift; sourceTree = "<group>"; };
		731B2B12244A1D6500A7A649 /* R2Streamer.framework */ = {isa = PBXFileReference; explicitFileType = wrapper.framework; path = R2Streamer.framework; sourceTree = BUILT_PRODUCTS_DIR; };
		731B2B18244A1D8600A7A649 /* R2Navigator.framework */ = {isa = PBXFileReference; explicitFileType = wrapper.framework; path = R2Navigator.framework; sourceTree = BUILT_PRODUCTS_DIR; };
		731B2B1A244A1EB300A7A649 /* Fuzi.framework */ = {isa = PBXFileReference; lastKnownFileType = wrapper.framework; name = Fuzi.framework; path = "../r2-streamer-swift/Carthage/Build/iOS/Fuzi.framework"; sourceTree = "<group>"; };
		731B2B1B244A1EB400A7A649 /* GCDWebServer.framework */ = {isa = PBXFileReference; lastKnownFileType = wrapper.framework; name = GCDWebServer.framework; path = "../r2-streamer-swift/Carthage/Build/iOS/GCDWebServer.framework"; sourceTree = "<group>"; };
		731B2B1C244A1EB400A7A649 /* CryptoSwift.framework */ = {isa = PBXFileReference; lastKnownFileType = wrapper.framework; name = CryptoSwift.framework; path = "../r2-streamer-swift/Carthage/Build/iOS/CryptoSwift.framework"; sourceTree = "<group>"; };
		731B2B1D244A1EB400A7A649 /* Minizip.framework */ = {isa = PBXFileReference; lastKnownFileType = wrapper.framework; name = Minizip.framework; path = "../r2-streamer-swift/Carthage/Build/iOS/Minizip.framework"; sourceTree = "<group>"; };
		731DA5F52407105E009CC191 /* Crashlytics.framework */ = {isa = PBXFileReference; lastKnownFileType = wrapper.framework; name = Crashlytics.framework; path = Carthage/Build/iOS/Crashlytics.framework; sourceTree = "<group>"; };
		731DA5FB240711F5009CC191 /* Fabric.framework */ = {isa = PBXFileReference; lastKnownFileType = wrapper.framework; name = Fabric.framework; path = Carthage/Build/iOS/Fabric.framework; sourceTree = "<group>"; };
		7320AB48251EBC9900E3F04D /* OpenEbooksTests.xctest */ = {isa = PBXFileReference; explicitFileType = wrapper.cfbundle; includeInIndex = 0; path = OpenEbooksTests.xctest; sourceTree = BUILT_PRODUCTS_DIR; };
		73225DEA250B471400EF1877 /* NYPLRootTabBarController+OE.swift */ = {isa = PBXFileReference; lastKnownFileType = sourcecode.swift; path = "NYPLRootTabBarController+OE.swift"; sourceTree = "<group>"; };
		732327B12478504500A041E6 /* NSError+NYPLAdditions.swift */ = {isa = PBXFileReference; lastKnownFileType = sourcecode.swift; path = "NSError+NYPLAdditions.swift"; sourceTree = "<group>"; };
		7326AB2D24BD271F00C3BA29 /* R2Streamer.framework */ = {isa = PBXFileReference; lastKnownFileType = wrapper.framework; name = R2Streamer.framework; path = Carthage/Build/iOS/R2Streamer.framework; sourceTree = "<group>"; };
		7326AB3224BD271F00C3BA29 /* R2Shared.framework */ = {isa = PBXFileReference; lastKnownFileType = wrapper.framework; name = R2Shared.framework; path = Carthage/Build/iOS/R2Shared.framework; sourceTree = "<group>"; };
		7326AB3324BD272000C3BA29 /* R2Navigator.framework */ = {isa = PBXFileReference; lastKnownFileType = wrapper.framework; name = R2Navigator.framework; path = Carthage/Build/iOS/R2Navigator.framework; sourceTree = "<group>"; };
		7327A89223EE017300954748 /* NYPLMainThreadChecker.swift */ = {isa = PBXFileReference; lastKnownFileType = sourcecode.swift; path = NYPLMainThreadChecker.swift; sourceTree = "<group>"; };
		732F929223ECB51F0099244C /* NYPLBackgroundExecutor.swift */ = {isa = PBXFileReference; lastKnownFileType = sourcecode.swift; path = NYPLBackgroundExecutor.swift; sourceTree = "<group>"; };
		7335BA9A2453C48F000295F2 /* NYPLReaderPositions.storyboard */ = {isa = PBXFileReference; lastKnownFileType = file.storyboard; path = NYPLReaderPositions.storyboard; sourceTree = "<group>"; };
		733875642423E1B0000FEB67 /* NYPLNetworkExecutor.swift */ = {isa = PBXFileReference; lastKnownFileType = sourcecode.swift; path = NYPLNetworkExecutor.swift; sourceTree = "<group>"; };
		733875662423E540000FEB67 /* NYPLCaching.swift */ = {isa = PBXFileReference; lastKnownFileType = sourcecode.swift; path = NYPLCaching.swift; sourceTree = "<group>"; };
		733DEC8B24108D8D008C74BC /* DRMLibraryService.swift */ = {isa = PBXFileReference; fileEncoding = 4; lastKnownFileType = sourcecode.swift; path = DRMLibraryService.swift; sourceTree = "<group>"; };
		733DEC91241090C7008C74BC /* NYPLReaderExtensions.swift */ = {isa = PBXFileReference; lastKnownFileType = sourcecode.swift; path = NYPLReaderExtensions.swift; sourceTree = "<group>"; };
		7340DA6124B7E45C00361387 /* URLResponse+NYPL.swift */ = {isa = PBXFileReference; lastKnownFileType = sourcecode.swift; path = "URLResponse+NYPL.swift"; sourceTree = "<group>"; };
		7340DA6724B7F27900361387 /* NYPLBook+Additions.swift */ = {isa = PBXFileReference; lastKnownFileType = sourcecode.swift; path = "NYPLBook+Additions.swift"; sourceTree = "<group>"; };
		734731222514235900BE3D2C /* NYPLAppDelegate+SE.swift */ = {isa = PBXFileReference; lastKnownFileType = sourcecode.swift; path = "NYPLAppDelegate+SE.swift"; sourceTree = "<group>"; };
		734731252514236A00BE3D2C /* NYPLAppDelegate+OE.swift */ = {isa = PBXFileReference; lastKnownFileType = sourcecode.swift; path = "NYPLAppDelegate+OE.swift"; sourceTree = "<group>"; };
		7347312825142FE200BE3D2C /* NYPLSettings+SE.swift */ = {isa = PBXFileReference; lastKnownFileType = sourcecode.swift; path = "NYPLSettings+SE.swift"; sourceTree = "<group>"; };
		7347F123245A4DE200558D7F /* SimplyE-R2dev.app */ = {isa = PBXFileReference; explicitFileType = wrapper.application; includeInIndex = 0; path = "SimplyE-R2dev.app"; sourceTree = BUILT_PRODUCTS_DIR; };
		7347F132245A508400558D7F /* NYPLCardCreator.framework */ = {isa = PBXFileReference; explicitFileType = wrapper.framework; path = NYPLCardCreator.framework; sourceTree = BUILT_PRODUCTS_DIR; };
		734917D0242D77D800059AA5 /* NYPLUserSettingsVC.swift */ = {isa = PBXFileReference; lastKnownFileType = sourcecode.swift; path = NYPLUserSettingsVC.swift; sourceTree = "<group>"; };
		734917D9242EB79700059AA5 /* NYPLR1R2UserSettings.swift */ = {isa = PBXFileReference; lastKnownFileType = sourcecode.swift; path = NYPLR1R2UserSettings.swift; sourceTree = "<group>"; };
		735350B624918432006021BD /* URLRequest+NYPLTests.swift */ = {isa = PBXFileReference; lastKnownFileType = sourcecode.swift; path = "URLRequest+NYPLTests.swift"; sourceTree = "<group>"; };
		735394012508161A0043C800 /* README.md */ = {isa = PBXFileReference; lastKnownFileType = net.daringfireball.markdown; path = README.md; sourceTree = SOURCE_ROOT; };
		7353940B250854A90043C800 /* NYPLSettingsSplitViewController+OE.swift */ = {isa = PBXFileReference; lastKnownFileType = sourcecode.swift; path = "NYPLSettingsSplitViewController+OE.swift"; sourceTree = "<group>"; };
		7358EE7B250062BD00DDA0CC /* OEImages.xcassets */ = {isa = PBXFileReference; lastKnownFileType = folder.assetcatalog; name = OEImages.xcassets; path = OpenEbooks/Resources/OEImages.xcassets; sourceTree = "<group>"; };
		7358EE902500642900DDA0CC /* OELaunchScreen.xib */ = {isa = PBXFileReference; fileEncoding = 4; lastKnownFileType = file.xib; name = OELaunchScreen.xib; path = OpenEbooks/Resources/OELaunchScreen.xib; sourceTree = "<group>"; };
		7358EE922500675700DDA0CC /* Open-eBooks-Info.plist */ = {isa = PBXFileReference; lastKnownFileType = text.plist.xml; name = "Open-eBooks-Info.plist"; path = "OpenEbooks/Open-eBooks-Info.plist"; sourceTree = "<group>"; };
		735DD0BD252299A90096D1F9 /* UIColor+NYPLAdditionsTests.swift */ = {isa = PBXFileReference; lastKnownFileType = sourcecode.swift; path = "UIColor+NYPLAdditionsTests.swift"; sourceTree = "<group>"; };
		735F41A2243E381D00046182 /* String+NYPLAdditionsTests.swift */ = {isa = PBXFileReference; lastKnownFileType = sourcecode.swift; path = "String+NYPLAdditionsTests.swift"; sourceTree = "<group>"; };
		735FC2D42485C178009CF11E /* SwiftSoup.framework */ = {isa = PBXFileReference; lastKnownFileType = wrapper.framework; name = SwiftSoup.framework; path = "../r2-navigator-swift/Carthage/Build/iOS/SwiftSoup.framework"; sourceTree = "<group>"; };
		735FCB392506FACF009A8C95 /* ReaderClientCert.sig */ = {isa = PBXFileReference; fileEncoding = 4; lastKnownFileType = text; name = ReaderClientCert.sig; path = OpenEbooks/Resources/ReaderClientCert.sig; sourceTree = "<group>"; };
		735FED252427494900144C97 /* NYPLNetworkResponder.swift */ = {isa = PBXFileReference; lastKnownFileType = sourcecode.swift; path = NYPLNetworkResponder.swift; sourceTree = "<group>"; };
		73609AD8245B53CB00F0E08B /* update-certificates.sh */ = {isa = PBXFileReference; lastKnownFileType = text.script.sh; path = "update-certificates.sh"; sourceTree = SOURCE_ROOT; };
		7360D0D424BFCB9700C8AD16 /* NYPLUserFriendlyError.swift */ = {isa = PBXFileReference; lastKnownFileType = sourcecode.swift; path = NYPLUserFriendlyError.swift; sourceTree = "<group>"; };
<<<<<<< HEAD
		7364D69B2492A38C0087B056 /* R2+NYPLAdditions.swift */ = {isa = PBXFileReference; lastKnownFileType = sourcecode.swift; path = "R2+NYPLAdditions.swift"; sourceTree = "<group>"; };
		737B9F83244FC648002B4464 /* README.md */ = {isa = PBXFileReference; lastKnownFileType = net.daringfireball.markdown; path = README.md; sourceTree = SOURCE_ROOT; };
		737DCB8B245CCF2300A8F297 /* NYPLReaderBookmarksBusinessLogic.swift */ = {isa = PBXFileReference; lastKnownFileType = sourcecode.swift; path = NYPLReaderBookmarksBusinessLogic.swift; sourceTree = "<group>"; };
=======
		738170142526504800BA2C44 /* GoogleService-Info.plist */ = {isa = PBXFileReference; fileEncoding = 4; lastKnownFileType = text.plist.xml; name = "GoogleService-Info.plist"; path = "OpenEbooks/Resources/GoogleService-Info.plist"; sourceTree = "<group>"; };
>>>>>>> 11c321c1
		7384C7FF242BB43300D5F960 /* NYPLCachingTests.swift */ = {isa = PBXFileReference; lastKnownFileType = sourcecode.swift; path = NYPLCachingTests.swift; sourceTree = "<group>"; };
		7384C801242BCC4800D5F960 /* Date+NYPLAdditions.swift */ = {isa = PBXFileReference; lastKnownFileType = sourcecode.swift; path = "Date+NYPLAdditions.swift"; sourceTree = "<group>"; };
		7384C803242BCE5900D5F960 /* Date+NYPLAdditionsTests.swift */ = {isa = PBXFileReference; lastKnownFileType = sourcecode.swift; path = "Date+NYPLAdditionsTests.swift"; sourceTree = "<group>"; };
		7386C1F3245225A5004C78BD /* NYPLReaderPositionsVC.swift */ = {isa = PBXFileReference; lastKnownFileType = sourcecode.swift; path = NYPLReaderPositionsVC.swift; sourceTree = "<group>"; };
		7386C1F624525AFF004C78BD /* NYPLReaderTOCBusinessLogic.swift */ = {isa = PBXFileReference; lastKnownFileType = sourcecode.swift; path = NYPLReaderTOCBusinessLogic.swift; sourceTree = "<group>"; };
		7386C1F9245276CA004C78BD /* NYPLReaderTOCCell.swift */ = {isa = PBXFileReference; lastKnownFileType = sourcecode.swift; name = NYPLReaderTOCCell.swift; path = Reader2/UI/NYPLReaderTOCCell.swift; sourceTree = "<group>"; };
		738CB1FF2509A61E00891F31 /* NYPLConfiguration+OE.swift */ = {isa = PBXFileReference; lastKnownFileType = sourcecode.swift; path = "NYPLConfiguration+OE.swift"; sourceTree = "<group>"; };
		738CB2052509A87700891F31 /* NYPLConfiguration+SE.swift */ = {isa = PBXFileReference; lastKnownFileType = sourcecode.swift; path = "NYPLConfiguration+SE.swift"; sourceTree = "<group>"; };
		738EF2CB2405E38800F388FB /* GoogleService-Info.plist */ = {isa = PBXFileReference; lastKnownFileType = text.plist; path = "GoogleService-Info.plist"; sourceTree = SOURCE_ROOT; };
		738EF2D12405E3D900F388FB /* .gitignore */ = {isa = PBXFileReference; lastKnownFileType = text; path = .gitignore; sourceTree = SOURCE_ROOT; };
		738EF2D22405EA5F00F388FB /* Firebase.framework */ = {isa = PBXFileReference; lastKnownFileType = wrapper.framework; name = Firebase.framework; path = Carthage/Build/iOS/Firebase.framework; sourceTree = "<group>"; };
		738EF2D32405EA5F00F388FB /* FirebaseCoreDiagnostics.framework */ = {isa = PBXFileReference; lastKnownFileType = wrapper.framework; name = FirebaseCoreDiagnostics.framework; path = Carthage/Build/iOS/FirebaseCoreDiagnostics.framework; sourceTree = "<group>"; };
		738EF2D42405EA5F00F388FB /* FirebaseCore.framework */ = {isa = PBXFileReference; lastKnownFileType = wrapper.framework; name = FirebaseCore.framework; path = Carthage/Build/iOS/FirebaseCore.framework; sourceTree = "<group>"; };
		738EF2D52405EA5F00F388FB /* FirebaseAnalytics.framework */ = {isa = PBXFileReference; lastKnownFileType = wrapper.framework; name = FirebaseAnalytics.framework; path = Carthage/Build/iOS/FirebaseAnalytics.framework; sourceTree = "<group>"; };
		738EF2D72405EA6000F388FB /* nanopb.framework */ = {isa = PBXFileReference; lastKnownFileType = wrapper.framework; name = nanopb.framework; path = Carthage/Build/iOS/nanopb.framework; sourceTree = "<group>"; };
		738EF2D82405EA6000F388FB /* GoogleUtilities.framework */ = {isa = PBXFileReference; lastKnownFileType = wrapper.framework; name = GoogleUtilities.framework; path = Carthage/Build/iOS/GoogleUtilities.framework; sourceTree = "<group>"; };
		738EF2D92405EA6000F388FB /* GoogleAppMeasurement.framework */ = {isa = PBXFileReference; lastKnownFileType = wrapper.framework; name = GoogleAppMeasurement.framework; path = Carthage/Build/iOS/GoogleAppMeasurement.framework; sourceTree = "<group>"; };
		738EF2DA2405EA6000F388FB /* FIRAnalyticsConnector.framework */ = {isa = PBXFileReference; lastKnownFileType = wrapper.framework; name = FIRAnalyticsConnector.framework; path = Carthage/Build/iOS/FIRAnalyticsConnector.framework; sourceTree = "<group>"; };
		738EF2E42405EBAD00F388FB /* FirebaseInstallations.framework */ = {isa = PBXFileReference; lastKnownFileType = wrapper.framework; name = FirebaseInstallations.framework; path = Carthage/Build/iOS/FirebaseInstallations.framework; sourceTree = "<group>"; };
		738EF2E52405EBAD00F388FB /* GoogleDataTransport.framework */ = {isa = PBXFileReference; lastKnownFileType = wrapper.framework; name = GoogleDataTransport.framework; path = Carthage/Build/iOS/GoogleDataTransport.framework; sourceTree = "<group>"; };
		738EF2EB2405EC5900F388FB /* PromisesObjC.framework */ = {isa = PBXFileReference; lastKnownFileType = wrapper.framework; name = PromisesObjC.framework; path = Carthage/Build/iOS/PromisesObjC.framework; sourceTree = "<group>"; };
		739E6151244A0D8600D00301 /* SimplyECardCreator.app */ = {isa = PBXFileReference; explicitFileType = wrapper.application; includeInIndex = 0; path = SimplyECardCreator.app; sourceTree = BUILT_PRODUCTS_DIR; };
		739E6157244A0F6D00D00301 /* R2Shared.framework */ = {isa = PBXFileReference; explicitFileType = wrapper.framework; path = R2Shared.framework; sourceTree = BUILT_PRODUCTS_DIR; };
		739ECB2325101CCE00691A70 /* NSNotification+NYPL.swift */ = {isa = PBXFileReference; lastKnownFileType = sourcecode.swift; path = "NSNotification+NYPL.swift"; sourceTree = "<group>"; };
		739ECB282510207E00691A70 /* NYPLCatalogNavigationController+OE.swift */ = {isa = PBXFileReference; lastKnownFileType = sourcecode.swift; path = "NYPLCatalogNavigationController+OE.swift"; sourceTree = "<group>"; };
		739ECB2A25102A2B00691A70 /* NYPLCatalogNavigationController+SE.swift */ = {isa = PBXFileReference; lastKnownFileType = sourcecode.swift; path = "NYPLCatalogNavigationController+SE.swift"; sourceTree = "<group>"; };
		739ECB2D25108EE800691A70 /* NYPLRootTabBarController+SE.swift */ = {isa = PBXFileReference; lastKnownFileType = sourcecode.swift; path = "NYPLRootTabBarController+SE.swift"; sourceTree = "<group>"; };
		73A2299A240F3B9B006B9EAD /* NYPLR2Owner.swift */ = {isa = PBXFileReference; fileEncoding = 4; lastKnownFileType = sourcecode.swift; path = NYPLR2Owner.swift; sourceTree = "<group>"; };
		73A2299C240F3BEA006B9EAD /* LibraryModule.swift */ = {isa = PBXFileReference; fileEncoding = 4; lastKnownFileType = sourcecode.swift; path = LibraryModule.swift; sourceTree = "<group>"; };
		73A2299E240F3BEA006B9EAD /* LibraryService.swift */ = {isa = PBXFileReference; fileEncoding = 4; lastKnownFileType = sourcecode.swift; path = LibraryService.swift; sourceTree = "<group>"; };
		73A229A4240F3D1B006B9EAD /* CancellableResult.swift */ = {isa = PBXFileReference; fileEncoding = 4; lastKnownFileType = sourcecode.swift; path = CancellableResult.swift; sourceTree = "<group>"; };
		73A229A6240F40C2006B9EAD /* ReaderModule.swift */ = {isa = PBXFileReference; fileEncoding = 4; lastKnownFileType = sourcecode.swift; path = ReaderModule.swift; sourceTree = "<group>"; };
		73A229AA241021F2006B9EAD /* ReaderError.swift */ = {isa = PBXFileReference; fileEncoding = 4; lastKnownFileType = sourcecode.swift; path = ReaderError.swift; sourceTree = "<group>"; };
		73A229AC2410221E006B9EAD /* EPUBModule.swift */ = {isa = PBXFileReference; fileEncoding = 4; lastKnownFileType = sourcecode.swift; path = EPUBModule.swift; sourceTree = "<group>"; };
		73A229AE24102272006B9EAD /* ReaderFormatModule.swift */ = {isa = PBXFileReference; fileEncoding = 4; lastKnownFileType = sourcecode.swift; path = ReaderFormatModule.swift; sourceTree = "<group>"; };
		73A3EAEB2400A9560061A7FB /* NYPLSettingsAccountURLSessionChallengeHandler.h */ = {isa = PBXFileReference; lastKnownFileType = sourcecode.c.h; path = NYPLSettingsAccountURLSessionChallengeHandler.h; sourceTree = "<group>"; };
		73A3EAEC2400A9560061A7FB /* NYPLSettingsAccountURLSessionChallengeHandler.m */ = {isa = PBXFileReference; lastKnownFileType = sourcecode.c.objc; path = NYPLSettingsAccountURLSessionChallengeHandler.m; sourceTree = "<group>"; };
		73B501C024F48D4B00FBAD7D /* NYPLUserAccountFrontEndValidation.swift */ = {isa = PBXFileReference; fileEncoding = 4; lastKnownFileType = sourcecode.swift; path = NYPLUserAccountFrontEndValidation.swift; sourceTree = "<group>"; };
		73C3A33F244108F200AFE44D /* carthage-update-simplye.sh */ = {isa = PBXFileReference; lastKnownFileType = text.script.sh; path = "carthage-update-simplye.sh"; sourceTree = SOURCE_ROOT; };
		73CDA120243EDAD8009CC6A6 /* URLRequest+NYPL.swift */ = {isa = PBXFileReference; lastKnownFileType = sourcecode.swift; path = "URLRequest+NYPL.swift"; sourceTree = "<group>"; };
		73DA43A02404B4A900985482 /* Crashlytics.json */ = {isa = PBXFileReference; lastKnownFileType = text.json; path = Crashlytics.json; sourceTree = SOURCE_ROOT; };
		73DA43A12404B4A900985482 /* Cartfile */ = {isa = PBXFileReference; lastKnownFileType = text; path = Cartfile; sourceTree = SOURCE_ROOT; };
		73DA43A32404B92E00985482 /* Cartfile.resolved */ = {isa = PBXFileReference; lastKnownFileType = text; path = Cartfile.resolved; sourceTree = SOURCE_ROOT; };
		73DA43A52404BA5500985482 /* build-3rd-parties-dependencies.sh */ = {isa = PBXFileReference; lastKnownFileType = text.script.sh; path = "build-3rd-parties-dependencies.sh"; sourceTree = SOURCE_ROOT; };
		73DA43A62404BA5600985482 /* build-carthage.sh */ = {isa = PBXFileReference; lastKnownFileType = text.script.sh; path = "build-carthage.sh"; sourceTree = SOURCE_ROOT; };
		73DA43A72404BA5600985482 /* build_curl.sh */ = {isa = PBXFileReference; lastKnownFileType = text.script.sh; path = build_curl.sh; sourceTree = SOURCE_ROOT; };
		73DA43A82404BA5600985482 /* build-openssl-curl.sh */ = {isa = PBXFileReference; lastKnownFileType = text.script.sh; path = "build-openssl-curl.sh"; sourceTree = SOURCE_ROOT; };
<<<<<<< HEAD
		73DEB5462486FDFC00B5FF0A /* NYPLBookmarkR2Location.swift */ = {isa = PBXFileReference; fileEncoding = 4; lastKnownFileType = sourcecode.swift; path = NYPLBookmarkR2Location.swift; sourceTree = "<group>"; };
		73F713502417200F00C63B81 /* NYPLEPUBViewController.swift */ = {isa = PBXFileReference; fileEncoding = 4; lastKnownFileType = sourcecode.swift; name = NYPLEPUBViewController.swift; path = Simplified/Reader2/UI/NYPLEPUBViewController.swift; sourceTree = SOURCE_ROOT; };
		73F713552417200F00C63B81 /* NYPLBaseReaderViewController.swift */ = {isa = PBXFileReference; fileEncoding = 4; lastKnownFileType = sourcecode.swift; name = NYPLBaseReaderViewController.swift; path = Simplified/Reader2/UI/NYPLBaseReaderViewController.swift; sourceTree = SOURCE_ROOT; };
		73F713672417240100C63B81 /* UIViewController+NYPL.swift */ = {isa = PBXFileReference; fileEncoding = 4; lastKnownFileType = sourcecode.swift; name = "UIViewController+NYPL.swift"; path = "Simplified/Reader2/UI/UIViewController+NYPL.swift"; sourceTree = SOURCE_ROOT; };
=======
		73DE53302525A386003E2C56 /* NYPLLibraryAccountURLsProvider.swift */ = {isa = PBXFileReference; lastKnownFileType = sourcecode.swift; path = NYPLLibraryAccountURLsProvider.swift; sourceTree = "<group>"; };
>>>>>>> 11c321c1
		73FB0AC824EB403D0072E430 /* NYPLBookContentType.swift */ = {isa = PBXFileReference; lastKnownFileType = sourcecode.swift; name = NYPLBookContentType.swift; path = Models/NYPLBookContentType.swift; sourceTree = "<group>"; };
		73FCA3A425005BA4001B0C5D /* Open eBooks.app */ = {isa = PBXFileReference; explicitFileType = wrapper.application; includeInIndex = 0; path = "Open eBooks.app"; sourceTree = BUILT_PRODUCTS_DIR; };
		841B55411B740F2700FAC1AF /* NYPLSettingsEULAViewController.h */ = {isa = PBXFileReference; fileEncoding = 4; lastKnownFileType = sourcecode.c.h; path = NYPLSettingsEULAViewController.h; sourceTree = "<group>"; };
		841B55421B740F2700FAC1AF /* NYPLSettingsEULAViewController.m */ = {isa = PBXFileReference; fileEncoding = 4; lastKnownFileType = sourcecode.c.objc; path = NYPLSettingsEULAViewController.m; sourceTree = "<group>"; };
		84B7A3431B84E8FE00584FB2 /* OFL.txt */ = {isa = PBXFileReference; fileEncoding = 4; lastKnownFileType = text; path = OFL.txt; sourceTree = "<group>"; };
		84B7A3441B84E8FE00584FB2 /* OpenDyslexic3-Bold.ttf */ = {isa = PBXFileReference; lastKnownFileType = file; path = "OpenDyslexic3-Bold.ttf"; sourceTree = "<group>"; };
		84B7A3451B84E8FE00584FB2 /* OpenDyslexic3-Regular.ttf */ = {isa = PBXFileReference; lastKnownFileType = file; path = "OpenDyslexic3-Regular.ttf"; sourceTree = "<group>"; };
		84FCD2601B7BA79200BFEDD9 /* CoreLocation.framework */ = {isa = PBXFileReference; lastKnownFileType = wrapper.framework; name = CoreLocation.framework; path = System/Library/Frameworks/CoreLocation.framework; sourceTree = SDKROOT; };
		8C40D6A62375FF8B006EA63B /* NYPLProblemDocumentCacheManager.swift */ = {isa = PBXFileReference; lastKnownFileType = sourcecode.swift; path = NYPLProblemDocumentCacheManager.swift; sourceTree = "<group>"; };
		8C835DD4234D0B900050A18D /* NYPLFacetBarView.swift */ = {isa = PBXFileReference; lastKnownFileType = sourcecode.swift; path = NYPLFacetBarView.swift; sourceTree = "<group>"; };
		8CC26F822370C1DF0000D8E1 /* Account.swift */ = {isa = PBXFileReference; lastKnownFileType = sourcecode.swift; path = Account.swift; sourceTree = "<group>"; };
		8CE9C470237F84820072E964 /* NYPLBookDetailsProblemDocumentViewController.swift */ = {isa = PBXFileReference; lastKnownFileType = sourcecode.swift; path = NYPLBookDetailsProblemDocumentViewController.swift; sourceTree = "<group>"; };
		A4276F461B00046300CA7194 /* NYPLMyBooksDownloadInfo.h */ = {isa = PBXFileReference; fileEncoding = 4; lastKnownFileType = sourcecode.c.h; path = NYPLMyBooksDownloadInfo.h; sourceTree = "<group>"; };
		A4276F471B00046300CA7194 /* NYPLMyBooksDownloadInfo.m */ = {isa = PBXFileReference; fileEncoding = 4; lastKnownFileType = sourcecode.c.objc; path = NYPLMyBooksDownloadInfo.m; sourceTree = "<group>"; };
		A42E0DEF1B3F5A490095EBAE /* NYPLRemoteViewController.h */ = {isa = PBXFileReference; fileEncoding = 4; lastKnownFileType = sourcecode.c.h; path = NYPLRemoteViewController.h; sourceTree = "<group>"; };
		A42E0DF01B3F5A490095EBAE /* NYPLRemoteViewController.m */ = {isa = PBXFileReference; fileEncoding = 4; lastKnownFileType = sourcecode.c.objc; path = NYPLRemoteViewController.m; sourceTree = "<group>"; };
		A42E0DF21B40F4E00095EBAE /* NYPLCatalogFeedViewController.h */ = {isa = PBXFileReference; fileEncoding = 4; lastKnownFileType = sourcecode.c.h; path = NYPLCatalogFeedViewController.h; sourceTree = "<group>"; };
		A42E0DF31B40F4E00095EBAE /* NYPLCatalogFeedViewController.m */ = {isa = PBXFileReference; fileEncoding = 4; lastKnownFileType = sourcecode.c.objc; path = NYPLCatalogFeedViewController.m; sourceTree = "<group>"; };
		A46226251B39D4980063F549 /* NYPLOPDSGroup.m */ = {isa = PBXFileReference; fileEncoding = 4; lastKnownFileType = sourcecode.c.objc; path = NYPLOPDSGroup.m; sourceTree = "<group>"; };
		A46226261B39D4980063F549 /* NYPLOPDSGroup.h */ = {isa = PBXFileReference; fileEncoding = 4; lastKnownFileType = sourcecode.c.h; path = NYPLOPDSGroup.h; sourceTree = "<group>"; };
		A499BF241B39EFC7002F8B8B /* NYPLOPDSEntryGroupAttributes.h */ = {isa = PBXFileReference; fileEncoding = 4; lastKnownFileType = sourcecode.c.h; path = NYPLOPDSEntryGroupAttributes.h; sourceTree = "<group>"; };
		A499BF251B39EFC7002F8B8B /* NYPLOPDSEntryGroupAttributes.m */ = {isa = PBXFileReference; fileEncoding = 4; lastKnownFileType = sourcecode.c.objc; path = NYPLOPDSEntryGroupAttributes.m; sourceTree = "<group>"; };
		A49C25401AE05A2600D63B89 /* RDServices.xcodeproj */ = {isa = PBXFileReference; lastKnownFileType = "wrapper.pb-project"; path = RDServices.xcodeproj; sourceTree = "<group>"; };
		A4BA1D0C1B430341006F83DF /* NYPLCatalogGroupedFeedViewController.h */ = {isa = PBXFileReference; fileEncoding = 4; lastKnownFileType = sourcecode.c.h; path = NYPLCatalogGroupedFeedViewController.h; sourceTree = "<group>"; };
		A4BA1D0D1B430341006F83DF /* NYPLCatalogGroupedFeedViewController.m */ = {isa = PBXFileReference; fileEncoding = 4; lastKnownFileType = sourcecode.c.objc; path = NYPLCatalogGroupedFeedViewController.m; sourceTree = "<group>"; };
		A4BA1D111B43046B006F83DF /* NYPLCatalogGroupedFeed.h */ = {isa = PBXFileReference; fileEncoding = 4; lastKnownFileType = sourcecode.c.h; path = NYPLCatalogGroupedFeed.h; sourceTree = "<group>"; };
		A4BA1D121B43046B006F83DF /* NYPLCatalogGroupedFeed.m */ = {isa = PBXFileReference; fileEncoding = 4; lastKnownFileType = sourcecode.c.objc; path = NYPLCatalogGroupedFeed.m; sourceTree = "<group>"; };
		A823D80D192BABA400B55DE2 /* SimplyE.app */ = {isa = PBXFileReference; explicitFileType = wrapper.application; includeInIndex = 0; path = SimplyE.app; sourceTree = BUILT_PRODUCTS_DIR; };
		A823D810192BABA400B55DE2 /* Foundation.framework */ = {isa = PBXFileReference; lastKnownFileType = wrapper.framework; name = Foundation.framework; path = System/Library/Frameworks/Foundation.framework; sourceTree = SDKROOT; };
		A823D812192BABA400B55DE2 /* CoreGraphics.framework */ = {isa = PBXFileReference; lastKnownFileType = wrapper.framework; name = CoreGraphics.framework; path = System/Library/Frameworks/CoreGraphics.framework; sourceTree = SDKROOT; };
		A823D814192BABA400B55DE2 /* UIKit.framework */ = {isa = PBXFileReference; lastKnownFileType = wrapper.framework; name = UIKit.framework; path = System/Library/Frameworks/UIKit.framework; sourceTree = SDKROOT; };
		A823D818192BABA400B55DE2 /* Simplified-Info.plist */ = {isa = PBXFileReference; lastKnownFileType = text.plist.xml; path = "Simplified-Info.plist"; sourceTree = "<group>"; };
		A823D81A192BABA400B55DE2 /* en */ = {isa = PBXFileReference; lastKnownFileType = text.plist.strings; name = en; path = en.lproj/InfoPlist.strings; sourceTree = "<group>"; };
		A823D81C192BABA400B55DE2 /* main.m */ = {isa = PBXFileReference; lastKnownFileType = sourcecode.c.objc; path = main.m; sourceTree = "<group>"; };
		A823D81E192BABA400B55DE2 /* Simplified-Prefix.pch */ = {isa = PBXFileReference; lastKnownFileType = sourcecode.c.h; path = "Simplified-Prefix.pch"; sourceTree = "<group>"; };
		A823D81F192BABA400B55DE2 /* NYPLAppDelegate.h */ = {isa = PBXFileReference; lastKnownFileType = sourcecode.c.h; path = NYPLAppDelegate.h; sourceTree = "<group>"; };
		A823D820192BABA400B55DE2 /* NYPLAppDelegate.m */ = {isa = PBXFileReference; lastKnownFileType = sourcecode.c.objc; path = NYPLAppDelegate.m; sourceTree = "<group>"; };
		A823D822192BABA400B55DE2 /* Images.xcassets */ = {isa = PBXFileReference; lastKnownFileType = folder.assetcatalog; path = Images.xcassets; sourceTree = "<group>"; };
		A823D833192BABA400B55DE2 /* en */ = {isa = PBXFileReference; lastKnownFileType = text.plist.strings; name = en; path = en.lproj/InfoPlist.strings; sourceTree = "<group>"; };
		A92FB0F821CDCE3D004740F4 /* NYPLReturnPromptHelper.swift */ = {isa = PBXFileReference; lastKnownFileType = sourcecode.swift; path = NYPLReturnPromptHelper.swift; sourceTree = "<group>"; };
		A93F9F9621CDACF700BD3B0C /* NYPLAppReviewPrompt.swift */ = {isa = PBXFileReference; lastKnownFileType = sourcecode.swift; path = NYPLAppReviewPrompt.swift; sourceTree = "<group>"; };
		A949984E2235826500CE4241 /* NYPLPDFViewControllerDelegate.swift */ = {isa = PBXFileReference; lastKnownFileType = sourcecode.swift; path = NYPLPDFViewControllerDelegate.swift; sourceTree = "<group>"; };
		A9AD993F2225D4AF009FF54A /* PDFRendererProvider.framework */ = {isa = PBXFileReference; lastKnownFileType = wrapper.framework; name = PDFRendererProvider.framework; path = Carthage/Build/iOS/PDFRendererProvider.framework; sourceTree = "<group>"; };
		AE77E0F3FB181D0C1529C865 /* NYPLOPDSLink.h */ = {isa = PBXFileReference; fileEncoding = 4; lastKnownFileType = sourcecode.c.h; path = NYPLOPDSLink.h; sourceTree = "<group>"; };
		AE77E304AA30ABF2921B6393 /* NYPLOPDSFeed.h */ = {isa = PBXFileReference; fileEncoding = 4; lastKnownFileType = sourcecode.c.h; path = NYPLOPDSFeed.h; sourceTree = "<group>"; };
		AE77E4AF64208439F78B3D73 /* NYPLOPDSEntry.m */ = {isa = PBXFileReference; fileEncoding = 4; lastKnownFileType = sourcecode.c.objc; path = NYPLOPDSEntry.m; sourceTree = "<group>"; };
		AE77E6379B5F7ACD56AE86EF /* NYPLOPDSEntry.h */ = {isa = PBXFileReference; fileEncoding = 4; lastKnownFileType = sourcecode.c.h; path = NYPLOPDSEntry.h; sourceTree = "<group>"; };
		AE77E83151ED3A20FFBE1194 /* NYPLOPDSRelation.h */ = {isa = PBXFileReference; fileEncoding = 4; lastKnownFileType = sourcecode.c.h; path = NYPLOPDSRelation.h; sourceTree = "<group>"; };
		AE77E94D56B65997B861C0C0 /* NYPLOPDSFeed.m */ = {isa = PBXFileReference; fileEncoding = 4; lastKnownFileType = sourcecode.c.objc; path = NYPLOPDSFeed.m; sourceTree = "<group>"; };
		AE77ECC029F3DABDB46A64EB /* NYPLOPDSLink.m */ = {isa = PBXFileReference; fileEncoding = 4; lastKnownFileType = sourcecode.c.objc; path = NYPLOPDSLink.m; sourceTree = "<group>"; };
		AE77EDCF05BE5D54CF8E0E70 /* NYPLOPDSType.h */ = {isa = PBXFileReference; fileEncoding = 4; lastKnownFileType = sourcecode.c.h; path = NYPLOPDSType.h; sourceTree = "<group>"; };
		AE77EFD5622206475B6715A9 /* NYPLOPDSType.m */ = {isa = PBXFileReference; fileEncoding = 4; lastKnownFileType = sourcecode.c.objc; path = NYPLOPDSType.m; sourceTree = "<group>"; };
		B51C1DF92285FDF9003B49A5 /* OPDS2CatalogsFeed.swift */ = {isa = PBXFileReference; lastKnownFileType = sourcecode.swift; path = OPDS2CatalogsFeed.swift; sourceTree = "<group>"; };
		B51C1DFB22860513003B49A5 /* OPDS2CatalogsFeed.json */ = {isa = PBXFileReference; fileEncoding = 4; lastKnownFileType = text.json; path = OPDS2CatalogsFeed.json; sourceTree = "<group>"; };
		B51C1DFD22860563003B49A5 /* OPDS2CatalogsFeedTests.swift */ = {isa = PBXFileReference; lastKnownFileType = sourcecode.swift; path = OPDS2CatalogsFeedTests.swift; sourceTree = "<group>"; };
		B51C1DFF22861BAD003B49A5 /* OPDS2Link.swift */ = {isa = PBXFileReference; lastKnownFileType = sourcecode.swift; path = OPDS2Link.swift; sourceTree = "<group>"; };
		B51C1E0122861BBF003B49A5 /* OPDS2Publication.swift */ = {isa = PBXFileReference; lastKnownFileType = sourcecode.swift; path = OPDS2Publication.swift; sourceTree = "<group>"; };
		B51C1E0322861C1A003B49A5 /* OPDS2AuthenticationDocument.swift */ = {isa = PBXFileReference; lastKnownFileType = sourcecode.swift; path = OPDS2AuthenticationDocument.swift; sourceTree = "<group>"; };
		B51C1E13229456E2003B49A5 /* acl_authentication_document.json */ = {isa = PBXFileReference; fileEncoding = 4; lastKnownFileType = text.json; path = acl_authentication_document.json; sourceTree = "<group>"; };
		B51C1E14229456E2003B49A5 /* gpl_authentication_document.json */ = {isa = PBXFileReference; fileEncoding = 4; lastKnownFileType = text.json; path = gpl_authentication_document.json; sourceTree = "<group>"; };
		B51C1E15229456E2003B49A5 /* nypl_authentication_document.json */ = {isa = PBXFileReference; fileEncoding = 4; lastKnownFileType = text.json; path = nypl_authentication_document.json; sourceTree = "<group>"; };
		B51C1E16229456E2003B49A5 /* dpl_authentication_document.json */ = {isa = PBXFileReference; fileEncoding = 4; lastKnownFileType = text.json; path = dpl_authentication_document.json; sourceTree = "<group>"; };
		B5ED41D81B8F6E2E009FC164 /* NYPLBookButtonsView.h */ = {isa = PBXFileReference; fileEncoding = 4; lastKnownFileType = sourcecode.c.h; path = NYPLBookButtonsView.h; sourceTree = "<group>"; };
		B5ED41D91B8F6E2E009FC164 /* NYPLBookButtonsView.m */ = {isa = PBXFileReference; fileEncoding = 4; lastKnownFileType = sourcecode.c.objc; path = NYPLBookButtonsView.m; sourceTree = "<group>"; };
		CAE35BBA1B86289500BF9BC5 /* Simplified.xcconfig */ = {isa = PBXFileReference; lastKnownFileType = text.xcconfig; path = Simplified.xcconfig; sourceTree = "<group>"; };
		D787E8431FB6B0290016D9D5 /* NYPLSettingsAdvancedViewController.swift */ = {isa = PBXFileReference; lastKnownFileType = sourcecode.swift; path = NYPLSettingsAdvancedViewController.swift; sourceTree = "<group>"; };
		E61D7F631F6AC78B0091C781 /* SimplyE.entitlements */ = {isa = PBXFileReference; lastKnownFileType = text.plist.entitlements; path = SimplyE.entitlements; sourceTree = "<group>"; };
		E6202A001DD4E6F300C99553 /* NYPLSettingsAccountDetailViewController.h */ = {isa = PBXFileReference; fileEncoding = 4; lastKnownFileType = sourcecode.c.h; path = NYPLSettingsAccountDetailViewController.h; sourceTree = "<group>"; };
		E6202A011DD4E6F300C99553 /* NYPLSettingsAccountDetailViewController.m */ = {isa = PBXFileReference; fileEncoding = 4; lastKnownFileType = sourcecode.c.objc; path = NYPLSettingsAccountDetailViewController.m; sourceTree = "<group>"; };
		E6202A031DD52B8600C99553 /* NYPLWelcomeScreenViewController.swift */ = {isa = PBXFileReference; fileEncoding = 4; lastKnownFileType = sourcecode.swift; path = NYPLWelcomeScreenViewController.swift; sourceTree = "<group>"; };
		E6207B642118973800864143 /* NYPLAppTheme.swift */ = {isa = PBXFileReference; lastKnownFileType = sourcecode.swift; path = NYPLAppTheme.swift; sourceTree = "<group>"; };
		E627B553216D4A9700A7D1D5 /* NYPLBookContentType.m */ = {isa = PBXFileReference; lastKnownFileType = sourcecode.c.objc; path = NYPLBookContentType.m; sourceTree = "<group>"; };
		E627B559216D4ADD00A7D1D5 /* NYPLBookContentType.h */ = {isa = PBXFileReference; lastKnownFileType = sourcecode.c.h; path = NYPLBookContentType.h; sourceTree = "<group>"; };
		E63F2C6B1EAA81B3002B6373 /* ExtendedNavBarView.swift */ = {isa = PBXFileReference; fileEncoding = 4; lastKnownFileType = sourcecode.swift; path = ExtendedNavBarView.swift; sourceTree = "<group>"; };
		E65977C41F82AC91003CD6BC /* NYPL_Launch_Screen.storyboard */ = {isa = PBXFileReference; lastKnownFileType = file.storyboard; path = NYPL_Launch_Screen.storyboard; sourceTree = "<group>"; };
		E66A6C421EAFB63300AA282D /* NYPLBookDetailButtonsView.h */ = {isa = PBXFileReference; fileEncoding = 4; lastKnownFileType = sourcecode.c.h; path = NYPLBookDetailButtonsView.h; sourceTree = "<group>"; };
		E66A6C431EAFB63300AA282D /* NYPLBookDetailButtonsView.m */ = {isa = PBXFileReference; fileEncoding = 4; lastKnownFileType = sourcecode.c.objc; path = NYPLBookDetailButtonsView.m; sourceTree = "<group>"; };
		E66AE32F1DC0FCFC00124AE2 /* NYPLCirculationAnalytics.swift */ = {isa = PBXFileReference; fileEncoding = 4; lastKnownFileType = sourcecode.swift; path = NYPLCirculationAnalytics.swift; sourceTree = "<group>"; };
		E671FF7C1E3A7068002AB13F /* NYPLNetworkQueue.swift */ = {isa = PBXFileReference; fileEncoding = 4; lastKnownFileType = sourcecode.swift; path = NYPLNetworkQueue.swift; sourceTree = "<group>"; };
		E683953A217663B100371072 /* NYPLFacetViewDefaultDataSource.swift */ = {isa = PBXFileReference; lastKnownFileType = sourcecode.swift; path = NYPLFacetViewDefaultDataSource.swift; sourceTree = "<group>"; };
		E6845D951FB38D1300EBF69A /* NYPLReadiumViewSyncManager.h */ = {isa = PBXFileReference; lastKnownFileType = sourcecode.c.h; path = NYPLReadiumViewSyncManager.h; sourceTree = "<group>"; };
		E6845D961FB38D1300EBF69A /* NYPLReadiumViewSyncManager.m */ = {isa = PBXFileReference; lastKnownFileType = sourcecode.c.objc; path = NYPLReadiumViewSyncManager.m; sourceTree = "<group>"; };
		E68CCFC41F9F80CF003DDA6C /* NYPLBarcode.swift */ = {isa = PBXFileReference; lastKnownFileType = sourcecode.swift; path = NYPLBarcode.swift; sourceTree = "<group>"; };
		E69404081E4A789800E566ED /* NYPLReachabilityManager.h */ = {isa = PBXFileReference; fileEncoding = 4; lastKnownFileType = sourcecode.c.h; path = NYPLReachabilityManager.h; sourceTree = "<group>"; };
		E69404091E4A789800E566ED /* NYPLReachabilityManager.m */ = {isa = PBXFileReference; fileEncoding = 4; lastKnownFileType = sourcecode.c.objc; path = NYPLReachabilityManager.m; sourceTree = "<group>"; };
		E699BA3F2166598B00A0736A /* NYPLEntryPointView.swift */ = {isa = PBXFileReference; lastKnownFileType = sourcecode.swift; path = NYPLEntryPointView.swift; sourceTree = "<group>"; };
		E6B1F4FA1DD20EA900D73CA1 /* NYPLSettingsAccountsList.swift */ = {isa = PBXFileReference; fileEncoding = 4; lastKnownFileType = sourcecode.swift; path = NYPLSettingsAccountsList.swift; sourceTree = "<group>"; };
		E6B3269E1EE066DE00DB877A /* NYPLBookDetailTableView.swift */ = {isa = PBXFileReference; fileEncoding = 4; lastKnownFileType = sourcecode.swift; path = NYPLBookDetailTableView.swift; sourceTree = "<group>"; };
		E6B6E76E1F6859A4007EE361 /* NYPLKeychainManager.swift */ = {isa = PBXFileReference; lastKnownFileType = sourcecode.swift; path = NYPLKeychainManager.swift; sourceTree = "<group>"; };
		E6BA02B71DE4B6F600F76404 /* RemoteHTMLViewController.swift */ = {isa = PBXFileReference; fileEncoding = 4; lastKnownFileType = sourcecode.swift; path = RemoteHTMLViewController.swift; sourceTree = "<group>"; };
		E6BC315C1E009F3E0021B65E /* NYPLAgeCheck.swift */ = {isa = PBXFileReference; fileEncoding = 4; lastKnownFileType = sourcecode.swift; path = NYPLAgeCheck.swift; sourceTree = "<group>"; };
		E6C91BC01FD5F63B00A32F42 /* NYPLZXingEncoder.h */ = {isa = PBXFileReference; lastKnownFileType = sourcecode.c.h; path = NYPLZXingEncoder.h; sourceTree = "<group>"; };
		E6C91BC11FD5F63B00A32F42 /* NYPLZXingEncoder.m */ = {isa = PBXFileReference; lastKnownFileType = sourcecode.c.objc; path = NYPLZXingEncoder.m; sourceTree = "<group>"; };
		E6D7753D1F9FE0AF00C0B722 /* NYPLBarcodeScanningViewController.m */ = {isa = PBXFileReference; fileEncoding = 4; lastKnownFileType = sourcecode.c.objc; path = NYPLBarcodeScanningViewController.m; sourceTree = "<group>"; };
		E6D775431F9FE0C400C0B722 /* NYPLBarcodeScanningViewController.h */ = {isa = PBXFileReference; fileEncoding = 4; lastKnownFileType = sourcecode.c.h; path = NYPLBarcodeScanningViewController.h; sourceTree = "<group>"; };
		E6D848E22171334800CEC142 /* NYPLContentTypeBadge.swift */ = {isa = PBXFileReference; lastKnownFileType = sourcecode.swift; path = NYPLContentTypeBadge.swift; sourceTree = "<group>"; };
		E6DA7E9F1F2A718600CFBEC8 /* NYPLBookAuthor.swift */ = {isa = PBXFileReference; fileEncoding = 4; lastKnownFileType = sourcecode.swift; path = NYPLBookAuthor.swift; sourceTree = "<group>"; };
		E6F26E721DFF672F00C103CA /* NYPLDirectoryManager.swift */ = {isa = PBXFileReference; fileEncoding = 4; lastKnownFileType = sourcecode.swift; path = NYPLDirectoryManager.swift; sourceTree = "<group>"; };
/* End PBXFileReference section */

/* Begin PBXFrameworksBuildPhase section */
		2D2B476F1D08F807007F7764 /* Frameworks */ = {
			isa = PBXFrameworksBuildPhase;
			buildActionMask = 2147483647;
			files = (
				7307A5F223FF22EC00DE53DE /* ZXingObjC.framework in Frameworks */,
			);
			runOnlyForDeploymentPostprocessing = 0;
		};
		7320AB37251EBC9900E3F04D /* Frameworks */ = {
			isa = PBXFrameworksBuildPhase;
			buildActionMask = 2147483647;
			files = (
				7320AB38251EBC9900E3F04D /* ZXingObjC.framework in Frameworks */,
			);
			runOnlyForDeploymentPostprocessing = 0;
		};
		7347F0DA245A4DE200558D7F /* Frameworks */ = {
			isa = PBXFrameworksBuildPhase;
			buildActionMask = 2147483647;
			files = (
				17DFC5F0251E802A003A19CC /* AudioEngine.xcframework in Frameworks */,
				7347F133245A508400558D7F /* NYPLCardCreator.framework in Frameworks */,
				7347F0DB245A4DE200558D7F /* PDFRendererProvider.framework in Frameworks */,
				7347F0DD245A4DE200558D7F /* MediaPlayer.framework in Frameworks */,
				7347F0DE245A4DE200558D7F /* CoreMedia.framework in Frameworks */,
				7347F0DF245A4DE200558D7F /* CoreVideo.framework in Frameworks */,
				7347F0E0245A4DE200558D7F /* AVFoundation.framework in Frameworks */,
				7347F0E1245A4DE200558D7F /* AudioToolbox.framework in Frameworks */,
				7347F0E2245A4DE200558D7F /* libiconv.tbd in Frameworks */,
				7347F0E3245A4DE200558D7F /* CoreGraphics.framework in Frameworks */,
				7347F0E4245A4DE200558D7F /* QuartzCore.framework in Frameworks */,
				7347F0E5245A4DE200558D7F /* libADEPT.a in Frameworks */,
				7347F0E6245A4DE200558D7F /* libAdobe Content Filter.a in Frameworks */,
				7347F0E7245A4DE200558D7F /* libRDServices.a in Frameworks */,
				7347F0E8245A4DE200558D7F /* libicucore.tbd in Frameworks */,
				7347F0E9245A4DE200558D7F /* libc++.dylib in Frameworks */,
				7347F0EA245A4DE200558D7F /* LocalAuthentication.framework in Frameworks */,
				7347F0EB245A4DE200558D7F /* SystemConfiguration.framework in Frameworks */,
				7347F0EC245A4DE200558D7F /* Security.framework in Frameworks */,
				7347F0ED245A4DE200558D7F /* CFNetwork.framework in Frameworks */,
				7347F0EE245A4DE200558D7F /* CoreLocation.framework in Frameworks */,
				7347F0EF245A4DE200558D7F /* UIKit.framework in Frameworks */,
				7347F0F0245A4DE200558D7F /* Foundation.framework in Frameworks */,
				7347F0F1245A4DE200558D7F /* libTenPrintCover.a in Frameworks */,
				7347F0F2245A4DE200558D7F /* libz.dylib in Frameworks */,
				7347F0F3245A4DE200558D7F /* libxml2.dylib in Frameworks */,
				7347F0F4245A4DE200558D7F /* ZXingObjC.framework in Frameworks */,
				7347F0F6245A4DE200558D7F /* PureLayout.framework in Frameworks */,
				7342704624DCB4A000A4F605 /* OverdriveProcessor.framework in Frameworks */,
				73264DDA251E9E5000B4BDAB /* OverdriveProcessor.framework in Frameworks */,
				7347F0F7245A4DE200558D7F /* SQLite.framework in Frameworks */,
				7347F0F8245A4DE200558D7F /* NYPLAEToolkit.framework in Frameworks */,
				7347F0F9245A4DE200558D7F /* NYPLAudiobookToolkit.framework in Frameworks */,
				7347F0FA245A4DE200558D7F /* Firebase.framework in Frameworks */,
				7347F0FB245A4DE200558D7F /* FirebaseCoreDiagnostics.framework in Frameworks */,
				7347F0FC245A4DE200558D7F /* FirebaseCore.framework in Frameworks */,
				7347F0FD245A4DE200558D7F /* FirebaseAnalytics.framework in Frameworks */,
				7347F0FE245A4DE200558D7F /* nanopb.framework in Frameworks */,
				7347F0FF245A4DE200558D7F /* GoogleUtilities.framework in Frameworks */,
				7347F100245A4DE200558D7F /* GoogleAppMeasurement.framework in Frameworks */,
				7347F101245A4DE200558D7F /* FIRAnalyticsConnector.framework in Frameworks */,
				7347F102245A4DE200558D7F /* GoogleDataTransport.framework in Frameworks */,
				7347F104245A4DE200558D7F /* FirebaseInstallations.framework in Frameworks */,
				7347F105245A4DE200558D7F /* PromisesObjC.framework in Frameworks */,
				7347F106245A4DE200558D7F /* Fabric.framework in Frameworks */,
				7347F107245A4DE200558D7F /* Crashlytics.framework in Frameworks */,
			);
			runOnlyForDeploymentPostprocessing = 0;
		};
		739E60FD244A0D8600D00301 /* Frameworks */ = {
			isa = PBXFrameworksBuildPhase;
			buildActionMask = 2147483647;
			files = (
				731B2B1E244A1EB400A7A649 /* Fuzi.framework in Frameworks */,
				731B2B1F244A1EB400A7A649 /* GCDWebServer.framework in Frameworks */,
				731B2B20244A1EB400A7A649 /* CryptoSwift.framework in Frameworks */,
				731B2B21244A1EB400A7A649 /* Minizip.framework in Frameworks */,
				739E60FE244A0D8600D00301 /* PDFRendererProvider.framework in Frameworks */,
				731B2B22244A2B6C00A7A649 /* R2Navigator.framework in Frameworks */,
				739E6100244A0D8600D00301 /* MediaPlayer.framework in Frameworks */,
				739E6101244A0D8600D00301 /* CoreMedia.framework in Frameworks */,
				739E6102244A0D8600D00301 /* CoreVideo.framework in Frameworks */,
				7342704524DCB49F00A4F605 /* OverdriveProcessor.framework in Frameworks */,
				739E6103244A0D8600D00301 /* AVFoundation.framework in Frameworks */,
				739E6104244A0D8600D00301 /* AudioToolbox.framework in Frameworks */,
				739E6105244A0D8600D00301 /* libiconv.tbd in Frameworks */,
				739E6106244A0D8600D00301 /* CoreGraphics.framework in Frameworks */,
				739E6107244A0D8600D00301 /* QuartzCore.framework in Frameworks */,
				739E6108244A0D8600D00301 /* libADEPT.a in Frameworks */,
				739E6109244A0D8600D00301 /* libAdobe Content Filter.a in Frameworks */,
				739E610A244A0D8600D00301 /* libRDServices.a in Frameworks */,
				739E610B244A0D8600D00301 /* libicucore.tbd in Frameworks */,
				739E610C244A0D8600D00301 /* libc++.dylib in Frameworks */,
				739E610D244A0D8600D00301 /* LocalAuthentication.framework in Frameworks */,
				739E610E244A0D8600D00301 /* SystemConfiguration.framework in Frameworks */,
				739E610F244A0D8600D00301 /* Security.framework in Frameworks */,
				739E6110244A0D8600D00301 /* CFNetwork.framework in Frameworks */,
				739E6111244A0D8600D00301 /* CoreLocation.framework in Frameworks */,
				739E6112244A0D8600D00301 /* UIKit.framework in Frameworks */,
				739E6113244A0D8600D00301 /* Foundation.framework in Frameworks */,
				731B2B27244A2B7100A7A649 /* R2Streamer.framework in Frameworks */,
				739E6114244A0D8600D00301 /* libTenPrintCover.a in Frameworks */,
				739E6115244A0D8600D00301 /* libz.dylib in Frameworks */,
				739E6116244A0D8600D00301 /* libxml2.dylib in Frameworks */,
				739E6117244A0D8600D00301 /* ZXingObjC.framework in Frameworks */,
				735FC2D52485C178009CF11E /* SwiftSoup.framework in Frameworks */,
				739E6118244A0D8600D00301 /* NYPLCardCreator.framework in Frameworks */,
				739E6119244A0D8600D00301 /* PureLayout.framework in Frameworks */,
				739E611A244A0D8600D00301 /* SQLite.framework in Frameworks */,
				739E611B244A0D8600D00301 /* NYPLAEToolkit.framework in Frameworks */,
				736CF271252278AA0081D30A /* AudioEngine.xcframework in Frameworks */,
				739E611C244A0D8600D00301 /* NYPLAudiobookToolkit.framework in Frameworks */,
				739E611D244A0D8600D00301 /* Firebase.framework in Frameworks */,
				739E611E244A0D8600D00301 /* FirebaseCoreDiagnostics.framework in Frameworks */,
				739E611F244A0D8600D00301 /* FirebaseCore.framework in Frameworks */,
				739E6120244A0D8600D00301 /* FirebaseAnalytics.framework in Frameworks */,
				731B2B25244A2B6E00A7A649 /* R2Shared.framework in Frameworks */,
				739E6121244A0D8600D00301 /* nanopb.framework in Frameworks */,
				739E6122244A0D8600D00301 /* GoogleUtilities.framework in Frameworks */,
				739E6123244A0D8600D00301 /* GoogleAppMeasurement.framework in Frameworks */,
				739E6124244A0D8600D00301 /* FIRAnalyticsConnector.framework in Frameworks */,
				739E6125244A0D8600D00301 /* GoogleDataTransport.framework in Frameworks */,
				739E6127244A0D8600D00301 /* FirebaseInstallations.framework in Frameworks */,
				739E6128244A0D8600D00301 /* PromisesObjC.framework in Frameworks */,
				739E6129244A0D8600D00301 /* Fabric.framework in Frameworks */,
				739E612A244A0D8600D00301 /* Crashlytics.framework in Frameworks */,
			);
			runOnlyForDeploymentPostprocessing = 0;
		};
		73FCA35A25005BA4001B0C5D /* Frameworks */ = {
			isa = PBXFrameworksBuildPhase;
			buildActionMask = 2147483647;
			files = (
				73FCA35B25005BA4001B0C5D /* PDFRendererProvider.framework in Frameworks */,
				73FCA35D25005BA4001B0C5D /* MediaPlayer.framework in Frameworks */,
				73FCA35E25005BA4001B0C5D /* CoreMedia.framework in Frameworks */,
				73FCA35F25005BA4001B0C5D /* CoreVideo.framework in Frameworks */,
				73FCA36025005BA4001B0C5D /* AVFoundation.framework in Frameworks */,
				73FCA36125005BA4001B0C5D /* AudioToolbox.framework in Frameworks */,
				73FCA36225005BA4001B0C5D /* libiconv.tbd in Frameworks */,
				73FCA36325005BA4001B0C5D /* CoreGraphics.framework in Frameworks */,
				73FCA36425005BA4001B0C5D /* QuartzCore.framework in Frameworks */,
				73FCA36525005BA4001B0C5D /* libADEPT.a in Frameworks */,
				73FCA36625005BA4001B0C5D /* libAdobe Content Filter.a in Frameworks */,
				73FCA36725005BA4001B0C5D /* libRDServices.a in Frameworks */,
				73FCA36825005BA4001B0C5D /* libicucore.tbd in Frameworks */,
				73FCA36925005BA4001B0C5D /* libc++.dylib in Frameworks */,
				73FCA36A25005BA4001B0C5D /* LocalAuthentication.framework in Frameworks */,
				73FCA36B25005BA4001B0C5D /* SystemConfiguration.framework in Frameworks */,
				73FCA36C25005BA4001B0C5D /* Security.framework in Frameworks */,
				73FCA36D25005BA4001B0C5D /* CFNetwork.framework in Frameworks */,
				73FCA36E25005BA4001B0C5D /* CoreLocation.framework in Frameworks */,
				73FCA36F25005BA4001B0C5D /* UIKit.framework in Frameworks */,
				73FCA37025005BA4001B0C5D /* Foundation.framework in Frameworks */,
				73FCA37125005BA4001B0C5D /* libTenPrintCover.a in Frameworks */,
				17DFC5F2251E80D6003A19CC /* AudioEngine.xcframework in Frameworks */,
				73FCA37225005BA4001B0C5D /* libz.dylib in Frameworks */,
				73FCA37325005BA4001B0C5D /* libxml2.dylib in Frameworks */,
				73FCA37425005BA4001B0C5D /* ZXingObjC.framework in Frameworks */,
				73FCA37525005BA4001B0C5D /* NYPLCardCreator.framework in Frameworks */,
				73FCA37625005BA4001B0C5D /* PureLayout.framework in Frameworks */,
				73FCA37725005BA4001B0C5D /* OverdriveProcessor.framework in Frameworks */,
				73FCA37825005BA4001B0C5D /* SQLite.framework in Frameworks */,
				73FCA37925005BA4001B0C5D /* NYPLAEToolkit.framework in Frameworks */,
				73FCA37A25005BA4001B0C5D /* NYPLAudiobookToolkit.framework in Frameworks */,
				73FCA37B25005BA4001B0C5D /* Firebase.framework in Frameworks */,
				73FCA37C25005BA4001B0C5D /* FirebaseCoreDiagnostics.framework in Frameworks */,
				73FCA37D25005BA4001B0C5D /* FirebaseCore.framework in Frameworks */,
				73FCA37E25005BA4001B0C5D /* FirebaseAnalytics.framework in Frameworks */,
				73FCA37F25005BA4001B0C5D /* nanopb.framework in Frameworks */,
				73FCA38025005BA4001B0C5D /* GoogleUtilities.framework in Frameworks */,
				73FCA38125005BA4001B0C5D /* GoogleAppMeasurement.framework in Frameworks */,
				73FCA38225005BA4001B0C5D /* FIRAnalyticsConnector.framework in Frameworks */,
				73FCA38325005BA4001B0C5D /* GoogleDataTransport.framework in Frameworks */,
				73FCA38525005BA4001B0C5D /* FirebaseInstallations.framework in Frameworks */,
				73FCA38625005BA4001B0C5D /* PromisesObjC.framework in Frameworks */,
				73FCA38725005BA4001B0C5D /* Fabric.framework in Frameworks */,
				73FCA38825005BA4001B0C5D /* Crashlytics.framework in Frameworks */,
			);
			runOnlyForDeploymentPostprocessing = 0;
		};
		A823D80A192BABA400B55DE2 /* Frameworks */ = {
			isa = PBXFrameworksBuildPhase;
			buildActionMask = 2147483647;
			files = (
				A9AD99402225D4AF009FF54A /* PDFRendererProvider.framework in Frameworks */,
				03B092301E78871A00AD338D /* MediaPlayer.framework in Frameworks */,
				03B092281E78859E00AD338D /* CoreMedia.framework in Frameworks */,
				03B0922E1E7886ED00AD338D /* CoreVideo.framework in Frameworks */,
				03B0922C1E7886C900AD338D /* AVFoundation.framework in Frameworks */,
				03B0922A1E7885A600AD338D /* AudioToolbox.framework in Frameworks */,
				03B092261E7883C400AD338D /* libiconv.tbd in Frameworks */,
				A823D813192BABA400B55DE2 /* CoreGraphics.framework in Frameworks */,
				03B092241E78839D00AD338D /* QuartzCore.framework in Frameworks */,
				08C469C11BDAAEB1009D8AFD /* libADEPT.a in Frameworks */,
				08C469C21BDAAEB1009D8AFD /* libAdobe Content Filter.a in Frameworks */,
				08A352271BDE91B80040BF1D /* libRDServices.a in Frameworks */,
				08A352221BDE8E560040BF1D /* libicucore.tbd in Frameworks */,
				5AEA9E011B947419009F71DB /* libc++.dylib in Frameworks */,
				2DA4F2331C68363B008853D7 /* LocalAuthentication.framework in Frameworks */,
				08A352261BDE8E700040BF1D /* SystemConfiguration.framework in Frameworks */,
				08A352241BDE8E640040BF1D /* Security.framework in Frameworks */,
				08A352201BDE8E410040BF1D /* CFNetwork.framework in Frameworks */,
				84FCD2611B7BA79200BFEDD9 /* CoreLocation.framework in Frameworks */,
				A823D815192BABA400B55DE2 /* UIKit.framework in Frameworks */,
				A823D811192BABA400B55DE2 /* Foundation.framework in Frameworks */,
				1112A8431A3249B4002B8CC1 /* libTenPrintCover.a in Frameworks */,
				7326AB3724BD280B00C3BA29 /* SwiftSoup.framework in Frameworks */,
				17DFC5ED251E7FBC003A19CC /* AudioEngine.xcframework in Frameworks */,
				119503E91993F919009FB788 /* libz.dylib in Frameworks */,
				119503E71993F914009FB788 /* libxml2.dylib in Frameworks */,
				145DA48E215441A70055DB93 /* ZXingObjC.framework in Frameworks */,
				145DA49421544A3F0055DB93 /* NYPLCardCreator.framework in Frameworks */,
				145DA49621544A430055DB93 /* PureLayout.framework in Frameworks */,
				17D08381248E938000092AA9 /* OverdriveProcessor.framework in Frameworks */,
				145DA4922154464F0055DB93 /* SQLite.framework in Frameworks */,
				148B1C2D21768EAA00FF64AB /* NYPLAEToolkit.framework in Frameworks */,
				148B1C2E21768EAA00FF64AB /* NYPLAudiobookToolkit.framework in Frameworks */,
				7326AB3424BD272000C3BA29 /* R2Streamer.framework in Frameworks */,
				7326AB3624BD272200C3BA29 /* R2Navigator.framework in Frameworks */,
				738EF2DB2405EA6000F388FB /* Firebase.framework in Frameworks */,
				738EF2DC2405EA6000F388FB /* FirebaseCoreDiagnostics.framework in Frameworks */,
				738EF2DD2405EA6000F388FB /* FirebaseCore.framework in Frameworks */,
				738EF2DE2405EA6000F388FB /* FirebaseAnalytics.framework in Frameworks */,
				738EF2E02405EA6000F388FB /* nanopb.framework in Frameworks */,
				738EF2E12405EA6000F388FB /* GoogleUtilities.framework in Frameworks */,
				738EF2E22405EA6000F388FB /* GoogleAppMeasurement.framework in Frameworks */,
				738EF2E32405EA6000F388FB /* FIRAnalyticsConnector.framework in Frameworks */,
				738EF2E72405EBAD00F388FB /* GoogleDataTransport.framework in Frameworks */,
				738EF2EA2405EC1100F388FB /* FirebaseInstallations.framework in Frameworks */,
				738EF2EC2405EC5900F388FB /* PromisesObjC.framework in Frameworks */,
				731DA5FC240711F5009CC191 /* Fabric.framework in Frameworks */,
				731DA5FA2407105F009CC191 /* Crashlytics.framework in Frameworks */,
				7326AB3524BD272100C3BA29 /* R2Shared.framework in Frameworks */,
			);
			runOnlyForDeploymentPostprocessing = 0;
		};
/* End PBXFrameworksBuildPhase section */

/* Begin PBXGroup section */
		110AF8881961D652004887C3 /* My Books */ = {
			isa = PBXGroup;
			children = (
				1196F7591970727C00F62670 /* NYPLMyBooksDownloadCenter.h */,
				1196F75A1970727C00F62670 /* NYPLMyBooksDownloadCenter.m */,
				A4276F461B00046300CA7194 /* NYPLMyBooksDownloadInfo.h */,
				A4276F471B00046300CA7194 /* NYPLMyBooksDownloadInfo.m */,
				116A5EAD194767B200491A21 /* NYPLMyBooksNavigationController.h */,
				116A5EAE194767B200491A21 /* NYPLMyBooksNavigationController.m */,
				2DEF10B8201ECCEA0082843A /* NYPLMyBooksSimplifiedBearerToken.h */,
				2DEF10B9201ECCEA0082843A /* NYPLMyBooksSimplifiedBearerToken.m */,
				116A5EB1194767DC00491A21 /* NYPLMyBooksViewController.h */,
				116A5EB2194767DC00491A21 /* NYPLMyBooksViewController.m */,
			);
			name = "My Books";
			sourceTree = "<group>";
		};
		110AF8891961D66C004887C3 /* Additions */ = {
			isa = PBXGroup;
			children = (
				11396FB7193D289100E16EE8 /* NSDate+NYPLDateAdditions.h */,
				11396FB8193D289100E16EE8 /* NSDate+NYPLDateAdditions.m */,
				119BEB87198C43A600121439 /* NSString+NYPLStringAdditions.h */,
				119BEB88198C43A600121439 /* NSString+NYPLStringAdditions.m */,
				114B7F141A3644CF00B8582B /* NYPLTenPrintCoverView+NYPLImageAdditions.h */,
				114B7F151A3644CF00B8582B /* NYPLTenPrintCoverView+NYPLImageAdditions.m */,
				11A14DF21A1BF94F00D6C510 /* UIColor+NYPLColorAdditions.h */,
				11A14DF31A1BF94F00D6C510 /* UIColor+NYPLColorAdditions.m */,
				11E0208B197F05D9009DEA93 /* UIFont+NYPLSystemFontOverride.h */,
				11E0208C197F05D9009DEA93 /* UIFont+NYPLSystemFontOverride.m */,
				1107835C19816E3D0071AB1E /* UIView+NYPLViewAdditions.h */,
				1107835D19816E3D0071AB1E /* UIView+NYPLViewAdditions.m */,
				085640CC1BB99FC30088BDBF /* NSURL+NYPLURLAdditions.h */,
				085640CD1BB99FC30088BDBF /* NSURL+NYPLURLAdditions.m */,
				085D31DD1BE3CD3C007F7672 /* NSURLRequest+NYPLURLRequestAdditions.h */,
				085D31DE1BE3CD3C007F7672 /* NSURLRequest+NYPLURLRequestAdditions.m */,
				081387551BC574DA003DEA6A /* UILabel+NYPLAppearanceAdditions.h */,
				081387561BC574DA003DEA6A /* UILabel+NYPLAppearanceAdditions.m */,
				081387581BC5767F003DEA6A /* UIButton+NYPLAppearanceAdditions.h */,
				081387591BC5767F003DEA6A /* UIButton+NYPLAppearanceAdditions.m */,
				5DD567B422B97344001F0C83 /* Data+Base64.swift */,
				5DD567AE22B95A30001F0C83 /* String+MD5.swift */,
			);
			name = Additions;
			sourceTree = "<group>";
		};
		110AF8901961D822004887C3 /* Book */ = {
			isa = PBXGroup;
			children = (
				112C59FF1AA2A1B600D5A06B /* Models */,
				112C5A001AA2A1DA00D5A06B /* UI */,
				E66AE32F1DC0FCFC00124AE2 /* NYPLCirculationAnalytics.swift */,
			);
			name = Book;
			sourceTree = "<group>";
		};
		1112A81A1A322C53002B8CC1 /* Products */ = {
			isa = PBXGroup;
			children = (
				1112A81F1A322C53002B8CC1 /* libTenPrintCover.a */,
			);
			name = Products;
			sourceTree = "<group>";
		};
		112C59FF1AA2A1B600D5A06B /* Models */ = {
			isa = PBXGroup;
			children = (
				1183F345194F744D00DC322F /* NYPLBook.h */,
				1183F346194F744D00DC322F /* NYPLBook.m */,
				2D87909B20127AA300E2763F /* NYPLBookAcquisitionPath.h */,
				2D87909C20127AA300E2763F /* NYPLBookAcquisitionPath.m */,
				E6DA7E9F1F2A718600CFBEC8 /* NYPLBookAuthor.swift */,
				E627B559216D4ADD00A7D1D5 /* NYPLBookContentType.h */,
				E627B553216D4A9700A7D1D5 /* NYPLBookContentType.m */,
				73FB0AC824EB403D0072E430 /* NYPLBookContentType.swift */,
				1139DA6319C7755D00A07810 /* NYPLBookCoverRegistry.h */,
				1139DA6419C7755D00A07810 /* NYPLBookCoverRegistry.m */,
				1164F104199AC236009BF8BF /* NYPLBookLocation.h */,
				1164F105199AC236009BF8BF /* NYPLBookLocation.m */,
				11616E0F196B0531003D60D9 /* NYPLBookRegistry.h */,
				11616E10196B0531003D60D9 /* NYPLBookRegistry.m */,
				112C694B197301FE00C48F95 /* NYPLBookRegistryRecord.h */,
				112C694C197301FE00C48F95 /* NYPLBookRegistryRecord.m */,
				171966A824170819007BB87E /* NYPLBookState.swift */,
				A949984E2235826500CE4241 /* NYPLPDFViewControllerDelegate.swift */,
			);
			name = Models;
			sourceTree = "<group>";
		};
		112C5A001AA2A1DA00D5A06B /* UI */ = {
			isa = PBXGroup;
			children = (
				B5ED41D81B8F6E2E009FC164 /* NYPLBookButtonsView.h */,
				B5ED41D91B8F6E2E009FC164 /* NYPLBookButtonsView.m */,
				11580AC61986A77B00949A15 /* NYPLBookCell.h */,
				11580AC71986A77B00949A15 /* NYPLBookCell.m */,
				1120749119D20BF9008203A4 /* NYPLBookCellCollectionViewController.h */,
				1120749219D20BF9008203A4 /* NYPLBookCellCollectionViewController.m */,
				111197261986B43B0014462F /* NYPLBookCellDelegate.h */,
				111197271986B43B0014462F /* NYPLBookCellDelegate.m */,
				E66A6C421EAFB63300AA282D /* NYPLBookDetailButtonsView.h */,
				E66A6C431EAFB63300AA282D /* NYPLBookDetailButtonsView.m */,
				1111973D1988226F0014462F /* NYPLBookDetailDownloadFailedView.h */,
				1111973E1988226F0014462F /* NYPLBookDetailDownloadFailedView.m */,
				11119740198827850014462F /* NYPLBookDetailDownloadingView.h */,
				11119741198827850014462F /* NYPLBookDetailDownloadingView.m */,
				111197371987F4070014462F /* NYPLBookDetailNormalView.h */,
				111197381987F4070014462F /* NYPLBookDetailNormalView.m */,
				8CE9C470237F84820072E964 /* NYPLBookDetailsProblemDocumentViewController.swift */,
				E6B3269E1EE066DE00DB877A /* NYPLBookDetailTableView.swift */,
				110AF8941961D94D004887C3 /* NYPLBookDetailView.h */,
				110AF8951961D94D004887C3 /* NYPLBookDetailView.m */,
				110AF89A1961ED1F004887C3 /* NYPLBookDetailViewController.h */,
				110AF89B1961ED1F004887C3 /* NYPLBookDetailViewController.m */,
				11078355198160A50071AB1E /* NYPLBookDownloadFailedCell.h */,
				11078356198160A50071AB1E /* NYPLBookDownloadFailedCell.m */,
				11B6020319806CD300800DA9 /* NYPLBookDownloadingCell.h */,
				11B6020419806CD300800DA9 /* NYPLBookDownloadingCell.m */,
				11A16E6D195B60DF004147F4 /* NYPLBookNormalCell.h */,
				11A16E6E195B60DF004147F4 /* NYPLBookNormalCell.m */,
				085D31D51BE29E38007F7672 /* NYPLProblemReportViewController.h */,
				085D31D61BE29E38007F7672 /* NYPLProblemReportViewController.m */,
				085D31D81BE29ED4007F7672 /* NYPLProblemReportViewController.xib */,
			);
			name = UI;
			sourceTree = "<group>";
		};
		1183F34D194F775400DC322F /* OPDS */ = {
			isa = PBXGroup;
			children = (
				11396FC8193F674F00E16EE8 /* NYPLOPDSFeedTests.m */,
				11F54C2619410C700086FCAF /* NYPLOPDSEntryTests.m */,
				11F54C2919423A040086FCAF /* NYPLOPDSLinkTests.m */,
			);
			name = OPDS;
			sourceTree = "<group>";
		};
		119504051994061E009FB788 /* Reader */ = {
			isa = PBXGroup;
			children = (
				119503EE1993FB90009FB788 /* NYPLReadium.h */,
				03690E281EB2B44300F75D5F /* NYPLReadiumBookmark.swift */,
				03690E221EB2B35000F75D5F /* NYPLReaderBookmarkCell.swift */,
				E63F2C6B1EAA81B3002B6373 /* ExtendedNavBarView.swift */,
				113137E51A48DAB90082954E /* NYPLReaderReadiumView.h */,
				113137E61A48DAB90082954E /* NYPLReaderReadiumView.m */,
				5D7CF86922C1A2F1007CAA34 /* NYPLReaderContainerDelegateBase.h */,
				5D7CF86322C19EBA007CAA34 /* NYPLReaderContainerDelegateBase.m */,
				5A5B90191B946FAD002C53E9 /* NYPLReaderContainerDelegate.h */,
				5A5B901A1B946FAD002C53E9 /* NYPLReaderContainerDelegate.mm */,
				115081381A48E1220007AEA5 /* NYPLReaderRenderer.h */,
				1188F3DF1A1ECC4B006B2F36 /* NYPLReaderSettings.h */,
				1188F3E01A1ECC4B006B2F36 /* NYPLReaderSettings.m */,
				11DC19261A12F92500721DBA /* NYPLReaderSettingsView.h */,
				11DC19271A12F92500721DBA /* NYPLReaderSettingsView.m */,
				03E5F42A1EA5BCE400DFFC3A /* NYPLReaderTOC.storyboard */,
				7386C1F9245276CA004C78BD /* NYPLReaderTOCCell.swift */,
				11BFDB34199C08E900378691 /* NYPLReaderTOCElement.h */,
				11BFDB35199C08E900378691 /* NYPLReaderTOCElement.m */,
				11BFDB31199C01F700378691 /* NYPLReaderTOCViewController.h */,
				11BFDB32199C01F700378691 /* NYPLReaderTOCViewController.m */,
				119504091994075B009FB788 /* NYPLReaderViewController.h */,
				1195040A1994075B009FB788 /* NYPLReaderViewController.m */,
				E6845D951FB38D1300EBF69A /* NYPLReadiumViewSyncManager.h */,
				E6845D961FB38D1300EBF69A /* NYPLReadiumViewSyncManager.m */,
			);
			name = Reader;
			sourceTree = "<group>";
		};
		11C113D319F842E2005B3F63 /* Reader */ = {
			isa = PBXGroup;
			children = (
				11C113D119F842BE005B3F63 /* host_app_feedback.js */,
				11C113CF19F842B9005B3F63 /* reader.html */,
				11C113D519F84613005B3F63 /* simplified.js */,
				5A69290F1B95ACD100FB4C10 /* sdk.css */,
				5A6929231B95C8B400FB4C10 /* readium-shared-js_all.js.bundles.js */,
				5A69291D1B95C8AD00FB4C10 /* readium-shared-js_all.js.map */,
				5A69290D1B95ACC600FB4C10 /* readium-shared-js_all.js */,
			);
			name = Reader;
			sourceTree = "<group>";
		};
		11C5DCEE1976D19E005A9945 /* Settings Tab */ = {
			isa = PBXGroup;
			children = (
				5DD5674422B303DF001F0C83 /* NYPLDeveloperSettingsTableViewController.swift */,
				E6202A001DD4E6F300C99553 /* NYPLSettingsAccountDetailViewController.h */,
				E6202A011DD4E6F300C99553 /* NYPLSettingsAccountDetailViewController.m */,
				73A3EAEB2400A9560061A7FB /* NYPLSettingsAccountURLSessionChallengeHandler.h */,
				73A3EAEC2400A9560061A7FB /* NYPLSettingsAccountURLSessionChallengeHandler.m */,
				E6B1F4FA1DD20EA900D73CA1 /* NYPLSettingsAccountsList.swift */,
				D787E8431FB6B0290016D9D5 /* NYPLSettingsAdvancedViewController.swift */,
				841B55411B740F2700FAC1AF /* NYPLSettingsEULAViewController.h */,
				841B55421B740F2700FAC1AF /* NYPLSettingsEULAViewController.m */,
				111E757B1A801A6F00718AD7 /* NYPLSettingsPrimaryNavigationController.h */,
				111E757C1A801A6F00718AD7 /* NYPLSettingsPrimaryNavigationController.m */,
				111E75811A815CFB00718AD7 /* NYPLSettingsPrimaryTableViewController.h */,
				111E75821A815CFB00718AD7 /* NYPLSettingsPrimaryTableViewController.m */,
				111E75781A80165C00718AD7 /* NYPLSettingsSplitViewController.h */,
				111E75791A80165C00718AD7 /* NYPLSettingsSplitViewController.m */,
				731A5B1124621F2B00B5E663 /* NYPLSignInBusinessLogic.swift */,
				089E42C5249A823800310360 /* NYPLCookiesWebViewController.swift */,
			);
			name = "Settings Tab";
			sourceTree = "<group>";
		};
		11C5DCEF1976D1BA005A9945 /* Holds */ = {
			isa = PBXGroup;
			children = (
				11C5DCF01976D1E0005A9945 /* NYPLHoldsNavigationController.h */,
				11C5DCF11976D1E0005A9945 /* NYPLHoldsNavigationController.m */,
				11C5DCF31976D22F005A9945 /* NYPLHoldsViewController.h */,
				11C5DCF41976D22F005A9945 /* NYPLHoldsViewController.m */,
				52545184217A76FF00BBC1B4 /* NYPLUserNotifications.swift */,
			);
			name = Holds;
			sourceTree = "<group>";
		};
		219901F224FD2DBE001BC727 /* JWK */ = {
			isa = PBXGroup;
			children = (
				219901F324FD2DE9001BC727 /* jwk.json */,
				219901F924FD2E56001BC727 /* jwk_private */,
				2199020524FD3334001BC727 /* NYPLJWKConversionTest.swift */,
			);
			name = JWK;
			sourceTree = "<group>";
		};
		21E7E07424FEA7C100189224 /* Audiobooks */ = {
			isa = PBXGroup;
			children = (
				21E7E07924FEA7D700189224 /* DPLA */,
				A92FB0F821CDCE3D004740F4 /* NYPLReturnPromptHelper.swift */,
				21EC1B8E2501538600A12384 /* AudioBookVendors+Extensions.swift */,
				2198F90F250A90EE000D9DAB /* AudioBookVendorsHelper.swift */,
			);
			path = Audiobooks;
			sourceTree = "<group>";
		};
		21E7E07924FEA7D700189224 /* DPLA */ = {
			isa = PBXGroup;
			children = (
				2199020724FD35DC001BC727 /* JWKResponse.swift */,
				21E7E07A24FEA7E800189224 /* DPLAAudiobooks.swift */,
			);
			path = DPLA;
			sourceTree = "<group>";
		};
		21F238B72498F7FB004DC0B1 /* AdobeDRM */ = {
			isa = PBXGroup;
			children = (
				21F238C02499155E004DC0B1 /* AdobeDRMContainer.h */,
				21F238C12499155E004DC0B1 /* AdobeDRMContainer.mm */,
				21F238C724991A2A004DC0B1 /* AdobeDRMLibraryService.swift */,
				21F238C824991A2A004DC0B1 /* AdobeDRMLicense.swift */,
			);
			path = AdobeDRM;
			sourceTree = "<group>";
		};
		5A569A271B8351C6003B5B61 /* Products */ = {
			isa = PBXGroup;
			children = (
				5A569A2C1B8351C6003B5B61 /* libADEPT.a */,
			);
			name = Products;
			sourceTree = "<group>";
		};
		5A7048921B94A6700046FFF0 /* Products */ = {
			isa = PBXGroup;
			children = (
				5A7048961B94A6710046FFF0 /* libAdobe Content Filter.a */,
			);
			name = Products;
			sourceTree = "<group>";
		};
		73085E222502EDC6008F6244 /* Settings */ = {
			isa = PBXGroup;
			children = (
				732940BF251D0B790065E362 /* BarcodeScanning */,
				732940BE251D05E30065E362 /* SettingsCells */,
				5DD5677122B7ECE3001F0C83 /* NYPLSettings.swift */,
				730FC04F25127FA2004D7C2D /* NYPLSettings+OE.swift */,
				7347312825142FE200BE3D2C /* NYPLSettings+SE.swift */,
				73085E242502EDEF008F6244 /* NYPLSettingsPrimaryTableItem.swift */,
				73085E232502EDEE008F6244 /* NYPLSettingsPrimaryTableViewController.swift */,
				73085E252502EDF0008F6244 /* NYPLSettingsSplitViewController.swift */,
				7353940B250854A90043C800 /* NYPLSettingsSplitViewController+OE.swift */,
			);
			path = Settings;
			sourceTree = "<group>";
		};
		73085E3325030CFC008F6244 /* Migrations */ = {
			isa = PBXGroup;
			children = (
				5D60D3532297353C001080D0 /* NYPLMigrationManager.swift */,
				73085E3425030D27008F6244 /* SEMigrations.swift */,
				73085E3725030D66008F6244 /* OEMigrations.swift */,
			);
			path = Migrations;
			sourceTree = "<group>";
		};
		73225DE5250B46CE00EF1877 /* AppInfrastructure */ = {
			isa = PBXGroup;
			children = (
				739ECB2325101CCE00691A70 /* NSNotification+NYPL.swift */,
				A823D81F192BABA400B55DE2 /* NYPLAppDelegate.h */,
				A823D820192BABA400B55DE2 /* NYPLAppDelegate.m */,
				734731252514236A00BE3D2C /* NYPLAppDelegate+OE.swift */,
				734731222514235900BE3D2C /* NYPLAppDelegate+SE.swift */,
				E6207B642118973800864143 /* NYPLAppTheme.swift */,
				738CB1FF2509A61E00891F31 /* NYPLConfiguration+OE.swift */,
				738CB2052509A87700891F31 /* NYPLConfiguration+SE.swift */,
				73225DEA250B471400EF1877 /* NYPLRootTabBarController+OE.swift */,
				739ECB2D25108EE800691A70 /* NYPLRootTabBarController+SE.swift */,
				730EDFFF251567820038DD9F /* NYPLLibraryNavigationController.h */,
				730EE000251567820038DD9F /* NYPLLibraryNavigationController.m */,
				A93F9F9621CDACF700BD3B0C /* NYPLAppReviewPrompt.swift */,
				2DC8D9DB1D09F797007DD125 /* UpdateCheck.swift */,
				2DC8D9DD1D09F9B4007DD125 /* UpdateCheckShim.swift */,
			);
			path = AppInfrastructure;
			sourceTree = "<group>";
		};
		7327A88D23EE00FE00954748 /* Utilities */ = {
			isa = PBXGroup;
			children = (
				73E84FBD24464FF3009071D8 /* Authentication */,
				1183F359194F847100DC322F /* NYPLAsync.h */,
				1183F35A194F847100DC322F /* NYPLAsync.m */,
				114C8CD519BE2FD300719B72 /* NYPLAttributedString.h */,
				114C8CD619BE2FD300719B72 /* NYPLAttributedString.m */,
				732F929223ECB51F0099244C /* NYPLBackgroundExecutor.swift */,
				11369D46199527C200BB11F8 /* NYPLJSON.h */,
				11369D47199527C200BB11F8 /* NYPLJSON.m */,
				52592BBB21220A4F00587288 /* NYPLLocalization.h */,
				52592BB721220A1100587288 /* NYPLLocalization.m */,
				11068C53196DD37900E8A94B /* NYPLNull.h */,
				11068C54196DD37900E8A94B /* NYPLNull.m */,
				7327A89223EE017300954748 /* NYPLMainThreadChecker.swift */,
				73085E192502DE88008F6244 /* NYPLPresentationUtils.swift */,
				111559EB19B8FA530003BE94 /* NYPLXML.h */,
				111559EC19B8FA590003BE94 /* NYPLXML.m */,
				179699D024131BA500EC309F /* UIColor+LabelColor.swift */,
				7384C801242BCC4800D5F960 /* Date+NYPLAdditions.swift */,
				73CDA120243EDAD8009CC6A6 /* URLRequest+NYPL.swift */,
				730B7867249AB9D7008F28B3 /* StdLib+NYPLAdditions.swift */,
				732327B12478504500A041E6 /* NSError+NYPLAdditions.swift */,
				0824D44D24B8DFE400C85A7E /* NSString+JSONParse.swift */,
				7340DA6124B7E45C00361387 /* URLResponse+NYPL.swift */,
				7340DA6724B7F27900361387 /* NYPLBook+Additions.swift */,
			);
			path = Utilities;
			sourceTree = "<group>";
		};
		732940BD251D04970065E362 /* Keychain */ = {
			isa = PBXGroup;
			children = (
				11C5DD14197727A6005A9945 /* NYPLKeychain.h */,
				11C5DD15197727A6005A9945 /* NYPLKeychain.m */,
				E6B6E76E1F6859A4007EE361 /* NYPLKeychainManager.swift */,
				0857A0FE247835FF00C7984E /* NYPLKeychainStoredVariable.swift */,
			);
			path = Keychain;
			sourceTree = "<group>";
		};
		732940BE251D05E30065E362 /* SettingsCells */ = {
			isa = PBXGroup;
			children = (
				089E430B24A2459100310360 /* NYPLLoginCellTypes.swift */,
				0826CD2824AA21B2000F4030 /* NYPLSamlIDPCell.swift */,
				0826CD2E24AA2801000F4030 /* NYPLLibraryDescriptionCell.swift */,
			);
			path = SettingsCells;
			sourceTree = "<group>";
		};
		732940BF251D0B790065E362 /* BarcodeScanning */ = {
			isa = PBXGroup;
			children = (
				E68CCFC41F9F80CF003DDA6C /* NYPLBarcode.swift */,
				E6D775431F9FE0C400C0B722 /* NYPLBarcodeScanningViewController.h */,
				E6D7753D1F9FE0AF00C0B722 /* NYPLBarcodeScanningViewController.m */,
				E6C91BC01FD5F63B00A32F42 /* NYPLZXingEncoder.h */,
				E6C91BC11FD5F63B00A32F42 /* NYPLZXingEncoder.m */,
			);
			path = BarcodeScanning;
			sourceTree = "<group>";
		};
		7338755E2423E108000FEB67 /* Network */ = {
			isa = PBXGroup;
			children = (
				2DB436361D4C049200F8E69D /* NYPLReachability.h */,
				2DB436371D4C049200F8E69D /* NYPLReachability.m */,
				E69404081E4A789800E566ED /* NYPLReachabilityManager.h */,
				E69404091E4A789800E566ED /* NYPLReachabilityManager.m */,
				733875642423E1B0000FEB67 /* NYPLNetworkExecutor.swift */,
				733875662423E540000FEB67 /* NYPLCaching.swift */,
				735FED252427494900144C97 /* NYPLNetworkResponder.swift */,
				7360D0D424BFCB9700C8AD16 /* NYPLUserFriendlyError.swift */,
				118B7ABD195CBF72005CE3E7 /* NYPLSession.h */,
				118B7ABE195CBF72005CE3E7 /* NYPLSession.m */,
				E671FF7C1E3A7068002AB13F /* NYPLNetworkQueue.swift */,
				A42E0DEF1B3F5A490095EBAE /* NYPLRemoteViewController.h */,
				A42E0DF01B3F5A490095EBAE /* NYPLRemoteViewController.m */,
				2D62568A1D412BCB0080A81F /* BundledHTMLViewController.swift */,
				E6BA02B71DE4B6F600F76404 /* RemoteHTMLViewController.swift */,
			);
			path = Network;
			sourceTree = "<group>";
		};
		7358EE722500617E00DDA0CC /* OpenEbooks-specific */ = {
			isa = PBXGroup;
			children = (
				7358EE922500675700DDA0CC /* Open-eBooks-Info.plist */,
				7358EE902500642900DDA0CC /* OELaunchScreen.xib */,
				7358EE7B250062BD00DDA0CC /* OEImages.xcassets */,
				73085E202502E2CD008F6244 /* OpenEBooks_OPDS2_Catalog_Feed.json */,
				735FCB392506FACF009A8C95 /* ReaderClientCert.sig */,
				738170142526504800BA2C44 /* GoogleService-Info.plist */,
			);
			name = "OpenEbooks-specific";
			sourceTree = "<group>";
		};
		7360891B240DFB93007EE66F /* Logging */ = {
			isa = PBXGroup;
			children = (
				2D382BD61D08BA99002C423D /* Log.swift */,
				5D7CF8B422C3FC06007CAA34 /* NYPLErrorLogger.swift */,
				1114A6AC1958B215007507A2 /* NYPLLOG.h */,
			);
			name = Logging;
			sourceTree = "<group>";
		};
		738CB2092509AD3B00891F31 /* WelcomeScreen */ = {
			isa = PBXGroup;
			children = (
				E6202A031DD52B8600C99553 /* NYPLWelcomeScreenViewController.swift */,
				73085E182502DE87008F6244 /* OETutorialChoiceViewController.swift */,
				730FC05525128D64004D7C2D /* OETutorialEligibilityViewController.swift */,
				730FC05425128D63004D7C2D /* OETutorialViewController.swift */,
				730FC05625128D64004D7C2D /* OETutorialWelcomeViewController.swift */,
			);
			path = WelcomeScreen;
			sourceTree = "<group>";
		};
		739ECB2725101F1600691A70 /* Catalog */ = {
			isa = PBXGroup;
			children = (
				11F3773119E0876F00487769 /* NYPLCatalogFacet.h */,
				11F3773219E0876F00487769 /* NYPLCatalogFacet.m */,
				112C684D19EF003300106973 /* NYPLCatalogFacetGroup.h */,
				112C684E19EF003300106973 /* NYPLCatalogFacetGroup.m */,
				A42E0DF21B40F4E00095EBAE /* NYPLCatalogFeedViewController.h */,
				A42E0DF31B40F4E00095EBAE /* NYPLCatalogFeedViewController.m */,
				A4BA1D111B43046B006F83DF /* NYPLCatalogGroupedFeed.h */,
				A4BA1D121B43046B006F83DF /* NYPLCatalogGroupedFeed.m */,
				A4BA1D0C1B430341006F83DF /* NYPLCatalogGroupedFeedViewController.h */,
				A4BA1D0D1B430341006F83DF /* NYPLCatalogGroupedFeedViewController.m */,
				1183F33F194F723D00DC322F /* NYPLCatalogLane.h */,
				1183F340194F723D00DC322F /* NYPLCatalogLane.m */,
				1183F339194B775900DC322F /* NYPLCatalogLaneCell.h */,
				1183F33A194B775900DC322F /* NYPLCatalogLaneCell.m */,
				E6D848E22171334800CEC142 /* NYPLContentTypeBadge.swift */,
				11548C0C1939147D009DBF2E /* NYPLCatalogNavigationController.h */,
				11548C0D1939147D009DBF2E /* NYPLCatalogNavigationController.m */,
				739ECB282510207E00691A70 /* NYPLCatalogNavigationController+OE.swift */,
				739ECB2A25102A2B00691A70 /* NYPLCatalogNavigationController+SE.swift */,
				118A0B1919915BDF00792DDE /* NYPLCatalogSearchViewController.h */,
				118A0B1A19915BDF00792DDE /* NYPLCatalogSearchViewController.m */,
				1114A69F195884CB007507A2 /* NYPLCatalogUngroupedFeed.h */,
				1114A6A0195884CB007507A2 /* NYPLCatalogUngroupedFeed.m */,
				11A16E67195B2BD3004147F4 /* NYPLCatalogUngroupedFeedViewController.h */,
				11A16E68195B2BD3004147F4 /* NYPLCatalogUngroupedFeedViewController.m */,
				E683953A217663B100371072 /* NYPLFacetViewDefaultDataSource.swift */,
			);
			path = Catalog;
			sourceTree = "<group>";
		};
<<<<<<< HEAD
		73A22980240F26C6006B9EAD /* Reader2 */ = {
			isa = PBXGroup;
			children = (
				733DEC91241090C7008C74BC /* NYPLReaderExtensions.swift */,
				73A2299A240F3B9B006B9EAD /* NYPLR2Owner.swift */,
				734917D9242EB79700059AA5 /* NYPLR1R2UserSettings.swift */,
				7386C1F624525AFF004C78BD /* NYPLReaderTOCBusinessLogic.swift */,
				737DCB8B245CCF2300A8F297 /* NYPLReaderBookmarksBusinessLogic.swift */,
				73DEB5462486FDFC00B5FF0A /* NYPLBookmarkR2Location.swift */,
				73F7136D2417260700C63B81 /* UI */,
				73DB2D0924132C8B008346ED /* Internal */,
				21F238B72498F7FB004DC0B1 /* AdobeDRM */,
			);
			path = Reader2;
			sourceTree = "<group>";
		};
		73DB2D0924132C8B008346ED /* Internal */ = {
			isa = PBXGroup;
			children = (
				73A229A4240F3D1B006B9EAD /* CancellableResult.swift */,
				73A229AA241021F2006B9EAD /* ReaderError.swift */,
				73A2299C240F3BEA006B9EAD /* LibraryModule.swift */,
				73A2299E240F3BEA006B9EAD /* LibraryService.swift */,
				73A229AC2410221E006B9EAD /* EPUBModule.swift */,
				73A229AE24102272006B9EAD /* ReaderFormatModule.swift */,
				73A229A6240F40C2006B9EAD /* ReaderModule.swift */,
				733DEC8B24108D8D008C74BC /* DRMLibraryService.swift */,
				7364D69B2492A38C0087B056 /* R2+NYPLAdditions.swift */,
			);
			path = Internal;
=======
		73DE53292525A2AD003E2C56 /* Accounts */ = {
			isa = PBXGroup;
			children = (
				73DE532E2525A2E1003E2C56 /* Library */,
				73DE532F2525A2EC003E2C56 /* User */,
				E6BC315C1E009F3E0021B65E /* NYPLAgeCheck.swift */,
			);
			path = Accounts;
			sourceTree = "<group>";
		};
		73DE532E2525A2E1003E2C56 /* Library */ = {
			isa = PBXGroup;
			children = (
				8CC26F822370C1DF0000D8E1 /* Account.swift */,
				03F94CCE1DD627AA00CE8F4F /* Accounts.json */,
				03F94CD01DD6288C00CE8F4F /* AccountsManager.swift */,
				73DE53302525A386003E2C56 /* NYPLLibraryAccountURLsProvider.swift */,
			);
			path = Library;
			sourceTree = "<group>";
		};
		73DE532F2525A2EC003E2C56 /* User */ = {
			isa = PBXGroup;
			children = (
				0857A0F62478337D00C7984E /* NYPLCredentials.swift */,
				17CE5304243C020800315E63 /* NYPLUserAccount.swift */,
				5D3A28CB22D3DA850042B3BD /* NYPLUserProfileDocument.swift */,
			);
			path = User;
			sourceTree = "<group>";
		};
		73DE53322525A588003E2C56 /* ErrorHandling */ = {
			isa = PBXGroup;
			children = (
				5D1B141422CBE3570006C964 /* NYPLProblemDocument.swift */,
				8C40D6A62375FF8B006EA63B /* NYPLProblemDocumentCacheManager.swift */,
				145798F5215BE9E300F68AFD /* ProblemReportEmail.swift */,
				5D1B142922CC179F0006C964 /* NYPLAlertUtils.swift */,
			);
			path = ErrorHandling;
			sourceTree = "<group>";
		};
		73DE53332525A83F003E2C56 /* Views */ = {
			isa = PBXGroup;
			children = (
				E699BA3F2166598B00A0736A /* NYPLEntryPointView.swift */,
				8C835DD4234D0B900050A18D /* NYPLFacetBarView.swift */,
				11F3771D19DB62B000487769 /* NYPLFacetView.h */,
				11F3771E19DB62B000487769 /* NYPLFacetView.m */,
				113DB8A519C24E54004E1154 /* NYPLIndeterminateProgressView.h */,
				113DB8A619C24E54004E1154 /* NYPLIndeterminateProgressView.m */,
				1111973A19880E8D0014462F /* NYPLLinearView.h */,
				1111973B19880E8D0014462F /* NYPLLinearView.m */,
				11B20E6C19D9F6DD00877A23 /* NYPLReloadView.h */,
				11B20E6D19D9F6DD00877A23 /* NYPLReloadView.m */,
				114C8CD819BF55F900719B72 /* NYPLRoundedButton.h */,
				114C8CD919BF55F900719B72 /* NYPLRoundedButton.m */,
			);
			path = Views;
>>>>>>> 11c321c1
			sourceTree = "<group>";
		};
		73E84FBD24464FF3009071D8 /* Authentication */ = {
			isa = PBXGroup;
			children = (
				086C45D524AE77CA00F5108E /* NYPLBasicAuth.swift */,
				73B501C024F48D4B00FBAD7D /* NYPLUserAccountFrontEndValidation.swift */,
			);
			path = Authentication;
			sourceTree = "<group>";
		};
		73F7136D2417260700C63B81 /* UI */ = {
			isa = PBXGroup;
			children = (
				73F713552417200F00C63B81 /* NYPLBaseReaderViewController.swift */,
				73F713502417200F00C63B81 /* NYPLEPUBViewController.swift */,
				73F713672417240100C63B81 /* UIViewController+NYPL.swift */,
				734917D0242D77D800059AA5 /* NYPLUserSettingsVC.swift */,
				7386C1F3245225A5004C78BD /* NYPLReaderPositionsVC.swift */,
				7335BA9A2453C48F000295F2 /* NYPLReaderPositions.storyboard */,
			);
			path = UI;
			sourceTree = "<group>";
		};
		84B7A3421B84E8FE00584FB2 /* OpenDyslexicFont */ = {
			isa = PBXGroup;
			children = (
				84B7A3431B84E8FE00584FB2 /* OFL.txt */,
				84B7A3441B84E8FE00584FB2 /* OpenDyslexic3-Bold.ttf */,
				84B7A3451B84E8FE00584FB2 /* OpenDyslexic3-Regular.ttf */,
			);
			name = OpenDyslexicFont;
			path = Resources/OpenDyslexicFont;
			sourceTree = "<group>";
		};
		A49C25411AE05A2600D63B89 /* Products */ = {
			isa = PBXGroup;
			children = (
				A49C25461AE05A2600D63B89 /* libRDServices.a */,
			);
			name = Products;
			sourceTree = "<group>";
		};
		A823D804192BABA400B55DE2 = {
			isa = PBXGroup;
			children = (
				CAE35BBA1B86289500BF9BC5 /* Simplified.xcconfig */,
				2D6AF74A1E7E341F005CEC90 /* Simplified+RMSDK.xcconfig */,
				5A569A261B8351C6003B5B61 /* ADEPT.xcodeproj */,
				5A7048911B94A6700046FFF0 /* Adobe Content Filter.xcodeproj */,
				A49C25401AE05A2600D63B89 /* RDServices.xcodeproj */,
				1112A8191A322C53002B8CC1 /* TenPrintCover.xcodeproj */,
				A823D816192BABA400B55DE2 /* Simplified */,
				A823D82F192BABA400B55DE2 /* SimplifiedTests */,
				A823D80E192BABA400B55DE2 /* Products */,
				A823D80F192BABA400B55DE2 /* Frameworks */,
			);
			sourceTree = "<group>";
		};
		A823D80E192BABA400B55DE2 /* Products */ = {
			isa = PBXGroup;
			children = (
				A823D80D192BABA400B55DE2 /* SimplyE.app */,
				2D2B47721D08F807007F7764 /* SimplyETests.xctest */,
				739E6151244A0D8600D00301 /* SimplyECardCreator.app */,
				7347F123245A4DE200558D7F /* SimplyE-R2dev.app */,
				73FCA3A425005BA4001B0C5D /* Open eBooks.app */,
				7320AB48251EBC9900E3F04D /* OpenEbooksTests.xctest */,
			);
			name = Products;
			sourceTree = "<group>";
		};
		A823D80F192BABA400B55DE2 /* Frameworks */ = {
			isa = PBXGroup;
			children = (
				735FC2D42485C178009CF11E /* SwiftSoup.framework */,
				731B2B1C244A1EB400A7A649 /* CryptoSwift.framework */,
				731B2B1A244A1EB300A7A649 /* Fuzi.framework */,
				731B2B1B244A1EB400A7A649 /* GCDWebServer.framework */,
				731B2B1D244A1EB400A7A649 /* Minizip.framework */,
				731B2B18244A1D8600A7A649 /* R2Navigator.framework */,
				731B2B12244A1D6500A7A649 /* R2Streamer.framework */,
				739E6157244A0F6D00D00301 /* R2Shared.framework */,
				176F8A802519684D00CE5BFB /* AudioEngine.xcframework */,
				7347F132245A508400558D7F /* NYPLCardCreator.framework */,
				7326AB3224BD271F00C3BA29 /* R2Shared.framework */,
				7326AB3324BD272000C3BA29 /* R2Navigator.framework */,
				7326AB2D24BD271F00C3BA29 /* R2Streamer.framework */,
				17D08378248E8EEB00092AA9 /* OverdriveProcessor.framework */,
				731DA5FB240711F5009CC191 /* Fabric.framework */,
				731DA5F52407105E009CC191 /* Crashlytics.framework */,
				738EF2EB2405EC5900F388FB /* PromisesObjC.framework */,
				738EF2E42405EBAD00F388FB /* FirebaseInstallations.framework */,
				738EF2E52405EBAD00F388FB /* GoogleDataTransport.framework */,
				738EF2DA2405EA6000F388FB /* FIRAnalyticsConnector.framework */,
				738EF2D22405EA5F00F388FB /* Firebase.framework */,
				738EF2D52405EA5F00F388FB /* FirebaseAnalytics.framework */,
				738EF2D42405EA5F00F388FB /* FirebaseCore.framework */,
				738EF2D32405EA5F00F388FB /* FirebaseCoreDiagnostics.framework */,
				738EF2D92405EA6000F388FB /* GoogleAppMeasurement.framework */,
				738EF2D82405EA6000F388FB /* GoogleUtilities.framework */,
				738EF2D72405EA6000F388FB /* nanopb.framework */,
				A9AD993F2225D4AF009FF54A /* PDFRendererProvider.framework */,
				148B1C1721710C6800FF64AB /* NYPLAEToolkit.framework */,
				148B1C1C21710C6800FF64AB /* NYPLAudiobookToolkit.framework */,
				145DA49521544A420055DB93 /* PureLayout.framework */,
				145DA49321544A3F0055DB93 /* NYPLCardCreator.framework */,
				145DA4912154464F0055DB93 /* SQLite.framework */,
				145DA48D215441A70055DB93 /* ZXingObjC.framework */,
				03B0922F1E78871A00AD338D /* MediaPlayer.framework */,
				03B0922D1E7886ED00AD338D /* CoreVideo.framework */,
				03B0922B1E7886C900AD338D /* AVFoundation.framework */,
				03B092291E7885A600AD338D /* AudioToolbox.framework */,
				03B092271E78859E00AD338D /* CoreMedia.framework */,
				03B092251E7883C400AD338D /* libiconv.tbd */,
				03B092231E78839D00AD338D /* QuartzCore.framework */,
				2DA4F2321C68363B008853D7 /* LocalAuthentication.framework */,
				08A352251BDE8E700040BF1D /* SystemConfiguration.framework */,
				08A352231BDE8E640040BF1D /* Security.framework */,
				08A352211BDE8E560040BF1D /* libicucore.tbd */,
				08A3521F1BDE8E410040BF1D /* CFNetwork.framework */,
				5A5B90141B946CBD002C53E9 /* libstdc++.6.0.9.dylib */,
				5A5B90111B946763002C53E9 /* libc++.1.dylib */,
				84FCD2601B7BA79200BFEDD9 /* CoreLocation.framework */,
				1146EE3F1A5DD071009F7576 /* CoreText.framework */,
				112492571A5B5B690054D6E2 /* libstdc++.6.dylib */,
				11D5219B1A449ABA00636240 /* libstdc++.dylib */,
				11D521991A44980D00636240 /* librmservices_iphone.a */,
				119503EA1993F91E009FB788 /* libc++.dylib */,
				119503E81993F919009FB788 /* libz.dylib */,
				119503E61993F914009FB788 /* libxml2.dylib */,
				119503E41993F90C009FB788 /* libePub3-iOS.a */,
				A823D810192BABA400B55DE2 /* Foundation.framework */,
				A823D812192BABA400B55DE2 /* CoreGraphics.framework */,
				A823D814192BABA400B55DE2 /* UIKit.framework */,
			);
			name = Frameworks;
			sourceTree = "<group>";
		};
		A823D816192BABA400B55DE2 /* Simplified */ = {
			isa = PBXGroup;
			children = (
				73DE53292525A2AD003E2C56 /* Accounts */,
				110AF8891961D66C004887C3 /* Additions */,
				73225DE5250B46CE00EF1877 /* AppInfrastructure */,
				21E7E07424FEA7C100189224 /* Audiobooks */,
				110AF8901961D822004887C3 /* Book */,
				739ECB2725101F1600691A70 /* Catalog */,
				73DE53322525A588003E2C56 /* ErrorHandling */,
				11C5DCEF1976D1BA005A9945 /* Holds */,
				732940BD251D04970065E362 /* Keychain */,
				7360891B240DFB93007EE66F /* Logging */,
				73085E3325030CFC008F6244 /* Migrations */,
				110AF8881961D652004887C3 /* My Books */,
				7338755E2423E108000FEB67 /* Network */,
				1158812C1A894F4E008672C3 /* NYPLAccountSignInViewController.h */,
				1158812D1A894F4E008672C3 /* NYPLAccountSignInViewController.m */,
				2DF321821DC3B83500E1858F /* NYPLAnnotations.swift */,
				175E480724EF36520066A6CF /* NYPLAnnouncementBusinessLogic.swift */,
				175E480D24EF46EA0066A6CF /* NYPLAnnouncementViewController.swift */,
				116A5EB71947B57500491A21 /* NYPLConfiguration.h */,
				116A5EB81947B57500491A21 /* NYPLConfiguration.m */,
				E6F26E721DFF672F00C103CA /* NYPLDirectoryManager.swift */,
				111197321986D7550014462F /* NYPLDismissibleViewController.h */,
				111197331986D7550014462F /* NYPLDismissibleViewController.m */,
				119BEBB719902A8800121439 /* NYPLOpenSearchDescription.h */,
				119BEBB819902A8800121439 /* NYPLOpenSearchDescription.m */,
				11548C091939136C009DBF2E /* NYPLRootTabBarController.h */,
				11548C0A1939136C009DBF2E /* NYPLRootTabBarController.m */,
				AE77E8DE5454517F1AE119BF /* OPDS */,
				B51C1DF42285FD51003B49A5 /* OPDS2 */,
				119504051994061E009FB788 /* Reader */,
				73A22980240F26C6006B9EAD /* Reader2 */,
				73085E222502EDC6008F6244 /* Settings */,
				11C5DCEE1976D19E005A9945 /* Settings Tab */,
				7327A88D23EE00FE00954748 /* Utilities */,
				73DE53332525A83F003E2C56 /* Views */,
				738CB2092509AD3B00891F31 /* WelcomeScreen */,
				A823D817192BABA400B55DE2 /* Supporting Files */,
			);
			path = Simplified;
			sourceTree = "<group>";
		};
		A823D817192BABA400B55DE2 /* Supporting Files */ = {
			isa = PBXGroup;
			children = (
				737B9F83244FC648002B4464 /* README.md */,
				7358EE722500617E00DDA0CC /* OpenEbooks-specific */,
				0345BFD61DBF002E00398B6F /* APIKeys.swift */,
				17071060242A923400E2648F /* NYPLSecrets.swift */,
				110F853C19D5FA7300052DF7 /* DetailSummaryTemplate.html */,
				A823D822192BABA400B55DE2 /* Images.xcassets */,
				A823D819192BABA400B55DE2 /* InfoPlist.strings */,
				032A31071DC02E8E0001E4AF /* Localizable.strings */,
				A823D81C192BABA400B55DE2 /* main.m */,
				E65977C41F82AC91003CD6BC /* NYPL_Launch_Screen.storyboard */,
				84B7A3421B84E8FE00584FB2 /* OpenDyslexicFont */,
				11C113D319F842E2005B3F63 /* Reader */,
				085D31FB1BE7BE86007F7672 /* ReaderClientCert.sig */,
				A823D818192BABA400B55DE2 /* Simplified-Info.plist */,
				A823D81E192BABA400B55DE2 /* Simplified-Prefix.pch */,
				2D382BCF1D08B1F5002C423D /* SimplyE-Bridging-Header.h */,
				E61D7F631F6AC78B0091C781 /* SimplyE.entitlements */,
				2D6256901D41582A0080A81F /* software-licenses.html */,
				738EF2D12405E3D900F388FB /* .gitignore */,
				73DA43A72404BA5600985482 /* build_curl.sh */,
				73DA43A52404BA5500985482 /* build-3rd-parties-dependencies.sh */,
				73DA43A62404BA5600985482 /* build-carthage.sh */,
				73DA43A82404BA5600985482 /* build-openssl-curl.sh */,
				73C3A33F244108F200AFE44D /* carthage-update-simplye.sh */,
				73609AD8245B53CB00F0E08B /* update-certificates.sh */,
				73DA43A12404B4A900985482 /* Cartfile */,
				73DA43A32404B92E00985482 /* Cartfile.resolved */,
				73DA43A02404B4A900985482 /* Crashlytics.json */,
				738EF2CB2405E38800F388FB /* GoogleService-Info.plist */,
				735394012508161A0043C800 /* README.md */,
			);
			name = "Supporting Files";
			sourceTree = "<group>";
		};
		A823D82F192BABA400B55DE2 /* SimplifiedTests */ = {
			isa = PBXGroup;
			children = (
				2D2B47621D08F1ED007F7764 /* SimplyETests-Bridging-Header.h */,
				A823D830192BABA400B55DE2 /* Supporting Files */,
				7384C803242BCE5900D5F960 /* Date+NYPLAdditionsTests.swift */,
				219901F224FD2DBE001BC727 /* JWK */,
				1763C0D524F460FE00A4D0E2 /* NYPLAnnouncementManagerTests.swift */,
				2D8790A420129AF200E2763F /* NYPLBookAcquisitionPathTests.swift */,
				173F0822241AAA4E00A64658 /* NYPLBookStateTests.swift */,
				7384C7FF242BB43300D5F960 /* NYPLCachingTests.swift */,
				1142E4E719EEC7C500D9B3D9 /* NYPLCatalogFacetTests.m */,
				11396FBA193D2FAC00E16EE8 /* NYPLDateAdditionsTests.m */,
				11C5DD171977335E005A9945 /* NYPLKeychainTests.m */,
				5D73DA3D22A07B9A00162CB8 /* NYPLMyBooksDownloadCenterTests.swift */,
				7307A5EC23FF1A8500DE53DE /* NYPLOpenSearchDescriptionTests.swift */,
				111559EE19B8FA8E0003BE94 /* NYPLXMLTests.m */,
				1183F34D194F775400DC322F /* OPDS */,
				B51C1DFD22860563003B49A5 /* OPDS2CatalogsFeedTests.swift */,
				735F41A2243E381D00046182 /* String+NYPLAdditionsTests.swift */,
				735DD0BD252299A90096D1F9 /* UIColor+NYPLAdditionsTests.swift */,
				2D2B47631D08F1ED007F7764 /* UpdateCheckTests.swift */,
				5D3A28D322D3FBB90042B3BD /* UserProfileDocumentTests.swift */,
				735350B624918432006021BD /* URLRequest+NYPLTests.swift */,
			);
			path = SimplifiedTests;
			sourceTree = "<group>";
		};
		A823D830192BABA400B55DE2 /* Supporting Files */ = {
			isa = PBXGroup;
			children = (
				B51C1DFB22860513003B49A5 /* OPDS2CatalogsFeed.json */,
				B51C1E13229456E2003B49A5 /* acl_authentication_document.json */,
				B51C1E16229456E2003B49A5 /* dpl_authentication_document.json */,
				B51C1E14229456E2003B49A5 /* gpl_authentication_document.json */,
				B51C1E15229456E2003B49A5 /* nypl_authentication_document.json */,
				2D2B47761D08F808007F7764 /* Info.plist */,
				A823D832192BABA400B55DE2 /* InfoPlist.strings */,
				111559F019B8FAA10003BE94 /* invalid.xml */,
				11F54C1D194109120086FCAF /* main.xml */,
				11F54C2419410BE40086FCAF /* single_entry.xml */,
				2D2B478A1D08FC78007F7764 /* UpdateCheckNeedsUpdate.json */,
				2D2B47891D08FC78007F7764 /* UpdateCheckUnknown.json */,
				2D2B47691D08F264007F7764 /* UpdateCheckUpToDate.json */,
				111559F119B8FAA10003BE94 /* valid.xml */,
				2D8790A220129AC400E2763F /* NYPLBookAcquisitionPathEntry.xml */,
			);
			name = "Supporting Files";
			sourceTree = "<group>";
		};
		AE77E8DE5454517F1AE119BF /* OPDS */ = {
			isa = PBXGroup;
			children = (
				119BEB8D19901E1000121439 /* NYPLOPDS.h */,
				2D754BB92002E2FB0061D34F /* NYPLOPDSAcquisition.h */,
				2D754BBA2002E2FB0061D34F /* NYPLOPDSAcquisition.m */,
				2DCB71EC2017DFB5000E041A /* NYPLOPDSAcquisitionAvailability.h */,
				2DCB71ED2017DFB5000E041A /* NYPLOPDSAcquisitionAvailability.m */,
				110AD83A19E4960C005724C3 /* NYPLOPDSAttribute.h */,
				110AD83B19E497D6005724C3 /* NYPLOPDSAttribute.m */,
				2DFAC8EB1CD8DDD1003D9EC0 /* NYPLOPDSCategory.h */,
				2DFAC8EC1CD8DDD1003D9EC0 /* NYPLOPDSCategory.m */,
				AE77E6379B5F7ACD56AE86EF /* NYPLOPDSEntry.h */,
				AE77E4AF64208439F78B3D73 /* NYPLOPDSEntry.m */,
				A499BF241B39EFC7002F8B8B /* NYPLOPDSEntryGroupAttributes.h */,
				A499BF251B39EFC7002F8B8B /* NYPLOPDSEntryGroupAttributes.m */,
				AE77E304AA30ABF2921B6393 /* NYPLOPDSFeed.h */,
				AE77E94D56B65997B861C0C0 /* NYPLOPDSFeed.m */,
				A46226261B39D4980063F549 /* NYPLOPDSGroup.h */,
				A46226251B39D4980063F549 /* NYPLOPDSGroup.m */,
				2D754BC02002F1B10061D34F /* NYPLOPDSIndirectAcquisition.h */,
				2D754BC12002F1B10061D34F /* NYPLOPDSIndirectAcquisition.m */,
				AE77E0F3FB181D0C1529C865 /* NYPLOPDSLink.h */,
				AE77ECC029F3DABDB46A64EB /* NYPLOPDSLink.m */,
				AE77E83151ED3A20FFBE1194 /* NYPLOPDSRelation.h */,
				AE77EDCF05BE5D54CF8E0E70 /* NYPLOPDSType.h */,
				AE77EFD5622206475B6715A9 /* NYPLOPDSType.m */,
			);
			name = OPDS;
			sourceTree = "<group>";
		};
		B51C1DF42285FD51003B49A5 /* OPDS2 */ = {
			isa = PBXGroup;
			children = (
				B51C1E0322861C1A003B49A5 /* OPDS2AuthenticationDocument.swift */,
				B51C1DF92285FDF9003B49A5 /* OPDS2CatalogsFeed.swift */,
				B51C1DFF22861BAD003B49A5 /* OPDS2Link.swift */,
				B51C1E0122861BBF003B49A5 /* OPDS2Publication.swift */,
			);
			name = OPDS2;
			sourceTree = "<group>";
		};
/* End PBXGroup section */

/* Begin PBXNativeTarget section */
		2D2B47711D08F807007F7764 /* SimplyETests */ = {
			isa = PBXNativeTarget;
			buildConfigurationList = 2D2B47791D08F808007F7764 /* Build configuration list for PBXNativeTarget "SimplyETests" */;
			buildPhases = (
				2D2B476E1D08F807007F7764 /* Sources */,
				2D2B476F1D08F807007F7764 /* Frameworks */,
				2D2B47701D08F807007F7764 /* Resources */,
			);
			buildRules = (
			);
			dependencies = (
				2D2B47781D08F808007F7764 /* PBXTargetDependency */,
			);
			name = SimplyETests;
			productName = SimplyETests;
			productReference = 2D2B47721D08F807007F7764 /* SimplyETests.xctest */;
			productType = "com.apple.product-type.bundle.unit-test";
		};
		7320AB23251EBC9900E3F04D /* OpenEbooksTests */ = {
			isa = PBXNativeTarget;
			buildConfigurationList = 7320AB45251EBC9900E3F04D /* Build configuration list for PBXNativeTarget "OpenEbooksTests" */;
			buildPhases = (
				7320AB26251EBC9900E3F04D /* Sources */,
				7320AB37251EBC9900E3F04D /* Frameworks */,
				7320AB39251EBC9900E3F04D /* Resources */,
			);
			buildRules = (
			);
			dependencies = (
				7320AB4F251EBCB200E3F04D /* PBXTargetDependency */,
			);
			name = OpenEbooksTests;
			productName = SimplyETests;
			productReference = 7320AB48251EBC9900E3F04D /* OpenEbooksTests.xctest */;
			productType = "com.apple.product-type.bundle.unit-test";
		};
		7347F036245A4DE200558D7F /* SimplyECardCreator */ = {
			isa = PBXNativeTarget;
			buildConfigurationList = 7347F120245A4DE200558D7F /* Build configuration list for PBXNativeTarget "SimplyECardCreator" */;
			buildPhases = (
				7347F037245A4DE200558D7F /* Sources */,
				7347F0DA245A4DE200558D7F /* Frameworks */,
				7347F108245A4DE200558D7F /* Resources */,
				7347F11E245A4DE200558D7F /* Copy Frameworks (Carthage) */,
				7347F134245A50A900558D7F /* CopyFiles */,
				7347F11F245A4DE200558D7F /* Crashlytics */,
			);
			buildRules = (
			);
			dependencies = (
			);
			name = SimplyECardCreator;
			productName = Simplified;
			productReference = 739E6151244A0D8600D00301 /* SimplyECardCreator.app */;
			productType = "com.apple.product-type.application";
		};
		739E6044244A0D8600D00301 /* SimplyE-R2dev */ = {
			isa = PBXNativeTarget;
			buildConfigurationList = 739E614E244A0D8600D00301 /* Build configuration list for PBXNativeTarget "SimplyE-R2dev" */;
			buildPhases = (
				739E6045244A0D8600D00301 /* Sources */,
				739E60FD244A0D8600D00301 /* Frameworks */,
				739E6133244A0D8600D00301 /* Resources */,
				739E614C244A0D8600D00301 /* Copy Frameworks (Carthage) */,
				731B2B24244A2B6C00A7A649 /* Embed Frameworks */,
				739E614D244A0D8600D00301 /* Crashlytics */,
			);
			buildRules = (
			);
			dependencies = (
			);
			name = "SimplyE-R2dev";
			productName = Simplified;
			productReference = 7347F123245A4DE200558D7F /* SimplyE-R2dev.app */;
			productType = "com.apple.product-type.application";
		};
		73FCA2A725005BA4001B0C5D /* Open eBooks */ = {
			isa = PBXNativeTarget;
			buildConfigurationList = 73FCA3A125005BA4001B0C5D /* Build configuration list for PBXNativeTarget "Open eBooks" */;
			buildPhases = (
				73FCA2A825005BA4001B0C5D /* Sources */,
				73FCA35A25005BA4001B0C5D /* Frameworks */,
				73FCA38925005BA4001B0C5D /* Resources */,
				732940C7251E75EA0065E362 /* Fix software licenses file */,
				73FCA39F25005BA4001B0C5D /* Copy Frameworks (Carthage) */,
				17DFC5F7251E863A003A19CC /* CopyFiles */,
				73FCA3A025005BA4001B0C5D /* Crashlytics */,
			);
			buildRules = (
			);
			dependencies = (
			);
			name = "Open eBooks";
			productName = Simplified;
			productReference = 73FCA3A425005BA4001B0C5D /* Open eBooks.app */;
			productType = "com.apple.product-type.application";
		};
		A823D80C192BABA400B55DE2 /* SimplyE */ = {
			isa = PBXNativeTarget;
			buildConfigurationList = A823D839192BABA400B55DE2 /* Build configuration list for PBXNativeTarget "SimplyE" */;
			buildPhases = (
				A823D809192BABA400B55DE2 /* Sources */,
				A823D80A192BABA400B55DE2 /* Frameworks */,
				A823D80B192BABA400B55DE2 /* Resources */,
				145DA48C215441260055DB93 /* Copy Frameworks (Carthage) */,
				17DFC5F5251E84C5003A19CC /* CopyFiles */,
				73DA43AD2404CA9500985482 /* Crashlytics */,
			);
			buildRules = (
			);
			dependencies = (
			);
			name = SimplyE;
			productName = Simplified;
			productReference = A823D80D192BABA400B55DE2 /* SimplyE.app */;
			productType = "com.apple.product-type.application";
		};
/* End PBXNativeTarget section */

/* Begin PBXProject section */
		A823D805192BABA400B55DE2 /* Project object */ = {
			isa = PBXProject;
			attributes = {
				CLASSPREFIX = NYPL;
				LastSwiftUpdateCheck = 0730;
				LastUpgradeCheck = 1140;
				ORGANIZATIONNAME = "NYPL Labs";
				TargetAttributes = {
					2D2B47711D08F807007F7764 = {
						CreatedOnToolsVersion = 7.3.1;
						LastSwiftMigration = 1130;
						TestTargetID = A823D80C192BABA400B55DE2;
					};
					7320AB23251EBC9900E3F04D = {
						TestTargetID = 73FCA2A725005BA4001B0C5D;
					};
					7347F036245A4DE200558D7F = {
						DevelopmentTeam = 7262U6ST2R;
					};
					739E6044244A0D8600D00301 = {
						DevelopmentTeam = 7262U6ST2R;
					};
					73FCA2A725005BA4001B0C5D = {
						DevelopmentTeam = 7262U6ST2R;
					};
					A823D80C192BABA400B55DE2 = {
						DevelopmentTeam = 7262U6ST2R;
						LastSwiftMigration = 1130;
						SystemCapabilities = {
							com.apple.BackgroundModes = {
								enabled = 1;
							};
							com.apple.Keychain = {
								enabled = 1;
							};
						};
					};
				};
			};
			buildConfigurationList = A823D808192BABA400B55DE2 /* Build configuration list for PBXProject "Simplified" */;
			compatibilityVersion = "Xcode 3.2";
			developmentRegion = en;
			hasScannedForEncodings = 0;
			knownRegions = (
				en,
				it,
				de,
				es,
				Base,
			);
			mainGroup = A823D804192BABA400B55DE2;
			productRefGroup = A823D80E192BABA400B55DE2 /* Products */;
			projectDirPath = "";
			projectReferences = (
				{
					ProductGroup = 5A569A271B8351C6003B5B61 /* Products */;
					ProjectRef = 5A569A261B8351C6003B5B61 /* ADEPT.xcodeproj */;
				},
				{
					ProductGroup = 5A7048921B94A6700046FFF0 /* Products */;
					ProjectRef = 5A7048911B94A6700046FFF0 /* Adobe Content Filter.xcodeproj */;
				},
				{
					ProductGroup = A49C25411AE05A2600D63B89 /* Products */;
					ProjectRef = A49C25401AE05A2600D63B89 /* RDServices.xcodeproj */;
				},
				{
					ProductGroup = 1112A81A1A322C53002B8CC1 /* Products */;
					ProjectRef = 1112A8191A322C53002B8CC1 /* TenPrintCover.xcodeproj */;
				},
			);
			projectRoot = "";
			targets = (
				A823D80C192BABA400B55DE2 /* SimplyE */,
				739E6044244A0D8600D00301 /* SimplyE-R2dev */,
				7347F036245A4DE200558D7F /* SimplyECardCreator */,
				73FCA2A725005BA4001B0C5D /* Open eBooks */,
				2D2B47711D08F807007F7764 /* SimplyETests */,
				7320AB23251EBC9900E3F04D /* OpenEbooksTests */,
			);
		};
/* End PBXProject section */

/* Begin PBXReferenceProxy section */
		1112A81F1A322C53002B8CC1 /* libTenPrintCover.a */ = {
			isa = PBXReferenceProxy;
			fileType = archive.ar;
			path = libTenPrintCover.a;
			remoteRef = 1112A81E1A322C53002B8CC1 /* PBXContainerItemProxy */;
			sourceTree = BUILT_PRODUCTS_DIR;
		};
		5A569A2C1B8351C6003B5B61 /* libADEPT.a */ = {
			isa = PBXReferenceProxy;
			fileType = archive.ar;
			path = libADEPT.a;
			remoteRef = 5A569A2B1B8351C6003B5B61 /* PBXContainerItemProxy */;
			sourceTree = BUILT_PRODUCTS_DIR;
		};
		5A7048961B94A6710046FFF0 /* libAdobe Content Filter.a */ = {
			isa = PBXReferenceProxy;
			fileType = archive.ar;
			path = "libAdobe Content Filter.a";
			remoteRef = 5A7048951B94A6710046FFF0 /* PBXContainerItemProxy */;
			sourceTree = BUILT_PRODUCTS_DIR;
		};
		A49C25461AE05A2600D63B89 /* libRDServices.a */ = {
			isa = PBXReferenceProxy;
			fileType = archive.ar;
			path = libRDServices.a;
			remoteRef = A49C25451AE05A2600D63B89 /* PBXContainerItemProxy */;
			sourceTree = BUILT_PRODUCTS_DIR;
		};
/* End PBXReferenceProxy section */

/* Begin PBXResourcesBuildPhase section */
		2D2B47701D08F807007F7764 /* Resources */ = {
			isa = PBXResourcesBuildPhase;
			buildActionMask = 2147483647;
			files = (
				2D8790A320129AC400E2763F /* NYPLBookAcquisitionPathEntry.xml in Resources */,
				2D2B478E1D08FDF5007F7764 /* UpdateCheckNeedsUpdate.json in Resources */,
				B51C1E18229456E2003B49A5 /* gpl_authentication_document.json in Resources */,
				B51C1E19229456E2003B49A5 /* nypl_authentication_document.json in Resources */,
				B51C1E17229456E2003B49A5 /* acl_authentication_document.json in Resources */,
				219901FB24FD2E56001BC727 /* jwk_private in Resources */,
				B51C1E1A229456E2003B49A5 /* dpl_authentication_document.json in Resources */,
				2D2B478F1D08FDF5007F7764 /* UpdateCheckUnknown.json in Resources */,
				219901F524FD2DE9001BC727 /* jwk.json in Resources */,
				B51C1DFC22860513003B49A5 /* OPDS2CatalogsFeed.json in Resources */,
				2D2B47841D08F8E2007F7764 /* UpdateCheckUpToDate.json in Resources */,
			);
			runOnlyForDeploymentPostprocessing = 0;
		};
		7320AB39251EBC9900E3F04D /* Resources */ = {
			isa = PBXResourcesBuildPhase;
			buildActionMask = 2147483647;
			files = (
				7320AB3A251EBC9900E3F04D /* NYPLBookAcquisitionPathEntry.xml in Resources */,
				7320AB3B251EBC9900E3F04D /* UpdateCheckNeedsUpdate.json in Resources */,
				7320AB3C251EBC9900E3F04D /* gpl_authentication_document.json in Resources */,
				7320AB3D251EBC9900E3F04D /* nypl_authentication_document.json in Resources */,
				7320AB3E251EBC9900E3F04D /* acl_authentication_document.json in Resources */,
				7320AB3F251EBC9900E3F04D /* jwk_private in Resources */,
				7320AB40251EBC9900E3F04D /* dpl_authentication_document.json in Resources */,
				7320AB41251EBC9900E3F04D /* UpdateCheckUnknown.json in Resources */,
				7320AB42251EBC9900E3F04D /* jwk.json in Resources */,
				7320AB43251EBC9900E3F04D /* OPDS2CatalogsFeed.json in Resources */,
				7320AB44251EBC9900E3F04D /* UpdateCheckUpToDate.json in Resources */,
			);
			runOnlyForDeploymentPostprocessing = 0;
		};
		7347F108245A4DE200558D7F /* Resources */ = {
			isa = PBXResourcesBuildPhase;
			buildActionMask = 2147483647;
			files = (
				7347F109245A4DE200558D7F /* OFL.txt in Resources */,
				7347F10A245A4DE200558D7F /* simplified.js in Resources */,
				7347F10B245A4DE200558D7F /* NYPLProblemReportViewController.xib in Resources */,
				7347F10C245A4DE200558D7F /* readium-shared-js_all.js in Resources */,
				7347F10D245A4DE200558D7F /* ReaderClientCert.sig in Resources */,
				7347F10E245A4DE200558D7F /* software-licenses.html in Resources */,
				7347F10F245A4DE200558D7F /* NYPL_Launch_Screen.storyboard in Resources */,
				7347F110245A4DE200558D7F /* Accounts.json in Resources */,
				7347F111245A4DE200558D7F /* InfoPlist.strings in Resources */,
				73FCA3AA25005D33001B0C5D /* Images.xcassets in Resources */,
				7347F112245A4DE200558D7F /* reader.html in Resources */,
				7347F113245A4DE200558D7F /* DetailSummaryTemplate.html in Resources */,
				7347F114245A4DE200558D7F /* Localizable.strings in Resources */,
				7347F116245A4DE200558D7F /* sdk.css in Resources */,
				7347F117245A4DE200558D7F /* OpenDyslexic3-Bold.ttf in Resources */,
				7347F118245A4DE200558D7F /* NYPLReaderTOC.storyboard in Resources */,
				7347F119245A4DE200558D7F /* readium-shared-js_all.js.map in Resources */,
				7342703924DCB31800A4F605 /* NYPLReaderPositions.storyboard in Resources */,
				7347F11A245A4DE200558D7F /* host_app_feedback.js in Resources */,
				7347F11B245A4DE200558D7F /* readium-shared-js_all.js.bundles.js in Resources */,
				7347F11C245A4DE200558D7F /* OpenDyslexic3-Regular.ttf in Resources */,
				7347F11D245A4DE200558D7F /* GoogleService-Info.plist in Resources */,
			);
			runOnlyForDeploymentPostprocessing = 0;
		};
		739E6133244A0D8600D00301 /* Resources */ = {
			isa = PBXResourcesBuildPhase;
			buildActionMask = 2147483647;
			files = (
				739E6134244A0D8600D00301 /* OFL.txt in Resources */,
				739E6135244A0D8600D00301 /* simplified.js in Resources */,
				739E6136244A0D8600D00301 /* NYPLProblemReportViewController.xib in Resources */,
				739E6137244A0D8600D00301 /* readium-shared-js_all.js in Resources */,
				739E6138244A0D8600D00301 /* ReaderClientCert.sig in Resources */,
				739E6139244A0D8600D00301 /* software-licenses.html in Resources */,
				739E613A244A0D8600D00301 /* NYPL_Launch_Screen.storyboard in Resources */,
				739E613B244A0D8600D00301 /* Accounts.json in Resources */,
				739E613C244A0D8600D00301 /* InfoPlist.strings in Resources */,
				739E613D244A0D8600D00301 /* reader.html in Resources */,
				739E613E244A0D8600D00301 /* DetailSummaryTemplate.html in Resources */,
				739E613F244A0D8600D00301 /* Localizable.strings in Resources */,
				739E6140244A0D8600D00301 /* Images.xcassets in Resources */,
				739E6141244A0D8600D00301 /* sdk.css in Resources */,
				739E6144244A0D8600D00301 /* OpenDyslexic3-Bold.ttf in Resources */,
				739E6146244A0D8600D00301 /* NYPLReaderTOC.storyboard in Resources */,
				7335BA9F2453C5B6000295F2 /* NYPLReaderPositions.storyboard in Resources */,
				739E6147244A0D8600D00301 /* readium-shared-js_all.js.map in Resources */,
				739E6148244A0D8600D00301 /* host_app_feedback.js in Resources */,
				739E6149244A0D8600D00301 /* readium-shared-js_all.js.bundles.js in Resources */,
				739E614A244A0D8600D00301 /* OpenDyslexic3-Regular.ttf in Resources */,
				739E614B244A0D8600D00301 /* GoogleService-Info.plist in Resources */,
			);
			runOnlyForDeploymentPostprocessing = 0;
		};
		73FCA38925005BA4001B0C5D /* Resources */ = {
			isa = PBXResourcesBuildPhase;
			buildActionMask = 2147483647;
			files = (
				73FCA38A25005BA4001B0C5D /* OFL.txt in Resources */,
				73FCA38B25005BA4001B0C5D /* simplified.js in Resources */,
				73FCA38C25005BA4001B0C5D /* NYPLProblemReportViewController.xib in Resources */,
				73FCA38D25005BA4001B0C5D /* readium-shared-js_all.js in Resources */,
				73085E212502E2CE008F6244 /* OpenEBooks_OPDS2_Catalog_Feed.json in Resources */,
				735FCB3A2506FAD0009A8C95 /* ReaderClientCert.sig in Resources */,
				73FCA38F25005BA4001B0C5D /* software-licenses.html in Resources */,
				73FCA39025005BA4001B0C5D /* NYPL_Launch_Screen.storyboard in Resources */,
				73FCA39225005BA4001B0C5D /* InfoPlist.strings in Resources */,
				73FCA39325005BA4001B0C5D /* reader.html in Resources */,
				73FCA39425005BA4001B0C5D /* DetailSummaryTemplate.html in Resources */,
				73FCA39525005BA4001B0C5D /* Localizable.strings in Resources */,
				73FCA39725005BA4001B0C5D /* sdk.css in Resources */,
				73FCA39825005BA4001B0C5D /* OpenDyslexic3-Bold.ttf in Resources */,
				73FCA39925005BA4001B0C5D /* NYPLReaderTOC.storyboard in Resources */,
				73FCA39A25005BA4001B0C5D /* readium-shared-js_all.js.map in Resources */,
				73FCA39B25005BA4001B0C5D /* host_app_feedback.js in Resources */,
				73FCA39C25005BA4001B0C5D /* readium-shared-js_all.js.bundles.js in Resources */,
				7358EE912500642900DDA0CC /* OELaunchScreen.xib in Resources */,
				738170152526504800BA2C44 /* GoogleService-Info.plist in Resources */,
				7358EE7C250062BD00DDA0CC /* OEImages.xcassets in Resources */,
				73FCA39D25005BA4001B0C5D /* OpenDyslexic3-Regular.ttf in Resources */,
			);
			runOnlyForDeploymentPostprocessing = 0;
		};
		A823D80B192BABA400B55DE2 /* Resources */ = {
			isa = PBXResourcesBuildPhase;
			buildActionMask = 2147483647;
			files = (
				84B7A3461B84E8FE00584FB2 /* OFL.txt in Resources */,
				11C113D719F84613005B3F63 /* simplified.js in Resources */,
				085D31D91BE29ED4007F7672 /* NYPLProblemReportViewController.xib in Resources */,
				5A69290E1B95ACC600FB4C10 /* readium-shared-js_all.js in Resources */,
				2D4379FE1C46FDB600AE1AD5 /* ReaderClientCert.sig in Resources */,
				2D6256911D41582A0080A81F /* software-licenses.html in Resources */,
				E65977C51F82AC91003CD6BC /* NYPL_Launch_Screen.storyboard in Resources */,
				03F94CCF1DD627AA00CE8F4F /* Accounts.json in Resources */,
				A823D81B192BABA400B55DE2 /* InfoPlist.strings in Resources */,
				219901F424FD2DE9001BC727 /* jwk.json in Resources */,
				11C113D019F842B9005B3F63 /* reader.html in Resources */,
				110F853E19D5FA7300052DF7 /* DetailSummaryTemplate.html in Resources */,
				032A31051DC02E8E0001E4AF /* Localizable.strings in Resources */,
				A823D823192BABA400B55DE2 /* Images.xcassets in Resources */,
				5A6929101B95ACD100FB4C10 /* sdk.css in Resources */,
				84B7A3471B84E8FE00584FB2 /* OpenDyslexic3-Bold.ttf in Resources */,
				03E5F42D1EA5BCE400DFFC3A /* NYPLReaderTOC.storyboard in Resources */,
				219901FA24FD2E56001BC727 /* jwk_private in Resources */,
				5A6929251B95C93B00FB4C10 /* readium-shared-js_all.js.map in Resources */,
				7347F0272459E10900558D7F /* NYPLReaderPositions.storyboard in Resources */,
				11C113D219F842BE005B3F63 /* host_app_feedback.js in Resources */,
				5A6929241B95C8B400FB4C10 /* readium-shared-js_all.js.bundles.js in Resources */,
				84B7A3481B84E8FE00584FB2 /* OpenDyslexic3-Regular.ttf in Resources */,
				738EF2D02405E38800F388FB /* GoogleService-Info.plist in Resources */,
			);
			runOnlyForDeploymentPostprocessing = 0;
		};
/* End PBXResourcesBuildPhase section */

/* Begin PBXShellScriptBuildPhase section */
		145DA48C215441260055DB93 /* Copy Frameworks (Carthage) */ = {
			isa = PBXShellScriptBuildPhase;
			buildActionMask = 2147483647;
			files = (
			);
			inputFileListPaths = (
			);
			inputPaths = (
				"$(SRCROOT)/Carthage/Build/iOS/ZXingObjC.framework",
				"$(SRCROOT)/Carthage/Build/iOS/SQLite.framework",
				"$(SRCROOT)/Carthage/Build/iOS/PureLayout.framework",
				"$(SRCROOT)/Carthage/Build/iOS/NYPLCardCreator.framework",
				"$(SRCROOT)/Carthage/Build/iOS/NYPLAEToolkit.framework",
				"$(SRCROOT)/Carthage/Build/iOS/NYPLAudiobookToolkit.framework",
				"$(SRCROOT)/Carthage/Build/iOS/PDFRendererProvider.framework",
				"$(SRCROOT)/Carthage/Build/iOS/R2Navigator.framework",
				"$(SRCROOT)/Carthage/Build/iOS/R2Shared.framework",
				"$(SRCROOT)/Carthage/Build/iOS/R2Streamer.framework",
				"$(SRCROOT)/Carthage/Build/iOS/CryptoSwift.framework",
				"$(SRCROOT)/Carthage/Build/iOS/Fuzi.framework",
				"$(SRCROOT)/Carthage/Build/iOS/GCDWebServer.framework",
				"$(SRCROOT)/Carthage/Build/iOS/Minizip.framework",
				"$(SRCROOT)/Carthage/Build/iOS/SwiftSoup.framework",
				"$(SRCROOT)/Carthage/Build/iOS/OverdriveProcessor.framework",
			);
			name = "Copy Frameworks (Carthage)";
			outputFileListPaths = (
			);
			outputPaths = (
				"$(BUILT_PRODUCTS_DIR)/$(FRAMEWORKS_FOLDER_PATH)/ZXingObjC.framework",
				"$(BUILT_PRODUCTS_DIR)/$(FRAMEWORKS_FOLDER_PATH)/SQLite.framework",
				"$(BUILT_PRODUCTS_DIR)/$(FRAMEWORKS_FOLDER_PATH)/PureLayout.framework",
				"$(BUILT_PRODUCTS_DIR)/$(FRAMEWORKS_FOLDER_PATH)/NYPLCardCreator.framework",
				"$(BUILT_PRODUCTS_DIR)/$(FRAMEWORKS_FOLDER_PATH)/NYPLAEToolkit.framework",
				"$(BUILT_PRODUCTS_DIR)/$(FRAMEWORKS_FOLDER_PATH)/NYPLAudiobookToolkit.framework",
				"$(BUILT_PRODUCTS_DIR)/$(FRAMEWORKS_FOLDER_PATH)/PDFRendererProvider.framework",
				"$(BUILT_PRODUCTS_DIR)/$(FRAMEWORKS_FOLDER_PATH)/R2Navigator.framework",
				"$(BUILT_PRODUCTS_DIR)/$(FRAMEWORKS_FOLDER_PATH)/R2Shared.framework",
				"$(BUILT_PRODUCTS_DIR)/$(FRAMEWORKS_FOLDER_PATH)/R2Streamer.framework",
				"$(BUILT_PRODUCTS_DIR)/$(FRAMEWORKS_FOLDER_PATH)/CryptoSwift.framework",
				"$(BUILT_PRODUCTS_DIR)/$(FRAMEWORKS_FOLDER_PATH)/Fuzi.framework",
				"$(BUILT_PRODUCTS_DIR)/$(FRAMEWORKS_FOLDER_PATH)/GCDWebServer.framework",
				"$(BUILT_PRODUCTS_DIR)/$(FRAMEWORKS_FOLDER_PATH)/Minizip.framework",
				"$(BUILT_PRODUCTS_DIR)/$(FRAMEWORKS_FOLDER_PATH)/SwiftSoup.framework",
			);
			runOnlyForDeploymentPostprocessing = 0;
			shellPath = /bin/sh;
			shellScript = "/usr/local/bin/carthage copy-frameworks\n";
		};
		732940C7251E75EA0065E362 /* Fix software licenses file */ = {
			isa = PBXShellScriptBuildPhase;
			buildActionMask = 12;
			files = (
			);
			inputFileListPaths = (
			);
			inputPaths = (
				"\"$(BUILT_PRODUCTS_DIR)/$(CONTENTS_FOLDER_PATH)\"/software-license.html",
			);
			name = "Fix software licenses file";
			outputFileListPaths = (
			);
			outputPaths = (
			);
			runOnlyForDeploymentPostprocessing = 0;
			shellPath = /bin/sh;
			shellScript = "cd \"$BUILT_PRODUCTS_DIR/$CONTENTS_FOLDER_PATH/\"\nsed -i '' \"s/SimplyE/Open eBooks/\" software-licenses.html\n";
		};
		7347F11E245A4DE200558D7F /* Copy Frameworks (Carthage) */ = {
			isa = PBXShellScriptBuildPhase;
			buildActionMask = 2147483647;
			files = (
			);
			inputFileListPaths = (
			);
			inputPaths = (
				"$(SRCROOT)/Carthage/Build/iOS/ZXingObjC.framework",
				"$(SRCROOT)/Carthage/Build/iOS/SQLite.framework",
				"$(SRCROOT)/Carthage/Build/iOS/PureLayout.framework",
				"$(SRCROOT)/Carthage/Build/iOS/NYPLAEToolkit.framework",
				"$(SRCROOT)/Carthage/Build/iOS/NYPLAudiobookToolkit.framework",
				"$(SRCROOT)/Carthage/Build/iOS/PDFRendererProvider.framework",
				"$(SRCROOT)/Carthage/Build/iOS/OverdriveProcessor.framework",
			);
			name = "Copy Frameworks (Carthage)";
			outputFileListPaths = (
			);
			outputPaths = (
				"$(BUILT_PRODUCTS_DIR)/$(FRAMEWORKS_FOLDER_PATH)/ZXingObjC.framework",
				"$(BUILT_PRODUCTS_DIR)/$(FRAMEWORKS_FOLDER_PATH)/SQLite.framework",
				"$(BUILT_PRODUCTS_DIR)/$(FRAMEWORKS_FOLDER_PATH)/PureLayout.framework",
				"$(BUILT_PRODUCTS_DIR)/$(FRAMEWORKS_FOLDER_PATH)/NYPLAEToolkit.framework",
				"$(BUILT_PRODUCTS_DIR)/$(FRAMEWORKS_FOLDER_PATH)/NYPLAudiobookToolkit.framework",
				"$(BUILT_PRODUCTS_DIR)/$(FRAMEWORKS_FOLDER_PATH)/PDFRendererProvider.framework",
				"$(BUILT_PRODUCTS_DIR)/$(FRAMEWORKS_FOLDER_PATH)/OverdriveProcessor.framework",
			);
			runOnlyForDeploymentPostprocessing = 0;
			shellPath = /bin/sh;
			shellScript = "/usr/local/bin/carthage copy-frameworks\n";
		};
		7347F11F245A4DE200558D7F /* Crashlytics */ = {
			isa = PBXShellScriptBuildPhase;
			buildActionMask = 2147483647;
			files = (
			);
			inputFileListPaths = (
			);
			inputPaths = (
				"$(BUILT_PRODUCTS_DIR)/$(INFOPLIST_PATH)",
				"${BUILT_PRODUCTS_DIR}/${FULL_PRODUCT_NAME}/GoogleService-Info.plist",
				"${DWARF_DSYM_FOLDER_PATH}/${DWARF_DSYM_FILE_NAME}",
			);
			name = Crashlytics;
			outputFileListPaths = (
			);
			outputPaths = (
			);
			runOnlyForDeploymentPostprocessing = 0;
			shellPath = /bin/sh;
			shellScript = "\"${PROJECT_DIR}/Carthage/Build/iOS/Fabric.framework/run\"\n";
		};
		739E614C244A0D8600D00301 /* Copy Frameworks (Carthage) */ = {
			isa = PBXShellScriptBuildPhase;
			buildActionMask = 2147483647;
			files = (
			);
			inputFileListPaths = (
			);
			inputPaths = (
				"$(SRCROOT)/Carthage/Build/iOS/ZXingObjC.framework",
				"$(SRCROOT)/Carthage/Build/iOS/SQLite.framework",
				"$(SRCROOT)/Carthage/Build/iOS/PureLayout.framework",
				"$(SRCROOT)/Carthage/Build/iOS/NYPLCardCreator.framework",
				"$(SRCROOT)/Carthage/Build/iOS/NYPLAEToolkit.framework",
				"$(SRCROOT)/Carthage/Build/iOS/NYPLAudiobookToolkit.framework",
				"$(SRCROOT)/Carthage/Build/iOS/PDFRendererProvider.framework",
				"$(SRCROOT)/../r2-streamer-swift/Carthage/Build/iOS/CryptoSwift.framework",
				"$(SRCROOT)/../r2-streamer-swift/Carthage/Build/iOS/Fuzi.framework",
				"$(SRCROOT)/../r2-streamer-swift/Carthage/Build/iOS/GCDWebServer.framework",
				"$(SRCROOT)/../r2-streamer-swift/Carthage/Build/iOS/Minizip.framework",
				"$(SRCROOT)/../r2-navigator-swift/Carthage/Build/iOS/SwiftSoup.framework",
				"$(SRCROOT)/Carthage/Build/iOS/OverdriveProcessor.framework",
			);
			name = "Copy Frameworks (Carthage)";
			outputFileListPaths = (
			);
			outputPaths = (
				"$(BUILT_PRODUCTS_DIR)/$(FRAMEWORKS_FOLDER_PATH)/ZXingObjC.framework",
				"$(BUILT_PRODUCTS_DIR)/$(FRAMEWORKS_FOLDER_PATH)/SQLite.framework",
				"$(BUILT_PRODUCTS_DIR)/$(FRAMEWORKS_FOLDER_PATH)/PureLayout.framework",
				"$(BUILT_PRODUCTS_DIR)/$(FRAMEWORKS_FOLDER_PATH)/NYPLCardCreator.framework",
				"$(BUILT_PRODUCTS_DIR)/$(FRAMEWORKS_FOLDER_PATH)/NYPLAEToolkit.framework",
				"$(BUILT_PRODUCTS_DIR)/$(FRAMEWORKS_FOLDER_PATH)/NYPLAudiobookToolkit.framework",
				"$(BUILT_PRODUCTS_DIR)/$(FRAMEWORKS_FOLDER_PATH)/PDFRendererProvider.framework",
				"$(BUILT_PRODUCTS_DIR)/$(FRAMEWORKS_FOLDER_PATH)/CryptoSwift.framework",
				"$(BUILT_PRODUCTS_DIR)/$(FRAMEWORKS_FOLDER_PATH)/Fuzi.framework",
				"$(BUILT_PRODUCTS_DIR)/$(FRAMEWORKS_FOLDER_PATH)/GCDWebServer.framework",
				"$(BUILT_PRODUCTS_DIR)/$(FRAMEWORKS_FOLDER_PATH)/Minizip.framework",
				"$(BUILT_PRODUCTS_DIR)/$(FRAMEWORKS_FOLDER_PATH)/SwiftSoup.framework",
				"$(BUILT_PRODUCTS_DIR)/$(FRAMEWORKS_FOLDER_PATH)/OverdriveProcessor.framework",
			);
			runOnlyForDeploymentPostprocessing = 0;
			shellPath = /bin/sh;
			shellScript = "/usr/local/bin/carthage copy-frameworks\n";
		};
		739E614D244A0D8600D00301 /* Crashlytics */ = {
			isa = PBXShellScriptBuildPhase;
			buildActionMask = 2147483647;
			files = (
			);
			inputFileListPaths = (
			);
			inputPaths = (
				"$(BUILT_PRODUCTS_DIR)/$(INFOPLIST_PATH)",
				"${BUILT_PRODUCTS_DIR}/${FULL_PRODUCT_NAME}/GoogleService-Info.plist",
				"${DWARF_DSYM_FOLDER_PATH}/${DWARF_DSYM_FILE_NAME}",
			);
			name = Crashlytics;
			outputFileListPaths = (
			);
			outputPaths = (
			);
			runOnlyForDeploymentPostprocessing = 0;
			shellPath = /bin/sh;
			shellScript = "\"${PROJECT_DIR}/Carthage/Build/iOS/Fabric.framework/run\"\n";
		};
		73DA43AD2404CA9500985482 /* Crashlytics */ = {
			isa = PBXShellScriptBuildPhase;
			buildActionMask = 2147483647;
			files = (
			);
			inputFileListPaths = (
			);
			inputPaths = (
				"$(BUILT_PRODUCTS_DIR)/$(INFOPLIST_PATH)",
				"${BUILT_PRODUCTS_DIR}/${FULL_PRODUCT_NAME}/GoogleService-Info.plist",
				"${DWARF_DSYM_FOLDER_PATH}/${DWARF_DSYM_FILE_NAME}",
			);
			name = Crashlytics;
			outputFileListPaths = (
			);
			outputPaths = (
			);
			runOnlyForDeploymentPostprocessing = 0;
			shellPath = /bin/sh;
			shellScript = "\"${PROJECT_DIR}/Carthage/Build/iOS/Fabric.framework/run\"\n";
		};
		73FCA39F25005BA4001B0C5D /* Copy Frameworks (Carthage) */ = {
			isa = PBXShellScriptBuildPhase;
			buildActionMask = 2147483647;
			files = (
			);
			inputFileListPaths = (
			);
			inputPaths = (
				"$(SRCROOT)/Carthage/Build/iOS/ZXingObjC.framework",
				"$(SRCROOT)/Carthage/Build/iOS/SQLite.framework",
				"$(SRCROOT)/Carthage/Build/iOS/PureLayout.framework",
				"$(SRCROOT)/Carthage/Build/iOS/NYPLCardCreator.framework",
				"$(SRCROOT)/Carthage/Build/iOS/NYPLAEToolkit.framework",
				"$(SRCROOT)/Carthage/Build/iOS/NYPLAudiobookToolkit.framework",
				"$(SRCROOT)/Carthage/Build/iOS/PDFRendererProvider.framework",
				"$(SRCROOT)/Carthage/Build/iOS/OverdriveProcessor.framework",
			);
			name = "Copy Frameworks (Carthage)";
			outputFileListPaths = (
			);
			outputPaths = (
				"$(BUILT_PRODUCTS_DIR)/$(FRAMEWORKS_FOLDER_PATH)/ZXingObjC.framework",
				"$(BUILT_PRODUCTS_DIR)/$(FRAMEWORKS_FOLDER_PATH)/SQLite.framework",
				"$(BUILT_PRODUCTS_DIR)/$(FRAMEWORKS_FOLDER_PATH)/PureLayout.framework",
				"$(BUILT_PRODUCTS_DIR)/$(FRAMEWORKS_FOLDER_PATH)/NYPLCardCreator.framework",
				"$(BUILT_PRODUCTS_DIR)/$(FRAMEWORKS_FOLDER_PATH)/NYPLAEToolkit.framework",
				"$(BUILT_PRODUCTS_DIR)/$(FRAMEWORKS_FOLDER_PATH)/NYPLAudiobookToolkit.framework",
				"$(BUILT_PRODUCTS_DIR)/$(FRAMEWORKS_FOLDER_PATH)/PDFRendererProvider.framework",
			);
			runOnlyForDeploymentPostprocessing = 0;
			shellPath = /bin/sh;
			shellScript = "/usr/local/bin/carthage copy-frameworks\n";
		};
		73FCA3A025005BA4001B0C5D /* Crashlytics */ = {
			isa = PBXShellScriptBuildPhase;
			buildActionMask = 2147483647;
			files = (
			);
			inputFileListPaths = (
			);
			inputPaths = (
				"$(BUILT_PRODUCTS_DIR)/$(INFOPLIST_PATH)",
				"${BUILT_PRODUCTS_DIR}/${FULL_PRODUCT_NAME}/GoogleService-Info.plist",
				"${DWARF_DSYM_FOLDER_PATH}/${DWARF_DSYM_FILE_NAME}",
			);
			name = Crashlytics;
			outputFileListPaths = (
			);
			outputPaths = (
			);
			runOnlyForDeploymentPostprocessing = 0;
			shellPath = /bin/sh;
			shellScript = "\"${PROJECT_DIR}/Carthage/Build/iOS/Fabric.framework/run\"\n";
		};
/* End PBXShellScriptBuildPhase section */

/* Begin PBXSourcesBuildPhase section */
		2D2B476E1D08F807007F7764 /* Sources */ = {
			isa = PBXSourcesBuildPhase;
			buildActionMask = 2147483647;
			files = (
				735DD0C225229DAC0096D1F9 /* NYPLCatalogFacetTests.m in Sources */,
				7384C800242BB43400D5F960 /* NYPLCachingTests.swift in Sources */,
				5D3A28D522D400D00042B3BD /* UserProfileDocumentTests.swift in Sources */,
				7307A5ED23FF1A8500DE53DE /* NYPLOpenSearchDescriptionTests.swift in Sources */,
				B51C1DFE22860563003B49A5 /* OPDS2CatalogsFeedTests.swift in Sources */,
				5D73DA4322A080BA00162CB8 /* NYPLMyBooksDownloadCenterTests.swift in Sources */,
				735F41A3243E381D00046182 /* String+NYPLAdditionsTests.swift in Sources */,
				173F0823241AAA4E00A64658 /* NYPLBookStateTests.swift in Sources */,
				2199020624FD3334001BC727 /* NYPLJWKConversionTest.swift in Sources */,
				1763C0D624F460FE00A4D0E2 /* NYPLAnnouncementManagerTests.swift in Sources */,
				2D2B477C1D08F821007F7764 /* UpdateCheckTests.swift in Sources */,
				2D8790A520129AF200E2763F /* NYPLBookAcquisitionPathTests.swift in Sources */,
				735350B724918432006021BD /* URLRequest+NYPLTests.swift in Sources */,
				7384C804242BCE5900D5F960 /* Date+NYPLAdditionsTests.swift in Sources */,
				735DD0C125229C9A0096D1F9 /* UIColor+NYPLAdditionsTests.swift in Sources */,
			);
			runOnlyForDeploymentPostprocessing = 0;
		};
		7320AB26251EBC9900E3F04D /* Sources */ = {
			isa = PBXSourcesBuildPhase;
			buildActionMask = 2147483647;
			files = (
				735DD0CA2522A0610096D1F9 /* NYPLOpenSearchDescriptionTests.swift in Sources */,
				7320AB28251EBC9900E3F04D /* DPLAAudiobooks.swift in Sources */,
				735DD0D02522A0730096D1F9 /* UserProfileDocumentTests.swift in Sources */,
				735DD0AD252293580096D1F9 /* NYPLBookStateTests.swift in Sources */,
				735DD0C92522A0590096D1F9 /* NYPLCatalogFacetTests.m in Sources */,
				735DD0C82522A0540096D1F9 /* NYPLAnnouncementManagerTests.swift in Sources */,
				735DD0CF2522A0730096D1F9 /* UpdateCheckTests.swift in Sources */,
				735DD0CD2522A0730096D1F9 /* String+NYPLAdditionsTests.swift in Sources */,
				735DD0AF252293700096D1F9 /* NYPLMyBooksDownloadCenterTests.swift in Sources */,
				7320AB51251EC07300E3F04D /* NYPLBookAcquisitionPathTests.swift in Sources */,
				735DD0D12522A0730096D1F9 /* URLRequest+NYPLTests.swift in Sources */,
				7320AB2B251EBC9900E3F04D /* JWKResponse.swift in Sources */,
				735DD0AE2522935B0096D1F9 /* NYPLCachingTests.swift in Sources */,
				7320AB30251EBC9900E3F04D /* NYPLJWKConversionTest.swift in Sources */,
				735DD0CC2522A06C0096D1F9 /* OPDS2CatalogsFeedTests.swift in Sources */,
				735DD0CE2522A0730096D1F9 /* UIColor+NYPLAdditionsTests.swift in Sources */,
				7320AB36251EBC9900E3F04D /* Date+NYPLAdditionsTests.swift in Sources */,
			);
			runOnlyForDeploymentPostprocessing = 0;
		};
		7347F037245A4DE200558D7F /* Sources */ = {
			isa = PBXSourcesBuildPhase;
			buildActionMask = 2147483647;
			files = (
				7347F038245A4DE200558D7F /* NYPLCirculationAnalytics.swift in Sources */,
				7342703424DCB31800A4F605 /* NYPLBaseReaderViewController.swift in Sources */,
				7347F039245A4DE200558D7F /* NYPLBookState.swift in Sources */,
				7347F03A245A4DE200558D7F /* UpdateCheckShim.swift in Sources */,
				7347F03B245A4DE200558D7F /* APIKeys.swift in Sources */,
				7347F03C245A4DE200558D7F /* NYPLAttributedString.m in Sources */,
				7342703224DCB30B00A4F605 /* DRMLibraryService.swift in Sources */,
				7342703624DCB31800A4F605 /* UIViewController+NYPL.swift in Sources */,
				734731242514235900BE3D2C /* NYPLAppDelegate+SE.swift in Sources */,
				7347F03D245A4DE200558D7F /* NYPLUserAccount.swift in Sources */,
				7347F03F245A4DE200558D7F /* NYPLAgeCheck.swift in Sources */,
				73B5510B251174CD00D05B86 /* NYPLCookiesWebViewController.swift in Sources */,
				7347F040245A4DE200558D7F /* Log.swift in Sources */,
				7342703E24DCB32000A4F605 /* NYPLReaderBookmarksBusinessLogic.swift in Sources */,
				7347F041245A4DE200558D7F /* NYPLBookRegistry.m in Sources */,
				7347F042245A4DE200558D7F /* UILabel+NYPLAppearanceAdditions.m in Sources */,
				7347F043245A4DE200558D7F /* NYPLJSON.m in Sources */,
				7347F044245A4DE200558D7F /* NYPLMainThreadChecker.swift in Sources */,
				7347F045245A4DE200558D7F /* NYPLConfiguration.m in Sources */,
				7347F046245A4DE200558D7F /* NYPLAlertUtils.swift in Sources */,
				7347F047245A4DE200558D7F /* OPDS2Publication.swift in Sources */,
				7347F048245A4DE200558D7F /* String+MD5.swift in Sources */,
				7347F049245A4DE200558D7F /* NYPLNetworkQueue.swift in Sources */,
				7347F04A245A4DE200558D7F /* NYPLMyBooksNavigationController.m in Sources */,
				7347F04B245A4DE200558D7F /* NYPLBookCellCollectionViewController.m in Sources */,
				73B551092511748900D05B86 /* NYPLLoginCellTypes.swift in Sources */,
				7342703324DCB30B00A4F605 /* R2+NYPLAdditions.swift in Sources */,
				730FC05225128225004D7C2D /* NYPLSettings.swift in Sources */,
				73085E3625030D27008F6244 /* SEMigrations.swift in Sources */,
				21C5047F2513C9FA0016A6C8 /* AudioBookVendorsHelper.swift in Sources */,
				7347F04C245A4DE200558D7F /* NYPLXML.m in Sources */,
				73B5510E2511750B00D05B86 /* NYPLSamlIDPCell.swift in Sources */,
				730EDFF22515384F0038DD9F /* NYPLLoginCellTypes.swift in Sources */,
				731A5B1324621F2B00B5E663 /* NYPLSignInBusinessLogic.swift in Sources */,
				7347F04D245A4DE200558D7F /* NYPLBookCell.m in Sources */,
				7342702D24DCB30B00A4F605 /* LibraryModule.swift in Sources */,
				7347F04E245A4DE200558D7F /* NSURL+NYPLURLAdditions.m in Sources */,
				7347F04F245A4DE200558D7F /* NYPLAsync.m in Sources */,
				7342702524DCB26700A4F605 /* URLResponse+NYPL.swift in Sources */,
				730EDFEF251537AF0038DD9F /* NYPLCredentials.swift in Sources */,
				730EDFEF251537AF0038DD9F /* NYPLCredentials.swift in Sources */,
				7347F050245A4DE200558D7F /* NYPLReloadView.m in Sources */,
				7347F051245A4DE200558D7F /* NYPLReachabilityManager.m in Sources */,
				7347F052245A4DE200558D7F /* NYPLReadiumViewSyncManager.m in Sources */,
				7342703124DCB30B00A4F605 /* ReaderModule.swift in Sources */,
				7342702824DCB2BE00A4F605 /* AdobeDRMContainer.mm in Sources */,
				7347F053245A4DE200558D7F /* NYPLCatalogGroupedFeedViewController.m in Sources */,
				7347F054245A4DE200558D7F /* NYPLBackgroundExecutor.swift in Sources */,
				21C5047C2513C9F60016A6C8 /* AudioBookVendors+Extensions.swift in Sources */,
				7347F055245A4DE200558D7F /* NYPLProblemDocument.swift in Sources */,
				730EDFF12515383B0038DD9F /* NYPLAnnouncementViewController.swift in Sources */,
				7347F056245A4DE200558D7F /* NYPLReturnPromptHelper.swift in Sources */,
				7347F057245A4DE200558D7F /* NYPLReaderBookmarkCell.swift in Sources */,
				7347F058245A4DE200558D7F /* NYPLOpenSearchDescription.m in Sources */,
				7342703024DCB30B00A4F605 /* ReaderFormatModule.swift in Sources */,
				7347F059245A4DE200558D7F /* NYPLReaderTOCElement.m in Sources */,
				7347F05A245A4DE200558D7F /* UpdateCheck.swift in Sources */,
				7347F05B245A4DE200558D7F /* NYPLReaderTOCViewController.m in Sources */,
				739ECB2C25102A2B00691A70 /* NYPLCatalogNavigationController+SE.swift in Sources */,
				7347F05C245A4DE200558D7F /* OPDS2CatalogsFeed.swift in Sources */,
				7347F05D245A4DE200558D7F /* BundledHTMLViewController.swift in Sources */,
				7347F05E245A4DE200558D7F /* NYPLBookDetailView.m in Sources */,
				7347F05F245A4DE200558D7F /* UIButton+NYPLAppearanceAdditions.m in Sources */,
				7347F060245A4DE200558D7F /* NYPLBookCoverRegistry.m in Sources */,
				7347F061245A4DE200558D7F /* NYPLBookDetailDownloadingView.m in Sources */,
				21C504792513C9F30016A6C8 /* DPLAAudiobooks.swift in Sources */,
				7347F062245A4DE200558D7F /* NYPLOPDSCategory.m in Sources */,
				7347F063245A4DE200558D7F /* NYPLNull.m in Sources */,
				7347F064245A4DE200558D7F /* NYPLLinearView.m in Sources */,
				7347F065245A4DE200558D7F /* NSDate+NYPLDateAdditions.m in Sources */,
				7347F066245A4DE200558D7F /* NYPLBook.m in Sources */,
				7342702E24DCB30B00A4F605 /* LibraryService.swift in Sources */,
				7347F067245A4DE200558D7F /* NYPLUserNotifications.swift in Sources */,
				7347F068245A4DE200558D7F /* NYPLCatalogLane.m in Sources */,
				7347F069245A4DE200558D7F /* NYPLBookNormalCell.m in Sources */,
				730EDFF02515380D0038DD9F /* NYPLAnnouncementBusinessLogic.swift in Sources */,
				7353940E25085DBC0043C800 /* NYPLPresentationUtils.swift in Sources */,
				7347F06A245A4DE200558D7F /* NYPLCatalogNavigationController.m in Sources */,
				7342703D24DCB32000A4F605 /* NYPLReaderTOCBusinessLogic.swift in Sources */,
				7347F06B245A4DE200558D7F /* NYPLEntryPointView.swift in Sources */,
				73B551102511751300D05B86 /* NYPLLibraryDescriptionCell.swift in Sources */,
				7347F06C245A4DE200558D7F /* NYPLOPDSGroup.m in Sources */,
				7347F06D245A4DE200558D7F /* NYPLBookButtonsView.m in Sources */,
				7347F06E245A4DE200558D7F /* NYPLAppReviewPrompt.swift in Sources */,
				7347F06F245A4DE200558D7F /* NYPLFacetBarView.swift in Sources */,
				7347F070245A4DE200558D7F /* NYPLDismissibleViewController.m in Sources */,
				7347F071245A4DE200558D7F /* main.m in Sources */,
				7347F072245A4DE200558D7F /* NYPLCaching.swift in Sources */,
				7347F073245A4DE200558D7F /* UIView+NYPLViewAdditions.m in Sources */,
				73B551052511745300D05B86 /* NYPLAnnouncementViewController.swift in Sources */,
				7347F074245A4DE200558D7F /* NYPLSettingsPrimaryTableViewController.m in Sources */,
				7347F075245A4DE200558D7F /* UIFont+NYPLSystemFontOverride.m in Sources */,
				7347F076245A4DE200558D7F /* NYPLReadiumBookmark.swift in Sources */,
				7347F077245A4DE200558D7F /* NYPLFacetViewDefaultDataSource.swift in Sources */,
				738CB2072509A87700891F31 /* NYPLConfiguration+SE.swift in Sources */,
				7347F078245A4DE200558D7F /* NYPLAppTheme.swift in Sources */,
				73B550FE251172CA00D05B86 /* NYPLKeychainStoredVariable.swift in Sources */,
				7347F079245A4DE200558D7F /* UIColor+NYPLColorAdditions.m in Sources */,
				7342703824DCB31800A4F605 /* NYPLReaderPositionsVC.swift in Sources */,
				7347F07A245A4DE200558D7F /* URLRequest+NYPL.swift in Sources */,
				730EDFF42515386B0038DD9F /* NYPLLibraryDescriptionCell.swift in Sources */,
				7347F07B245A4DE200558D7F /* NYPLCatalogFeedViewController.m in Sources */,
				7347F07C245A4DE200558D7F /* NYPLBookDownloadingCell.m in Sources */,
				7347F07D245A4DE200558D7F /* NYPLTenPrintCoverView+NYPLImageAdditions.m in Sources */,
				7347F07E245A4DE200558D7F /* NYPLNetworkExecutor.swift in Sources */,
				7347F07F245A4DE200558D7F /* NYPLBookAcquisitionPath.m in Sources */,
				7347F080245A4DE200558D7F /* NYPLOPDSAcquisitionAvailability.m in Sources */,
				7342703C24DCB32000A4F605 /* NYPLR1R2UserSettings.swift in Sources */,
				732327B32478504500A041E6 /* NSError+NYPLAdditions.swift in Sources */,
				7347F081245A4DE200558D7F /* NYPLReachability.m in Sources */,
				7347F082245A4DE200558D7F /* NYPLReaderViewController.m in Sources */,
				7347F083245A4DE200558D7F /* NYPLCatalogLaneCell.m in Sources */,
				7347F084245A4DE200558D7F /* NYPLSettingsAccountDetailViewController.m in Sources */,
				7347F085245A4DE200558D7F /* NYPLReaderReadiumView.m in Sources */,
				7342702B24DCB30B00A4F605 /* CancellableResult.swift in Sources */,
				7347F086245A4DE200558D7F /* NYPLBarcode.swift in Sources */,
				7347F087245A4DE200558D7F /* NYPLSession.m in Sources */,
				7347F088245A4DE200558D7F /* NYPLSettingsEULAViewController.m in Sources */,
				7347F089245A4DE200558D7F /* NYPLMyBooksDownloadInfo.m in Sources */,
				086C45D724AE77CA00F5108E /* NYPLBasicAuth.swift in Sources */,
				7347F08A245A4DE200558D7F /* NYPLBookLocation.m in Sources */,
				7347F08B245A4DE200558D7F /* NYPLFacetView.m in Sources */,
				7347F08C245A4DE200558D7F /* NYPLReaderContainerDelegate.mm in Sources */,
				7347F08D245A4DE200558D7F /* ProblemReportEmail.swift in Sources */,
				7347F08E245A4DE200558D7F /* NYPLBookCellDelegate.m in Sources */,
				7347F08F245A4DE200558D7F /* NYPLBookDetailNormalView.m in Sources */,
				730FC05A2512911E004D7C2D /* NYPLWelcomeScreenViewController.swift in Sources */,
				7347F090245A4DE200558D7F /* NYPLSettingsPrimaryNavigationController.m in Sources */,
				73AA32D924EF0B1F000C90B2 /* NYPLBook+Additions.swift in Sources */,
				7347F091245A4DE200558D7F /* NYPLCatalogUngroupedFeedViewController.m in Sources */,
				7347F092245A4DE200558D7F /* NYPLSettingsAdvancedViewController.swift in Sources */,
				7347F093245A4DE200558D7F /* NYPLMigrationManager.swift in Sources */,
				7342703524DCB31800A4F605 /* NYPLEPUBViewController.swift in Sources */,
				7347F094245A4DE200558D7F /* NYPLSettingsSplitViewController.m in Sources */,
				7342702724DCB28600A4F605 /* NYPLBook+Additions.swift in Sources */,
				7347F095245A4DE200558D7F /* Date+NYPLAdditions.swift in Sources */,
				7347F096245A4DE200558D7F /* OPDS2AuthenticationDocument.swift in Sources */,
				73FB0ACA24EB403D0072E430 /* NYPLBookContentType.swift in Sources */,
				7347F097245A4DE200558D7F /* NYPLBookRegistryRecord.m in Sources */,
				739ECB2525101CCE00691A70 /* NSNotification+NYPL.swift in Sources */,
				7347F098245A4DE200558D7F /* NYPLDeveloperSettingsTableViewController.swift in Sources */,
				7347F099245A4DE200558D7F /* NYPLBookContentType.m in Sources */,
				7347F09A245A4DE200558D7F /* NYPLOPDSIndirectAcquisition.m in Sources */,
				7347F09B245A4DE200558D7F /* NYPLMyBooksViewController.m in Sources */,
				7347F09C245A4DE200558D7F /* NYPLBookDetailTableView.swift in Sources */,
				7347312A25142FE200BE3D2C /* NYPLSettings+SE.swift in Sources */,
				7347F09D245A4DE200558D7F /* Account.swift in Sources */,
				7347F09E245A4DE200558D7F /* NYPLBookDownloadFailedCell.m in Sources */,
				7347F09F245A4DE200558D7F /* NYPLBookDetailViewController.m in Sources */,
				7347F0A1245A4DE200558D7F /* NYPLDirectoryManager.swift in Sources */,
				7347F0A2245A4DE200558D7F /* NYPLContentTypeBadge.swift in Sources */,
				7347F0A3245A4DE200558D7F /* NYPLZXingEncoder.m in Sources */,
				730EDFEA2515378C0038DD9F /* NYPLKeychainStoredVariable.swift in Sources */,
				7347F0A4245A4DE200558D7F /* NYPLProblemReportViewController.m in Sources */,
				73AA32D824EF0853000C90B2 /* URLResponse+NYPL.swift in Sources */,
				7347F0A5245A4DE200558D7F /* NYPLHoldsNavigationController.m in Sources */,
				7342703F24DCB32000A4F605 /* NYPLBookmarkR2Location.swift in Sources */,
				7347F0A6245A4DE200558D7F /* NYPLRemoteViewController.m in Sources */,
				7347F0A8245A4DE200558D7F /* NYPLSettingsAccountURLSessionChallengeHandler.m in Sources */,
				7347F0A9245A4DE200558D7F /* NYPLOPDSAttribute.m in Sources */,
				7347F0AA245A4DE200558D7F /* NYPLCatalogUngroupedFeed.m in Sources */,
				7347F0AB245A4DE200558D7F /* NYPLHoldsViewController.m in Sources */,
				7347F0AC245A4DE200558D7F /* NYPLSettingsAccountsList.swift in Sources */,
				7347F0AD245A4DE200558D7F /* Data+Base64.swift in Sources */,
				7347F0AE245A4DE200558D7F /* NYPLAppDelegate.m in Sources */,
				7347F0AF245A4DE200558D7F /* NYPLCatalogFacetGroup.m in Sources */,
				7347F0B0245A4DE200558D7F /* NYPLOPDSAcquisition.m in Sources */,
				7342703724DCB31800A4F605 /* NYPLUserSettingsVC.swift in Sources */,
				7347F0B1245A4DE200558D7F /* NSURLRequest+NYPLURLRequestAdditions.m in Sources */,
				7347F0B2245A4DE200558D7F /* NYPLRootTabBarController.m in Sources */,
				7347F0B3245A4DE200558D7F /* ExtendedNavBarView.swift in Sources */,
				730EDFF3251538630038DD9F /* NYPLSamlIDPCell.swift in Sources */,
				7347F0B4245A4DE200558D7F /* OPDS2Link.swift in Sources */,
				7347F0B5245A4DE200558D7F /* NYPLBookAuthor.swift in Sources */,
				7342702924DCB2E400A4F605 /* AdobeDRMLibraryService.swift in Sources */,
				7347F0B6245A4DE200558D7F /* NYPLCatalogSearchViewController.m in Sources */,
				7347F0B7245A4DE200558D7F /* UIColor+LabelColor.swift in Sources */,
				0824D44F24B8DFE400C85A7E /* NSString+JSONParse.swift in Sources */,
				7347F0B9245A4DE200558D7F /* NYPLNetworkResponder.swift in Sources */,
				7347F0BB245A4DE200558D7F /* NYPLReaderSettings.m in Sources */,
				7347F0BC245A4DE200558D7F /* NYPLKeychain.m in Sources */,
				7347F0BD245A4DE200558D7F /* NYPLReaderContainerDelegateBase.m in Sources */,
				7347F0BE245A4DE200558D7F /* NYPLOPDSEntry.m in Sources */,
				7347F0BF245A4DE200558D7F /* NYPLReaderSettingsView.m in Sources */,
				7347F0C0245A4DE200558D7F /* NYPLIndeterminateProgressView.m in Sources */,
				7342703A24DCB32000A4F605 /* NYPLReaderExtensions.swift in Sources */,
				7347F0C1245A4DE200558D7F /* NSString+NYPLStringAdditions.m in Sources */,
				7347F0C2245A4DE200558D7F /* NYPLKeychainManager.swift in Sources */,
				7347312725142D2D00BE3D2C /* NYPLCookiesWebViewController.swift in Sources */,
				7347F0C3245A4DE200558D7F /* NYPLErrorLogger.swift in Sources */,
				730EE002251567820038DD9F /* NYPLLibraryNavigationController.m in Sources */,
				7360D0D624BFCB9700C8AD16 /* NYPLUserFriendlyError.swift in Sources */,
				7347F0C4245A4DE200558D7F /* NYPLOPDSEntryGroupAttributes.m in Sources */,
				21C504782513C9F00016A6C8 /* JWKResponse.swift in Sources */,
				7347F0C5245A4DE200558D7F /* NYPLMyBooksDownloadCenter.m in Sources */,
				7347F0C6245A4DE200558D7F /* NYPLProblemDocumentCacheManager.swift in Sources */,
				7347F0C7245A4DE200558D7F /* NYPLBookDetailButtonsView.m in Sources */,
				7347F0C8245A4DE200558D7F /* NYPLMyBooksSimplifiedBearerToken.m in Sources */,
				7347F0C9245A4DE200558D7F /* NYPLAnnotations.swift in Sources */,
				7347F0CA245A4DE200558D7F /* RemoteHTMLViewController.swift in Sources */,
				7347F0CB245A4DE200558D7F /* NYPLBookDetailsProblemDocumentViewController.swift in Sources */,
				7342702A24DCB2E700A4F605 /* AdobeDRMLicense.swift in Sources */,
				7347F0CC245A4DE200558D7F /* NYPLCatalogGroupedFeed.m in Sources */,
				7347F0CD245A4DE200558D7F /* NYPLCatalogFacet.m in Sources */,
				7347F0CE245A4DE200558D7F /* NYPLAccountSignInViewController.m in Sources */,
				7347F0CF245A4DE200558D7F /* NYPLUserProfileDocument.swift in Sources */,
				7347F0D0245A4DE200558D7F /* AccountsManager.swift in Sources */,
				7347F0D1245A4DE200558D7F /* NYPLLocalization.m in Sources */,
				7347F0D2245A4DE200558D7F /* NYPLSecrets.swift in Sources */,
				73B55104251173E500D05B86 /* NYPLAnnouncementBusinessLogic.swift in Sources */,
				73B55100251172CF00D05B86 /* NYPLCredentials.swift in Sources */,
				7342702F24DCB30B00A4F605 /* EPUBModule.swift in Sources */,
				7347F0D3245A4DE200558D7F /* NYPLBarcodeScanningViewController.m in Sources */,
				7342702C24DCB30B00A4F605 /* ReaderError.swift in Sources */,
				7347F0D4245A4DE200558D7F /* NYPLBookDetailDownloadFailedView.m in Sources */,
				7342703B24DCB32000A4F605 /* NYPLR2Owner.swift in Sources */,
				7347F0D5245A4DE200558D7F /* NYPLOPDSFeed.m in Sources */,
				7347F0D6245A4DE200558D7F /* NYPLRoundedButton.m in Sources */,
				739ECB2F25108EE800691A70 /* NYPLRootTabBarController+SE.swift in Sources */,
				7347F0D7245A4DE200558D7F /* NYPLOPDSLink.m in Sources */,
				7347F0D8245A4DE200558D7F /* NYPLOPDSType.m in Sources */,
				7347F0D9245A4DE200558D7F /* NYPLPDFViewControllerDelegate.swift in Sources */,
				73B501C624F48D4C00FBAD7D /* NYPLUserAccountFrontEndValidation.swift in Sources */,
			);
			runOnlyForDeploymentPostprocessing = 0;
		};
		739E6045244A0D8600D00301 /* Sources */ = {
			isa = PBXSourcesBuildPhase;
			buildActionMask = 2147483647;
			files = (
				739E6046244A0D8600D00301 /* NYPLCirculationAnalytics.swift in Sources */,
				739E6047244A0D8600D00301 /* NYPLBookState.swift in Sources */,
				739E6048244A0D8600D00301 /* UpdateCheckShim.swift in Sources */,
				739E6049244A0D8600D00301 /* APIKeys.swift in Sources */,
				739E604A244A0D8600D00301 /* DRMLibraryService.swift in Sources */,
				739E604C244A0D8600D00301 /* NYPLBaseReaderViewController.swift in Sources */,
				739E604D244A0D8600D00301 /* NYPLAttributedString.m in Sources */,
				739E604E244A0D8600D00301 /* EPUBModule.swift in Sources */,
				739E604F244A0D8600D00301 /* NYPLSettings.swift in Sources */,
				739E6050244A0D8600D00301 /* CancellableResult.swift in Sources */,
				739E6051244A0D8600D00301 /* NYPLAgeCheck.swift in Sources */,
				739E6052244A0D8600D00301 /* Log.swift in Sources */,
				73B550FF251172CF00D05B86 /* NYPLCredentials.swift in Sources */,
				739E6053244A0D8600D00301 /* NYPLBookRegistry.m in Sources */,
				739E6054244A0D8600D00301 /* UILabel+NYPLAppearanceAdditions.m in Sources */,
				739E6055244A0D8600D00301 /* NYPLUserSettingsVC.swift in Sources */,
				739E6056244A0D8600D00301 /* NYPLJSON.m in Sources */,
				739E6057244A0D8600D00301 /* NYPLMainThreadChecker.swift in Sources */,
				73B551082511748800D05B86 /* NYPLLoginCellTypes.swift in Sources */,
				73F11E0D251941FD00FCD22B /* AudioBookVendorsHelper.swift in Sources */,
				739E6058244A0D8600D00301 /* NYPLConfiguration.m in Sources */,
				7386C1F824525AFF004C78BD /* NYPLReaderTOCBusinessLogic.swift in Sources */,
				739E6059244A0D8600D00301 /* NYPLAlertUtils.swift in Sources */,
				73B551062511745400D05B86 /* NYPLAnnouncementViewController.swift in Sources */,
				739E605A244A0D8600D00301 /* OPDS2Publication.swift in Sources */,
				739E605B244A0D8600D00301 /* String+MD5.swift in Sources */,
				739E605C244A0D8600D00301 /* NYPLNetworkQueue.swift in Sources */,
				73B551022511738A00D05B86 /* NYPLBasicAuth.swift in Sources */,
				739E605D244A0D8600D00301 /* NYPLMyBooksNavigationController.m in Sources */,
				739E605E244A0D8600D00301 /* NYPLBookCellCollectionViewController.m in Sources */,
				73B5510D2511750A00D05B86 /* NYPLSamlIDPCell.swift in Sources */,
				739E605F244A0D8600D00301 /* NYPLXML.m in Sources */,
				739E6060244A0D8600D00301 /* NYPLBookCell.m in Sources */,
				739E6061244A0D8600D00301 /* NSURL+NYPLURLAdditions.m in Sources */,
				739E6062244A0D8600D00301 /* NYPLAsync.m in Sources */,
				739E6063244A0D8600D00301 /* NYPLReloadView.m in Sources */,
				739E6064244A0D8600D00301 /* NYPLReachabilityManager.m in Sources */,
				739E6066244A0D8600D00301 /* NYPLReadiumViewSyncManager.m in Sources */,
				739E6067244A0D8600D00301 /* NYPLCatalogGroupedFeedViewController.m in Sources */,
				73B551012511737B00D05B86 /* SEMigrations.swift in Sources */,
				739E6068244A0D8600D00301 /* NYPLBackgroundExecutor.swift in Sources */,
				739E6069244A0D8600D00301 /* NYPLProblemDocument.swift in Sources */,
				739E606A244A0D8600D00301 /* NYPLReturnPromptHelper.swift in Sources */,
				739E606B244A0D8600D00301 /* NYPLReaderBookmarkCell.swift in Sources */,
				739E606C244A0D8600D00301 /* NYPLOpenSearchDescription.m in Sources */,
				73F11E0F251945BE00FCD22B /* NYPLAppDelegate+SE.swift in Sources */,
				739E606D244A0D8600D00301 /* NYPLReaderTOCElement.m in Sources */,
				739E606E244A0D8600D00301 /* UpdateCheck.swift in Sources */,
				739E606F244A0D8600D00301 /* NYPLReaderTOCViewController.m in Sources */,
				739E6070244A0D8600D00301 /* OPDS2CatalogsFeed.swift in Sources */,
				739E6071244A0D8600D00301 /* BundledHTMLViewController.swift in Sources */,
				739E6072244A0D8600D00301 /* NYPLBookDetailView.m in Sources */,
				739E6073244A0D8600D00301 /* UIButton+NYPLAppearanceAdditions.m in Sources */,
				739E6074244A0D8600D00301 /* NYPLBookCoverRegistry.m in Sources */,
				739E6075244A0D8600D00301 /* NYPLBookDetailDownloadingView.m in Sources */,
				739E6076244A0D8600D00301 /* NYPLOPDSCategory.m in Sources */,
				739E6077244A0D8600D00301 /* NYPLNull.m in Sources */,
				739E6078244A0D8600D00301 /* NYPLLinearView.m in Sources */,
				21F238CA24991A2B004DC0B1 /* AdobeDRMLibraryService.swift in Sources */,
				739E6079244A0D8600D00301 /* ReaderFormatModule.swift in Sources */,
				73B550FB2511725C00D05B86 /* NSNotification+NYPL.swift in Sources */,
				739E607A244A0D8600D00301 /* NSDate+NYPLDateAdditions.m in Sources */,
				739E607B244A0D8600D00301 /* NYPLBook.m in Sources */,
				739E607C244A0D8600D00301 /* NYPLUserNotifications.swift in Sources */,
				73F11E06251941F500FCD22B /* JWKResponse.swift in Sources */,
				739E607D244A0D8600D00301 /* NYPLCatalogLane.m in Sources */,
				739E607E244A0D8600D00301 /* NYPLBookNormalCell.m in Sources */,
				739E607F244A0D8600D00301 /* NYPLCatalogNavigationController.m in Sources */,
				739E6081244A0D8600D00301 /* NYPLEntryPointView.swift in Sources */,
				739E6082244A0D8600D00301 /* NYPLOPDSGroup.m in Sources */,
				739E6083244A0D8600D00301 /* NYPLBookButtonsView.m in Sources */,
				739E6084244A0D8600D00301 /* NYPLAppReviewPrompt.swift in Sources */,
				739E6085244A0D8600D00301 /* NYPLFacetBarView.swift in Sources */,
				7342702624DCB28600A4F605 /* NYPLBook+Additions.swift in Sources */,
				73B5510F2511751300D05B86 /* NYPLLibraryDescriptionCell.swift in Sources */,
				739E6086244A0D8600D00301 /* NYPLDismissibleViewController.m in Sources */,
				739E6087244A0D8600D00301 /* main.m in Sources */,
				739E6088244A0D8600D00301 /* UIViewController+NYPL.swift in Sources */,
				739E6089244A0D8600D00301 /* NYPLCaching.swift in Sources */,
				739E608A244A0D8600D00301 /* UIView+NYPLViewAdditions.m in Sources */,
				7342702324DCB24600A4F605 /* NYPLUserFriendlyError.swift in Sources */,
				739E608B244A0D8600D00301 /* NYPLSettingsPrimaryTableViewController.m in Sources */,
				739E608C244A0D8600D00301 /* UIFont+NYPLSystemFontOverride.m in Sources */,
				73B5510A251174CD00D05B86 /* NYPLCookiesWebViewController.swift in Sources */,
				73B550FC2511729E00D05B86 /* NYPLBookContentType.swift in Sources */,
				73F11E10251945E500FCD22B /* NYPLPresentationUtils.swift in Sources */,
				739E608D244A0D8600D00301 /* NYPLReadiumBookmark.swift in Sources */,
				73DEB54F2486FDFC00B5FF0A /* NYPLBookmarkR2Location.swift in Sources */,
				739E608E244A0D8600D00301 /* NYPLFacetViewDefaultDataSource.swift in Sources */,
				739E608F244A0D8600D00301 /* NYPLAppTheme.swift in Sources */,
				739E6090244A0D8600D00301 /* UIColor+NYPLColorAdditions.m in Sources */,
				739E6091244A0D8600D00301 /* URLRequest+NYPL.swift in Sources */,
				739E6092244A0D8600D00301 /* NYPLCatalogFeedViewController.m in Sources */,
				739E6093244A0D8600D00301 /* NYPLBookDownloadingCell.m in Sources */,
				730B7869249AB9D7008F28B3 /* StdLib+NYPLAdditions.swift in Sources */,
				739E6094244A0D8600D00301 /* NYPLTenPrintCoverView+NYPLImageAdditions.m in Sources */,
				739E6095244A0D8600D00301 /* NYPLNetworkExecutor.swift in Sources */,
				739E6096244A0D8600D00301 /* NYPLBookAcquisitionPath.m in Sources */,
				739E6097244A0D8600D00301 /* NYPLOPDSAcquisitionAvailability.m in Sources */,
				7364D69D2492A38C0087B056 /* R2+NYPLAdditions.swift in Sources */,
				739E6098244A0D8600D00301 /* NYPLReachability.m in Sources */,
				739E6099244A0D8600D00301 /* NYPLReaderViewController.m in Sources */,
				739E609A244A0D8600D00301 /* NYPLCatalogLaneCell.m in Sources */,
				739E609B244A0D8600D00301 /* NYPLSettingsAccountDetailViewController.m in Sources */,
				739E609C244A0D8600D00301 /* NYPLReaderReadiumView.m in Sources */,
				739E609D244A0D8600D00301 /* NYPLBarcode.swift in Sources */,
				739E609E244A0D8600D00301 /* NYPLSession.m in Sources */,
				739E609F244A0D8600D00301 /* NYPLSettingsEULAViewController.m in Sources */,
				739E60A0244A0D8600D00301 /* NYPLMyBooksDownloadInfo.m in Sources */,
				739E60A2244A0D8600D00301 /* NYPLBookLocation.m in Sources */,
				739E60A3244A0D8600D00301 /* NYPLFacetView.m in Sources */,
				735FC2CF2485B7E4009CF11E /* NYPLSignInBusinessLogic.swift in Sources */,
				73B550F92511721700D05B86 /* NYPLRootTabBarController+SE.swift in Sources */,
				739E60A4244A0D8600D00301 /* NYPLReaderContainerDelegate.mm in Sources */,
				739E60A5244A0D8600D00301 /* ProblemReportEmail.swift in Sources */,
				739E60A6244A0D8600D00301 /* NYPLBookCellDelegate.m in Sources */,
				737DCB8D245CCF2300A8F297 /* NYPLReaderBookmarksBusinessLogic.swift in Sources */,
				739E60A7244A0D8600D00301 /* NYPLBookDetailNormalView.m in Sources */,
				739E60A8244A0D8600D00301 /* NYPLSettingsPrimaryNavigationController.m in Sources */,
				739E60A9244A0D8600D00301 /* NYPLCatalogUngroupedFeedViewController.m in Sources */,
				739E60AA244A0D8600D00301 /* NYPLSettingsAdvancedViewController.swift in Sources */,
				739E60AB244A0D8600D00301 /* NYPLMigrationManager.swift in Sources */,
				739E60AC244A0D8600D00301 /* NYPLSettingsSplitViewController.m in Sources */,
				739E60AD244A0D8600D00301 /* Date+NYPLAdditions.swift in Sources */,
				739E60AE244A0D8600D00301 /* OPDS2AuthenticationDocument.swift in Sources */,
				739E60AF244A0D8600D00301 /* NYPLBookRegistryRecord.m in Sources */,
				73B551072511747200D05B86 /* NYPLUserAccountFrontEndValidation.swift in Sources */,
				739E60B0244A0D8600D00301 /* NYPLDeveloperSettingsTableViewController.swift in Sources */,
				73B55103251173E500D05B86 /* NYPLAnnouncementBusinessLogic.swift in Sources */,
				739E60B1244A0D8600D00301 /* NYPLBookContentType.m in Sources */,
				739E60B2244A0D8600D00301 /* LibraryModule.swift in Sources */,
				739E60B3244A0D8600D00301 /* NYPLOPDSIndirectAcquisition.m in Sources */,
				739E60B4244A0D8600D00301 /* NYPLR1R2UserSettings.swift in Sources */,
				739E60B5244A0D8600D00301 /* NYPLMyBooksViewController.m in Sources */,
				73B550FA2511723000D05B86 /* NYPLCatalogNavigationController+SE.swift in Sources */,
				739E60B6244A0D8600D00301 /* NYPLBookDetailTableView.swift in Sources */,
				739E60B7244A0D8600D00301 /* Account.swift in Sources */,
				739E60B8244A0D8600D00301 /* NYPLBookDownloadFailedCell.m in Sources */,
				73F11E0C251941FD00FCD22B /* AudioBookVendors+Extensions.swift in Sources */,
				739E60B9244A0D8600D00301 /* NYPLBookDetailViewController.m in Sources */,
				21F238C42499155E004DC0B1 /* AdobeDRMContainer.mm in Sources */,
				739E60BB244A0D8600D00301 /* NYPLDirectoryManager.swift in Sources */,
				739E60BC244A0D8600D00301 /* NYPLContentTypeBadge.swift in Sources */,
				739E60BD244A0D8600D00301 /* NYPLZXingEncoder.m in Sources */,
				73B5510C251174F900D05B86 /* NSString+JSONParse.swift in Sources */,
				739E60BE244A0D8600D00301 /* NYPLProblemReportViewController.m in Sources */,
				739E60BF244A0D8600D00301 /* NYPLHoldsNavigationController.m in Sources */,
				21F238CC24991A2B004DC0B1 /* AdobeDRMLicense.swift in Sources */,
				739E60C0244A0D8600D00301 /* NYPLRemoteViewController.m in Sources */,
				739E60C1244A0D8600D00301 /* NYPLWelcomeScreenViewController.swift in Sources */,
				739E60C2244A0D8600D00301 /* NYPLSettingsAccountURLSessionChallengeHandler.m in Sources */,
				739E60C3244A0D8600D00301 /* NYPLOPDSAttribute.m in Sources */,
				739E60C4244A0D8600D00301 /* NYPLCatalogUngroupedFeed.m in Sources */,
				739E60C5244A0D8600D00301 /* ReaderModule.swift in Sources */,
				739E60C6244A0D8600D00301 /* NYPLHoldsViewController.m in Sources */,
				739E60C7244A0D8600D00301 /* NYPLSettingsAccountsList.swift in Sources */,
				739E60C8244A0D8600D00301 /* Data+Base64.swift in Sources */,
				739E60C9244A0D8600D00301 /* NYPLAppDelegate.m in Sources */,
				73B550FD251172C900D05B86 /* NYPLKeychainStoredVariable.swift in Sources */,
				739E60CB244A0D8600D00301 /* NYPLCatalogFacetGroup.m in Sources */,
				739E60CC244A0D8600D00301 /* NYPLOPDSAcquisition.m in Sources */,
				739E60CD244A0D8600D00301 /* NSURLRequest+NYPLURLRequestAdditions.m in Sources */,
				739E60CE244A0D8600D00301 /* NYPLRootTabBarController.m in Sources */,
				739E60CF244A0D8600D00301 /* ExtendedNavBarView.swift in Sources */,
				739E60D0244A0D8600D00301 /* NYPLEPUBViewController.swift in Sources */,
				739E60D1244A0D8600D00301 /* OPDS2Link.swift in Sources */,
				739E60D2244A0D8600D00301 /* NYPLBookAuthor.swift in Sources */,
				739E60D3244A0D8600D00301 /* NYPLCatalogSearchViewController.m in Sources */,
				739E60D4244A0D8600D00301 /* UIColor+LabelColor.swift in Sources */,
				739E60D6244A0D8600D00301 /* NYPLNetworkResponder.swift in Sources */,
				739E60D8244A0D8600D00301 /* NYPLReaderSettings.m in Sources */,
				7386C1F5245225A5004C78BD /* NYPLReaderPositionsVC.swift in Sources */,
				73B550F42511720E00D05B86 /* NYPLConfiguration+SE.swift in Sources */,
				73F11E0E2519458600FCD22B /* NYPLSettings+SE.swift in Sources */,
				739E60D9244A0D8600D00301 /* NYPLKeychain.m in Sources */,
				739E60DB244A0D8600D00301 /* NYPLReaderContainerDelegateBase.m in Sources */,
				739E60DC244A0D8600D00301 /* LibraryService.swift in Sources */,
				739E60DD244A0D8600D00301 /* NYPLOPDSEntry.m in Sources */,
				739E60DE244A0D8600D00301 /* NYPLReaderSettingsView.m in Sources */,
				739E60DF244A0D8600D00301 /* ReaderError.swift in Sources */,
				739E60E0244A0D8600D00301 /* NYPLReaderExtensions.swift in Sources */,
				73F11E0B251941FD00FCD22B /* DPLAAudiobooks.swift in Sources */,
				739E60E1244A0D8600D00301 /* NYPLIndeterminateProgressView.m in Sources */,
				739E60E2244A0D8600D00301 /* NSString+NYPLStringAdditions.m in Sources */,
				739E60E3244A0D8600D00301 /* NYPLKeychainManager.swift in Sources */,
				739E60E4244A0D8600D00301 /* NYPLErrorLogger.swift in Sources */,
				739E60E5244A0D8600D00301 /* NYPLOPDSEntryGroupAttributes.m in Sources */,
				739E60E6244A0D8600D00301 /* NYPLMyBooksDownloadCenter.m in Sources */,
				739E60E7244A0D8600D00301 /* NYPLProblemDocumentCacheManager.swift in Sources */,
				739E60E8244A0D8600D00301 /* NYPLBookDetailButtonsView.m in Sources */,
				73BF0CCE245769D80009FC61 /* NYPLReaderTOCCell.swift in Sources */,
				739E60E9244A0D8600D00301 /* NYPLMyBooksSimplifiedBearerToken.m in Sources */,
				739E60EA244A0D8600D00301 /* NYPLAnnotations.swift in Sources */,
				739E60EB244A0D8600D00301 /* RemoteHTMLViewController.swift in Sources */,
				7342702424DCB26700A4F605 /* URLResponse+NYPL.swift in Sources */,
				739E60EC244A0D8600D00301 /* NYPLBookDetailsProblemDocumentViewController.swift in Sources */,
				739E60ED244A0D8600D00301 /* NYPLR2Owner.swift in Sources */,
				739E60EE244A0D8600D00301 /* NYPLCatalogGroupedFeed.m in Sources */,
				73CE0C6E2519806900BC4DFE /* NYPLLibraryNavigationController.m in Sources */,
				739E60EF244A0D8600D00301 /* NYPLCatalogFacet.m in Sources */,
				7342701E24DCB23000A4F605 /* NSError+NYPLAdditions.swift in Sources */,
				739E60F0244A0D8600D00301 /* NYPLAccountSignInViewController.m in Sources */,
				739E60F1244A0D8600D00301 /* NYPLUserProfileDocument.swift in Sources */,
				739E60F2244A0D8600D00301 /* AccountsManager.swift in Sources */,
				739E60F3244A0D8600D00301 /* NYPLLocalization.m in Sources */,
				739E60F4244A0D8600D00301 /* NYPLSecrets.swift in Sources */,
				739E60F5244A0D8600D00301 /* NYPLBarcodeScanningViewController.m in Sources */,
				739E60F6244A0D8600D00301 /* NYPLBookDetailDownloadFailedView.m in Sources */,
				739E60F7244A0D8600D00301 /* NYPLOPDSFeed.m in Sources */,
				739E60F8244A0D8600D00301 /* NYPLRoundedButton.m in Sources */,
				739E60F9244A0D8600D00301 /* NYPLOPDSLink.m in Sources */,
				739E60FA244A0D8600D00301 /* NYPLOPDSType.m in Sources */,
				739E60FB244A0D8600D00301 /* NYPLPDFViewControllerDelegate.swift in Sources */,
				73CCB6F724588C9000ADD3AD /* NYPLUserAccount.swift in Sources */,
			);
			runOnlyForDeploymentPostprocessing = 0;
		};
		73FCA2A825005BA4001B0C5D /* Sources */ = {
			isa = PBXSourcesBuildPhase;
			buildActionMask = 2147483647;
			files = (
				73FCA2A925005BA4001B0C5D /* NYPLLibraryDescriptionCell.swift in Sources */,
				73FCA2AA25005BA4001B0C5D /* NYPLCirculationAnalytics.swift in Sources */,
				73085E2E250308A3008F6244 /* NYPLSettingsPrimaryTableItem.swift in Sources */,
				73FCA2AB25005BA4001B0C5D /* NYPLBookState.swift in Sources */,
				73FCA2AC25005BA4001B0C5D /* UpdateCheckShim.swift in Sources */,
				73FCA2AD25005BA4001B0C5D /* APIKeys.swift in Sources */,
				73FCA2AE25005BA4001B0C5D /* NYPLAttributedString.m in Sources */,
				73FCA2AF25005BA4001B0C5D /* NYPLUserAccount.swift in Sources */,
				73FCA2B025005BA4001B0C5D /* NYPLAnnouncementViewController.swift in Sources */,
				73FCA2B125005BA4001B0C5D /* NYPLSettings.swift in Sources */,
				73085E2F250308A3008F6244 /* NYPLSettingsPrimaryTableViewController.swift in Sources */,
				730FC05025127FA2004D7C2D /* NYPLSettings+OE.swift in Sources */,
				73085E1A2502DE88008F6244 /* OETutorialChoiceViewController.swift in Sources */,
				73FCA2B225005BA4001B0C5D /* NYPLBookContentType.swift in Sources */,
				73FCA2B325005BA4001B0C5D /* NYPLAgeCheck.swift in Sources */,
				73FCA2B425005BA4001B0C5D /* Log.swift in Sources */,
				73FCA2B525005BA4001B0C5D /* NYPLBookRegistry.m in Sources */,
				21C5047A2513C9F40016A6C8 /* DPLAAudiobooks.swift in Sources */,
				73FCA2B625005BA4001B0C5D /* UILabel+NYPLAppearanceAdditions.m in Sources */,
				73FCA2B725005BA4001B0C5D /* NYPLJSON.m in Sources */,
				21C504802513C9FB0016A6C8 /* AudioBookVendorsHelper.swift in Sources */,
				73FCA2B825005BA4001B0C5D /* NYPLMainThreadChecker.swift in Sources */,
				73FCA2B925005BA4001B0C5D /* NYPLConfiguration.m in Sources */,
				73225DED250B4B9100EF1877 /* NYPLRootTabBarController+OE.swift in Sources */,
				734731262514236A00BE3D2C /* NYPLAppDelegate+OE.swift in Sources */,
				73FCA2BA25005BA4001B0C5D /* NYPLAlertUtils.swift in Sources */,
				73FCA2BB25005BA4001B0C5D /* OPDS2Publication.swift in Sources */,
				73FCA2BC25005BA4001B0C5D /* String+MD5.swift in Sources */,
				73FCA2BD25005BA4001B0C5D /* NYPLNetworkQueue.swift in Sources */,
				73FCA2BE25005BA4001B0C5D /* NYPLMyBooksNavigationController.m in Sources */,
				73FCA2BF25005BA4001B0C5D /* NYPLBookCellCollectionViewController.m in Sources */,
				73FCA2C025005BA4001B0C5D /* NYPLKeychainStoredVariable.swift in Sources */,
				73FCA2C125005BA4001B0C5D /* NYPLXML.m in Sources */,
				730FC05725128D64004D7C2D /* OETutorialViewController.swift in Sources */,
				73FCA2C225005BA4001B0C5D /* NYPLSignInBusinessLogic.swift in Sources */,
				73FCA2C325005BA4001B0C5D /* NYPLBookCell.m in Sources */,
				73FCA2C425005BA4001B0C5D /* NSURL+NYPLURLAdditions.m in Sources */,
				73FCA2C525005BA4001B0C5D /* NYPLAsync.m in Sources */,
				73FCA2C625005BA4001B0C5D /* NYPLReloadView.m in Sources */,
				73FCA2C725005BA4001B0C5D /* NYPLReachabilityManager.m in Sources */,
				73FCA2C825005BA4001B0C5D /* NYPLReadiumViewSyncManager.m in Sources */,
				73FCA2C925005BA4001B0C5D /* NYPLCatalogGroupedFeedViewController.m in Sources */,
				73FCA2CA25005BA4001B0C5D /* NYPLBackgroundExecutor.swift in Sources */,
				73FCA2CB25005BA4001B0C5D /* NYPLProblemDocument.swift in Sources */,
				73FCA2CC25005BA4001B0C5D /* NYPLReturnPromptHelper.swift in Sources */,
				73FCA2CD25005BA4001B0C5D /* NYPLReaderBookmarkCell.swift in Sources */,
				73FCA2CE25005BA4001B0C5D /* NYPLOpenSearchDescription.m in Sources */,
				73FCA2CF25005BA4001B0C5D /* NYPLReaderTOCElement.m in Sources */,
				730EE003251567820038DD9F /* NYPLLibraryNavigationController.m in Sources */,
				73FCA2D025005BA4001B0C5D /* UpdateCheck.swift in Sources */,
				739ECB292510207E00691A70 /* NYPLCatalogNavigationController+OE.swift in Sources */,
				73FCA2D125005BA4001B0C5D /* NYPLReaderTOCViewController.m in Sources */,
				73FCA2D225005BA4001B0C5D /* OPDS2CatalogsFeed.swift in Sources */,
				739ECB2625101CCE00691A70 /* NSNotification+NYPL.swift in Sources */,
				73FCA2D325005BA4001B0C5D /* BundledHTMLViewController.swift in Sources */,
				73FCA2D425005BA4001B0C5D /* NYPLBookDetailView.m in Sources */,
				73FCA2D525005BA4001B0C5D /* UIButton+NYPLAppearanceAdditions.m in Sources */,
				73FCA2D625005BA4001B0C5D /* NYPLBookCoverRegistry.m in Sources */,
				73FCA2D725005BA4001B0C5D /* NYPLBookDetailDownloadingView.m in Sources */,
				73FCA2D825005BA4001B0C5D /* NYPLOPDSCategory.m in Sources */,
				73FCA2D925005BA4001B0C5D /* NYPLUserFriendlyError.swift in Sources */,
				73FCA2DA25005BA4001B0C5D /* NYPLNull.m in Sources */,
				738CB2002509A61E00891F31 /* NYPLConfiguration+OE.swift in Sources */,
				73FCA2DB25005BA4001B0C5D /* NYPLLinearView.m in Sources */,
				73FCA2DC25005BA4001B0C5D /* NSDate+NYPLDateAdditions.m in Sources */,
				73FCA2DD25005BA4001B0C5D /* NYPLBook.m in Sources */,
				73FCA2DE25005BA4001B0C5D /* NYPLUserNotifications.swift in Sources */,
				73FCA2DF25005BA4001B0C5D /* NYPLCatalogLane.m in Sources */,
				73FCA2E025005BA4001B0C5D /* NYPLBookNormalCell.m in Sources */,
				73FCA2E125005BA4001B0C5D /* NYPLCatalogNavigationController.m in Sources */,
				73FCA2E225005BA4001B0C5D /* NYPLEntryPointView.swift in Sources */,
				73FCA2E325005BA4001B0C5D /* NYPLOPDSGroup.m in Sources */,
				73FCA2E425005BA4001B0C5D /* NYPLBookButtonsView.m in Sources */,
				73FCA2E525005BA4001B0C5D /* NYPLAppReviewPrompt.swift in Sources */,
				73DE53312525A386003E2C56 /* NYPLLibraryAccountURLsProvider.swift in Sources */,
				73FCA2E625005BA4001B0C5D /* NYPLFacetBarView.swift in Sources */,
				73FCA2E725005BA4001B0C5D /* NYPLDismissibleViewController.m in Sources */,
				73FCA2E825005BA4001B0C5D /* main.m in Sources */,
				73FCA2E925005BA4001B0C5D /* NYPLCaching.swift in Sources */,
				73FCA2EA25005BA4001B0C5D /* UIView+NYPLViewAdditions.m in Sources */,
				73FCA2EC25005BA4001B0C5D /* UIFont+NYPLSystemFontOverride.m in Sources */,
				73FCA2ED25005BA4001B0C5D /* NYPLReadiumBookmark.swift in Sources */,
				73FCA2EE25005BA4001B0C5D /* NYPLFacetViewDefaultDataSource.swift in Sources */,
				73FCA2EF25005BA4001B0C5D /* NYPLAppTheme.swift in Sources */,
				73FCA2F025005BA4001B0C5D /* UIColor+NYPLColorAdditions.m in Sources */,
				73FCA2F125005BA4001B0C5D /* URLRequest+NYPL.swift in Sources */,
				21C504772513C9F00016A6C8 /* JWKResponse.swift in Sources */,
				73FCA2F225005BA4001B0C5D /* NYPLCredentials.swift in Sources */,
				73FCA2F325005BA4001B0C5D /* NYPLCatalogFeedViewController.m in Sources */,
				73FCA2F425005BA4001B0C5D /* NYPLBookDownloadingCell.m in Sources */,
				73FCA2F525005BA4001B0C5D /* NYPLTenPrintCoverView+NYPLImageAdditions.m in Sources */,
				73FCA2F625005BA4001B0C5D /* NYPLNetworkExecutor.swift in Sources */,
				73FCA2F725005BA4001B0C5D /* NYPLBookAcquisitionPath.m in Sources */,
				73FCA2F825005BA4001B0C5D /* NYPLOPDSAcquisitionAvailability.m in Sources */,
				73FCA2F925005BA4001B0C5D /* NSError+NYPLAdditions.swift in Sources */,
				73FCA2FA25005BA4001B0C5D /* NYPLReachability.m in Sources */,
				73FCA2FB25005BA4001B0C5D /* NYPLReaderViewController.m in Sources */,
				73FCA2FC25005BA4001B0C5D /* NYPLCatalogLaneCell.m in Sources */,
				73FCA2FD25005BA4001B0C5D /* URLResponse+NYPL.swift in Sources */,
				21C5047D2513C9F70016A6C8 /* AudioBookVendors+Extensions.swift in Sources */,
				73FCA2FE25005BA4001B0C5D /* NYPLSettingsAccountDetailViewController.m in Sources */,
				73FCA2FF25005BA4001B0C5D /* NYPLReaderReadiumView.m in Sources */,
				73FCA30025005BA4001B0C5D /* NYPLBarcode.swift in Sources */,
				73085E1B2502DE88008F6244 /* NYPLPresentationUtils.swift in Sources */,
				73FCA30125005BA4001B0C5D /* NYPLSession.m in Sources */,
				73FCA30225005BA4001B0C5D /* NYPLSettingsEULAViewController.m in Sources */,
				73FCA30325005BA4001B0C5D /* NYPLMyBooksDownloadInfo.m in Sources */,
				73FCA30425005BA4001B0C5D /* NYPLBookLocation.m in Sources */,
				73FCA30525005BA4001B0C5D /* NYPLFacetView.m in Sources */,
				73FCA30625005BA4001B0C5D /* NYPLReaderContainerDelegate.mm in Sources */,
				73FCA30725005BA4001B0C5D /* ProblemReportEmail.swift in Sources */,
				73FCA30825005BA4001B0C5D /* NYPLBookCellDelegate.m in Sources */,
				73FCA30925005BA4001B0C5D /* NYPLBookDetailNormalView.m in Sources */,
				73FCA30B25005BA4001B0C5D /* NYPLCatalogUngroupedFeedViewController.m in Sources */,
				73085E3A25030D80008F6244 /* OEMigrations.swift in Sources */,
				73FCA30C25005BA4001B0C5D /* NYPLSettingsAdvancedViewController.swift in Sources */,
				73FCA30D25005BA4001B0C5D /* NYPLMigrationManager.swift in Sources */,
				73FCA30F25005BA4001B0C5D /* Date+NYPLAdditions.swift in Sources */,
				73FCA31025005BA4001B0C5D /* NYPLBasicAuth.swift in Sources */,
				73FCA31125005BA4001B0C5D /* OPDS2AuthenticationDocument.swift in Sources */,
				73FCA31225005BA4001B0C5D /* NYPLBookRegistryRecord.m in Sources */,
				73FCA31325005BA4001B0C5D /* NYPLDeveloperSettingsTableViewController.swift in Sources */,
				73FCA31425005BA4001B0C5D /* NYPLBookContentType.m in Sources */,
				73FCA31525005BA4001B0C5D /* NYPLOPDSIndirectAcquisition.m in Sources */,
				73FCA31625005BA4001B0C5D /* NYPLMyBooksViewController.m in Sources */,
				73FCA31725005BA4001B0C5D /* NYPLBookDetailTableView.swift in Sources */,
				73FCA31825005BA4001B0C5D /* NYPLAnnouncementBusinessLogic.swift in Sources */,
				73FCA31925005BA4001B0C5D /* Account.swift in Sources */,
				73FCA31A25005BA4001B0C5D /* NYPLBookDownloadFailedCell.m in Sources */,
				730FC05925128D64004D7C2D /* OETutorialWelcomeViewController.swift in Sources */,
				73FCA31B25005BA4001B0C5D /* NYPLBookDetailViewController.m in Sources */,
				73FCA31D25005BA4001B0C5D /* NYPLDirectoryManager.swift in Sources */,
				73FCA31E25005BA4001B0C5D /* NYPLContentTypeBadge.swift in Sources */,
				73FCA31F25005BA4001B0C5D /* NYPLZXingEncoder.m in Sources */,
				73FCA32025005BA4001B0C5D /* NYPLProblemReportViewController.m in Sources */,
				73FCA32125005BA4001B0C5D /* NYPLHoldsNavigationController.m in Sources */,
				73FCA32225005BA4001B0C5D /* NYPLRemoteViewController.m in Sources */,
				73FCA32425005BA4001B0C5D /* NYPLSettingsAccountURLSessionChallengeHandler.m in Sources */,
				73FCA32525005BA4001B0C5D /* NYPLOPDSAttribute.m in Sources */,
				73FCA32625005BA4001B0C5D /* NYPLCatalogUngroupedFeed.m in Sources */,
				73FCA32725005BA4001B0C5D /* NYPLHoldsViewController.m in Sources */,
				73FCA32825005BA4001B0C5D /* NYPLSettingsAccountsList.swift in Sources */,
				73FCA32925005BA4001B0C5D /* Data+Base64.swift in Sources */,
				73FCA32A25005BA4001B0C5D /* NYPLAppDelegate.m in Sources */,
				730FC05825128D64004D7C2D /* OETutorialEligibilityViewController.swift in Sources */,
				73FCA32B25005BA4001B0C5D /* NYPLCatalogFacetGroup.m in Sources */,
				73FCA32C25005BA4001B0C5D /* NYPLOPDSAcquisition.m in Sources */,
				73FCA32D25005BA4001B0C5D /* NSURLRequest+NYPLURLRequestAdditions.m in Sources */,
				73FCA32E25005BA4001B0C5D /* NYPLRootTabBarController.m in Sources */,
				73FCA32F25005BA4001B0C5D /* ExtendedNavBarView.swift in Sources */,
				73FCA33025005BA4001B0C5D /* OPDS2Link.swift in Sources */,
				73FCA33125005BA4001B0C5D /* NYPLBookAuthor.swift in Sources */,
				73FCA33225005BA4001B0C5D /* NYPLCatalogSearchViewController.m in Sources */,
				73FCA33325005BA4001B0C5D /* UIColor+LabelColor.swift in Sources */,
				73FCA33425005BA4001B0C5D /* NYPLNetworkResponder.swift in Sources */,
				73FCA33525005BA4001B0C5D /* NYPLReaderSettings.m in Sources */,
				73FCA33625005BA4001B0C5D /* NYPLKeychain.m in Sources */,
				73085E30250308A4008F6244 /* NYPLSettingsSplitViewController.swift in Sources */,
				73FCA33725005BA4001B0C5D /* NYPLReaderContainerDelegateBase.m in Sources */,
				73FCA33825005BA4001B0C5D /* NYPLOPDSEntry.m in Sources */,
				73FCA33925005BA4001B0C5D /* NYPLReaderSettingsView.m in Sources */,
				73FCA33A25005BA4001B0C5D /* NYPLIndeterminateProgressView.m in Sources */,
				73FCA33B25005BA4001B0C5D /* NSString+NYPLStringAdditions.m in Sources */,
				73FCA33C25005BA4001B0C5D /* NYPLKeychainManager.swift in Sources */,
				73FCA33D25005BA4001B0C5D /* NYPLCookiesWebViewController.swift in Sources */,
				73FCA33E25005BA4001B0C5D /* NYPLSamlIDPCell.swift in Sources */,
				73FCA33F25005BA4001B0C5D /* NYPLErrorLogger.swift in Sources */,
				73FCA34025005BA4001B0C5D /* NSString+JSONParse.swift in Sources */,
				73FCA34125005BA4001B0C5D /* NYPLOPDSEntryGroupAttributes.m in Sources */,
				73FCA34225005BA4001B0C5D /* NYPLMyBooksDownloadCenter.m in Sources */,
				73FCA34325005BA4001B0C5D /* NYPLProblemDocumentCacheManager.swift in Sources */,
				7353940C250854A90043C800 /* NYPLSettingsSplitViewController+OE.swift in Sources */,
				73FCA34425005BA4001B0C5D /* NYPLBookDetailButtonsView.m in Sources */,
				73FCA34525005BA4001B0C5D /* NYPLMyBooksSimplifiedBearerToken.m in Sources */,
				73FCA34625005BA4001B0C5D /* NYPLAnnotations.swift in Sources */,
				73FCA34725005BA4001B0C5D /* RemoteHTMLViewController.swift in Sources */,
				73FCA34825005BA4001B0C5D /* NYPLBookDetailsProblemDocumentViewController.swift in Sources */,
				73FCA34925005BA4001B0C5D /* NYPLCatalogGroupedFeed.m in Sources */,
				73FCA34A25005BA4001B0C5D /* NYPLCatalogFacet.m in Sources */,
				73FCA34B25005BA4001B0C5D /* NYPLLoginCellTypes.swift in Sources */,
				73FCA34C25005BA4001B0C5D /* NYPLAccountSignInViewController.m in Sources */,
				73FCA34D25005BA4001B0C5D /* NYPLUserProfileDocument.swift in Sources */,
				73FCA34E25005BA4001B0C5D /* AccountsManager.swift in Sources */,
				73FCA34F25005BA4001B0C5D /* NYPLLocalization.m in Sources */,
				73FCA35025005BA4001B0C5D /* NYPLSecrets.swift in Sources */,
				73FCA35125005BA4001B0C5D /* NYPLBarcodeScanningViewController.m in Sources */,
				73FCA35225005BA4001B0C5D /* NYPLBookDetailDownloadFailedView.m in Sources */,
				73FCA35325005BA4001B0C5D /* NYPLOPDSFeed.m in Sources */,
				73FCA35425005BA4001B0C5D /* NYPLRoundedButton.m in Sources */,
				73FCA35525005BA4001B0C5D /* NYPLOPDSLink.m in Sources */,
				73FCA35625005BA4001B0C5D /* NYPLOPDSType.m in Sources */,
				73FCA35725005BA4001B0C5D /* NYPLBook+Additions.swift in Sources */,
				73FCA35825005BA4001B0C5D /* NYPLPDFViewControllerDelegate.swift in Sources */,
				73FCA35925005BA4001B0C5D /* NYPLUserAccountFrontEndValidation.swift in Sources */,
			);
			runOnlyForDeploymentPostprocessing = 0;
		};
		A823D809192BABA400B55DE2 /* Sources */ = {
			isa = PBXSourcesBuildPhase;
			buildActionMask = 2147483647;
			files = (
				0826CD2F24AA2801000F4030 /* NYPLLibraryDescriptionCell.swift in Sources */,
				2DE514351DC3F0BE005A58BD /* NYPLCirculationAnalytics.swift in Sources */,
				171966A924170819007BB87E /* NYPLBookState.swift in Sources */,
				03DE7BE91DBF0DE400E89064 /* UpdateCheckShim.swift in Sources */,
				0345BFE81DBF027200398B6F /* APIKeys.swift in Sources */,
				733DEC9024108D8D008C74BC /* DRMLibraryService.swift in Sources */,
				73F713572417200F00C63B81 /* NYPLBaseReaderViewController.swift in Sources */,
				114C8CD719BE2FD300719B72 /* NYPLAttributedString.m in Sources */,
				73A229AD2410221E006B9EAD /* EPUBModule.swift in Sources */,
				17CE5305243C020800315E63 /* NYPLUserAccount.swift in Sources */,
				175E480E24EF46EA0066A6CF /* NYPLAnnouncementViewController.swift in Sources */,
				73A229A5240F3D1B006B9EAD /* CancellableResult.swift in Sources */,
				73FB0AC924EB403D0072E430 /* NYPLBookContentType.swift in Sources */,
				E6BC315D1E009F3E0021B65E /* NYPLAgeCheck.swift in Sources */,
				2D382BD71D08BA99002C423D /* Log.swift in Sources */,
				11616E11196B0531003D60D9 /* NYPLBookRegistry.m in Sources */,
				081387571BC574DA003DEA6A /* UILabel+NYPLAppearanceAdditions.m in Sources */,
				734917D1242D77D800059AA5 /* NYPLUserSettingsVC.swift in Sources */,
				734731232514235900BE3D2C /* NYPLAppDelegate+SE.swift in Sources */,
				11369D48199527C200BB11F8 /* NYPLJSON.m in Sources */,
				7327A89323EE017300954748 /* NYPLMainThreadChecker.swift in Sources */,
				116A5EB91947B57500491A21 /* NYPLConfiguration.m in Sources */,
				5D1B142A22CC179F0006C964 /* NYPLAlertUtils.swift in Sources */,
				7386C1F724525AFF004C78BD /* NYPLReaderTOCBusinessLogic.swift in Sources */,
				B51C1E0222861BBF003B49A5 /* OPDS2Publication.swift in Sources */,
				5DD567AF22B95A30001F0C83 /* String+MD5.swift in Sources */,
				E671FF7D1E3A7068002AB13F /* NYPLNetworkQueue.swift in Sources */,
				116A5EAF194767B200491A21 /* NYPLMyBooksNavigationController.m in Sources */,
				1120749319D20BF9008203A4 /* NYPLBookCellCollectionViewController.m in Sources */,
				0857A0FF247835FF00C7984E /* NYPLKeychainStoredVariable.swift in Sources */,
				111559ED19B8FA590003BE94 /* NYPLXML.m in Sources */,
				731A5B1224621F2B00B5E663 /* NYPLSignInBusinessLogic.swift in Sources */,
				11580AC81986A77B00949A15 /* NYPLBookCell.m in Sources */,
				738CB2062509A87700891F31 /* NYPLConfiguration+SE.swift in Sources */,
				085640CE1BB99FC30088BDBF /* NSURL+NYPLURLAdditions.m in Sources */,
				1183F35B194F847100DC322F /* NYPLAsync.m in Sources */,
				11B20E6E19D9F6DD00877A23 /* NYPLReloadView.m in Sources */,
				E694040A1E4A789800E566ED /* NYPLReachabilityManager.m in Sources */,
				E6845D971FB38D1300EBF69A /* NYPLReadiumViewSyncManager.m in Sources */,
				A4BA1D0E1B430341006F83DF /* NYPLCatalogGroupedFeedViewController.m in Sources */,
				732F929323ECB51F0099244C /* NYPLBackgroundExecutor.swift in Sources */,
				5D1B141522CBE3570006C964 /* NYPLProblemDocument.swift in Sources */,
				A92FB0F921CDCE3D004740F4 /* NYPLReturnPromptHelper.swift in Sources */,
				03690E231EB2B35000F75D5F /* NYPLReaderBookmarkCell.swift in Sources */,
				119BEBB919902A8800121439 /* NYPLOpenSearchDescription.m in Sources */,
				11BFDB36199C08E900378691 /* NYPLReaderTOCElement.m in Sources */,
				2DC8D9DC1D09F797007DD125 /* UpdateCheck.swift in Sources */,
				11BFDB33199C01F700378691 /* NYPLReaderTOCViewController.m in Sources */,
				B51C1DFA2285FDF9003B49A5 /* OPDS2CatalogsFeed.swift in Sources */,
				2D62568B1D412BCB0080A81F /* BundledHTMLViewController.swift in Sources */,
				110AF8961961D94D004887C3 /* NYPLBookDetailView.m in Sources */,
				0813875A1BC5767F003DEA6A /* UIButton+NYPLAppearanceAdditions.m in Sources */,
				1139DA6519C7755D00A07810 /* NYPLBookCoverRegistry.m in Sources */,
				73085E3525030D27008F6244 /* SEMigrations.swift in Sources */,
				11119742198827850014462F /* NYPLBookDetailDownloadingView.m in Sources */,
				730FC05B2512911E004D7C2D /* NYPLWelcomeScreenViewController.swift in Sources */,
				2DFAC8ED1CD8DDD1003D9EC0 /* NYPLOPDSCategory.m in Sources */,
				7360D0D524BFCB9700C8AD16 /* NYPLUserFriendlyError.swift in Sources */,
				11068C55196DD37900E8A94B /* NYPLNull.m in Sources */,
				1111973C19880E8D0014462F /* NYPLLinearView.m in Sources */,
				73A229AF24102272006B9EAD /* ReaderFormatModule.swift in Sources */,
				11396FB9193D289100E16EE8 /* NSDate+NYPLDateAdditions.m in Sources */,
				1183F347194F744D00DC322F /* NYPLBook.m in Sources */,
				21E7E07B24FEA7E800189224 /* DPLAAudiobooks.swift in Sources */,
				52545185217A76FF00BBC1B4 /* NYPLUserNotifications.swift in Sources */,
				1183F341194F723D00DC322F /* NYPLCatalogLane.m in Sources */,
				11A16E6F195B60DF004147F4 /* NYPLBookNormalCell.m in Sources */,
				739ECB2E25108EE800691A70 /* NYPLRootTabBarController+SE.swift in Sources */,
				11548C0E1939147D009DBF2E /* NYPLCatalogNavigationController.m in Sources */,
				E699BA402166598B00A0736A /* NYPLEntryPointView.swift in Sources */,
				A46226271B39D4980063F549 /* NYPLOPDSGroup.m in Sources */,
				B5ED41DA1B8F6E2E009FC164 /* NYPLBookButtonsView.m in Sources */,
				A93F9F9721CDACF700BD3B0C /* NYPLAppReviewPrompt.swift in Sources */,
				8C835DD5234D0B900050A18D /* NYPLFacetBarView.swift in Sources */,
				111197341986D7550014462F /* NYPLDismissibleViewController.m in Sources */,
				A823D81D192BABA400B55DE2 /* main.m in Sources */,
				73F713682417240100C63B81 /* UIViewController+NYPL.swift in Sources */,
				733875672423E540000FEB67 /* NYPLCaching.swift in Sources */,
				1107835E19816E3D0071AB1E /* UIView+NYPLViewAdditions.m in Sources */,
				111E75831A815CFB00718AD7 /* NYPLSettingsPrimaryTableViewController.m in Sources */,
				2199020824FD35DC001BC727 /* JWKResponse.swift in Sources */,
				11E0208D197F05D9009DEA93 /* UIFont+NYPLSystemFontOverride.m in Sources */,
				03690E291EB2B44300F75D5F /* NYPLReadiumBookmark.swift in Sources */,
				E683953B217663B100371072 /* NYPLFacetViewDefaultDataSource.swift in Sources */,
				E6207B652118973800864143 /* NYPLAppTheme.swift in Sources */,
				11A14DF41A1BF94F00D6C510 /* UIColor+NYPLColorAdditions.m in Sources */,
				73CDA121243EDAD8009CC6A6 /* URLRequest+NYPL.swift in Sources */,
				0857A0F72478337D00C7984E /* NYPLCredentials.swift in Sources */,
				A42E0DF41B40F4E00095EBAE /* NYPLCatalogFeedViewController.m in Sources */,
				11B6020519806CD300800DA9 /* NYPLBookDownloadingCell.m in Sources */,
				114B7F161A3644CF00B8582B /* NYPLTenPrintCoverView+NYPLImageAdditions.m in Sources */,
				7364D69C2492A38C0087B056 /* R2+NYPLAdditions.swift in Sources */,
				733875652423E1B0000FEB67 /* NYPLNetworkExecutor.swift in Sources */,
				2D87909D20127AA300E2763F /* NYPLBookAcquisitionPath.m in Sources */,
				2DCB71EE2017DFB5000E041A /* NYPLOPDSAcquisitionAvailability.m in Sources */,
				732327B22478504500A041E6 /* NSError+NYPLAdditions.swift in Sources */,
				2DB436381D4C049200F8E69D /* NYPLReachability.m in Sources */,
				1195040B1994075B009FB788 /* NYPLReaderViewController.m in Sources */,
				1183F33B194B775900DC322F /* NYPLCatalogLaneCell.m in Sources */,
				7340DA6224B7E45C00361387 /* URLResponse+NYPL.swift in Sources */,
				7347312925142FE200BE3D2C /* NYPLSettings+SE.swift in Sources */,
				E6202A021DD4E6F300C99553 /* NYPLSettingsAccountDetailViewController.m in Sources */,
				2198F910250A90EE000D9DAB /* AudioBookVendorsHelper.swift in Sources */,
				113137E71A48DAB90082954E /* NYPLReaderReadiumView.m in Sources */,
				E68CCFC51F9F80CF003DDA6C /* NYPLBarcode.swift in Sources */,
				118B7ABF195CBF72005CE3E7 /* NYPLSession.m in Sources */,
				841B55431B740F2700FAC1AF /* NYPLSettingsEULAViewController.m in Sources */,
				7353940D25085DBB0043C800 /* NYPLPresentationUtils.swift in Sources */,
				A4276F481B00046300CA7194 /* NYPLMyBooksDownloadInfo.m in Sources */,
				1164F106199AC236009BF8BF /* NYPLBookLocation.m in Sources */,
				11F3771F19DB62B000487769 /* NYPLFacetView.m in Sources */,
				5A5B901B1B946FAD002C53E9 /* NYPLReaderContainerDelegate.mm in Sources */,
				145798F6215BE9E300F68AFD /* ProblemReportEmail.swift in Sources */,
				111197281986B43B0014462F /* NYPLBookCellDelegate.m in Sources */,
				111197391987F4070014462F /* NYPLBookDetailNormalView.m in Sources */,
				73DEB54E2486FDFC00B5FF0A /* NYPLBookmarkR2Location.swift in Sources */,
				111E757D1A801A6F00718AD7 /* NYPLSettingsPrimaryNavigationController.m in Sources */,
				11A16E69195B2BD3004147F4 /* NYPLCatalogUngroupedFeedViewController.m in Sources */,
				D787E8441FB6B0290016D9D5 /* NYPLSettingsAdvancedViewController.swift in Sources */,
				5D60D3542297353C001080D0 /* NYPLMigrationManager.swift in Sources */,
				111E757A1A80165C00718AD7 /* NYPLSettingsSplitViewController.m in Sources */,
				7384C802242BCC4800D5F960 /* Date+NYPLAdditions.swift in Sources */,
				086C45D624AE77CA00F5108E /* NYPLBasicAuth.swift in Sources */,
				B51C1E0422861C1A003B49A5 /* OPDS2AuthenticationDocument.swift in Sources */,
				739ECB2B25102A2B00691A70 /* NYPLCatalogNavigationController+SE.swift in Sources */,
				112C694D197301FE00C48F95 /* NYPLBookRegistryRecord.m in Sources */,
				5DD5674522B303DF001F0C83 /* NYPLDeveloperSettingsTableViewController.swift in Sources */,
				E627B554216D4A9700A7D1D5 /* NYPLBookContentType.m in Sources */,
				73A229A0240F3BEB006B9EAD /* LibraryModule.swift in Sources */,
				2D754BC22002F1B10061D34F /* NYPLOPDSIndirectAcquisition.m in Sources */,
				734917DA242EB79700059AA5 /* NYPLR1R2UserSettings.swift in Sources */,
				116A5EB3194767DC00491A21 /* NYPLMyBooksViewController.m in Sources */,
				E6B3269F1EE066DE00DB877A /* NYPLBookDetailTableView.swift in Sources */,
				175E480824EF36520066A6CF /* NYPLAnnouncementBusinessLogic.swift in Sources */,
				8CC26F832370C1DF0000D8E1 /* Account.swift in Sources */,
				11078357198160A50071AB1E /* NYPLBookDownloadFailedCell.m in Sources */,
				110AF89C1961ED1F004887C3 /* NYPLBookDetailViewController.m in Sources */,
				E6F26E731DFF672F00C103CA /* NYPLDirectoryManager.swift in Sources */,
				E6D848E32171334800CEC142 /* NYPLContentTypeBadge.swift in Sources */,
				E6C91BC21FD5F63B00A32F42 /* NYPLZXingEncoder.m in Sources */,
				085D31D71BE29E38007F7672 /* NYPLProblemReportViewController.m in Sources */,
				11C5DCF21976D1E0005A9945 /* NYPLHoldsNavigationController.m in Sources */,
				A42E0DF11B3F5A490095EBAE /* NYPLRemoteViewController.m in Sources */,
				73A3EAED2400A9560061A7FB /* NYPLSettingsAccountURLSessionChallengeHandler.m in Sources */,
				110AD83D19E497D6005724C3 /* NYPLOPDSAttribute.m in Sources */,
				21F238CB24991A2B004DC0B1 /* AdobeDRMLicense.swift in Sources */,
				1114A6A1195884CB007507A2 /* NYPLCatalogUngroupedFeed.m in Sources */,
				73A229A7240F40C2006B9EAD /* ReaderModule.swift in Sources */,
				730FC05125128224004D7C2D /* NYPLSettings.swift in Sources */,
				11C5DCF51976D22F005A9945 /* NYPLHoldsViewController.m in Sources */,
				E6B1F4FB1DD20EA900D73CA1 /* NYPLSettingsAccountsList.swift in Sources */,
				5DD567B522B97344001F0C83 /* Data+Base64.swift in Sources */,
				A823D821192BABA400B55DE2 /* NYPLAppDelegate.m in Sources */,
				112C684F19EF003300106973 /* NYPLCatalogFacetGroup.m in Sources */,
				2D754BBB2002E2FB0061D34F /* NYPLOPDSAcquisition.m in Sources */,
				085D31DF1BE3CD3C007F7672 /* NSURLRequest+NYPLURLRequestAdditions.m in Sources */,
				11548C0B1939136C009DBF2E /* NYPLRootTabBarController.m in Sources */,
				E63F2C6C1EAA81B3002B6373 /* ExtendedNavBarView.swift in Sources */,
				73F713562417200F00C63B81 /* NYPLEPUBViewController.swift in Sources */,
				B51C1E0022861BAD003B49A5 /* OPDS2Link.swift in Sources */,
				E6DA7EA01F2A718600CFBEC8 /* NYPLBookAuthor.swift in Sources */,
				739ECB2425101CCE00691A70 /* NSNotification+NYPL.swift in Sources */,
				118A0B1B19915BDF00792DDE /* NYPLCatalogSearchViewController.m in Sources */,
				737DCB8C245CCF2300A8F297 /* NYPLReaderBookmarksBusinessLogic.swift in Sources */,
				179699D124131BA500EC309F /* UIColor+LabelColor.swift in Sources */,
				735FED262427494900144C97 /* NYPLNetworkResponder.swift in Sources */,
				1188F3E11A1ECC4B006B2F36 /* NYPLReaderSettings.m in Sources */,
				11C5DD16197727A6005A9945 /* NYPLKeychain.m in Sources */,
				7386C1F4245225A5004C78BD /* NYPLReaderPositionsVC.swift in Sources */,
				5D7CF86422C19EBA007CAA34 /* NYPLReaderContainerDelegateBase.m in Sources */,
				73A229A2240F3BEB006B9EAD /* LibraryService.swift in Sources */,
				730B7868249AB9D7008F28B3 /* StdLib+NYPLAdditions.swift in Sources */,
				AE77E9B832371587493FF281 /* NYPLOPDSEntry.m in Sources */,
				11DC19281A12F92500721DBA /* NYPLReaderSettingsView.m in Sources */,
				73A229AB241021F2006B9EAD /* ReaderError.swift in Sources */,
				733DEC92241090C7008C74BC /* NYPLReaderExtensions.swift in Sources */,
				113DB8A719C24E54004E1154 /* NYPLIndeterminateProgressView.m in Sources */,
				119BEB89198C43A600121439 /* NSString+NYPLStringAdditions.m in Sources */,
				E6B6E76F1F6859A4007EE361 /* NYPLKeychainManager.swift in Sources */,
				089E42C6249A823800310360 /* NYPLCookiesWebViewController.swift in Sources */,
				0826CD2924AA21B2000F4030 /* NYPLSamlIDPCell.swift in Sources */,
				5D7CF8B922C3FC06007CAA34 /* NYPLErrorLogger.swift in Sources */,
				0824D44E24B8DFE400C85A7E /* NSString+JSONParse.swift in Sources */,
				A499BF261B39EFC7002F8B8B /* NYPLOPDSEntryGroupAttributes.m in Sources */,
				1196F75B1970727C00F62670 /* NYPLMyBooksDownloadCenter.m in Sources */,
				8C40D6A72375FF8B006EA63B /* NYPLProblemDocumentCacheManager.swift in Sources */,
				E66A6C441EAFB63300AA282D /* NYPLBookDetailButtonsView.m in Sources */,
				7386C1FA245276CA004C78BD /* NYPLReaderTOCCell.swift in Sources */,
				2DEF10BA201ECCEA0082843A /* NYPLMyBooksSimplifiedBearerToken.m in Sources */,
				2DF321831DC3B83500E1858F /* NYPLAnnotations.swift in Sources */,
				21EC1B8F2501538600A12384 /* AudioBookVendors+Extensions.swift in Sources */,
				730EE001251567820038DD9F /* NYPLLibraryNavigationController.m in Sources */,
				E6BA02B81DE4B6F600F76404 /* RemoteHTMLViewController.swift in Sources */,
				8CE9C471237F84820072E964 /* NYPLBookDetailsProblemDocumentViewController.swift in Sources */,
				73A2299B240F3B9B006B9EAD /* NYPLR2Owner.swift in Sources */,
				A4BA1D131B43046B006F83DF /* NYPLCatalogGroupedFeed.m in Sources */,
				11F3773319E0876F00487769 /* NYPLCatalogFacet.m in Sources */,
				21F238C32499155E004DC0B1 /* AdobeDRMContainer.mm in Sources */,
				089E430C24A2459100310360 /* NYPLLoginCellTypes.swift in Sources */,
				1158812E1A894F4E008672C3 /* NYPLAccountSignInViewController.m in Sources */,
				5D3A28CC22D3DA850042B3BD /* NYPLUserProfileDocument.swift in Sources */,
				03F94CD11DD6288C00CE8F4F /* AccountsManager.swift in Sources */,
				52592BB821220A1100587288 /* NYPLLocalization.m in Sources */,
				21F238C924991A2B004DC0B1 /* AdobeDRMLibraryService.swift in Sources */,
				17071065242A923400E2648F /* NYPLSecrets.swift in Sources */,
				E6D775421F9FE0AF00C0B722 /* NYPLBarcodeScanningViewController.m in Sources */,
				1111973F1988226F0014462F /* NYPLBookDetailDownloadFailedView.m in Sources */,
				AE77EE7AACC975280BAB9A4C /* NYPLOPDSFeed.m in Sources */,
				114C8CDA19BF55F900719B72 /* NYPLRoundedButton.m in Sources */,
				AE77EB0CB5B94AEC591E2D91 /* NYPLOPDSLink.m in Sources */,
				AE77E7E37D89FB3EED630624 /* NYPLOPDSType.m in Sources */,
				7340DA6824B7F27900361387 /* NYPLBook+Additions.swift in Sources */,
				A949984F2235826500CE4241 /* NYPLPDFViewControllerDelegate.swift in Sources */,
				73B501C524F48D4C00FBAD7D /* NYPLUserAccountFrontEndValidation.swift in Sources */,
			);
			runOnlyForDeploymentPostprocessing = 0;
		};
/* End PBXSourcesBuildPhase section */

/* Begin PBXTargetDependency section */
		2D2B47781D08F808007F7764 /* PBXTargetDependency */ = {
			isa = PBXTargetDependency;
			target = A823D80C192BABA400B55DE2 /* SimplyE */;
			targetProxy = 2D2B47771D08F808007F7764 /* PBXContainerItemProxy */;
		};
		7320AB4F251EBCB200E3F04D /* PBXTargetDependency */ = {
			isa = PBXTargetDependency;
			target = 73FCA2A725005BA4001B0C5D /* Open eBooks */;
			targetProxy = 7320AB4E251EBCB200E3F04D /* PBXContainerItemProxy */;
		};
/* End PBXTargetDependency section */

/* Begin PBXVariantGroup section */
		032A31071DC02E8E0001E4AF /* Localizable.strings */ = {
			isa = PBXVariantGroup;
			children = (
				032A31061DC02E8E0001E4AF /* en */,
				032A310C1DC02EAD0001E4AF /* it */,
				032A310D1DC02EB30001E4AF /* de */,
				032A310E1DC02EC00001E4AF /* es */,
			);
			name = Localizable.strings;
			sourceTree = "<group>";
		};
		A823D819192BABA400B55DE2 /* InfoPlist.strings */ = {
			isa = PBXVariantGroup;
			children = (
				A823D81A192BABA400B55DE2 /* en */,
			);
			name = InfoPlist.strings;
			sourceTree = "<group>";
		};
		A823D832192BABA400B55DE2 /* InfoPlist.strings */ = {
			isa = PBXVariantGroup;
			children = (
				A823D833192BABA400B55DE2 /* en */,
			);
			name = InfoPlist.strings;
			sourceTree = "<group>";
		};
/* End PBXVariantGroup section */

/* Begin XCBuildConfiguration section */
		2D2B477A1D08F808007F7764 /* Debug */ = {
			isa = XCBuildConfiguration;
			buildSettings = {
				ALWAYS_SEARCH_USER_PATHS = NO;
				BUNDLE_LOADER = "$(TEST_HOST)";
				CLANG_CXX_LIBRARY = "libc++";
				CLANG_WARN_UNREACHABLE_CODE = YES;
				DEBUG_INFORMATION_FORMAT = dwarf;
				ENABLE_STRICT_OBJC_MSGSEND = YES;
				ENABLE_TESTABILITY = YES;
				FRAMEWORK_SEARCH_PATHS = (
					"$(inherited)",
					"$(PROJECT_DIR)/Carthage/Build/iOS",
				);
				GCC_NO_COMMON_BLOCKS = YES;
				INFOPLIST_FILE = SimplyETests/Info.plist;
				IPHONEOS_DEPLOYMENT_TARGET = 10.0;
				LD_RUNPATH_SEARCH_PATHS = (
					"$(inherited)",
					"@executable_path/Frameworks",
					"@loader_path/Frameworks",
				);
				MTL_ENABLE_DEBUG_INFO = YES;
				PRODUCT_BUNDLE_IDENTIFIER = org.nypl.SimplyETests;
				PRODUCT_NAME = "$(TARGET_NAME)";
				SWIFT_OBJC_BRIDGING_HEADER = "SimplifiedTests/SimplyETests-Bridging-Header.h";
				SWIFT_OPTIMIZATION_LEVEL = "-Onone";
				SWIFT_SWIFT3_OBJC_INFERENCE = Default;
				SWIFT_VERSION = 4.2;
				TEST_HOST = "$(BUILT_PRODUCTS_DIR)/SimplyE.app/SimplyE";
			};
			name = Debug;
		};
		2D2B477B1D08F808007F7764 /* Release */ = {
			isa = XCBuildConfiguration;
			buildSettings = {
				ALWAYS_SEARCH_USER_PATHS = NO;
				BUNDLE_LOADER = "$(TEST_HOST)";
				CLANG_CXX_LIBRARY = "libc++";
				CLANG_WARN_UNREACHABLE_CODE = YES;
				COPY_PHASE_STRIP = NO;
				DEBUG_INFORMATION_FORMAT = "dwarf-with-dsym";
				ENABLE_STRICT_OBJC_MSGSEND = YES;
				FRAMEWORK_SEARCH_PATHS = (
					"$(inherited)",
					"$(PROJECT_DIR)/Carthage/Build/iOS",
				);
				GCC_NO_COMMON_BLOCKS = YES;
				INFOPLIST_FILE = SimplyETests/Info.plist;
				IPHONEOS_DEPLOYMENT_TARGET = 10.0;
				LD_RUNPATH_SEARCH_PATHS = (
					"$(inherited)",
					"@executable_path/Frameworks",
					"@loader_path/Frameworks",
				);
				MTL_ENABLE_DEBUG_INFO = NO;
				PRODUCT_BUNDLE_IDENTIFIER = org.nypl.SimplyETests;
				PRODUCT_NAME = "$(TARGET_NAME)";
				SWIFT_OBJC_BRIDGING_HEADER = "SimplifiedTests/SimplyETests-Bridging-Header.h";
				SWIFT_SWIFT3_OBJC_INFERENCE = Default;
				SWIFT_VERSION = 4.2;
				TEST_HOST = "$(BUILT_PRODUCTS_DIR)/SimplyE.app/SimplyE";
			};
			name = Release;
		};
		7320AB46251EBC9900E3F04D /* Debug */ = {
			isa = XCBuildConfiguration;
			buildSettings = {
				ALWAYS_SEARCH_USER_PATHS = NO;
				BUNDLE_LOADER = "$(TEST_HOST)";
				CLANG_CXX_LIBRARY = "libc++";
				CLANG_WARN_UNREACHABLE_CODE = YES;
				DEBUG_INFORMATION_FORMAT = dwarf;
				ENABLE_STRICT_OBJC_MSGSEND = YES;
				ENABLE_TESTABILITY = YES;
				FRAMEWORK_SEARCH_PATHS = (
					"$(inherited)",
					"$(PROJECT_DIR)/Carthage/Build/iOS",
				);
				GCC_NO_COMMON_BLOCKS = YES;
				INFOPLIST_FILE = SimplyETests/Info.plist;
				IPHONEOS_DEPLOYMENT_TARGET = 10.0;
				LD_RUNPATH_SEARCH_PATHS = (
					"$(inherited)",
					"@executable_path/Frameworks",
					"@loader_path/Frameworks",
				);
				MTL_ENABLE_DEBUG_INFO = YES;
				PRODUCT_BUNDLE_IDENTIFIER = org.nypl.OpenEbooksTests;
				PRODUCT_NAME = "$(TARGET_NAME)";
				SWIFT_OBJC_BRIDGING_HEADER = "SimplifiedTests/SimplyETests-Bridging-Header.h";
				SWIFT_OPTIMIZATION_LEVEL = "-Onone";
				SWIFT_SWIFT3_OBJC_INFERENCE = Default;
				SWIFT_VERSION = 4.2;
				TEST_HOST = "$(BUILT_PRODUCTS_DIR)/Open eBooks.app/Open eBooks";
			};
			name = Debug;
		};
		7320AB47251EBC9900E3F04D /* Release */ = {
			isa = XCBuildConfiguration;
			buildSettings = {
				ALWAYS_SEARCH_USER_PATHS = NO;
				BUNDLE_LOADER = "$(TEST_HOST)";
				CLANG_CXX_LIBRARY = "libc++";
				CLANG_WARN_UNREACHABLE_CODE = YES;
				COPY_PHASE_STRIP = NO;
				DEBUG_INFORMATION_FORMAT = "dwarf-with-dsym";
				ENABLE_STRICT_OBJC_MSGSEND = YES;
				FRAMEWORK_SEARCH_PATHS = (
					"$(inherited)",
					"$(PROJECT_DIR)/Carthage/Build/iOS",
				);
				GCC_NO_COMMON_BLOCKS = YES;
				INFOPLIST_FILE = SimplyETests/Info.plist;
				IPHONEOS_DEPLOYMENT_TARGET = 10.0;
				LD_RUNPATH_SEARCH_PATHS = (
					"$(inherited)",
					"@executable_path/Frameworks",
					"@loader_path/Frameworks",
				);
				MTL_ENABLE_DEBUG_INFO = NO;
				PRODUCT_BUNDLE_IDENTIFIER = org.nypl.OpenEbooksTests;
				PRODUCT_NAME = "$(TARGET_NAME)";
				SWIFT_OBJC_BRIDGING_HEADER = "SimplifiedTests/SimplyETests-Bridging-Header.h";
				SWIFT_SWIFT3_OBJC_INFERENCE = Default;
				SWIFT_VERSION = 4.2;
				TEST_HOST = "$(BUILT_PRODUCTS_DIR)/Open eBooks.app/Open eBooks";
			};
			name = Release;
		};
		7347F121245A4DE200558D7F /* Debug */ = {
			isa = XCBuildConfiguration;
			buildSettings = {
				ASSETCATALOG_COMPILER_APPICON_NAME = AppIcon;
				CLANG_ANALYZER_NONNULL = YES;
				CLANG_ENABLE_MODULES = YES;
				CLANG_WARN_NON_LITERAL_NULL_CONVERSION = YES_ERROR;
				CODE_SIGN_ENTITLEMENTS = Simplified/SimplyE.entitlements;
				CODE_SIGN_IDENTITY = "iPhone Developer";
				CURRENT_PROJECT_VERSION = 3;
				DEVELOPMENT_TEAM = 7262U6ST2R;
				ENABLE_BITCODE = NO;
				FRAMEWORK_SEARCH_PATHS = (
					"$(inherited)",
					"$(PROJECT_DIR)",
					"$(PROJECT_DIR)/Carthage/Build/iOS",
				);
				GCC_PRECOMPILE_PREFIX_HEADER = YES;
				GCC_PREFIX_HEADER = "Simplified/Simplified-Prefix.pch";
				GCC_PREPROCESSOR_DEFINITIONS_NOT_USED_IN_PRECOMPS = "SIMPLYE=1";
				INFOPLIST_FILE = "Simplified/Simplified-Info.plist";
				IPHONEOS_DEPLOYMENT_TARGET = 10.0;
				LD_RUNPATH_SEARCH_PATHS = (
					"$(inherited)",
					"@executable_path/Frameworks",
				);
				MARKETING_VERSION = 3.7.0;
				PRODUCT_BUNDLE_IDENTIFIER = org.nypl.labs.SimplyE;
				PRODUCT_MODULE_NAME = SimplyE;
				PRODUCT_NAME = SimplyECardCreator;
				PROVISIONING_PROFILE = "2e185b6c-271e-4b02-a05e-860b8c3831f6";
				PROVISIONING_PROFILE_SPECIFIER = "SimplyE Development";
				SWIFT_ACTIVE_COMPILATION_CONDITIONS = "DEBUG FEATURE_DRM_CONNECTOR SIMPLYE";
				SWIFT_OBJC_BRIDGING_HEADER = "Simplified/SimplyE-Bridging-Header.h";
				SWIFT_OBJC_INTERFACE_HEADER_NAME = "SimplyE-Swift.h";
				SWIFT_OPTIMIZATION_LEVEL = "-Onone";
				SWIFT_SWIFT3_OBJC_INFERENCE = Off;
				SWIFT_VERSION = 4.2;
				TARGETED_DEVICE_FAMILY = "1,2";
				WARNING_CFLAGS = (
					"-Wall",
					"-Wextra",
					"-Wno-documentation",
					"-Wno-c++98-compat-pedantic",
					"-Wno-c++98-compat",
					"-Wno-c11-extensions",
					"-Wno-objc-missing-property-synthesis",
				);
				WRAPPER_EXTENSION = app;
			};
			name = Debug;
		};
		7347F122245A4DE200558D7F /* Release */ = {
			isa = XCBuildConfiguration;
			buildSettings = {
				ASSETCATALOG_COMPILER_APPICON_NAME = AppIcon;
				CLANG_ANALYZER_NONNULL = YES;
				CLANG_ENABLE_MODULES = YES;
				CLANG_WARN_NON_LITERAL_NULL_CONVERSION = YES_ERROR;
				CODE_SIGN_ENTITLEMENTS = Simplified/SimplyE.entitlements;
				CODE_SIGN_IDENTITY = "iPhone Distribution";
				CURRENT_PROJECT_VERSION = 3;
				DEVELOPMENT_TEAM = 7262U6ST2R;
				ENABLE_BITCODE = NO;
				FRAMEWORK_SEARCH_PATHS = (
					"$(inherited)",
					"$(PROJECT_DIR)",
					"$(PROJECT_DIR)/Carthage/Build/iOS",
				);
				GCC_PRECOMPILE_PREFIX_HEADER = YES;
				GCC_PREFIX_HEADER = "Simplified/Simplified-Prefix.pch";
				GCC_PREPROCESSOR_DEFINITIONS = (
					"DEBUG=0",
					"$(inherited)",
				);
				GCC_PREPROCESSOR_DEFINITIONS_NOT_USED_IN_PRECOMPS = "SIMPLYE=1";
				INFOPLIST_FILE = "Simplified/Simplified-Info.plist";
				IPHONEOS_DEPLOYMENT_TARGET = 10.0;
				LD_RUNPATH_SEARCH_PATHS = (
					"$(inherited)",
					"@executable_path/Frameworks",
				);
				MARKETING_VERSION = 3.7.0;
				PRODUCT_BUNDLE_IDENTIFIER = org.nypl.labs.SimplyE;
				PRODUCT_MODULE_NAME = SimplyE;
				PRODUCT_NAME = SimplyECardCreator;
				PROVISIONING_PROFILE = "b3d9154d-70e1-48d6-a0c5-869431277a5c";
				PROVISIONING_PROFILE_SPECIFIER = NYPL_AdHoc_Wildcard;
				SWIFT_ACTIVE_COMPILATION_CONDITIONS = "FEATURE_DRM_CONNECTOR SIMPLYE";
				SWIFT_OBJC_BRIDGING_HEADER = "Simplified/SimplyE-Bridging-Header.h";
				SWIFT_SWIFT3_OBJC_INFERENCE = Off;
				SWIFT_VERSION = 4.2;
				TARGETED_DEVICE_FAMILY = "1,2";
				WARNING_CFLAGS = (
					"-Wall",
					"-Wextra",
					"-Wno-documentation",
					"-Wno-c++98-compat-pedantic",
					"-Wno-c++98-compat",
					"-Wno-c11-extensions",
					"-Wno-objc-missing-property-synthesis",
				);
				WRAPPER_EXTENSION = app;
			};
			name = Release;
		};
		739E614F244A0D8600D00301 /* Debug */ = {
			isa = XCBuildConfiguration;
			buildSettings = {
				ASSETCATALOG_COMPILER_APPICON_NAME = AppIcon;
				CLANG_ANALYZER_NONNULL = YES;
				CLANG_ENABLE_MODULES = YES;
				CLANG_WARN_NON_LITERAL_NULL_CONVERSION = YES_ERROR;
				CODE_SIGN_ENTITLEMENTS = Simplified/SimplyE.entitlements;
				CODE_SIGN_IDENTITY = "iPhone Developer";
				CURRENT_PROJECT_VERSION = 3;
				DEVELOPMENT_TEAM = 7262U6ST2R;
				ENABLE_BITCODE = NO;
				FRAMEWORK_SEARCH_PATHS = (
					"$(inherited)",
					"$(PROJECT_DIR)",
					"$(PROJECT_DIR)/Carthage/Build/iOS",
					"$(PROJECT_DIR)/../r2-streamer-swift/Carthage/Build/iOS",
					"$(PROJECT_DIR)/../r2-navigator-swift/Carthage/Build/iOS",
				);
				GCC_PRECOMPILE_PREFIX_HEADER = YES;
				GCC_PREFIX_HEADER = "Simplified/Simplified-Prefix.pch";
				GCC_PREPROCESSOR_DEFINITIONS_NOT_USED_IN_PRECOMPS = "SIMPLYE=1";
				INFOPLIST_FILE = "Simplified/Simplified-Info.plist";
				IPHONEOS_DEPLOYMENT_TARGET = 10.0;
				LD_RUNPATH_SEARCH_PATHS = (
					"$(inherited)",
					"@executable_path/Frameworks",
				);
				MARKETING_VERSION = 3.7.0;
				PRODUCT_BUNDLE_IDENTIFIER = org.nypl.labs.SimplyE;
				PRODUCT_MODULE_NAME = SimplyE;
				PRODUCT_NAME = "SimplyE-R2dev";
				PROVISIONING_PROFILE = "2e185b6c-271e-4b02-a05e-860b8c3831f6";
				PROVISIONING_PROFILE_SPECIFIER = "SimplyE Development";
				SWIFT_ACTIVE_COMPILATION_CONDITIONS = "DEBUG FEATURE_DRM_CONNECTOR SIMPLYE";
				SWIFT_OBJC_BRIDGING_HEADER = "Simplified/SimplyE-Bridging-Header.h";
				SWIFT_OPTIMIZATION_LEVEL = "-Onone";
				SWIFT_SWIFT3_OBJC_INFERENCE = Off;
				SWIFT_VERSION = 4.2;
				TARGETED_DEVICE_FAMILY = "1,2";
				WARNING_CFLAGS = (
					"-Wall",
					"-Wextra",
					"-Wno-documentation",
					"-Wno-c++98-compat-pedantic",
					"-Wno-c++98-compat",
					"-Wno-c11-extensions",
					"-Wno-objc-missing-property-synthesis",
				);
				WRAPPER_EXTENSION = app;
			};
			name = Debug;
		};
		739E6150244A0D8600D00301 /* Release */ = {
			isa = XCBuildConfiguration;
			buildSettings = {
				ASSETCATALOG_COMPILER_APPICON_NAME = AppIcon;
				CLANG_ANALYZER_NONNULL = YES;
				CLANG_ENABLE_MODULES = YES;
				CLANG_WARN_NON_LITERAL_NULL_CONVERSION = YES_ERROR;
				CODE_SIGN_ENTITLEMENTS = Simplified/SimplyE.entitlements;
				CODE_SIGN_IDENTITY = "iPhone Distribution";
				CURRENT_PROJECT_VERSION = 3;
				DEVELOPMENT_TEAM = 7262U6ST2R;
				ENABLE_BITCODE = NO;
				FRAMEWORK_SEARCH_PATHS = (
					"$(inherited)",
					"$(PROJECT_DIR)",
					"$(PROJECT_DIR)/Carthage/Build/iOS",
					"$(PROJECT_DIR)/../r2-streamer-swift/Carthage/Build/iOS",
					"$(PROJECT_DIR)/../r2-navigator-swift/Carthage/Build/iOS",
				);
				GCC_PRECOMPILE_PREFIX_HEADER = YES;
				GCC_PREFIX_HEADER = "Simplified/Simplified-Prefix.pch";
				GCC_PREPROCESSOR_DEFINITIONS = (
					"DEBUG=0",
					"$(inherited)",
				);
				GCC_PREPROCESSOR_DEFINITIONS_NOT_USED_IN_PRECOMPS = "SIMPLYE=1";
				INFOPLIST_FILE = "Simplified/Simplified-Info.plist";
				IPHONEOS_DEPLOYMENT_TARGET = 10.0;
				LD_RUNPATH_SEARCH_PATHS = (
					"$(inherited)",
					"@executable_path/Frameworks",
				);
				MARKETING_VERSION = 3.6.0;
				PRODUCT_BUNDLE_IDENTIFIER = org.nypl.labs.SimplyE;
				PRODUCT_MODULE_NAME = SimplyE;
				PRODUCT_NAME = "SimplyE-R2dev";
				PROVISIONING_PROFILE = "b3d9154d-70e1-48d6-a0c5-869431277a5c";
				PROVISIONING_PROFILE_SPECIFIER = NYPL_AdHoc_Wildcard;
				SWIFT_ACTIVE_COMPILATION_CONDITIONS = "FEATURE_DRM_CONNECTOR SIMPLYE";
				SWIFT_OBJC_BRIDGING_HEADER = "Simplified/SimplyE-Bridging-Header.h";
				SWIFT_OBJC_INTERFACE_HEADER_NAME = "SimplyE-Swift.h";
				SWIFT_SWIFT3_OBJC_INFERENCE = Off;
				SWIFT_VERSION = 4.2;
				TARGETED_DEVICE_FAMILY = "1,2";
				WARNING_CFLAGS = (
					"-Wall",
					"-Wextra",
					"-Wno-documentation",
					"-Wno-c++98-compat-pedantic",
					"-Wno-c++98-compat",
					"-Wno-c11-extensions",
					"-Wno-objc-missing-property-synthesis",
				);
				WRAPPER_EXTENSION = app;
			};
			name = Release;
		};
		73FCA3A225005BA4001B0C5D /* Debug */ = {
			isa = XCBuildConfiguration;
			buildSettings = {
				ASSETCATALOG_COMPILER_APPICON_NAME = AppIcon;
				CLANG_ANALYZER_NONNULL = YES;
				CLANG_ENABLE_MODULES = YES;
				CLANG_WARN_NON_LITERAL_NULL_CONVERSION = YES_ERROR;
				CODE_SIGN_ENTITLEMENTS = Simplified/SimplyE.entitlements;
				CODE_SIGN_IDENTITY = "iPhone Developer";
				CURRENT_PROJECT_VERSION = 1;
				DEVELOPMENT_TEAM = 7262U6ST2R;
				ENABLE_BITCODE = NO;
				FRAMEWORK_SEARCH_PATHS = (
					"$(inherited)",
					"$(PROJECT_DIR)",
					"$(PROJECT_DIR)/Carthage/Build/iOS",
				);
				GCC_PRECOMPILE_PREFIX_HEADER = YES;
				GCC_PREFIX_HEADER = "Simplified/Simplified-Prefix.pch";
				GCC_PREPROCESSOR_DEFINITIONS_NOT_USED_IN_PRECOMPS = "OPENEBOOKS=1";
				INFOPLIST_FILE = "Simplified/OpenEbooks/Open-eBooks-Info.plist";
				IPHONEOS_DEPLOYMENT_TARGET = 10.0;
				LD_RUNPATH_SEARCH_PATHS = (
					"$(inherited)",
					"@executable_path/Frameworks",
				);
				MARKETING_VERSION = 1.9.0;
				PRODUCT_BUNDLE_IDENTIFIER = org.nypl.labs.OpenEbooks;
				PRODUCT_MODULE_NAME = SimplyE;
				PRODUCT_NAME = "Open eBooks";
				PROVISIONING_PROFILE = "2e185b6c-271e-4b02-a05e-860b8c3831f6";
				PROVISIONING_PROFILE_SPECIFIER = "Open eBooks Development";
				RUN_CLANG_STATIC_ANALYZER = YES;
				SWIFT_ACTIVE_COMPILATION_CONDITIONS = "DEBUG FEATURE_DRM_CONNECTOR OPENEBOOKS";
				SWIFT_OBJC_BRIDGING_HEADER = "Simplified/SimplyE-Bridging-Header.h";
				SWIFT_OBJC_INTERFACE_HEADER_NAME = "SimplyE-Swift.h";
				SWIFT_OPTIMIZATION_LEVEL = "-Onone";
				SWIFT_SWIFT3_OBJC_INFERENCE = Off;
				SWIFT_VERSION = 4.2;
				TARGETED_DEVICE_FAMILY = "1,2";
				WARNING_CFLAGS = (
					"-Wall",
					"-Wextra",
					"-Wno-documentation",
					"-Wno-c++98-compat-pedantic",
					"-Wno-c++98-compat",
					"-Wno-c11-extensions",
					"-Wno-objc-missing-property-synthesis",
				);
				WRAPPER_EXTENSION = app;
			};
			name = Debug;
		};
		73FCA3A325005BA4001B0C5D /* Release */ = {
			isa = XCBuildConfiguration;
			buildSettings = {
				ASSETCATALOG_COMPILER_APPICON_NAME = AppIcon;
				CLANG_ANALYZER_NONNULL = YES;
				CLANG_ENABLE_MODULES = YES;
				CLANG_WARN_NON_LITERAL_NULL_CONVERSION = YES_ERROR;
				CODE_SIGN_ENTITLEMENTS = Simplified/SimplyE.entitlements;
				CODE_SIGN_IDENTITY = "iPhone Distribution";
				CURRENT_PROJECT_VERSION = 1;
				DEVELOPMENT_TEAM = 7262U6ST2R;
				ENABLE_BITCODE = NO;
				FRAMEWORK_SEARCH_PATHS = (
					"$(inherited)",
					"$(PROJECT_DIR)",
					"$(PROJECT_DIR)/Carthage/Build/iOS",
				);
				GCC_PRECOMPILE_PREFIX_HEADER = YES;
				GCC_PREFIX_HEADER = "Simplified/Simplified-Prefix.pch";
				GCC_PREPROCESSOR_DEFINITIONS = (
					"DEBUG=0",
					"$(inherited)",
				);
				GCC_PREPROCESSOR_DEFINITIONS_NOT_USED_IN_PRECOMPS = "OPENEBOOKS=1";
				INFOPLIST_FILE = "Simplified/OpenEbooks/Open-eBooks-Info.plist";
				IPHONEOS_DEPLOYMENT_TARGET = 10.0;
				LD_RUNPATH_SEARCH_PATHS = (
					"$(inherited)",
					"@executable_path/Frameworks",
				);
				MARKETING_VERSION = 1.9.0;
				PRODUCT_BUNDLE_IDENTIFIER = org.nypl.labs.OpenEbooks;
				PRODUCT_MODULE_NAME = SimplyE;
				PRODUCT_NAME = "Open eBooks";
				PROVISIONING_PROFILE = "b3d9154d-70e1-48d6-a0c5-869431277a5c";
				PROVISIONING_PROFILE_SPECIFIER = "Open eBooks Distribution";
				RUN_CLANG_STATIC_ANALYZER = YES;
				SWIFT_ACTIVE_COMPILATION_CONDITIONS = "FEATURE_DRM_CONNECTOR OPENEBOOKS";
				SWIFT_OBJC_BRIDGING_HEADER = "Simplified/SimplyE-Bridging-Header.h";
				SWIFT_OBJC_INTERFACE_HEADER_NAME = "SimplyE-Swift.h";
				SWIFT_SWIFT3_OBJC_INFERENCE = Off;
				SWIFT_VERSION = 4.2;
				TARGETED_DEVICE_FAMILY = "1,2";
				WARNING_CFLAGS = (
					"-Wall",
					"-Wextra",
					"-Wno-documentation",
					"-Wno-c++98-compat-pedantic",
					"-Wno-c++98-compat",
					"-Wno-c11-extensions",
					"-Wno-objc-missing-property-synthesis",
				);
				WRAPPER_EXTENSION = app;
			};
			name = Release;
		};
		A823D837192BABA400B55DE2 /* Debug */ = {
			isa = XCBuildConfiguration;
			baseConfigurationReference = CAE35BBA1B86289500BF9BC5 /* Simplified.xcconfig */;
			buildSettings = {
				ALWAYS_EMBED_SWIFT_STANDARD_LIBRARIES = YES;
				ALWAYS_SEARCH_USER_PATHS = YES;
				CLANG_ANALYZER_GCD_PERFORMANCE = YES;
				CLANG_ANALYZER_LOCALIZABILITY_NONLOCALIZED = YES;
				CLANG_ENABLE_MODULES = YES;
				CLANG_ENABLE_OBJC_ARC = YES;
				CLANG_UNDEFINED_BEHAVIOR_SANITIZER_NULLABILITY = YES;
				CLANG_WARN_BLOCK_CAPTURE_AUTORELEASING = YES;
				CLANG_WARN_BOOL_CONVERSION = YES;
				CLANG_WARN_COMMA = YES;
				CLANG_WARN_CONSTANT_CONVERSION = YES;
				CLANG_WARN_DEPRECATED_OBJC_IMPLEMENTATIONS = YES;
				CLANG_WARN_DIRECT_OBJC_ISA_USAGE = YES_ERROR;
				CLANG_WARN_EMPTY_BODY = YES;
				CLANG_WARN_ENUM_CONVERSION = YES;
				CLANG_WARN_INFINITE_RECURSION = YES;
				CLANG_WARN_INT_CONVERSION = YES;
				CLANG_WARN_NON_LITERAL_NULL_CONVERSION = YES;
				CLANG_WARN_OBJC_IMPLICIT_RETAIN_SELF = YES;
				CLANG_WARN_OBJC_LITERAL_CONVERSION = YES;
				CLANG_WARN_OBJC_ROOT_CLASS = YES_ERROR;
				CLANG_WARN_RANGE_LOOP_ANALYSIS = YES;
				CLANG_WARN_STRICT_PROTOTYPES = YES;
				CLANG_WARN_SUSPICIOUS_MOVE = YES;
				CLANG_WARN_UNREACHABLE_CODE = YES;
				CLANG_WARN__DUPLICATE_METHOD_MATCH = YES;
				"CODE_SIGN_IDENTITY[sdk=iphoneos*]" = "iPhone Developer";
				COPY_PHASE_STRIP = NO;
				DEFINES_MODULE = YES;
				ENABLE_STRICT_OBJC_MSGSEND = YES;
				ENABLE_TESTABILITY = YES;
				GCC_C_LANGUAGE_STANDARD = c99;
				GCC_DYNAMIC_NO_PIC = NO;
				GCC_NO_COMMON_BLOCKS = YES;
				GCC_OPTIMIZATION_LEVEL = 0;
				GCC_PREPROCESSOR_DEFINITIONS = (
					"DEBUG=1",
					"$(inherited)",
				);
				GCC_SYMBOLS_PRIVATE_EXTERN = NO;
				GCC_WARN_64_TO_32_BIT_CONVERSION = YES;
				GCC_WARN_ABOUT_RETURN_TYPE = YES_ERROR;
				GCC_WARN_UNDECLARED_SELECTOR = YES;
				GCC_WARN_UNINITIALIZED_AUTOS = YES_AGGRESSIVE;
				GCC_WARN_UNUSED_FUNCTION = YES;
				GCC_WARN_UNUSED_VARIABLE = YES;
				IPHONEOS_DEPLOYMENT_TARGET = 8.0;
				ONLY_ACTIVE_ARCH = YES;
				OTHER_LDFLAGS = (
					"$(inherited)",
					"-ObjC",
				);
				PRODUCT_NAME = SimplyE;
				SDKROOT = iphoneos;
				SWIFT_VERSION = "";
				TARGETED_DEVICE_FAMILY = "1,2";
			};
			name = Debug;
		};
		A823D838192BABA400B55DE2 /* Release */ = {
			isa = XCBuildConfiguration;
			baseConfigurationReference = CAE35BBA1B86289500BF9BC5 /* Simplified.xcconfig */;
			buildSettings = {
				ALWAYS_EMBED_SWIFT_STANDARD_LIBRARIES = YES;
				ALWAYS_SEARCH_USER_PATHS = YES;
				CLANG_ANALYZER_GCD_PERFORMANCE = YES;
				CLANG_ANALYZER_LOCALIZABILITY_NONLOCALIZED = YES;
				CLANG_ENABLE_MODULES = YES;
				CLANG_ENABLE_OBJC_ARC = YES;
				CLANG_UNDEFINED_BEHAVIOR_SANITIZER_NULLABILITY = YES;
				CLANG_WARN_BLOCK_CAPTURE_AUTORELEASING = YES;
				CLANG_WARN_BOOL_CONVERSION = YES;
				CLANG_WARN_COMMA = YES;
				CLANG_WARN_CONSTANT_CONVERSION = YES;
				CLANG_WARN_DEPRECATED_OBJC_IMPLEMENTATIONS = YES;
				CLANG_WARN_DIRECT_OBJC_ISA_USAGE = YES_ERROR;
				CLANG_WARN_EMPTY_BODY = YES;
				CLANG_WARN_ENUM_CONVERSION = YES;
				CLANG_WARN_INFINITE_RECURSION = YES;
				CLANG_WARN_INT_CONVERSION = YES;
				CLANG_WARN_NON_LITERAL_NULL_CONVERSION = YES;
				CLANG_WARN_OBJC_IMPLICIT_RETAIN_SELF = YES;
				CLANG_WARN_OBJC_LITERAL_CONVERSION = YES;
				CLANG_WARN_OBJC_ROOT_CLASS = YES_ERROR;
				CLANG_WARN_RANGE_LOOP_ANALYSIS = YES;
				CLANG_WARN_STRICT_PROTOTYPES = YES;
				CLANG_WARN_SUSPICIOUS_MOVE = YES;
				CLANG_WARN_UNREACHABLE_CODE = YES;
				CLANG_WARN__DUPLICATE_METHOD_MATCH = YES;
				"CODE_SIGN_IDENTITY[sdk=iphoneos*]" = "iPhone Developer";
				COPY_PHASE_STRIP = YES;
				DEFINES_MODULE = YES;
				ENABLE_NS_ASSERTIONS = NO;
				ENABLE_STRICT_OBJC_MSGSEND = YES;
				GCC_C_LANGUAGE_STANDARD = c99;
				GCC_NO_COMMON_BLOCKS = YES;
				GCC_WARN_64_TO_32_BIT_CONVERSION = YES;
				GCC_WARN_ABOUT_RETURN_TYPE = YES_ERROR;
				GCC_WARN_UNDECLARED_SELECTOR = YES;
				GCC_WARN_UNINITIALIZED_AUTOS = YES_AGGRESSIVE;
				GCC_WARN_UNUSED_FUNCTION = YES;
				GCC_WARN_UNUSED_VARIABLE = YES;
				IPHONEOS_DEPLOYMENT_TARGET = 8.0;
				OTHER_LDFLAGS = (
					"$(inherited)",
					"-ObjC",
				);
				PRODUCT_NAME = SimplyE;
				SDKROOT = iphoneos;
				SWIFT_COMPILATION_MODE = wholemodule;
				SWIFT_OPTIMIZATION_LEVEL = "-O";
				SWIFT_VERSION = "";
				TARGETED_DEVICE_FAMILY = "1,2";
				VALIDATE_PRODUCT = YES;
			};
			name = Release;
		};
		A823D83A192BABA400B55DE2 /* Debug */ = {
			isa = XCBuildConfiguration;
			buildSettings = {
				ASSETCATALOG_COMPILER_APPICON_NAME = AppIcon;
				CLANG_ANALYZER_NONNULL = YES;
				CLANG_ENABLE_MODULES = YES;
				CLANG_WARN_NON_LITERAL_NULL_CONVERSION = YES_ERROR;
				CODE_SIGN_ENTITLEMENTS = Simplified/SimplyE.entitlements;
				CODE_SIGN_IDENTITY = "iPhone Developer";
				CURRENT_PROJECT_VERSION = 3;
				DEVELOPMENT_TEAM = 7262U6ST2R;
				ENABLE_BITCODE = NO;
				FRAMEWORK_SEARCH_PATHS = (
					"$(inherited)",
					"$(PROJECT_DIR)",
					"$(PROJECT_DIR)/Carthage/Build/iOS",
				);
				GCC_PRECOMPILE_PREFIX_HEADER = YES;
				GCC_PREFIX_HEADER = "Simplified/Simplified-Prefix.pch";
				GCC_PREPROCESSOR_DEFINITIONS_NOT_USED_IN_PRECOMPS = "SIMPLYE=1";
				INFOPLIST_FILE = "Simplified/Simplified-Info.plist";
				IPHONEOS_DEPLOYMENT_TARGET = 10.0;
				LD_RUNPATH_SEARCH_PATHS = (
					"$(inherited)",
					"@executable_path/Frameworks",
				);
				MARKETING_VERSION = 3.7.0;
				PRODUCT_BUNDLE_IDENTIFIER = org.nypl.labs.SimplyE;
				PRODUCT_NAME = "$(TARGET_NAME)";
				PROVISIONING_PROFILE = "2e185b6c-271e-4b02-a05e-860b8c3831f6";
				PROVISIONING_PROFILE_SPECIFIER = "SimplyE Development";
				RUN_CLANG_STATIC_ANALYZER = YES;
				SWIFT_ACTIVE_COMPILATION_CONDITIONS = "DEBUG FEATURE_DRM_CONNECTOR SIMPLYE";
				SWIFT_OBJC_BRIDGING_HEADER = "Simplified/SimplyE-Bridging-Header.h";
				SWIFT_OPTIMIZATION_LEVEL = "-Onone";
				SWIFT_SWIFT3_OBJC_INFERENCE = Off;
				SWIFT_VERSION = 4.2;
				TARGETED_DEVICE_FAMILY = "1,2";
				WARNING_CFLAGS = (
					"-Wall",
					"-Wextra",
					"-Wno-documentation",
					"-Wno-c++98-compat-pedantic",
					"-Wno-c++98-compat",
					"-Wno-c11-extensions",
					"-Wno-objc-missing-property-synthesis",
				);
				WRAPPER_EXTENSION = app;
			};
			name = Debug;
		};
		A823D83B192BABA400B55DE2 /* Release */ = {
			isa = XCBuildConfiguration;
			buildSettings = {
				ASSETCATALOG_COMPILER_APPICON_NAME = AppIcon;
				CLANG_ANALYZER_NONNULL = YES;
				CLANG_ENABLE_MODULES = YES;
				CLANG_WARN_NON_LITERAL_NULL_CONVERSION = YES_ERROR;
				CODE_SIGN_ENTITLEMENTS = Simplified/SimplyE.entitlements;
				CODE_SIGN_IDENTITY = "iPhone Distribution";
				CURRENT_PROJECT_VERSION = 3;
				DEVELOPMENT_TEAM = 7262U6ST2R;
				ENABLE_BITCODE = NO;
				FRAMEWORK_SEARCH_PATHS = (
					"$(inherited)",
					"$(PROJECT_DIR)",
					"$(PROJECT_DIR)/Carthage/Build/iOS",
				);
				GCC_PRECOMPILE_PREFIX_HEADER = YES;
				GCC_PREFIX_HEADER = "Simplified/Simplified-Prefix.pch";
				GCC_PREPROCESSOR_DEFINITIONS = (
					"DEBUG=0",
					"$(inherited)",
				);
				GCC_PREPROCESSOR_DEFINITIONS_NOT_USED_IN_PRECOMPS = "SIMPLYE=1";
				INFOPLIST_FILE = "Simplified/Simplified-Info.plist";
				IPHONEOS_DEPLOYMENT_TARGET = 10.0;
				LD_RUNPATH_SEARCH_PATHS = (
					"$(inherited)",
					"@executable_path/Frameworks",
				);
				MARKETING_VERSION = 3.7.0;
				PRODUCT_BUNDLE_IDENTIFIER = org.nypl.labs.SimplyE;
				PRODUCT_NAME = "$(TARGET_NAME)";
				PROVISIONING_PROFILE = "b3d9154d-70e1-48d6-a0c5-869431277a5c";
				PROVISIONING_PROFILE_SPECIFIER = "SimplyE Distribution";
				RUN_CLANG_STATIC_ANALYZER = YES;
				SWIFT_ACTIVE_COMPILATION_CONDITIONS = "FEATURE_DRM_CONNECTOR SIMPLYE";
				SWIFT_OBJC_BRIDGING_HEADER = "Simplified/SimplyE-Bridging-Header.h";
				SWIFT_SWIFT3_OBJC_INFERENCE = Off;
				SWIFT_VERSION = 4.2;
				TARGETED_DEVICE_FAMILY = "1,2";
				WARNING_CFLAGS = (
					"-Wall",
					"-Wextra",
					"-Wno-documentation",
					"-Wno-c++98-compat-pedantic",
					"-Wno-c++98-compat",
					"-Wno-c11-extensions",
					"-Wno-objc-missing-property-synthesis",
				);
				WRAPPER_EXTENSION = app;
			};
			name = Release;
		};
/* End XCBuildConfiguration section */

/* Begin XCConfigurationList section */
		2D2B47791D08F808007F7764 /* Build configuration list for PBXNativeTarget "SimplyETests" */ = {
			isa = XCConfigurationList;
			buildConfigurations = (
				2D2B477A1D08F808007F7764 /* Debug */,
				2D2B477B1D08F808007F7764 /* Release */,
			);
			defaultConfigurationIsVisible = 0;
			defaultConfigurationName = Release;
		};
		7320AB45251EBC9900E3F04D /* Build configuration list for PBXNativeTarget "OpenEbooksTests" */ = {
			isa = XCConfigurationList;
			buildConfigurations = (
				7320AB46251EBC9900E3F04D /* Debug */,
				7320AB47251EBC9900E3F04D /* Release */,
			);
			defaultConfigurationIsVisible = 0;
			defaultConfigurationName = Release;
		};
		7347F120245A4DE200558D7F /* Build configuration list for PBXNativeTarget "SimplyECardCreator" */ = {
			isa = XCConfigurationList;
			buildConfigurations = (
				7347F121245A4DE200558D7F /* Debug */,
				7347F122245A4DE200558D7F /* Release */,
			);
			defaultConfigurationIsVisible = 0;
			defaultConfigurationName = Release;
		};
		739E614E244A0D8600D00301 /* Build configuration list for PBXNativeTarget "SimplyE-R2dev" */ = {
			isa = XCConfigurationList;
			buildConfigurations = (
				739E614F244A0D8600D00301 /* Debug */,
				739E6150244A0D8600D00301 /* Release */,
			);
			defaultConfigurationIsVisible = 0;
			defaultConfigurationName = Release;
		};
		73FCA3A125005BA4001B0C5D /* Build configuration list for PBXNativeTarget "Open eBooks" */ = {
			isa = XCConfigurationList;
			buildConfigurations = (
				73FCA3A225005BA4001B0C5D /* Debug */,
				73FCA3A325005BA4001B0C5D /* Release */,
			);
			defaultConfigurationIsVisible = 0;
			defaultConfigurationName = Release;
		};
		A823D808192BABA400B55DE2 /* Build configuration list for PBXProject "Simplified" */ = {
			isa = XCConfigurationList;
			buildConfigurations = (
				A823D837192BABA400B55DE2 /* Debug */,
				A823D838192BABA400B55DE2 /* Release */,
			);
			defaultConfigurationIsVisible = 0;
			defaultConfigurationName = Release;
		};
		A823D839192BABA400B55DE2 /* Build configuration list for PBXNativeTarget "SimplyE" */ = {
			isa = XCConfigurationList;
			buildConfigurations = (
				A823D83A192BABA400B55DE2 /* Debug */,
				A823D83B192BABA400B55DE2 /* Release */,
			);
			defaultConfigurationIsVisible = 0;
			defaultConfigurationName = Release;
		};
/* End XCConfigurationList section */
	};
	rootObject = A823D805192BABA400B55DE2 /* Project object */;
}<|MERGE_RESOLUTION|>--- conflicted
+++ resolved
@@ -566,16 +566,13 @@
 		735FED262427494900144C97 /* NYPLNetworkResponder.swift in Sources */ = {isa = PBXBuildFile; fileRef = 735FED252427494900144C97 /* NYPLNetworkResponder.swift */; };
 		7360D0D524BFCB9700C8AD16 /* NYPLUserFriendlyError.swift in Sources */ = {isa = PBXBuildFile; fileRef = 7360D0D424BFCB9700C8AD16 /* NYPLUserFriendlyError.swift */; };
 		7360D0D624BFCB9700C8AD16 /* NYPLUserFriendlyError.swift in Sources */ = {isa = PBXBuildFile; fileRef = 7360D0D424BFCB9700C8AD16 /* NYPLUserFriendlyError.swift */; };
-<<<<<<< HEAD
 		7364D69C2492A38C0087B056 /* R2+NYPLAdditions.swift in Sources */ = {isa = PBXBuildFile; fileRef = 7364D69B2492A38C0087B056 /* R2+NYPLAdditions.swift */; };
 		7364D69D2492A38C0087B056 /* R2+NYPLAdditions.swift in Sources */ = {isa = PBXBuildFile; fileRef = 7364D69B2492A38C0087B056 /* R2+NYPLAdditions.swift */; };
 		736CF271252278AA0081D30A /* AudioEngine.xcframework in Frameworks */ = {isa = PBXBuildFile; fileRef = 176F8A802519684D00CE5BFB /* AudioEngine.xcframework */; };
 		736CF272252278AA0081D30A /* AudioEngine.xcframework in Embed Frameworks */ = {isa = PBXBuildFile; fileRef = 176F8A802519684D00CE5BFB /* AudioEngine.xcframework */; settings = {ATTRIBUTES = (CodeSignOnCopy, ); }; };
 		737DCB8C245CCF2300A8F297 /* NYPLReaderBookmarksBusinessLogic.swift in Sources */ = {isa = PBXBuildFile; fileRef = 737DCB8B245CCF2300A8F297 /* NYPLReaderBookmarksBusinessLogic.swift */; };
 		737DCB8D245CCF2300A8F297 /* NYPLReaderBookmarksBusinessLogic.swift in Sources */ = {isa = PBXBuildFile; fileRef = 737DCB8B245CCF2300A8F297 /* NYPLReaderBookmarksBusinessLogic.swift */; };
-=======
 		738170152526504800BA2C44 /* GoogleService-Info.plist in Resources */ = {isa = PBXBuildFile; fileRef = 738170142526504800BA2C44 /* GoogleService-Info.plist */; };
->>>>>>> 11c321c1
 		7384C800242BB43400D5F960 /* NYPLCachingTests.swift in Sources */ = {isa = PBXBuildFile; fileRef = 7384C7FF242BB43300D5F960 /* NYPLCachingTests.swift */; };
 		7384C802242BCC4800D5F960 /* Date+NYPLAdditions.swift in Sources */ = {isa = PBXBuildFile; fileRef = 7384C801242BCC4800D5F960 /* Date+NYPLAdditions.swift */; };
 		7384C804242BCE5900D5F960 /* Date+NYPLAdditionsTests.swift in Sources */ = {isa = PBXBuildFile; fileRef = 7384C803242BCE5900D5F960 /* Date+NYPLAdditionsTests.swift */; };
@@ -885,7 +882,6 @@
 		73BF0CCE245769D80009FC61 /* NYPLReaderTOCCell.swift in Sources */ = {isa = PBXBuildFile; fileRef = 7386C1F9245276CA004C78BD /* NYPLReaderTOCCell.swift */; };
 		73CCB6F724588C9000ADD3AD /* NYPLUserAccount.swift in Sources */ = {isa = PBXBuildFile; fileRef = 17CE5304243C020800315E63 /* NYPLUserAccount.swift */; };
 		73CDA121243EDAD8009CC6A6 /* URLRequest+NYPL.swift in Sources */ = {isa = PBXBuildFile; fileRef = 73CDA120243EDAD8009CC6A6 /* URLRequest+NYPL.swift */; };
-<<<<<<< HEAD
 		73CE0C6E2519806900BC4DFE /* NYPLLibraryNavigationController.m in Sources */ = {isa = PBXBuildFile; fileRef = 730EE000251567820038DD9F /* NYPLLibraryNavigationController.m */; };
 		73DEB54E2486FDFC00B5FF0A /* NYPLBookmarkR2Location.swift in Sources */ = {isa = PBXBuildFile; fileRef = 73DEB5462486FDFC00B5FF0A /* NYPLBookmarkR2Location.swift */; };
 		73DEB54F2486FDFC00B5FF0A /* NYPLBookmarkR2Location.swift in Sources */ = {isa = PBXBuildFile; fileRef = 73DEB5462486FDFC00B5FF0A /* NYPLBookmarkR2Location.swift */; };
@@ -900,9 +896,7 @@
 		73F713562417200F00C63B81 /* NYPLEPUBViewController.swift in Sources */ = {isa = PBXBuildFile; fileRef = 73F713502417200F00C63B81 /* NYPLEPUBViewController.swift */; };
 		73F713572417200F00C63B81 /* NYPLBaseReaderViewController.swift in Sources */ = {isa = PBXBuildFile; fileRef = 73F713552417200F00C63B81 /* NYPLBaseReaderViewController.swift */; };
 		73F713682417240100C63B81 /* UIViewController+NYPL.swift in Sources */ = {isa = PBXBuildFile; fileRef = 73F713672417240100C63B81 /* UIViewController+NYPL.swift */; };
-=======
 		73DE53312525A386003E2C56 /* NYPLLibraryAccountURLsProvider.swift in Sources */ = {isa = PBXBuildFile; fileRef = 73DE53302525A386003E2C56 /* NYPLLibraryAccountURLsProvider.swift */; };
->>>>>>> 11c321c1
 		73FB0AC924EB403D0072E430 /* NYPLBookContentType.swift in Sources */ = {isa = PBXBuildFile; fileRef = 73FB0AC824EB403D0072E430 /* NYPLBookContentType.swift */; };
 		73FB0ACA24EB403D0072E430 /* NYPLBookContentType.swift in Sources */ = {isa = PBXBuildFile; fileRef = 73FB0AC824EB403D0072E430 /* NYPLBookContentType.swift */; };
 		73FCA2A925005BA4001B0C5D /* NYPLLibraryDescriptionCell.swift in Sources */ = {isa = PBXBuildFile; fileRef = 0826CD2E24AA2801000F4030 /* NYPLLibraryDescriptionCell.swift */; };
@@ -1639,13 +1633,10 @@
 		735FED252427494900144C97 /* NYPLNetworkResponder.swift */ = {isa = PBXFileReference; lastKnownFileType = sourcecode.swift; path = NYPLNetworkResponder.swift; sourceTree = "<group>"; };
 		73609AD8245B53CB00F0E08B /* update-certificates.sh */ = {isa = PBXFileReference; lastKnownFileType = text.script.sh; path = "update-certificates.sh"; sourceTree = SOURCE_ROOT; };
 		7360D0D424BFCB9700C8AD16 /* NYPLUserFriendlyError.swift */ = {isa = PBXFileReference; lastKnownFileType = sourcecode.swift; path = NYPLUserFriendlyError.swift; sourceTree = "<group>"; };
-<<<<<<< HEAD
 		7364D69B2492A38C0087B056 /* R2+NYPLAdditions.swift */ = {isa = PBXFileReference; lastKnownFileType = sourcecode.swift; path = "R2+NYPLAdditions.swift"; sourceTree = "<group>"; };
 		737B9F83244FC648002B4464 /* README.md */ = {isa = PBXFileReference; lastKnownFileType = net.daringfireball.markdown; path = README.md; sourceTree = SOURCE_ROOT; };
 		737DCB8B245CCF2300A8F297 /* NYPLReaderBookmarksBusinessLogic.swift */ = {isa = PBXFileReference; lastKnownFileType = sourcecode.swift; path = NYPLReaderBookmarksBusinessLogic.swift; sourceTree = "<group>"; };
-=======
 		738170142526504800BA2C44 /* GoogleService-Info.plist */ = {isa = PBXFileReference; fileEncoding = 4; lastKnownFileType = text.plist.xml; name = "GoogleService-Info.plist"; path = "OpenEbooks/Resources/GoogleService-Info.plist"; sourceTree = "<group>"; };
->>>>>>> 11c321c1
 		7384C7FF242BB43300D5F960 /* NYPLCachingTests.swift */ = {isa = PBXFileReference; lastKnownFileType = sourcecode.swift; path = NYPLCachingTests.swift; sourceTree = "<group>"; };
 		7384C801242BCC4800D5F960 /* Date+NYPLAdditions.swift */ = {isa = PBXFileReference; lastKnownFileType = sourcecode.swift; path = "Date+NYPLAdditions.swift"; sourceTree = "<group>"; };
 		7384C803242BCE5900D5F960 /* Date+NYPLAdditionsTests.swift */ = {isa = PBXFileReference; lastKnownFileType = sourcecode.swift; path = "Date+NYPLAdditionsTests.swift"; sourceTree = "<group>"; };
@@ -1693,14 +1684,11 @@
 		73DA43A62404BA5600985482 /* build-carthage.sh */ = {isa = PBXFileReference; lastKnownFileType = text.script.sh; path = "build-carthage.sh"; sourceTree = SOURCE_ROOT; };
 		73DA43A72404BA5600985482 /* build_curl.sh */ = {isa = PBXFileReference; lastKnownFileType = text.script.sh; path = build_curl.sh; sourceTree = SOURCE_ROOT; };
 		73DA43A82404BA5600985482 /* build-openssl-curl.sh */ = {isa = PBXFileReference; lastKnownFileType = text.script.sh; path = "build-openssl-curl.sh"; sourceTree = SOURCE_ROOT; };
-<<<<<<< HEAD
 		73DEB5462486FDFC00B5FF0A /* NYPLBookmarkR2Location.swift */ = {isa = PBXFileReference; fileEncoding = 4; lastKnownFileType = sourcecode.swift; path = NYPLBookmarkR2Location.swift; sourceTree = "<group>"; };
 		73F713502417200F00C63B81 /* NYPLEPUBViewController.swift */ = {isa = PBXFileReference; fileEncoding = 4; lastKnownFileType = sourcecode.swift; name = NYPLEPUBViewController.swift; path = Simplified/Reader2/UI/NYPLEPUBViewController.swift; sourceTree = SOURCE_ROOT; };
 		73F713552417200F00C63B81 /* NYPLBaseReaderViewController.swift */ = {isa = PBXFileReference; fileEncoding = 4; lastKnownFileType = sourcecode.swift; name = NYPLBaseReaderViewController.swift; path = Simplified/Reader2/UI/NYPLBaseReaderViewController.swift; sourceTree = SOURCE_ROOT; };
 		73F713672417240100C63B81 /* UIViewController+NYPL.swift */ = {isa = PBXFileReference; fileEncoding = 4; lastKnownFileType = sourcecode.swift; name = "UIViewController+NYPL.swift"; path = "Simplified/Reader2/UI/UIViewController+NYPL.swift"; sourceTree = SOURCE_ROOT; };
-=======
 		73DE53302525A386003E2C56 /* NYPLLibraryAccountURLsProvider.swift */ = {isa = PBXFileReference; lastKnownFileType = sourcecode.swift; path = NYPLLibraryAccountURLsProvider.swift; sourceTree = "<group>"; };
->>>>>>> 11c321c1
 		73FB0AC824EB403D0072E430 /* NYPLBookContentType.swift */ = {isa = PBXFileReference; lastKnownFileType = sourcecode.swift; name = NYPLBookContentType.swift; path = Models/NYPLBookContentType.swift; sourceTree = "<group>"; };
 		73FCA3A425005BA4001B0C5D /* Open eBooks.app */ = {isa = PBXFileReference; explicitFileType = wrapper.application; includeInIndex = 0; path = "Open eBooks.app"; sourceTree = BUILT_PRODUCTS_DIR; };
 		841B55411B740F2700FAC1AF /* NYPLSettingsEULAViewController.h */ = {isa = PBXFileReference; fileEncoding = 4; lastKnownFileType = sourcecode.c.h; path = NYPLSettingsEULAViewController.h; sourceTree = "<group>"; };
@@ -2520,7 +2508,6 @@
 			path = Catalog;
 			sourceTree = "<group>";
 		};
-<<<<<<< HEAD
 		73A22980240F26C6006B9EAD /* Reader2 */ = {
 			isa = PBXGroup;
 			children = (
@@ -2551,7 +2538,8 @@
 				7364D69B2492A38C0087B056 /* R2+NYPLAdditions.swift */,
 			);
 			path = Internal;
-=======
+			sourceTree = "<group>";
+		};
 		73DE53292525A2AD003E2C56 /* Accounts */ = {
 			isa = PBXGroup;
 			children = (
@@ -2611,7 +2599,6 @@
 				114C8CD919BF55F900719B72 /* NYPLRoundedButton.m */,
 			);
 			path = Views;
->>>>>>> 11c321c1
 			sourceTree = "<group>";
 		};
 		73E84FBD24464FF3009071D8 /* Authentication */ = {
