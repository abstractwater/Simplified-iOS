// !$*UTF8*$!
{
	archiveVersion = 1;
	classes = {
	};
	objectVersion = 46;
	objects = {

/* Begin PBXBuildFile section */
		032A31051DC02E8E0001E4AF /* Localizable.strings in Resources */ = {isa = PBXBuildFile; fileRef = 032A31071DC02E8E0001E4AF /* Localizable.strings */; };
		0345BFE81DBF027200398B6F /* APIKeys.swift in Sources */ = {isa = PBXBuildFile; fileRef = 0345BFD61DBF002E00398B6F /* APIKeys.swift */; };
		03690E231EB2B35000F75D5F /* NYPLReaderBookmarkCell.swift in Sources */ = {isa = PBXBuildFile; fileRef = 03690E221EB2B35000F75D5F /* NYPLReaderBookmarkCell.swift */; };
		03690E291EB2B44300F75D5F /* NYPLReadiumBookmark.swift in Sources */ = {isa = PBXBuildFile; fileRef = 03690E281EB2B44300F75D5F /* NYPLReadiumBookmark.swift */; };
		03B092241E78839D00AD338D /* QuartzCore.framework in Frameworks */ = {isa = PBXBuildFile; fileRef = 03B092231E78839D00AD338D /* QuartzCore.framework */; };
		03B092261E7883C400AD338D /* libiconv.tbd in Frameworks */ = {isa = PBXBuildFile; fileRef = 03B092251E7883C400AD338D /* libiconv.tbd */; };
		03B092281E78859E00AD338D /* CoreMedia.framework in Frameworks */ = {isa = PBXBuildFile; fileRef = 03B092271E78859E00AD338D /* CoreMedia.framework */; };
		03B0922A1E7885A600AD338D /* AudioToolbox.framework in Frameworks */ = {isa = PBXBuildFile; fileRef = 03B092291E7885A600AD338D /* AudioToolbox.framework */; };
		03B0922C1E7886C900AD338D /* AVFoundation.framework in Frameworks */ = {isa = PBXBuildFile; fileRef = 03B0922B1E7886C900AD338D /* AVFoundation.framework */; };
		03B0922E1E7886ED00AD338D /* CoreVideo.framework in Frameworks */ = {isa = PBXBuildFile; fileRef = 03B0922D1E7886ED00AD338D /* CoreVideo.framework */; };
		03B092301E78871A00AD338D /* MediaPlayer.framework in Frameworks */ = {isa = PBXBuildFile; fileRef = 03B0922F1E78871A00AD338D /* MediaPlayer.framework */; };
		03DE7BE91DBF0DE400E89064 /* UpdateCheckShim.swift in Sources */ = {isa = PBXBuildFile; fileRef = 2DC8D9DD1D09F9B4007DD125 /* UpdateCheckShim.swift */; };
		03E5F42D1EA5BCE400DFFC3A /* NYPLReaderTOC.storyboard in Resources */ = {isa = PBXBuildFile; fileRef = 03E5F42A1EA5BCE400DFFC3A /* NYPLReaderTOC.storyboard */; };
		03F94CCF1DD627AA00CE8F4F /* Accounts.json in Resources */ = {isa = PBXBuildFile; fileRef = 03F94CCE1DD627AA00CE8F4F /* Accounts.json */; };
		03F94CD11DD6288C00CE8F4F /* AccountsManager.swift in Sources */ = {isa = PBXBuildFile; fileRef = 03F94CD01DD6288C00CE8F4F /* AccountsManager.swift */; };
		081387571BC574DA003DEA6A /* UILabel+NYPLAppearanceAdditions.m in Sources */ = {isa = PBXBuildFile; fileRef = 081387561BC574DA003DEA6A /* UILabel+NYPLAppearanceAdditions.m */; };
		0813875A1BC5767F003DEA6A /* UIButton+NYPLAppearanceAdditions.m in Sources */ = {isa = PBXBuildFile; fileRef = 081387591BC5767F003DEA6A /* UIButton+NYPLAppearanceAdditions.m */; };
		0824D44E24B8DFE400C85A7E /* NSString+JSONParse.swift in Sources */ = {isa = PBXBuildFile; fileRef = 0824D44D24B8DFE400C85A7E /* NSString+JSONParse.swift */; };
		0824D44F24B8DFE400C85A7E /* NSString+JSONParse.swift in Sources */ = {isa = PBXBuildFile; fileRef = 0824D44D24B8DFE400C85A7E /* NSString+JSONParse.swift */; };
		0826CD2924AA21B2000F4030 /* NYPLSamlIDPCell.swift in Sources */ = {isa = PBXBuildFile; fileRef = 0826CD2824AA21B2000F4030 /* NYPLSamlIDPCell.swift */; };
		0826CD2F24AA2801000F4030 /* NYPLLibraryDescriptionCell.swift in Sources */ = {isa = PBXBuildFile; fileRef = 0826CD2E24AA2801000F4030 /* NYPLLibraryDescriptionCell.swift */; };
		085640CE1BB99FC30088BDBF /* NSURL+NYPLURLAdditions.m in Sources */ = {isa = PBXBuildFile; fileRef = 085640CD1BB99FC30088BDBF /* NSURL+NYPLURLAdditions.m */; };
		0857A0F72478337D00C7984E /* NYPLSessionCredentials.swift in Sources */ = {isa = PBXBuildFile; fileRef = 0857A0F62478337D00C7984E /* NYPLSessionCredentials.swift */; };
		0857A0FF247835FF00C7984E /* KeychainStoredVariable.swift in Sources */ = {isa = PBXBuildFile; fileRef = 0857A0FE247835FF00C7984E /* KeychainStoredVariable.swift */; };
		085D31D71BE29E38007F7672 /* NYPLProblemReportViewController.m in Sources */ = {isa = PBXBuildFile; fileRef = 085D31D61BE29E38007F7672 /* NYPLProblemReportViewController.m */; };
		085D31D91BE29ED4007F7672 /* NYPLProblemReportViewController.xib in Resources */ = {isa = PBXBuildFile; fileRef = 085D31D81BE29ED4007F7672 /* NYPLProblemReportViewController.xib */; };
		085D31DF1BE3CD3C007F7672 /* NSURLRequest+NYPLURLRequestAdditions.m in Sources */ = {isa = PBXBuildFile; fileRef = 085D31DE1BE3CD3C007F7672 /* NSURLRequest+NYPLURLRequestAdditions.m */; };
		086C45D624AE77CA00F5108E /* NYPLBasicAuth.swift in Sources */ = {isa = PBXBuildFile; fileRef = 086C45D524AE77CA00F5108E /* NYPLBasicAuth.swift */; };
		086C45D724AE77CA00F5108E /* NYPLBasicAuth.swift in Sources */ = {isa = PBXBuildFile; fileRef = 086C45D524AE77CA00F5108E /* NYPLBasicAuth.swift */; };
		089E42C6249A823800310360 /* NYPLCookiesWebViewController.swift in Sources */ = {isa = PBXBuildFile; fileRef = 089E42C5249A823800310360 /* NYPLCookiesWebViewController.swift */; };
		089E430C24A2459100310360 /* NYPLLoginCellTypes.swift in Sources */ = {isa = PBXBuildFile; fileRef = 089E430B24A2459100310360 /* NYPLLoginCellTypes.swift */; };
		08A352201BDE8E410040BF1D /* CFNetwork.framework in Frameworks */ = {isa = PBXBuildFile; fileRef = 08A3521F1BDE8E410040BF1D /* CFNetwork.framework */; };
		08A352221BDE8E560040BF1D /* libicucore.tbd in Frameworks */ = {isa = PBXBuildFile; fileRef = 08A352211BDE8E560040BF1D /* libicucore.tbd */; };
		08A352241BDE8E640040BF1D /* Security.framework in Frameworks */ = {isa = PBXBuildFile; fileRef = 08A352231BDE8E640040BF1D /* Security.framework */; };
		08A352261BDE8E700040BF1D /* SystemConfiguration.framework in Frameworks */ = {isa = PBXBuildFile; fileRef = 08A352251BDE8E700040BF1D /* SystemConfiguration.framework */; };
		08A352271BDE91B80040BF1D /* libRDServices.a in Frameworks */ = {isa = PBXBuildFile; fileRef = A49C25461AE05A2600D63B89 /* libRDServices.a */; };
		08C469C11BDAAEB1009D8AFD /* libADEPT.a in Frameworks */ = {isa = PBXBuildFile; fileRef = 5A569A2C1B8351C6003B5B61 /* libADEPT.a */; settings = {ATTRIBUTES = (Weak, ); }; };
		08C469C21BDAAEB1009D8AFD /* libAdobe Content Filter.a in Frameworks */ = {isa = PBXBuildFile; fileRef = 5A7048961B94A6710046FFF0 /* libAdobe Content Filter.a */; settings = {ATTRIBUTES = (Weak, ); }; };
		11068C55196DD37900E8A94B /* NYPLNull.m in Sources */ = {isa = PBXBuildFile; fileRef = 11068C54196DD37900E8A94B /* NYPLNull.m */; };
		11078357198160A50071AB1E /* NYPLBookDownloadFailedCell.m in Sources */ = {isa = PBXBuildFile; fileRef = 11078356198160A50071AB1E /* NYPLBookDownloadFailedCell.m */; };
		1107835E19816E3D0071AB1E /* UIView+NYPLViewAdditions.m in Sources */ = {isa = PBXBuildFile; fileRef = 1107835D19816E3D0071AB1E /* UIView+NYPLViewAdditions.m */; };
		110AD83D19E497D6005724C3 /* NYPLOPDSAttribute.m in Sources */ = {isa = PBXBuildFile; fileRef = 110AD83B19E497D6005724C3 /* NYPLOPDSAttribute.m */; };
		110AF8961961D94D004887C3 /* NYPLBookDetailView.m in Sources */ = {isa = PBXBuildFile; fileRef = 110AF8951961D94D004887C3 /* NYPLBookDetailView.m */; };
		110AF89C1961ED1F004887C3 /* NYPLBookDetailViewController.m in Sources */ = {isa = PBXBuildFile; fileRef = 110AF89B1961ED1F004887C3 /* NYPLBookDetailViewController.m */; };
		110F853E19D5FA7300052DF7 /* DetailSummaryTemplate.html in Resources */ = {isa = PBXBuildFile; fileRef = 110F853C19D5FA7300052DF7 /* DetailSummaryTemplate.html */; };
		111197281986B43B0014462F /* NYPLBookCellDelegate.m in Sources */ = {isa = PBXBuildFile; fileRef = 111197271986B43B0014462F /* NYPLBookCellDelegate.m */; };
		111197341986D7550014462F /* NYPLDismissibleViewController.m in Sources */ = {isa = PBXBuildFile; fileRef = 111197331986D7550014462F /* NYPLDismissibleViewController.m */; };
		111197391987F4070014462F /* NYPLBookDetailNormalView.m in Sources */ = {isa = PBXBuildFile; fileRef = 111197381987F4070014462F /* NYPLBookDetailNormalView.m */; };
		1111973C19880E8D0014462F /* NYPLLinearView.m in Sources */ = {isa = PBXBuildFile; fileRef = 1111973B19880E8D0014462F /* NYPLLinearView.m */; };
		1111973F1988226F0014462F /* NYPLBookDetailDownloadFailedView.m in Sources */ = {isa = PBXBuildFile; fileRef = 1111973E1988226F0014462F /* NYPLBookDetailDownloadFailedView.m */; };
		11119742198827850014462F /* NYPLBookDetailDownloadingView.m in Sources */ = {isa = PBXBuildFile; fileRef = 11119741198827850014462F /* NYPLBookDetailDownloadingView.m */; };
		1112A8431A3249B4002B8CC1 /* libTenPrintCover.a in Frameworks */ = {isa = PBXBuildFile; fileRef = 1112A81F1A322C53002B8CC1 /* libTenPrintCover.a */; };
		1114A6A1195884CB007507A2 /* NYPLCatalogUngroupedFeed.m in Sources */ = {isa = PBXBuildFile; fileRef = 1114A6A0195884CB007507A2 /* NYPLCatalogUngroupedFeed.m */; };
		111559ED19B8FA590003BE94 /* NYPLXML.m in Sources */ = {isa = PBXBuildFile; fileRef = 111559EC19B8FA590003BE94 /* NYPLXML.m */; };
		111E757A1A80165C00718AD7 /* NYPLSettingsSplitViewController.m in Sources */ = {isa = PBXBuildFile; fileRef = 111E75791A80165C00718AD7 /* NYPLSettingsSplitViewController.m */; };
		111E757D1A801A6F00718AD7 /* NYPLSettingsPrimaryNavigationController.m in Sources */ = {isa = PBXBuildFile; fileRef = 111E757C1A801A6F00718AD7 /* NYPLSettingsPrimaryNavigationController.m */; };
		111E75831A815CFB00718AD7 /* NYPLSettingsPrimaryTableViewController.m in Sources */ = {isa = PBXBuildFile; fileRef = 111E75821A815CFB00718AD7 /* NYPLSettingsPrimaryTableViewController.m */; };
		1120749319D20BF9008203A4 /* NYPLBookCellCollectionViewController.m in Sources */ = {isa = PBXBuildFile; fileRef = 1120749219D20BF9008203A4 /* NYPLBookCellCollectionViewController.m */; };
		112C684F19EF003300106973 /* NYPLCatalogFacetGroup.m in Sources */ = {isa = PBXBuildFile; fileRef = 112C684E19EF003300106973 /* NYPLCatalogFacetGroup.m */; };
		112C694D197301FE00C48F95 /* NYPLBookRegistryRecord.m in Sources */ = {isa = PBXBuildFile; fileRef = 112C694C197301FE00C48F95 /* NYPLBookRegistryRecord.m */; };
		113137E71A48DAB90082954E /* NYPLReaderReadiumView.m in Sources */ = {isa = PBXBuildFile; fileRef = 113137E61A48DAB90082954E /* NYPLReaderReadiumView.m */; };
		11369D48199527C200BB11F8 /* NYPLJSON.m in Sources */ = {isa = PBXBuildFile; fileRef = 11369D47199527C200BB11F8 /* NYPLJSON.m */; };
		11396FB9193D289100E16EE8 /* NSDate+NYPLDateAdditions.m in Sources */ = {isa = PBXBuildFile; fileRef = 11396FB8193D289100E16EE8 /* NSDate+NYPLDateAdditions.m */; };
		1139DA6519C7755D00A07810 /* NYPLBookCoverRegistry.m in Sources */ = {isa = PBXBuildFile; fileRef = 1139DA6419C7755D00A07810 /* NYPLBookCoverRegistry.m */; };
		113DB8A719C24E54004E1154 /* NYPLIndeterminateProgressView.m in Sources */ = {isa = PBXBuildFile; fileRef = 113DB8A619C24E54004E1154 /* NYPLIndeterminateProgressView.m */; };
		114B7F161A3644CF00B8582B /* NYPLTenPrintCoverView+NYPLImageAdditions.m in Sources */ = {isa = PBXBuildFile; fileRef = 114B7F151A3644CF00B8582B /* NYPLTenPrintCoverView+NYPLImageAdditions.m */; };
		114C8CD719BE2FD300719B72 /* NYPLAttributedString.m in Sources */ = {isa = PBXBuildFile; fileRef = 114C8CD619BE2FD300719B72 /* NYPLAttributedString.m */; };
		114C8CDA19BF55F900719B72 /* NYPLRoundedButton.m in Sources */ = {isa = PBXBuildFile; fileRef = 114C8CD919BF55F900719B72 /* NYPLRoundedButton.m */; };
		11548C0B1939136C009DBF2E /* NYPLRootTabBarController.m in Sources */ = {isa = PBXBuildFile; fileRef = 11548C0A1939136C009DBF2E /* NYPLRootTabBarController.m */; };
		11548C0E1939147D009DBF2E /* NYPLCatalogNavigationController.m in Sources */ = {isa = PBXBuildFile; fileRef = 11548C0D1939147D009DBF2E /* NYPLCatalogNavigationController.m */; };
		11580AC81986A77B00949A15 /* NYPLBookCell.m in Sources */ = {isa = PBXBuildFile; fileRef = 11580AC71986A77B00949A15 /* NYPLBookCell.m */; };
		1158812E1A894F4E008672C3 /* NYPLAccountSignInViewController.m in Sources */ = {isa = PBXBuildFile; fileRef = 1158812D1A894F4E008672C3 /* NYPLAccountSignInViewController.m */; };
		11616E11196B0531003D60D9 /* NYPLBookRegistry.m in Sources */ = {isa = PBXBuildFile; fileRef = 11616E10196B0531003D60D9 /* NYPLBookRegistry.m */; };
		1164F106199AC236009BF8BF /* NYPLBookLocation.m in Sources */ = {isa = PBXBuildFile; fileRef = 1164F105199AC236009BF8BF /* NYPLBookLocation.m */; };
		116A5EAF194767B200491A21 /* NYPLMyBooksNavigationController.m in Sources */ = {isa = PBXBuildFile; fileRef = 116A5EAE194767B200491A21 /* NYPLMyBooksNavigationController.m */; };
		116A5EB3194767DC00491A21 /* NYPLMyBooksViewController.m in Sources */ = {isa = PBXBuildFile; fileRef = 116A5EB2194767DC00491A21 /* NYPLMyBooksViewController.m */; };
		116A5EB91947B57500491A21 /* NYPLConfiguration.m in Sources */ = {isa = PBXBuildFile; fileRef = 116A5EB81947B57500491A21 /* NYPLConfiguration.m */; };
		1183F33B194B775900DC322F /* NYPLCatalogLaneCell.m in Sources */ = {isa = PBXBuildFile; fileRef = 1183F33A194B775900DC322F /* NYPLCatalogLaneCell.m */; };
		1183F341194F723D00DC322F /* NYPLCatalogLane.m in Sources */ = {isa = PBXBuildFile; fileRef = 1183F340194F723D00DC322F /* NYPLCatalogLane.m */; };
		1183F347194F744D00DC322F /* NYPLBook.m in Sources */ = {isa = PBXBuildFile; fileRef = 1183F346194F744D00DC322F /* NYPLBook.m */; };
		1183F35B194F847100DC322F /* NYPLAsync.m in Sources */ = {isa = PBXBuildFile; fileRef = 1183F35A194F847100DC322F /* NYPLAsync.m */; };
		1188F3E11A1ECC4B006B2F36 /* NYPLReaderSettings.m in Sources */ = {isa = PBXBuildFile; fileRef = 1188F3E01A1ECC4B006B2F36 /* NYPLReaderSettings.m */; };
		118A0B1B19915BDF00792DDE /* NYPLCatalogSearchViewController.m in Sources */ = {isa = PBXBuildFile; fileRef = 118A0B1A19915BDF00792DDE /* NYPLCatalogSearchViewController.m */; };
		118B7ABF195CBF72005CE3E7 /* NYPLSession.m in Sources */ = {isa = PBXBuildFile; fileRef = 118B7ABE195CBF72005CE3E7 /* NYPLSession.m */; };
		119503E71993F914009FB788 /* libxml2.dylib in Frameworks */ = {isa = PBXBuildFile; fileRef = 119503E61993F914009FB788 /* libxml2.dylib */; };
		119503E91993F919009FB788 /* libz.dylib in Frameworks */ = {isa = PBXBuildFile; fileRef = 119503E81993F919009FB788 /* libz.dylib */; };
		1195040B1994075B009FB788 /* NYPLReaderViewController.m in Sources */ = {isa = PBXBuildFile; fileRef = 1195040A1994075B009FB788 /* NYPLReaderViewController.m */; };
		1196F75B1970727C00F62670 /* NYPLMyBooksDownloadCenter.m in Sources */ = {isa = PBXBuildFile; fileRef = 1196F75A1970727C00F62670 /* NYPLMyBooksDownloadCenter.m */; };
		119BEB89198C43A600121439 /* NSString+NYPLStringAdditions.m in Sources */ = {isa = PBXBuildFile; fileRef = 119BEB88198C43A600121439 /* NSString+NYPLStringAdditions.m */; };
		119BEBB919902A8800121439 /* NYPLOpenSearchDescription.m in Sources */ = {isa = PBXBuildFile; fileRef = 119BEBB819902A8800121439 /* NYPLOpenSearchDescription.m */; };
		11A14DF41A1BF94F00D6C510 /* UIColor+NYPLColorAdditions.m in Sources */ = {isa = PBXBuildFile; fileRef = 11A14DF31A1BF94F00D6C510 /* UIColor+NYPLColorAdditions.m */; };
		11A16E69195B2BD3004147F4 /* NYPLCatalogUngroupedFeedViewController.m in Sources */ = {isa = PBXBuildFile; fileRef = 11A16E68195B2BD3004147F4 /* NYPLCatalogUngroupedFeedViewController.m */; };
		11A16E6F195B60DF004147F4 /* NYPLBookNormalCell.m in Sources */ = {isa = PBXBuildFile; fileRef = 11A16E6E195B60DF004147F4 /* NYPLBookNormalCell.m */; };
		11B20E6E19D9F6DD00877A23 /* NYPLReloadView.m in Sources */ = {isa = PBXBuildFile; fileRef = 11B20E6D19D9F6DD00877A23 /* NYPLReloadView.m */; };
		11B6020519806CD300800DA9 /* NYPLBookDownloadingCell.m in Sources */ = {isa = PBXBuildFile; fileRef = 11B6020419806CD300800DA9 /* NYPLBookDownloadingCell.m */; };
		11BFDB33199C01F700378691 /* NYPLReaderTOCViewController.m in Sources */ = {isa = PBXBuildFile; fileRef = 11BFDB32199C01F700378691 /* NYPLReaderTOCViewController.m */; };
		11BFDB36199C08E900378691 /* NYPLReaderTOCElement.m in Sources */ = {isa = PBXBuildFile; fileRef = 11BFDB35199C08E900378691 /* NYPLReaderTOCElement.m */; };
		11BFDB39199C117B00378691 /* NYPLReaderTOCCell.m in Sources */ = {isa = PBXBuildFile; fileRef = 11BFDB38199C117B00378691 /* NYPLReaderTOCCell.m */; };
		11C113D019F842B9005B3F63 /* reader.html in Resources */ = {isa = PBXBuildFile; fileRef = 11C113CF19F842B9005B3F63 /* reader.html */; };
		11C113D219F842BE005B3F63 /* host_app_feedback.js in Resources */ = {isa = PBXBuildFile; fileRef = 11C113D119F842BE005B3F63 /* host_app_feedback.js */; };
		11C113D719F84613005B3F63 /* simplified.js in Resources */ = {isa = PBXBuildFile; fileRef = 11C113D519F84613005B3F63 /* simplified.js */; };
		11C5DCF21976D1E0005A9945 /* NYPLHoldsNavigationController.m in Sources */ = {isa = PBXBuildFile; fileRef = 11C5DCF11976D1E0005A9945 /* NYPLHoldsNavigationController.m */; };
		11C5DCF51976D22F005A9945 /* NYPLHoldsViewController.m in Sources */ = {isa = PBXBuildFile; fileRef = 11C5DCF41976D22F005A9945 /* NYPLHoldsViewController.m */; };
		11C5DD16197727A6005A9945 /* NYPLKeychain.m in Sources */ = {isa = PBXBuildFile; fileRef = 11C5DD15197727A6005A9945 /* NYPLKeychain.m */; };
		11DC19281A12F92500721DBA /* NYPLReaderSettingsView.m in Sources */ = {isa = PBXBuildFile; fileRef = 11DC19271A12F92500721DBA /* NYPLReaderSettingsView.m */; };
		11E0208D197F05D9009DEA93 /* UIFont+NYPLSystemFontOverride.m in Sources */ = {isa = PBXBuildFile; fileRef = 11E0208C197F05D9009DEA93 /* UIFont+NYPLSystemFontOverride.m */; };
		11F3771F19DB62B000487769 /* NYPLFacetView.m in Sources */ = {isa = PBXBuildFile; fileRef = 11F3771E19DB62B000487769 /* NYPLFacetView.m */; };
		11F3773319E0876F00487769 /* NYPLCatalogFacet.m in Sources */ = {isa = PBXBuildFile; fileRef = 11F3773219E0876F00487769 /* NYPLCatalogFacet.m */; };
		145798F6215BE9E300F68AFD /* ProblemReportEmail.swift in Sources */ = {isa = PBXBuildFile; fileRef = 145798F5215BE9E300F68AFD /* ProblemReportEmail.swift */; };
		145DA48E215441A70055DB93 /* ZXingObjC.framework in Frameworks */ = {isa = PBXBuildFile; fileRef = 145DA48D215441A70055DB93 /* ZXingObjC.framework */; };
		145DA4922154464F0055DB93 /* SQLite.framework in Frameworks */ = {isa = PBXBuildFile; fileRef = 145DA4912154464F0055DB93 /* SQLite.framework */; };
		145DA49421544A3F0055DB93 /* NYPLCardCreator.framework in Frameworks */ = {isa = PBXBuildFile; fileRef = 145DA49321544A3F0055DB93 /* NYPLCardCreator.framework */; };
		145DA49621544A430055DB93 /* PureLayout.framework in Frameworks */ = {isa = PBXBuildFile; fileRef = 145DA49521544A420055DB93 /* PureLayout.framework */; };
		148B1C2D21768EAA00FF64AB /* NYPLAEToolkit.framework in Frameworks */ = {isa = PBXBuildFile; fileRef = 148B1C1721710C6800FF64AB /* NYPLAEToolkit.framework */; };
		148B1C2E21768EAA00FF64AB /* NYPLAudiobookToolkit.framework in Frameworks */ = {isa = PBXBuildFile; fileRef = 148B1C1C21710C6800FF64AB /* NYPLAudiobookToolkit.framework */; };
		148B1C392176900F00FF64AB /* AudioEngine.framework in Frameworks */ = {isa = PBXBuildFile; fileRef = 148B1C342176900E00FF64AB /* AudioEngine.framework */; settings = {ATTRIBUTES = (Weak, ); }; };
		17071065242A923400E2648F /* NYPLSecrets.swift in Sources */ = {isa = PBXBuildFile; fileRef = 17071060242A923400E2648F /* NYPLSecrets.swift */; };
		171966A924170819007BB87E /* NYPLBookState.swift in Sources */ = {isa = PBXBuildFile; fileRef = 171966A824170819007BB87E /* NYPLBookState.swift */; };
		173F0823241AAA4E00A64658 /* NYPLBookStateTests.swift in Sources */ = {isa = PBXBuildFile; fileRef = 173F0822241AAA4E00A64658 /* NYPLBookStateTests.swift */; };
		175E47DE24E477710066A6CF /* GoogleDataTransportCCTSupport.framework in Frameworks */ = {isa = PBXBuildFile; fileRef = 738EF2E82405EBC100F388FB /* GoogleDataTransportCCTSupport.framework */; };
		175E480824EF36520066A6CF /* NYPLAnnouncementBusinessLogic.swift in Sources */ = {isa = PBXBuildFile; fileRef = 175E480724EF36520066A6CF /* NYPLAnnouncementBusinessLogic.swift */; };
		175E480E24EF46EA0066A6CF /* NYPLAnnouncementViewController.swift in Sources */ = {isa = PBXBuildFile; fileRef = 175E480D24EF46EA0066A6CF /* NYPLAnnouncementViewController.swift */; };
		1763C0D624F460FE00A4D0E2 /* NYPLAnnouncementManagerTests.swift in Sources */ = {isa = PBXBuildFile; fileRef = 1763C0D524F460FE00A4D0E2 /* NYPLAnnouncementManagerTests.swift */; };
		179699D124131BA500EC309F /* UIColor+LabelColor.swift in Sources */ = {isa = PBXBuildFile; fileRef = 179699D024131BA500EC309F /* UIColor+LabelColor.swift */; };
		17CE5305243C020800315E63 /* NYPLUserAccount.swift in Sources */ = {isa = PBXBuildFile; fileRef = 17CE5304243C020800315E63 /* NYPLUserAccount.swift */; };
		17D08381248E938000092AA9 /* OverdriveProcessor.framework in Frameworks */ = {isa = PBXBuildFile; fileRef = 17D08378248E8EEB00092AA9 /* OverdriveProcessor.framework */; };
		21196605250956C000A6D0EF /* JWKResponse.swift in Sources */ = {isa = PBXBuildFile; fileRef = 2199020724FD35DC001BC727 /* JWKResponse.swift */; };
		2198F910250A90EE000D9DAB /* AudioBookVendorsHelper.swift in Sources */ = {isa = PBXBuildFile; fileRef = 2198F90F250A90EE000D9DAB /* AudioBookVendorsHelper.swift */; };
		2198F911250A90EE000D9DAB /* AudioBookVendorsHelper.swift in Sources */ = {isa = PBXBuildFile; fileRef = 2198F90F250A90EE000D9DAB /* AudioBookVendorsHelper.swift */; };
		219901F424FD2DE9001BC727 /* jwk.json in Resources */ = {isa = PBXBuildFile; fileRef = 219901F324FD2DE9001BC727 /* jwk.json */; };
		219901F524FD2DE9001BC727 /* jwk.json in Resources */ = {isa = PBXBuildFile; fileRef = 219901F324FD2DE9001BC727 /* jwk.json */; };
		219901FA24FD2E56001BC727 /* jwk_private in Resources */ = {isa = PBXBuildFile; fileRef = 219901F924FD2E56001BC727 /* jwk_private */; };
		219901FB24FD2E56001BC727 /* jwk_private in Resources */ = {isa = PBXBuildFile; fileRef = 219901F924FD2E56001BC727 /* jwk_private */; };
		2199020624FD3334001BC727 /* NYPLJWKConversionTest.swift in Sources */ = {isa = PBXBuildFile; fileRef = 2199020524FD3334001BC727 /* NYPLJWKConversionTest.swift */; };
		2199020824FD35DC001BC727 /* JWKResponse.swift in Sources */ = {isa = PBXBuildFile; fileRef = 2199020724FD35DC001BC727 /* JWKResponse.swift */; };
		21C504772513C9F00016A6C8 /* JWKResponse.swift in Sources */ = {isa = PBXBuildFile; fileRef = 2199020724FD35DC001BC727 /* JWKResponse.swift */; };
		21C504782513C9F00016A6C8 /* JWKResponse.swift in Sources */ = {isa = PBXBuildFile; fileRef = 2199020724FD35DC001BC727 /* JWKResponse.swift */; };
		21C504792513C9F30016A6C8 /* DPLAAudiobooks.swift in Sources */ = {isa = PBXBuildFile; fileRef = 21E7E07A24FEA7E800189224 /* DPLAAudiobooks.swift */; };
		21C5047A2513C9F40016A6C8 /* DPLAAudiobooks.swift in Sources */ = {isa = PBXBuildFile; fileRef = 21E7E07A24FEA7E800189224 /* DPLAAudiobooks.swift */; };
		21C5047B2513C9F40016A6C8 /* DPLAAudiobooks.swift in Sources */ = {isa = PBXBuildFile; fileRef = 21E7E07A24FEA7E800189224 /* DPLAAudiobooks.swift */; };
		21C5047C2513C9F60016A6C8 /* AudioBookVendors+Extensions.swift in Sources */ = {isa = PBXBuildFile; fileRef = 21EC1B8E2501538600A12384 /* AudioBookVendors+Extensions.swift */; };
		21C5047D2513C9F70016A6C8 /* AudioBookVendors+Extensions.swift in Sources */ = {isa = PBXBuildFile; fileRef = 21EC1B8E2501538600A12384 /* AudioBookVendors+Extensions.swift */; };
		21C5047E2513C9F70016A6C8 /* AudioBookVendors+Extensions.swift in Sources */ = {isa = PBXBuildFile; fileRef = 21EC1B8E2501538600A12384 /* AudioBookVendors+Extensions.swift */; };
		21C5047F2513C9FA0016A6C8 /* AudioBookVendorsHelper.swift in Sources */ = {isa = PBXBuildFile; fileRef = 2198F90F250A90EE000D9DAB /* AudioBookVendorsHelper.swift */; };
		21C504802513C9FB0016A6C8 /* AudioBookVendorsHelper.swift in Sources */ = {isa = PBXBuildFile; fileRef = 2198F90F250A90EE000D9DAB /* AudioBookVendorsHelper.swift */; };
		21E7E07B24FEA7E800189224 /* DPLAAudiobooks.swift in Sources */ = {isa = PBXBuildFile; fileRef = 21E7E07A24FEA7E800189224 /* DPLAAudiobooks.swift */; };
		21EC1B8F2501538600A12384 /* AudioBookVendors+Extensions.swift in Sources */ = {isa = PBXBuildFile; fileRef = 21EC1B8E2501538600A12384 /* AudioBookVendors+Extensions.swift */; };
		2D2B477C1D08F821007F7764 /* UpdateCheckTests.swift in Sources */ = {isa = PBXBuildFile; fileRef = 2D2B47631D08F1ED007F7764 /* UpdateCheckTests.swift */; };
		2D2B47841D08F8E2007F7764 /* UpdateCheckUpToDate.json in Resources */ = {isa = PBXBuildFile; fileRef = 2D2B47691D08F264007F7764 /* UpdateCheckUpToDate.json */; };
		2D2B478E1D08FDF5007F7764 /* UpdateCheckNeedsUpdate.json in Resources */ = {isa = PBXBuildFile; fileRef = 2D2B478A1D08FC78007F7764 /* UpdateCheckNeedsUpdate.json */; };
		2D2B478F1D08FDF5007F7764 /* UpdateCheckUnknown.json in Resources */ = {isa = PBXBuildFile; fileRef = 2D2B47891D08FC78007F7764 /* UpdateCheckUnknown.json */; };
		2D382BD71D08BA99002C423D /* Log.swift in Sources */ = {isa = PBXBuildFile; fileRef = 2D382BD61D08BA99002C423D /* Log.swift */; };
		2D4379FE1C46FDB600AE1AD5 /* ReaderClientCert.sig in Resources */ = {isa = PBXBuildFile; fileRef = 085D31FB1BE7BE86007F7672 /* ReaderClientCert.sig */; };
		2D62568B1D412BCB0080A81F /* BundledHTMLViewController.swift in Sources */ = {isa = PBXBuildFile; fileRef = 2D62568A1D412BCB0080A81F /* BundledHTMLViewController.swift */; };
		2D6256911D41582A0080A81F /* software-licenses.html in Resources */ = {isa = PBXBuildFile; fileRef = 2D6256901D41582A0080A81F /* software-licenses.html */; };
		2D754BBB2002E2FB0061D34F /* NYPLOPDSAcquisition.m in Sources */ = {isa = PBXBuildFile; fileRef = 2D754BBA2002E2FB0061D34F /* NYPLOPDSAcquisition.m */; };
		2D754BC22002F1B10061D34F /* NYPLOPDSIndirectAcquisition.m in Sources */ = {isa = PBXBuildFile; fileRef = 2D754BC12002F1B10061D34F /* NYPLOPDSIndirectAcquisition.m */; };
		2D87909D20127AA300E2763F /* NYPLBookAcquisitionPath.m in Sources */ = {isa = PBXBuildFile; fileRef = 2D87909C20127AA300E2763F /* NYPLBookAcquisitionPath.m */; };
		2D8790A320129AC400E2763F /* NYPLBookAcquisitionPathEntry.xml in Resources */ = {isa = PBXBuildFile; fileRef = 2D8790A220129AC400E2763F /* NYPLBookAcquisitionPathEntry.xml */; };
		2D8790A520129AF200E2763F /* NYPLBookAcquisitionPathTests.swift in Sources */ = {isa = PBXBuildFile; fileRef = 2D8790A420129AF200E2763F /* NYPLBookAcquisitionPathTests.swift */; };
		2DA4F2331C68363B008853D7 /* LocalAuthentication.framework in Frameworks */ = {isa = PBXBuildFile; fileRef = 2DA4F2321C68363B008853D7 /* LocalAuthentication.framework */; };
		2DB436381D4C049200F8E69D /* NYPLReachability.m in Sources */ = {isa = PBXBuildFile; fileRef = 2DB436371D4C049200F8E69D /* NYPLReachability.m */; };
		2DC8D9DC1D09F797007DD125 /* UpdateCheck.swift in Sources */ = {isa = PBXBuildFile; fileRef = 2DC8D9DB1D09F797007DD125 /* UpdateCheck.swift */; };
		2DCB71EE2017DFB5000E041A /* NYPLOPDSAcquisitionAvailability.m in Sources */ = {isa = PBXBuildFile; fileRef = 2DCB71ED2017DFB5000E041A /* NYPLOPDSAcquisitionAvailability.m */; };
		2DE514351DC3F0BE005A58BD /* NYPLCirculationAnalytics.swift in Sources */ = {isa = PBXBuildFile; fileRef = E66AE32F1DC0FCFC00124AE2 /* NYPLCirculationAnalytics.swift */; };
		2DEF10BA201ECCEA0082843A /* NYPLMyBooksSimplifiedBearerToken.m in Sources */ = {isa = PBXBuildFile; fileRef = 2DEF10B9201ECCEA0082843A /* NYPLMyBooksSimplifiedBearerToken.m */; };
		2DF321831DC3B83500E1858F /* NYPLAnnotations.swift in Sources */ = {isa = PBXBuildFile; fileRef = 2DF321821DC3B83500E1858F /* NYPLAnnotations.swift */; };
		2DFAC8ED1CD8DDD1003D9EC0 /* NYPLOPDSCategory.m in Sources */ = {isa = PBXBuildFile; fileRef = 2DFAC8EC1CD8DDD1003D9EC0 /* NYPLOPDSCategory.m */; };
		52545185217A76FF00BBC1B4 /* NYPLUserNotifications.swift in Sources */ = {isa = PBXBuildFile; fileRef = 52545184217A76FF00BBC1B4 /* NYPLUserNotifications.swift */; };
		52592BB821220A1100587288 /* NYPLLocalization.m in Sources */ = {isa = PBXBuildFile; fileRef = 52592BB721220A1100587288 /* NYPLLocalization.m */; };
		5A5B901B1B946FAD002C53E9 /* NYPLReaderContainerDelegate.mm in Sources */ = {isa = PBXBuildFile; fileRef = 5A5B901A1B946FAD002C53E9 /* NYPLReaderContainerDelegate.mm */; };
		5A69290E1B95ACC600FB4C10 /* readium-shared-js_all.js in Resources */ = {isa = PBXBuildFile; fileRef = 5A69290D1B95ACC600FB4C10 /* readium-shared-js_all.js */; };
		5A6929101B95ACD100FB4C10 /* sdk.css in Resources */ = {isa = PBXBuildFile; fileRef = 5A69290F1B95ACD100FB4C10 /* sdk.css */; };
		5A6929241B95C8B400FB4C10 /* readium-shared-js_all.js.bundles.js in Resources */ = {isa = PBXBuildFile; fileRef = 5A6929231B95C8B400FB4C10 /* readium-shared-js_all.js.bundles.js */; };
		5A6929251B95C93B00FB4C10 /* readium-shared-js_all.js.map in Resources */ = {isa = PBXBuildFile; fileRef = 5A69291D1B95C8AD00FB4C10 /* readium-shared-js_all.js.map */; };
		5AEA9E011B947419009F71DB /* libc++.dylib in Frameworks */ = {isa = PBXBuildFile; fileRef = 119503EA1993F91E009FB788 /* libc++.dylib */; };
		5D1B141522CBE3570006C964 /* NYPLProblemDocument.swift in Sources */ = {isa = PBXBuildFile; fileRef = 5D1B141422CBE3570006C964 /* NYPLProblemDocument.swift */; };
		5D1B142A22CC179F0006C964 /* NYPLAlertUtils.swift in Sources */ = {isa = PBXBuildFile; fileRef = 5D1B142922CC179F0006C964 /* NYPLAlertUtils.swift */; };
		5D3A28CC22D3DA850042B3BD /* NYPLUserProfileDocument.swift in Sources */ = {isa = PBXBuildFile; fileRef = 5D3A28CB22D3DA850042B3BD /* NYPLUserProfileDocument.swift */; };
		5D3A28D522D400D00042B3BD /* UserProfileDocumentTests.swift in Sources */ = {isa = PBXBuildFile; fileRef = 5D3A28D322D3FBB90042B3BD /* UserProfileDocumentTests.swift */; };
		5D60D3542297353C001080D0 /* NYPLMigrationManager.swift in Sources */ = {isa = PBXBuildFile; fileRef = 5D60D3532297353C001080D0 /* NYPLMigrationManager.swift */; };
		5D73DA4322A080BA00162CB8 /* NYPLMyBooksDownloadCenterTests.swift in Sources */ = {isa = PBXBuildFile; fileRef = 5D73DA3D22A07B9A00162CB8 /* NYPLMyBooksDownloadCenterTests.swift */; };
		5D7CF86422C19EBA007CAA34 /* NYPLReaderContainerDelegateBase.m in Sources */ = {isa = PBXBuildFile; fileRef = 5D7CF86322C19EBA007CAA34 /* NYPLReaderContainerDelegateBase.m */; };
		5D7CF8B922C3FC06007CAA34 /* NYPLErrorLogger.swift in Sources */ = {isa = PBXBuildFile; fileRef = 5D7CF8B422C3FC06007CAA34 /* NYPLErrorLogger.swift */; };
		5DD5674522B303DF001F0C83 /* NYPLDeveloperSettingsTableViewController.swift in Sources */ = {isa = PBXBuildFile; fileRef = 5DD5674422B303DF001F0C83 /* NYPLDeveloperSettingsTableViewController.swift */; };
		5DD5677222B7ECE3001F0C83 /* NYPLSettings.swift in Sources */ = {isa = PBXBuildFile; fileRef = 5DD5677122B7ECE3001F0C83 /* NYPLSettings.swift */; };
		5DD567AF22B95A30001F0C83 /* String+MD5.swift in Sources */ = {isa = PBXBuildFile; fileRef = 5DD567AE22B95A30001F0C83 /* String+MD5.swift */; };
		5DD567B522B97344001F0C83 /* Data+Base64.swift in Sources */ = {isa = PBXBuildFile; fileRef = 5DD567B422B97344001F0C83 /* Data+Base64.swift */; };
		7307A5ED23FF1A8500DE53DE /* NYPLOpenSearchDescriptionTests.swift in Sources */ = {isa = PBXBuildFile; fileRef = 7307A5EC23FF1A8500DE53DE /* NYPLOpenSearchDescriptionTests.swift */; };
		7307A5F223FF22EC00DE53DE /* ZXingObjC.framework in Frameworks */ = {isa = PBXBuildFile; fileRef = 145DA48D215441A70055DB93 /* ZXingObjC.framework */; };
		7307A5F423FF2A6000DE53DE /* NYPLStringAdditionsTests.swift in Sources */ = {isa = PBXBuildFile; fileRef = 7307A5F323FF2A6000DE53DE /* NYPLStringAdditionsTests.swift */; };
		73085E1A2502DE88008F6244 /* OETutorialChoiceViewController.swift in Sources */ = {isa = PBXBuildFile; fileRef = 73085E182502DE87008F6244 /* OETutorialChoiceViewController.swift */; };
		73085E1B2502DE88008F6244 /* NYPLPresentationUtils.swift in Sources */ = {isa = PBXBuildFile; fileRef = 73085E192502DE88008F6244 /* NYPLPresentationUtils.swift */; };
		73085E212502E2CE008F6244 /* OpenEBooks_OPDS2_Catalog_Feed.json in Resources */ = {isa = PBXBuildFile; fileRef = 73085E202502E2CD008F6244 /* OpenEBooks_OPDS2_Catalog_Feed.json */; };
		73085E2E250308A3008F6244 /* NYPLSettingsPrimaryTableItem.swift in Sources */ = {isa = PBXBuildFile; fileRef = 73085E242502EDEF008F6244 /* NYPLSettingsPrimaryTableItem.swift */; };
		73085E2F250308A3008F6244 /* NYPLSettingsPrimaryTableViewController.swift in Sources */ = {isa = PBXBuildFile; fileRef = 73085E232502EDEE008F6244 /* NYPLSettingsPrimaryTableViewController.swift */; };
		73085E30250308A4008F6244 /* NYPLSettingsSplitViewController.swift in Sources */ = {isa = PBXBuildFile; fileRef = 73085E252502EDF0008F6244 /* NYPLSettingsSplitViewController.swift */; };
		73085E3525030D27008F6244 /* SEMigrations.swift in Sources */ = {isa = PBXBuildFile; fileRef = 73085E3425030D27008F6244 /* SEMigrations.swift */; };
		73085E3625030D27008F6244 /* SEMigrations.swift in Sources */ = {isa = PBXBuildFile; fileRef = 73085E3425030D27008F6244 /* SEMigrations.swift */; };
		73085E3A25030D80008F6244 /* OEMigrations.swift in Sources */ = {isa = PBXBuildFile; fileRef = 73085E3725030D66008F6244 /* OEMigrations.swift */; };
		731A5B1224621F2B00B5E663 /* NYPLSignInBusinessLogic.swift in Sources */ = {isa = PBXBuildFile; fileRef = 731A5B1124621F2B00B5E663 /* NYPLSignInBusinessLogic.swift */; };
		731A5B1324621F2B00B5E663 /* NYPLSignInBusinessLogic.swift in Sources */ = {isa = PBXBuildFile; fileRef = 731A5B1124621F2B00B5E663 /* NYPLSignInBusinessLogic.swift */; };
		731DA5FA2407105F009CC191 /* Crashlytics.framework in Frameworks */ = {isa = PBXBuildFile; fileRef = 731DA5F52407105E009CC191 /* Crashlytics.framework */; };
		731DA5FC240711F5009CC191 /* Fabric.framework in Frameworks */ = {isa = PBXBuildFile; fileRef = 731DA5FB240711F5009CC191 /* Fabric.framework */; };
		73225DED250B4B9100EF1877 /* NYPLRootTabBarController+OE.swift in Sources */ = {isa = PBXBuildFile; fileRef = 73225DEA250B471400EF1877 /* NYPLRootTabBarController+OE.swift */; };
		732327B22478504500A041E6 /* NSError+NYPLAdditions.swift in Sources */ = {isa = PBXBuildFile; fileRef = 732327B12478504500A041E6 /* NSError+NYPLAdditions.swift */; };
		732327B32478504500A041E6 /* NSError+NYPLAdditions.swift in Sources */ = {isa = PBXBuildFile; fileRef = 732327B12478504500A041E6 /* NSError+NYPLAdditions.swift */; };
		7327A89323EE017300954748 /* NYPLMainThreadChecker.swift in Sources */ = {isa = PBXBuildFile; fileRef = 7327A89223EE017300954748 /* NYPLMainThreadChecker.swift */; };
		732F929323ECB51F0099244C /* NYPLBackgroundExecutor.swift in Sources */ = {isa = PBXBuildFile; fileRef = 732F929223ECB51F0099244C /* NYPLBackgroundExecutor.swift */; };
		733875652423E1B0000FEB67 /* NYPLNetworkExecutor.swift in Sources */ = {isa = PBXBuildFile; fileRef = 733875642423E1B0000FEB67 /* NYPLNetworkExecutor.swift */; };
		733875672423E540000FEB67 /* NYPLCaching.swift in Sources */ = {isa = PBXBuildFile; fileRef = 733875662423E540000FEB67 /* NYPLCaching.swift */; };
		7340DA6224B7E45C00361387 /* URLResponse+NYPL.swift in Sources */ = {isa = PBXBuildFile; fileRef = 7340DA6124B7E45C00361387 /* URLResponse+NYPL.swift */; };
		7340DA6824B7F27900361387 /* NYPLBook+Additions.swift in Sources */ = {isa = PBXBuildFile; fileRef = 7340DA6724B7F27900361387 /* NYPLBook+Additions.swift */; };
		7347F038245A4DE200558D7F /* NYPLCirculationAnalytics.swift in Sources */ = {isa = PBXBuildFile; fileRef = E66AE32F1DC0FCFC00124AE2 /* NYPLCirculationAnalytics.swift */; };
		7347F039245A4DE200558D7F /* NYPLBookState.swift in Sources */ = {isa = PBXBuildFile; fileRef = 171966A824170819007BB87E /* NYPLBookState.swift */; };
		7347F03A245A4DE200558D7F /* UpdateCheckShim.swift in Sources */ = {isa = PBXBuildFile; fileRef = 2DC8D9DD1D09F9B4007DD125 /* UpdateCheckShim.swift */; };
		7347F03B245A4DE200558D7F /* APIKeys.swift in Sources */ = {isa = PBXBuildFile; fileRef = 0345BFD61DBF002E00398B6F /* APIKeys.swift */; };
		7347F03C245A4DE200558D7F /* NYPLAttributedString.m in Sources */ = {isa = PBXBuildFile; fileRef = 114C8CD619BE2FD300719B72 /* NYPLAttributedString.m */; };
		7347F03D245A4DE200558D7F /* NYPLUserAccount.swift in Sources */ = {isa = PBXBuildFile; fileRef = 17CE5304243C020800315E63 /* NYPLUserAccount.swift */; };
		7347F03E245A4DE200558D7F /* NYPLSettings.swift in Sources */ = {isa = PBXBuildFile; fileRef = 5DD5677122B7ECE3001F0C83 /* NYPLSettings.swift */; };
		7347F03F245A4DE200558D7F /* NYPLAgeCheck.swift in Sources */ = {isa = PBXBuildFile; fileRef = E6BC315C1E009F3E0021B65E /* NYPLAgeCheck.swift */; };
		7347F040245A4DE200558D7F /* Log.swift in Sources */ = {isa = PBXBuildFile; fileRef = 2D382BD61D08BA99002C423D /* Log.swift */; };
		7347F041245A4DE200558D7F /* NYPLBookRegistry.m in Sources */ = {isa = PBXBuildFile; fileRef = 11616E10196B0531003D60D9 /* NYPLBookRegistry.m */; };
		7347F042245A4DE200558D7F /* UILabel+NYPLAppearanceAdditions.m in Sources */ = {isa = PBXBuildFile; fileRef = 081387561BC574DA003DEA6A /* UILabel+NYPLAppearanceAdditions.m */; };
		7347F043245A4DE200558D7F /* NYPLJSON.m in Sources */ = {isa = PBXBuildFile; fileRef = 11369D47199527C200BB11F8 /* NYPLJSON.m */; };
		7347F044245A4DE200558D7F /* NYPLMainThreadChecker.swift in Sources */ = {isa = PBXBuildFile; fileRef = 7327A89223EE017300954748 /* NYPLMainThreadChecker.swift */; };
		7347F045245A4DE200558D7F /* NYPLConfiguration.m in Sources */ = {isa = PBXBuildFile; fileRef = 116A5EB81947B57500491A21 /* NYPLConfiguration.m */; };
		7347F046245A4DE200558D7F /* NYPLAlertUtils.swift in Sources */ = {isa = PBXBuildFile; fileRef = 5D1B142922CC179F0006C964 /* NYPLAlertUtils.swift */; };
		7347F047245A4DE200558D7F /* OPDS2Publication.swift in Sources */ = {isa = PBXBuildFile; fileRef = B51C1E0122861BBF003B49A5 /* OPDS2Publication.swift */; };
		7347F048245A4DE200558D7F /* String+MD5.swift in Sources */ = {isa = PBXBuildFile; fileRef = 5DD567AE22B95A30001F0C83 /* String+MD5.swift */; };
		7347F049245A4DE200558D7F /* NYPLNetworkQueue.swift in Sources */ = {isa = PBXBuildFile; fileRef = E671FF7C1E3A7068002AB13F /* NYPLNetworkQueue.swift */; };
		7347F04A245A4DE200558D7F /* NYPLMyBooksNavigationController.m in Sources */ = {isa = PBXBuildFile; fileRef = 116A5EAE194767B200491A21 /* NYPLMyBooksNavigationController.m */; };
		7347F04B245A4DE200558D7F /* NYPLBookCellCollectionViewController.m in Sources */ = {isa = PBXBuildFile; fileRef = 1120749219D20BF9008203A4 /* NYPLBookCellCollectionViewController.m */; };
		7347F04C245A4DE200558D7F /* NYPLXML.m in Sources */ = {isa = PBXBuildFile; fileRef = 111559EC19B8FA590003BE94 /* NYPLXML.m */; };
		7347F04D245A4DE200558D7F /* NYPLBookCell.m in Sources */ = {isa = PBXBuildFile; fileRef = 11580AC71986A77B00949A15 /* NYPLBookCell.m */; };
		7347F04E245A4DE200558D7F /* NSURL+NYPLURLAdditions.m in Sources */ = {isa = PBXBuildFile; fileRef = 085640CD1BB99FC30088BDBF /* NSURL+NYPLURLAdditions.m */; };
		7347F04F245A4DE200558D7F /* NYPLAsync.m in Sources */ = {isa = PBXBuildFile; fileRef = 1183F35A194F847100DC322F /* NYPLAsync.m */; };
		7347F050245A4DE200558D7F /* NYPLReloadView.m in Sources */ = {isa = PBXBuildFile; fileRef = 11B20E6D19D9F6DD00877A23 /* NYPLReloadView.m */; };
		7347F051245A4DE200558D7F /* NYPLReachabilityManager.m in Sources */ = {isa = PBXBuildFile; fileRef = E69404091E4A789800E566ED /* NYPLReachabilityManager.m */; };
		7347F052245A4DE200558D7F /* NYPLReadiumViewSyncManager.m in Sources */ = {isa = PBXBuildFile; fileRef = E6845D961FB38D1300EBF69A /* NYPLReadiumViewSyncManager.m */; };
		7347F053245A4DE200558D7F /* NYPLCatalogGroupedFeedViewController.m in Sources */ = {isa = PBXBuildFile; fileRef = A4BA1D0D1B430341006F83DF /* NYPLCatalogGroupedFeedViewController.m */; };
		7347F054245A4DE200558D7F /* NYPLBackgroundExecutor.swift in Sources */ = {isa = PBXBuildFile; fileRef = 732F929223ECB51F0099244C /* NYPLBackgroundExecutor.swift */; };
		7347F055245A4DE200558D7F /* NYPLProblemDocument.swift in Sources */ = {isa = PBXBuildFile; fileRef = 5D1B141422CBE3570006C964 /* NYPLProblemDocument.swift */; };
		7347F056245A4DE200558D7F /* NYPLReturnPromptHelper.swift in Sources */ = {isa = PBXBuildFile; fileRef = A92FB0F821CDCE3D004740F4 /* NYPLReturnPromptHelper.swift */; };
		7347F057245A4DE200558D7F /* NYPLReaderBookmarkCell.swift in Sources */ = {isa = PBXBuildFile; fileRef = 03690E221EB2B35000F75D5F /* NYPLReaderBookmarkCell.swift */; };
		7347F058245A4DE200558D7F /* NYPLOpenSearchDescription.m in Sources */ = {isa = PBXBuildFile; fileRef = 119BEBB819902A8800121439 /* NYPLOpenSearchDescription.m */; };
		7347F059245A4DE200558D7F /* NYPLReaderTOCElement.m in Sources */ = {isa = PBXBuildFile; fileRef = 11BFDB35199C08E900378691 /* NYPLReaderTOCElement.m */; };
		7347F05A245A4DE200558D7F /* UpdateCheck.swift in Sources */ = {isa = PBXBuildFile; fileRef = 2DC8D9DB1D09F797007DD125 /* UpdateCheck.swift */; };
		7347F05B245A4DE200558D7F /* NYPLReaderTOCViewController.m in Sources */ = {isa = PBXBuildFile; fileRef = 11BFDB32199C01F700378691 /* NYPLReaderTOCViewController.m */; };
		7347F05C245A4DE200558D7F /* OPDS2CatalogsFeed.swift in Sources */ = {isa = PBXBuildFile; fileRef = B51C1DF92285FDF9003B49A5 /* OPDS2CatalogsFeed.swift */; };
		7347F05D245A4DE200558D7F /* BundledHTMLViewController.swift in Sources */ = {isa = PBXBuildFile; fileRef = 2D62568A1D412BCB0080A81F /* BundledHTMLViewController.swift */; };
		7347F05E245A4DE200558D7F /* NYPLBookDetailView.m in Sources */ = {isa = PBXBuildFile; fileRef = 110AF8951961D94D004887C3 /* NYPLBookDetailView.m */; };
		7347F05F245A4DE200558D7F /* UIButton+NYPLAppearanceAdditions.m in Sources */ = {isa = PBXBuildFile; fileRef = 081387591BC5767F003DEA6A /* UIButton+NYPLAppearanceAdditions.m */; };
		7347F060245A4DE200558D7F /* NYPLBookCoverRegistry.m in Sources */ = {isa = PBXBuildFile; fileRef = 1139DA6419C7755D00A07810 /* NYPLBookCoverRegistry.m */; };
		7347F061245A4DE200558D7F /* NYPLBookDetailDownloadingView.m in Sources */ = {isa = PBXBuildFile; fileRef = 11119741198827850014462F /* NYPLBookDetailDownloadingView.m */; };
		7347F062245A4DE200558D7F /* NYPLOPDSCategory.m in Sources */ = {isa = PBXBuildFile; fileRef = 2DFAC8EC1CD8DDD1003D9EC0 /* NYPLOPDSCategory.m */; };
		7347F063245A4DE200558D7F /* NYPLNull.m in Sources */ = {isa = PBXBuildFile; fileRef = 11068C54196DD37900E8A94B /* NYPLNull.m */; };
		7347F064245A4DE200558D7F /* NYPLLinearView.m in Sources */ = {isa = PBXBuildFile; fileRef = 1111973B19880E8D0014462F /* NYPLLinearView.m */; };
		7347F065245A4DE200558D7F /* NSDate+NYPLDateAdditions.m in Sources */ = {isa = PBXBuildFile; fileRef = 11396FB8193D289100E16EE8 /* NSDate+NYPLDateAdditions.m */; };
		7347F066245A4DE200558D7F /* NYPLBook.m in Sources */ = {isa = PBXBuildFile; fileRef = 1183F346194F744D00DC322F /* NYPLBook.m */; };
		7347F067245A4DE200558D7F /* NYPLUserNotifications.swift in Sources */ = {isa = PBXBuildFile; fileRef = 52545184217A76FF00BBC1B4 /* NYPLUserNotifications.swift */; };
		7347F068245A4DE200558D7F /* NYPLCatalogLane.m in Sources */ = {isa = PBXBuildFile; fileRef = 1183F340194F723D00DC322F /* NYPLCatalogLane.m */; };
		7347F069245A4DE200558D7F /* NYPLBookNormalCell.m in Sources */ = {isa = PBXBuildFile; fileRef = 11A16E6E195B60DF004147F4 /* NYPLBookNormalCell.m */; };
		7347F06A245A4DE200558D7F /* NYPLCatalogNavigationController.m in Sources */ = {isa = PBXBuildFile; fileRef = 11548C0D1939147D009DBF2E /* NYPLCatalogNavigationController.m */; };
		7347F06B245A4DE200558D7F /* NYPLEntryPointView.swift in Sources */ = {isa = PBXBuildFile; fileRef = E699BA3F2166598B00A0736A /* NYPLEntryPointView.swift */; };
		7347F06C245A4DE200558D7F /* NYPLOPDSGroup.m in Sources */ = {isa = PBXBuildFile; fileRef = A46226251B39D4980063F549 /* NYPLOPDSGroup.m */; };
		7347F06D245A4DE200558D7F /* NYPLBookButtonsView.m in Sources */ = {isa = PBXBuildFile; fileRef = B5ED41D91B8F6E2E009FC164 /* NYPLBookButtonsView.m */; };
		7347F06E245A4DE200558D7F /* NYPLAppReviewPrompt.swift in Sources */ = {isa = PBXBuildFile; fileRef = A93F9F9621CDACF700BD3B0C /* NYPLAppReviewPrompt.swift */; };
		7347F06F245A4DE200558D7F /* NYPLFacetBarView.swift in Sources */ = {isa = PBXBuildFile; fileRef = 8C835DD4234D0B900050A18D /* NYPLFacetBarView.swift */; };
		7347F070245A4DE200558D7F /* NYPLDismissibleViewController.m in Sources */ = {isa = PBXBuildFile; fileRef = 111197331986D7550014462F /* NYPLDismissibleViewController.m */; };
		7347F071245A4DE200558D7F /* main.m in Sources */ = {isa = PBXBuildFile; fileRef = A823D81C192BABA400B55DE2 /* main.m */; };
		7347F072245A4DE200558D7F /* NYPLCaching.swift in Sources */ = {isa = PBXBuildFile; fileRef = 733875662423E540000FEB67 /* NYPLCaching.swift */; };
		7347F073245A4DE200558D7F /* UIView+NYPLViewAdditions.m in Sources */ = {isa = PBXBuildFile; fileRef = 1107835D19816E3D0071AB1E /* UIView+NYPLViewAdditions.m */; };
		7347F074245A4DE200558D7F /* NYPLSettingsPrimaryTableViewController.m in Sources */ = {isa = PBXBuildFile; fileRef = 111E75821A815CFB00718AD7 /* NYPLSettingsPrimaryTableViewController.m */; };
		7347F075245A4DE200558D7F /* UIFont+NYPLSystemFontOverride.m in Sources */ = {isa = PBXBuildFile; fileRef = 11E0208C197F05D9009DEA93 /* UIFont+NYPLSystemFontOverride.m */; };
		7347F076245A4DE200558D7F /* NYPLReadiumBookmark.swift in Sources */ = {isa = PBXBuildFile; fileRef = 03690E281EB2B44300F75D5F /* NYPLReadiumBookmark.swift */; };
		7347F077245A4DE200558D7F /* NYPLFacetViewDefaultDataSource.swift in Sources */ = {isa = PBXBuildFile; fileRef = E683953A217663B100371072 /* NYPLFacetViewDefaultDataSource.swift */; };
		7347F078245A4DE200558D7F /* NYPLAppTheme.swift in Sources */ = {isa = PBXBuildFile; fileRef = E6207B642118973800864143 /* NYPLAppTheme.swift */; };
		7347F079245A4DE200558D7F /* UIColor+NYPLColorAdditions.m in Sources */ = {isa = PBXBuildFile; fileRef = 11A14DF31A1BF94F00D6C510 /* UIColor+NYPLColorAdditions.m */; };
		7347F07A245A4DE200558D7F /* URLRequest+NYPL.swift in Sources */ = {isa = PBXBuildFile; fileRef = 73CDA120243EDAD8009CC6A6 /* URLRequest+NYPL.swift */; };
		7347F07B245A4DE200558D7F /* NYPLCatalogFeedViewController.m in Sources */ = {isa = PBXBuildFile; fileRef = A42E0DF31B40F4E00095EBAE /* NYPLCatalogFeedViewController.m */; };
		7347F07C245A4DE200558D7F /* NYPLBookDownloadingCell.m in Sources */ = {isa = PBXBuildFile; fileRef = 11B6020419806CD300800DA9 /* NYPLBookDownloadingCell.m */; };
		7347F07D245A4DE200558D7F /* NYPLTenPrintCoverView+NYPLImageAdditions.m in Sources */ = {isa = PBXBuildFile; fileRef = 114B7F151A3644CF00B8582B /* NYPLTenPrintCoverView+NYPLImageAdditions.m */; };
		7347F07E245A4DE200558D7F /* NYPLNetworkExecutor.swift in Sources */ = {isa = PBXBuildFile; fileRef = 733875642423E1B0000FEB67 /* NYPLNetworkExecutor.swift */; };
		7347F07F245A4DE200558D7F /* NYPLBookAcquisitionPath.m in Sources */ = {isa = PBXBuildFile; fileRef = 2D87909C20127AA300E2763F /* NYPLBookAcquisitionPath.m */; };
		7347F080245A4DE200558D7F /* NYPLOPDSAcquisitionAvailability.m in Sources */ = {isa = PBXBuildFile; fileRef = 2DCB71ED2017DFB5000E041A /* NYPLOPDSAcquisitionAvailability.m */; };
		7347F081245A4DE200558D7F /* NYPLReachability.m in Sources */ = {isa = PBXBuildFile; fileRef = 2DB436371D4C049200F8E69D /* NYPLReachability.m */; };
		7347F082245A4DE200558D7F /* NYPLReaderViewController.m in Sources */ = {isa = PBXBuildFile; fileRef = 1195040A1994075B009FB788 /* NYPLReaderViewController.m */; };
		7347F083245A4DE200558D7F /* NYPLCatalogLaneCell.m in Sources */ = {isa = PBXBuildFile; fileRef = 1183F33A194B775900DC322F /* NYPLCatalogLaneCell.m */; };
		7347F084245A4DE200558D7F /* NYPLSettingsAccountDetailViewController.m in Sources */ = {isa = PBXBuildFile; fileRef = E6202A011DD4E6F300C99553 /* NYPLSettingsAccountDetailViewController.m */; };
		7347F085245A4DE200558D7F /* NYPLReaderReadiumView.m in Sources */ = {isa = PBXBuildFile; fileRef = 113137E61A48DAB90082954E /* NYPLReaderReadiumView.m */; };
		7347F086245A4DE200558D7F /* NYPLBarcode.swift in Sources */ = {isa = PBXBuildFile; fileRef = E68CCFC41F9F80CF003DDA6C /* NYPLBarcode.swift */; };
		7347F087245A4DE200558D7F /* NYPLSession.m in Sources */ = {isa = PBXBuildFile; fileRef = 118B7ABE195CBF72005CE3E7 /* NYPLSession.m */; };
		7347F088245A4DE200558D7F /* NYPLSettingsEULAViewController.m in Sources */ = {isa = PBXBuildFile; fileRef = 841B55421B740F2700FAC1AF /* NYPLSettingsEULAViewController.m */; };
		7347F089245A4DE200558D7F /* NYPLMyBooksDownloadInfo.m in Sources */ = {isa = PBXBuildFile; fileRef = A4276F471B00046300CA7194 /* NYPLMyBooksDownloadInfo.m */; };
		7347F08A245A4DE200558D7F /* NYPLBookLocation.m in Sources */ = {isa = PBXBuildFile; fileRef = 1164F105199AC236009BF8BF /* NYPLBookLocation.m */; };
		7347F08B245A4DE200558D7F /* NYPLFacetView.m in Sources */ = {isa = PBXBuildFile; fileRef = 11F3771E19DB62B000487769 /* NYPLFacetView.m */; };
		7347F08C245A4DE200558D7F /* NYPLReaderContainerDelegate.mm in Sources */ = {isa = PBXBuildFile; fileRef = 5A5B901A1B946FAD002C53E9 /* NYPLReaderContainerDelegate.mm */; };
		7347F08D245A4DE200558D7F /* ProblemReportEmail.swift in Sources */ = {isa = PBXBuildFile; fileRef = 145798F5215BE9E300F68AFD /* ProblemReportEmail.swift */; };
		7347F08E245A4DE200558D7F /* NYPLBookCellDelegate.m in Sources */ = {isa = PBXBuildFile; fileRef = 111197271986B43B0014462F /* NYPLBookCellDelegate.m */; };
		7347F08F245A4DE200558D7F /* NYPLBookDetailNormalView.m in Sources */ = {isa = PBXBuildFile; fileRef = 111197381987F4070014462F /* NYPLBookDetailNormalView.m */; };
		7347F090245A4DE200558D7F /* NYPLSettingsPrimaryNavigationController.m in Sources */ = {isa = PBXBuildFile; fileRef = 111E757C1A801A6F00718AD7 /* NYPLSettingsPrimaryNavigationController.m */; };
		7347F091245A4DE200558D7F /* NYPLCatalogUngroupedFeedViewController.m in Sources */ = {isa = PBXBuildFile; fileRef = 11A16E68195B2BD3004147F4 /* NYPLCatalogUngroupedFeedViewController.m */; };
		7347F092245A4DE200558D7F /* NYPLSettingsAdvancedViewController.swift in Sources */ = {isa = PBXBuildFile; fileRef = D787E8431FB6B0290016D9D5 /* NYPLSettingsAdvancedViewController.swift */; };
		7347F093245A4DE200558D7F /* NYPLMigrationManager.swift in Sources */ = {isa = PBXBuildFile; fileRef = 5D60D3532297353C001080D0 /* NYPLMigrationManager.swift */; };
		7347F094245A4DE200558D7F /* NYPLSettingsSplitViewController.m in Sources */ = {isa = PBXBuildFile; fileRef = 111E75791A80165C00718AD7 /* NYPLSettingsSplitViewController.m */; };
		7347F095245A4DE200558D7F /* Date+NYPLAdditions.swift in Sources */ = {isa = PBXBuildFile; fileRef = 7384C801242BCC4800D5F960 /* Date+NYPLAdditions.swift */; };
		7347F096245A4DE200558D7F /* OPDS2AuthenticationDocument.swift in Sources */ = {isa = PBXBuildFile; fileRef = B51C1E0322861C1A003B49A5 /* OPDS2AuthenticationDocument.swift */; };
		7347F097245A4DE200558D7F /* NYPLBookRegistryRecord.m in Sources */ = {isa = PBXBuildFile; fileRef = 112C694C197301FE00C48F95 /* NYPLBookRegistryRecord.m */; };
		7347F098245A4DE200558D7F /* NYPLDeveloperSettingsTableViewController.swift in Sources */ = {isa = PBXBuildFile; fileRef = 5DD5674422B303DF001F0C83 /* NYPLDeveloperSettingsTableViewController.swift */; };
		7347F099245A4DE200558D7F /* NYPLBookContentType.m in Sources */ = {isa = PBXBuildFile; fileRef = E627B553216D4A9700A7D1D5 /* NYPLBookContentType.m */; };
		7347F09A245A4DE200558D7F /* NYPLOPDSIndirectAcquisition.m in Sources */ = {isa = PBXBuildFile; fileRef = 2D754BC12002F1B10061D34F /* NYPLOPDSIndirectAcquisition.m */; };
		7347F09B245A4DE200558D7F /* NYPLMyBooksViewController.m in Sources */ = {isa = PBXBuildFile; fileRef = 116A5EB2194767DC00491A21 /* NYPLMyBooksViewController.m */; };
		7347F09C245A4DE200558D7F /* NYPLBookDetailTableView.swift in Sources */ = {isa = PBXBuildFile; fileRef = E6B3269E1EE066DE00DB877A /* NYPLBookDetailTableView.swift */; };
		7347F09D245A4DE200558D7F /* Account.swift in Sources */ = {isa = PBXBuildFile; fileRef = 8CC26F822370C1DF0000D8E1 /* Account.swift */; };
		7347F09E245A4DE200558D7F /* NYPLBookDownloadFailedCell.m in Sources */ = {isa = PBXBuildFile; fileRef = 11078356198160A50071AB1E /* NYPLBookDownloadFailedCell.m */; };
		7347F09F245A4DE200558D7F /* NYPLBookDetailViewController.m in Sources */ = {isa = PBXBuildFile; fileRef = 110AF89B1961ED1F004887C3 /* NYPLBookDetailViewController.m */; };
		7347F0A0245A4DE200558D7F /* NYPLReaderTOCCell.m in Sources */ = {isa = PBXBuildFile; fileRef = 11BFDB38199C117B00378691 /* NYPLReaderTOCCell.m */; };
		7347F0A1245A4DE200558D7F /* NYPLDirectoryManager.swift in Sources */ = {isa = PBXBuildFile; fileRef = E6F26E721DFF672F00C103CA /* NYPLDirectoryManager.swift */; };
		7347F0A2245A4DE200558D7F /* NYPLContentTypeBadge.swift in Sources */ = {isa = PBXBuildFile; fileRef = E6D848E22171334800CEC142 /* NYPLContentTypeBadge.swift */; };
		7347F0A3245A4DE200558D7F /* NYPLZXingEncoder.m in Sources */ = {isa = PBXBuildFile; fileRef = E6C91BC11FD5F63B00A32F42 /* NYPLZXingEncoder.m */; };
		7347F0A4245A4DE200558D7F /* NYPLProblemReportViewController.m in Sources */ = {isa = PBXBuildFile; fileRef = 085D31D61BE29E38007F7672 /* NYPLProblemReportViewController.m */; };
		7347F0A5245A4DE200558D7F /* NYPLHoldsNavigationController.m in Sources */ = {isa = PBXBuildFile; fileRef = 11C5DCF11976D1E0005A9945 /* NYPLHoldsNavigationController.m */; };
		7347F0A6245A4DE200558D7F /* NYPLRemoteViewController.m in Sources */ = {isa = PBXBuildFile; fileRef = A42E0DF01B3F5A490095EBAE /* NYPLRemoteViewController.m */; };
		7347F0A7245A4DE200558D7F /* NYPLWelcomeScreen.swift in Sources */ = {isa = PBXBuildFile; fileRef = E6202A031DD52B8600C99553 /* NYPLWelcomeScreen.swift */; };
		7347F0A8245A4DE200558D7F /* NYPLSettingsAccountURLSessionChallengeHandler.m in Sources */ = {isa = PBXBuildFile; fileRef = 73A3EAEC2400A9560061A7FB /* NYPLSettingsAccountURLSessionChallengeHandler.m */; };
		7347F0A9245A4DE200558D7F /* NYPLOPDSAttribute.m in Sources */ = {isa = PBXBuildFile; fileRef = 110AD83B19E497D6005724C3 /* NYPLOPDSAttribute.m */; };
		7347F0AA245A4DE200558D7F /* NYPLCatalogUngroupedFeed.m in Sources */ = {isa = PBXBuildFile; fileRef = 1114A6A0195884CB007507A2 /* NYPLCatalogUngroupedFeed.m */; };
		7347F0AB245A4DE200558D7F /* NYPLHoldsViewController.m in Sources */ = {isa = PBXBuildFile; fileRef = 11C5DCF41976D22F005A9945 /* NYPLHoldsViewController.m */; };
		7347F0AC245A4DE200558D7F /* NYPLSettingsAccountsList.swift in Sources */ = {isa = PBXBuildFile; fileRef = E6B1F4FA1DD20EA900D73CA1 /* NYPLSettingsAccountsList.swift */; };
		7347F0AD245A4DE200558D7F /* Data+Base64.swift in Sources */ = {isa = PBXBuildFile; fileRef = 5DD567B422B97344001F0C83 /* Data+Base64.swift */; };
		7347F0AE245A4DE200558D7F /* NYPLAppDelegate.m in Sources */ = {isa = PBXBuildFile; fileRef = A823D820192BABA400B55DE2 /* NYPLAppDelegate.m */; };
		7347F0AF245A4DE200558D7F /* NYPLCatalogFacetGroup.m in Sources */ = {isa = PBXBuildFile; fileRef = 112C684E19EF003300106973 /* NYPLCatalogFacetGroup.m */; };
		7347F0B0245A4DE200558D7F /* NYPLOPDSAcquisition.m in Sources */ = {isa = PBXBuildFile; fileRef = 2D754BBA2002E2FB0061D34F /* NYPLOPDSAcquisition.m */; };
		7347F0B1245A4DE200558D7F /* NSURLRequest+NYPLURLRequestAdditions.m in Sources */ = {isa = PBXBuildFile; fileRef = 085D31DE1BE3CD3C007F7672 /* NSURLRequest+NYPLURLRequestAdditions.m */; };
		7347F0B2245A4DE200558D7F /* NYPLRootTabBarController.m in Sources */ = {isa = PBXBuildFile; fileRef = 11548C0A1939136C009DBF2E /* NYPLRootTabBarController.m */; };
		7347F0B3245A4DE200558D7F /* ExtendedNavBarView.swift in Sources */ = {isa = PBXBuildFile; fileRef = E63F2C6B1EAA81B3002B6373 /* ExtendedNavBarView.swift */; };
		7347F0B4245A4DE200558D7F /* OPDS2Link.swift in Sources */ = {isa = PBXBuildFile; fileRef = B51C1DFF22861BAD003B49A5 /* OPDS2Link.swift */; };
		7347F0B5245A4DE200558D7F /* NYPLBookAuthor.swift in Sources */ = {isa = PBXBuildFile; fileRef = E6DA7E9F1F2A718600CFBEC8 /* NYPLBookAuthor.swift */; };
		7347F0B6245A4DE200558D7F /* NYPLCatalogSearchViewController.m in Sources */ = {isa = PBXBuildFile; fileRef = 118A0B1A19915BDF00792DDE /* NYPLCatalogSearchViewController.m */; };
		7347F0B7245A4DE200558D7F /* UIColor+LabelColor.swift in Sources */ = {isa = PBXBuildFile; fileRef = 179699D024131BA500EC309F /* UIColor+LabelColor.swift */; };
		7347F0B9245A4DE200558D7F /* NYPLNetworkResponder.swift in Sources */ = {isa = PBXBuildFile; fileRef = 735FED252427494900144C97 /* NYPLNetworkResponder.swift */; };
		7347F0BB245A4DE200558D7F /* NYPLReaderSettings.m in Sources */ = {isa = PBXBuildFile; fileRef = 1188F3E01A1ECC4B006B2F36 /* NYPLReaderSettings.m */; };
		7347F0BC245A4DE200558D7F /* NYPLKeychain.m in Sources */ = {isa = PBXBuildFile; fileRef = 11C5DD15197727A6005A9945 /* NYPLKeychain.m */; };
		7347F0BD245A4DE200558D7F /* NYPLReaderContainerDelegateBase.m in Sources */ = {isa = PBXBuildFile; fileRef = 5D7CF86322C19EBA007CAA34 /* NYPLReaderContainerDelegateBase.m */; };
		7347F0BE245A4DE200558D7F /* NYPLOPDSEntry.m in Sources */ = {isa = PBXBuildFile; fileRef = AE77E4AF64208439F78B3D73 /* NYPLOPDSEntry.m */; };
		7347F0BF245A4DE200558D7F /* NYPLReaderSettingsView.m in Sources */ = {isa = PBXBuildFile; fileRef = 11DC19271A12F92500721DBA /* NYPLReaderSettingsView.m */; };
		7347F0C0245A4DE200558D7F /* NYPLIndeterminateProgressView.m in Sources */ = {isa = PBXBuildFile; fileRef = 113DB8A619C24E54004E1154 /* NYPLIndeterminateProgressView.m */; };
		7347F0C1245A4DE200558D7F /* NSString+NYPLStringAdditions.m in Sources */ = {isa = PBXBuildFile; fileRef = 119BEB88198C43A600121439 /* NSString+NYPLStringAdditions.m */; };
		7347F0C2245A4DE200558D7F /* NYPLKeychainManager.swift in Sources */ = {isa = PBXBuildFile; fileRef = E6B6E76E1F6859A4007EE361 /* NYPLKeychainManager.swift */; };
		7347F0C3245A4DE200558D7F /* NYPLErrorLogger.swift in Sources */ = {isa = PBXBuildFile; fileRef = 5D7CF8B422C3FC06007CAA34 /* NYPLErrorLogger.swift */; };
		7347F0C4245A4DE200558D7F /* NYPLOPDSEntryGroupAttributes.m in Sources */ = {isa = PBXBuildFile; fileRef = A499BF251B39EFC7002F8B8B /* NYPLOPDSEntryGroupAttributes.m */; };
		7347F0C5245A4DE200558D7F /* NYPLMyBooksDownloadCenter.m in Sources */ = {isa = PBXBuildFile; fileRef = 1196F75A1970727C00F62670 /* NYPLMyBooksDownloadCenter.m */; };
		7347F0C6245A4DE200558D7F /* NYPLProblemDocumentCacheManager.swift in Sources */ = {isa = PBXBuildFile; fileRef = 8C40D6A62375FF8B006EA63B /* NYPLProblemDocumentCacheManager.swift */; };
		7347F0C7245A4DE200558D7F /* NYPLBookDetailButtonsView.m in Sources */ = {isa = PBXBuildFile; fileRef = E66A6C431EAFB63300AA282D /* NYPLBookDetailButtonsView.m */; };
		7347F0C8245A4DE200558D7F /* NYPLMyBooksSimplifiedBearerToken.m in Sources */ = {isa = PBXBuildFile; fileRef = 2DEF10B9201ECCEA0082843A /* NYPLMyBooksSimplifiedBearerToken.m */; };
		7347F0C9245A4DE200558D7F /* NYPLAnnotations.swift in Sources */ = {isa = PBXBuildFile; fileRef = 2DF321821DC3B83500E1858F /* NYPLAnnotations.swift */; };
		7347F0CA245A4DE200558D7F /* RemoteHTMLViewController.swift in Sources */ = {isa = PBXBuildFile; fileRef = E6BA02B71DE4B6F600F76404 /* RemoteHTMLViewController.swift */; };
		7347F0CB245A4DE200558D7F /* NYPLBookDetailsProblemDocumentViewController.swift in Sources */ = {isa = PBXBuildFile; fileRef = 8CE9C470237F84820072E964 /* NYPLBookDetailsProblemDocumentViewController.swift */; };
		7347F0CC245A4DE200558D7F /* NYPLCatalogGroupedFeed.m in Sources */ = {isa = PBXBuildFile; fileRef = A4BA1D121B43046B006F83DF /* NYPLCatalogGroupedFeed.m */; };
		7347F0CD245A4DE200558D7F /* NYPLCatalogFacet.m in Sources */ = {isa = PBXBuildFile; fileRef = 11F3773219E0876F00487769 /* NYPLCatalogFacet.m */; };
		7347F0CE245A4DE200558D7F /* NYPLAccountSignInViewController.m in Sources */ = {isa = PBXBuildFile; fileRef = 1158812D1A894F4E008672C3 /* NYPLAccountSignInViewController.m */; };
		7347F0CF245A4DE200558D7F /* NYPLUserProfileDocument.swift in Sources */ = {isa = PBXBuildFile; fileRef = 5D3A28CB22D3DA850042B3BD /* NYPLUserProfileDocument.swift */; };
		7347F0D0245A4DE200558D7F /* AccountsManager.swift in Sources */ = {isa = PBXBuildFile; fileRef = 03F94CD01DD6288C00CE8F4F /* AccountsManager.swift */; };
		7347F0D1245A4DE200558D7F /* NYPLLocalization.m in Sources */ = {isa = PBXBuildFile; fileRef = 52592BB721220A1100587288 /* NYPLLocalization.m */; };
		7347F0D2245A4DE200558D7F /* NYPLSecrets.swift in Sources */ = {isa = PBXBuildFile; fileRef = 17071060242A923400E2648F /* NYPLSecrets.swift */; };
		7347F0D3245A4DE200558D7F /* NYPLBarcodeScanningViewController.m in Sources */ = {isa = PBXBuildFile; fileRef = E6D7753D1F9FE0AF00C0B722 /* NYPLBarcodeScanningViewController.m */; };
		7347F0D4245A4DE200558D7F /* NYPLBookDetailDownloadFailedView.m in Sources */ = {isa = PBXBuildFile; fileRef = 1111973E1988226F0014462F /* NYPLBookDetailDownloadFailedView.m */; };
		7347F0D5245A4DE200558D7F /* NYPLOPDSFeed.m in Sources */ = {isa = PBXBuildFile; fileRef = AE77E94D56B65997B861C0C0 /* NYPLOPDSFeed.m */; };
		7347F0D6245A4DE200558D7F /* NYPLRoundedButton.m in Sources */ = {isa = PBXBuildFile; fileRef = 114C8CD919BF55F900719B72 /* NYPLRoundedButton.m */; };
		7347F0D7245A4DE200558D7F /* NYPLOPDSLink.m in Sources */ = {isa = PBXBuildFile; fileRef = AE77ECC029F3DABDB46A64EB /* NYPLOPDSLink.m */; };
		7347F0D8245A4DE200558D7F /* NYPLOPDSType.m in Sources */ = {isa = PBXBuildFile; fileRef = AE77EFD5622206475B6715A9 /* NYPLOPDSType.m */; };
		7347F0D9245A4DE200558D7F /* NYPLPDFViewControllerDelegate.swift in Sources */ = {isa = PBXBuildFile; fileRef = A949984E2235826500CE4241 /* NYPLPDFViewControllerDelegate.swift */; };
		7347F0DB245A4DE200558D7F /* PDFRendererProvider.framework in Frameworks */ = {isa = PBXBuildFile; fileRef = A9AD993F2225D4AF009FF54A /* PDFRendererProvider.framework */; };
		7347F0DC245A4DE200558D7F /* AudioEngine.framework in Frameworks */ = {isa = PBXBuildFile; fileRef = 148B1C342176900E00FF64AB /* AudioEngine.framework */; settings = {ATTRIBUTES = (Weak, ); }; };
		7347F0DD245A4DE200558D7F /* MediaPlayer.framework in Frameworks */ = {isa = PBXBuildFile; fileRef = 03B0922F1E78871A00AD338D /* MediaPlayer.framework */; };
		7347F0DE245A4DE200558D7F /* CoreMedia.framework in Frameworks */ = {isa = PBXBuildFile; fileRef = 03B092271E78859E00AD338D /* CoreMedia.framework */; };
		7347F0DF245A4DE200558D7F /* CoreVideo.framework in Frameworks */ = {isa = PBXBuildFile; fileRef = 03B0922D1E7886ED00AD338D /* CoreVideo.framework */; };
		7347F0E0245A4DE200558D7F /* AVFoundation.framework in Frameworks */ = {isa = PBXBuildFile; fileRef = 03B0922B1E7886C900AD338D /* AVFoundation.framework */; };
		7347F0E1245A4DE200558D7F /* AudioToolbox.framework in Frameworks */ = {isa = PBXBuildFile; fileRef = 03B092291E7885A600AD338D /* AudioToolbox.framework */; };
		7347F0E2245A4DE200558D7F /* libiconv.tbd in Frameworks */ = {isa = PBXBuildFile; fileRef = 03B092251E7883C400AD338D /* libiconv.tbd */; };
		7347F0E3245A4DE200558D7F /* CoreGraphics.framework in Frameworks */ = {isa = PBXBuildFile; fileRef = A823D812192BABA400B55DE2 /* CoreGraphics.framework */; };
		7347F0E4245A4DE200558D7F /* QuartzCore.framework in Frameworks */ = {isa = PBXBuildFile; fileRef = 03B092231E78839D00AD338D /* QuartzCore.framework */; };
		7347F0E5245A4DE200558D7F /* libADEPT.a in Frameworks */ = {isa = PBXBuildFile; fileRef = 5A569A2C1B8351C6003B5B61 /* libADEPT.a */; settings = {ATTRIBUTES = (Weak, ); }; };
		7347F0E6245A4DE200558D7F /* libAdobe Content Filter.a in Frameworks */ = {isa = PBXBuildFile; fileRef = 5A7048961B94A6710046FFF0 /* libAdobe Content Filter.a */; settings = {ATTRIBUTES = (Weak, ); }; };
		7347F0E7245A4DE200558D7F /* libRDServices.a in Frameworks */ = {isa = PBXBuildFile; fileRef = A49C25461AE05A2600D63B89 /* libRDServices.a */; };
		7347F0E8245A4DE200558D7F /* libicucore.tbd in Frameworks */ = {isa = PBXBuildFile; fileRef = 08A352211BDE8E560040BF1D /* libicucore.tbd */; };
		7347F0E9245A4DE200558D7F /* libc++.dylib in Frameworks */ = {isa = PBXBuildFile; fileRef = 119503EA1993F91E009FB788 /* libc++.dylib */; };
		7347F0EA245A4DE200558D7F /* LocalAuthentication.framework in Frameworks */ = {isa = PBXBuildFile; fileRef = 2DA4F2321C68363B008853D7 /* LocalAuthentication.framework */; };
		7347F0EB245A4DE200558D7F /* SystemConfiguration.framework in Frameworks */ = {isa = PBXBuildFile; fileRef = 08A352251BDE8E700040BF1D /* SystemConfiguration.framework */; };
		7347F0EC245A4DE200558D7F /* Security.framework in Frameworks */ = {isa = PBXBuildFile; fileRef = 08A352231BDE8E640040BF1D /* Security.framework */; };
		7347F0ED245A4DE200558D7F /* CFNetwork.framework in Frameworks */ = {isa = PBXBuildFile; fileRef = 08A3521F1BDE8E410040BF1D /* CFNetwork.framework */; };
		7347F0EE245A4DE200558D7F /* CoreLocation.framework in Frameworks */ = {isa = PBXBuildFile; fileRef = 84FCD2601B7BA79200BFEDD9 /* CoreLocation.framework */; };
		7347F0EF245A4DE200558D7F /* UIKit.framework in Frameworks */ = {isa = PBXBuildFile; fileRef = A823D814192BABA400B55DE2 /* UIKit.framework */; };
		7347F0F0245A4DE200558D7F /* Foundation.framework in Frameworks */ = {isa = PBXBuildFile; fileRef = A823D810192BABA400B55DE2 /* Foundation.framework */; };
		7347F0F1245A4DE200558D7F /* libTenPrintCover.a in Frameworks */ = {isa = PBXBuildFile; fileRef = 1112A81F1A322C53002B8CC1 /* libTenPrintCover.a */; };
		7347F0F2245A4DE200558D7F /* libz.dylib in Frameworks */ = {isa = PBXBuildFile; fileRef = 119503E81993F919009FB788 /* libz.dylib */; };
		7347F0F3245A4DE200558D7F /* libxml2.dylib in Frameworks */ = {isa = PBXBuildFile; fileRef = 119503E61993F914009FB788 /* libxml2.dylib */; };
		7347F0F4245A4DE200558D7F /* ZXingObjC.framework in Frameworks */ = {isa = PBXBuildFile; fileRef = 145DA48D215441A70055DB93 /* ZXingObjC.framework */; };
		7347F0F6245A4DE200558D7F /* PureLayout.framework in Frameworks */ = {isa = PBXBuildFile; fileRef = 145DA49521544A420055DB93 /* PureLayout.framework */; };
		7347F0F7245A4DE200558D7F /* SQLite.framework in Frameworks */ = {isa = PBXBuildFile; fileRef = 145DA4912154464F0055DB93 /* SQLite.framework */; };
		7347F0F8245A4DE200558D7F /* NYPLAEToolkit.framework in Frameworks */ = {isa = PBXBuildFile; fileRef = 148B1C1721710C6800FF64AB /* NYPLAEToolkit.framework */; };
		7347F0F9245A4DE200558D7F /* NYPLAudiobookToolkit.framework in Frameworks */ = {isa = PBXBuildFile; fileRef = 148B1C1C21710C6800FF64AB /* NYPLAudiobookToolkit.framework */; };
		7347F0FA245A4DE200558D7F /* Firebase.framework in Frameworks */ = {isa = PBXBuildFile; fileRef = 738EF2D22405EA5F00F388FB /* Firebase.framework */; };
		7347F0FB245A4DE200558D7F /* FirebaseCoreDiagnostics.framework in Frameworks */ = {isa = PBXBuildFile; fileRef = 738EF2D32405EA5F00F388FB /* FirebaseCoreDiagnostics.framework */; };
		7347F0FC245A4DE200558D7F /* FirebaseCore.framework in Frameworks */ = {isa = PBXBuildFile; fileRef = 738EF2D42405EA5F00F388FB /* FirebaseCore.framework */; };
		7347F0FD245A4DE200558D7F /* FirebaseAnalytics.framework in Frameworks */ = {isa = PBXBuildFile; fileRef = 738EF2D52405EA5F00F388FB /* FirebaseAnalytics.framework */; };
		7347F0FE245A4DE200558D7F /* nanopb.framework in Frameworks */ = {isa = PBXBuildFile; fileRef = 738EF2D72405EA6000F388FB /* nanopb.framework */; };
		7347F0FF245A4DE200558D7F /* GoogleUtilities.framework in Frameworks */ = {isa = PBXBuildFile; fileRef = 738EF2D82405EA6000F388FB /* GoogleUtilities.framework */; };
		7347F100245A4DE200558D7F /* GoogleAppMeasurement.framework in Frameworks */ = {isa = PBXBuildFile; fileRef = 738EF2D92405EA6000F388FB /* GoogleAppMeasurement.framework */; };
		7347F101245A4DE200558D7F /* FIRAnalyticsConnector.framework in Frameworks */ = {isa = PBXBuildFile; fileRef = 738EF2DA2405EA6000F388FB /* FIRAnalyticsConnector.framework */; };
		7347F102245A4DE200558D7F /* GoogleDataTransport.framework in Frameworks */ = {isa = PBXBuildFile; fileRef = 738EF2E52405EBAD00F388FB /* GoogleDataTransport.framework */; };
		7347F103245A4DE200558D7F /* GoogleDataTransportCCTSupport.framework in Frameworks */ = {isa = PBXBuildFile; fileRef = 738EF2E82405EBC100F388FB /* GoogleDataTransportCCTSupport.framework */; };
		7347F104245A4DE200558D7F /* FirebaseInstallations.framework in Frameworks */ = {isa = PBXBuildFile; fileRef = 738EF2E42405EBAD00F388FB /* FirebaseInstallations.framework */; };
		7347F105245A4DE200558D7F /* PromisesObjC.framework in Frameworks */ = {isa = PBXBuildFile; fileRef = 738EF2EB2405EC5900F388FB /* PromisesObjC.framework */; };
		7347F106245A4DE200558D7F /* Fabric.framework in Frameworks */ = {isa = PBXBuildFile; fileRef = 731DA5FB240711F5009CC191 /* Fabric.framework */; };
		7347F107245A4DE200558D7F /* Crashlytics.framework in Frameworks */ = {isa = PBXBuildFile; fileRef = 731DA5F52407105E009CC191 /* Crashlytics.framework */; };
		7347F109245A4DE200558D7F /* OFL.txt in Resources */ = {isa = PBXBuildFile; fileRef = 84B7A3431B84E8FE00584FB2 /* OFL.txt */; };
		7347F10A245A4DE200558D7F /* simplified.js in Resources */ = {isa = PBXBuildFile; fileRef = 11C113D519F84613005B3F63 /* simplified.js */; };
		7347F10B245A4DE200558D7F /* NYPLProblemReportViewController.xib in Resources */ = {isa = PBXBuildFile; fileRef = 085D31D81BE29ED4007F7672 /* NYPLProblemReportViewController.xib */; };
		7347F10C245A4DE200558D7F /* readium-shared-js_all.js in Resources */ = {isa = PBXBuildFile; fileRef = 5A69290D1B95ACC600FB4C10 /* readium-shared-js_all.js */; };
		7347F10D245A4DE200558D7F /* ReaderClientCert.sig in Resources */ = {isa = PBXBuildFile; fileRef = 085D31FB1BE7BE86007F7672 /* ReaderClientCert.sig */; };
		7347F10E245A4DE200558D7F /* software-licenses.html in Resources */ = {isa = PBXBuildFile; fileRef = 2D6256901D41582A0080A81F /* software-licenses.html */; };
		7347F10F245A4DE200558D7F /* NYPL_Launch_Screen.storyboard in Resources */ = {isa = PBXBuildFile; fileRef = E65977C41F82AC91003CD6BC /* NYPL_Launch_Screen.storyboard */; };
		7347F110245A4DE200558D7F /* Accounts.json in Resources */ = {isa = PBXBuildFile; fileRef = 03F94CCE1DD627AA00CE8F4F /* Accounts.json */; };
		7347F111245A4DE200558D7F /* InfoPlist.strings in Resources */ = {isa = PBXBuildFile; fileRef = A823D819192BABA400B55DE2 /* InfoPlist.strings */; };
		7347F112245A4DE200558D7F /* reader.html in Resources */ = {isa = PBXBuildFile; fileRef = 11C113CF19F842B9005B3F63 /* reader.html */; };
		7347F113245A4DE200558D7F /* DetailSummaryTemplate.html in Resources */ = {isa = PBXBuildFile; fileRef = 110F853C19D5FA7300052DF7 /* DetailSummaryTemplate.html */; };
		7347F114245A4DE200558D7F /* Localizable.strings in Resources */ = {isa = PBXBuildFile; fileRef = 032A31071DC02E8E0001E4AF /* Localizable.strings */; };
		7347F116245A4DE200558D7F /* sdk.css in Resources */ = {isa = PBXBuildFile; fileRef = 5A69290F1B95ACD100FB4C10 /* sdk.css */; };
		7347F117245A4DE200558D7F /* OpenDyslexic3-Bold.ttf in Resources */ = {isa = PBXBuildFile; fileRef = 84B7A3441B84E8FE00584FB2 /* OpenDyslexic3-Bold.ttf */; };
		7347F118245A4DE200558D7F /* NYPLReaderTOC.storyboard in Resources */ = {isa = PBXBuildFile; fileRef = 03E5F42A1EA5BCE400DFFC3A /* NYPLReaderTOC.storyboard */; };
		7347F119245A4DE200558D7F /* readium-shared-js_all.js.map in Resources */ = {isa = PBXBuildFile; fileRef = 5A69291D1B95C8AD00FB4C10 /* readium-shared-js_all.js.map */; };
		7347F11A245A4DE200558D7F /* host_app_feedback.js in Resources */ = {isa = PBXBuildFile; fileRef = 11C113D119F842BE005B3F63 /* host_app_feedback.js */; };
		7347F11B245A4DE200558D7F /* readium-shared-js_all.js.bundles.js in Resources */ = {isa = PBXBuildFile; fileRef = 5A6929231B95C8B400FB4C10 /* readium-shared-js_all.js.bundles.js */; };
		7347F11C245A4DE200558D7F /* OpenDyslexic3-Regular.ttf in Resources */ = {isa = PBXBuildFile; fileRef = 84B7A3451B84E8FE00584FB2 /* OpenDyslexic3-Regular.ttf */; };
		7347F11D245A4DE200558D7F /* GoogleService-Info.plist in Resources */ = {isa = PBXBuildFile; fileRef = 738EF2CB2405E38800F388FB /* GoogleService-Info.plist */; };
		7347F133245A508400558D7F /* NYPLCardCreator.framework in Frameworks */ = {isa = PBXBuildFile; fileRef = 7347F132245A508400558D7F /* NYPLCardCreator.framework */; };
		7347F135245A50CA00558D7F /* NYPLCardCreator.framework in CopyFiles */ = {isa = PBXBuildFile; fileRef = 7347F132245A508400558D7F /* NYPLCardCreator.framework */; settings = {ATTRIBUTES = (CodeSignOnCopy, RemoveHeadersOnCopy, ); }; };
		735350B724918432006021BD /* URLRequest+NYPLTests.swift in Sources */ = {isa = PBXBuildFile; fileRef = 735350B624918432006021BD /* URLRequest+NYPLTests.swift */; };
		7353940C250854A90043C800 /* OESettingsSetUp.swift in Sources */ = {isa = PBXBuildFile; fileRef = 7353940B250854A90043C800 /* OESettingsSetUp.swift */; };
		7353940D25085DBB0043C800 /* NYPLPresentationUtils.swift in Sources */ = {isa = PBXBuildFile; fileRef = 73085E192502DE88008F6244 /* NYPLPresentationUtils.swift */; };
		7353940E25085DBC0043C800 /* NYPLPresentationUtils.swift in Sources */ = {isa = PBXBuildFile; fileRef = 73085E192502DE88008F6244 /* NYPLPresentationUtils.swift */; };
		7358EE7C250062BD00DDA0CC /* OEImages.xcassets in Resources */ = {isa = PBXBuildFile; fileRef = 7358EE7B250062BD00DDA0CC /* OEImages.xcassets */; };
		7358EE912500642900DDA0CC /* OELaunchScreen.xib in Resources */ = {isa = PBXBuildFile; fileRef = 7358EE902500642900DDA0CC /* OELaunchScreen.xib */; };
		735F41A3243E381D00046182 /* String+NYPLAdditionsTests.swift in Sources */ = {isa = PBXBuildFile; fileRef = 735F41A2243E381D00046182 /* String+NYPLAdditionsTests.swift */; };
		735FCB3A2506FAD0009A8C95 /* ReaderClientCert.sig in Resources */ = {isa = PBXBuildFile; fileRef = 735FCB392506FACF009A8C95 /* ReaderClientCert.sig */; };
		735FED262427494900144C97 /* NYPLNetworkResponder.swift in Sources */ = {isa = PBXBuildFile; fileRef = 735FED252427494900144C97 /* NYPLNetworkResponder.swift */; };
		7360D0D524BFCB9700C8AD16 /* NYPLUserFriendlyError.swift in Sources */ = {isa = PBXBuildFile; fileRef = 7360D0D424BFCB9700C8AD16 /* NYPLUserFriendlyError.swift */; };
		7360D0D624BFCB9700C8AD16 /* NYPLUserFriendlyError.swift in Sources */ = {isa = PBXBuildFile; fileRef = 7360D0D424BFCB9700C8AD16 /* NYPLUserFriendlyError.swift */; };
		7384C800242BB43400D5F960 /* NYPLCachingTests.swift in Sources */ = {isa = PBXBuildFile; fileRef = 7384C7FF242BB43300D5F960 /* NYPLCachingTests.swift */; };
		7384C802242BCC4800D5F960 /* Date+NYPLAdditions.swift in Sources */ = {isa = PBXBuildFile; fileRef = 7384C801242BCC4800D5F960 /* Date+NYPLAdditions.swift */; };
		7384C804242BCE5900D5F960 /* Date+NYPLAdditionsTests.swift in Sources */ = {isa = PBXBuildFile; fileRef = 7384C803242BCE5900D5F960 /* Date+NYPLAdditionsTests.swift */; };
		738CB2002509A61E00891F31 /* NYPLConfiguration+OE.swift in Sources */ = {isa = PBXBuildFile; fileRef = 738CB1FF2509A61E00891F31 /* NYPLConfiguration+OE.swift */; };
		738CB2062509A87700891F31 /* NYPLConfiguration+SE.swift in Sources */ = {isa = PBXBuildFile; fileRef = 738CB2052509A87700891F31 /* NYPLConfiguration+SE.swift */; };
		738CB2072509A87700891F31 /* NYPLConfiguration+SE.swift in Sources */ = {isa = PBXBuildFile; fileRef = 738CB2052509A87700891F31 /* NYPLConfiguration+SE.swift */; };
		738EF2D02405E38800F388FB /* GoogleService-Info.plist in Resources */ = {isa = PBXBuildFile; fileRef = 738EF2CB2405E38800F388FB /* GoogleService-Info.plist */; };
		738EF2DB2405EA6000F388FB /* Firebase.framework in Frameworks */ = {isa = PBXBuildFile; fileRef = 738EF2D22405EA5F00F388FB /* Firebase.framework */; };
		738EF2DC2405EA6000F388FB /* FirebaseCoreDiagnostics.framework in Frameworks */ = {isa = PBXBuildFile; fileRef = 738EF2D32405EA5F00F388FB /* FirebaseCoreDiagnostics.framework */; };
		738EF2DD2405EA6000F388FB /* FirebaseCore.framework in Frameworks */ = {isa = PBXBuildFile; fileRef = 738EF2D42405EA5F00F388FB /* FirebaseCore.framework */; };
		738EF2DE2405EA6000F388FB /* FirebaseAnalytics.framework in Frameworks */ = {isa = PBXBuildFile; fileRef = 738EF2D52405EA5F00F388FB /* FirebaseAnalytics.framework */; };
		738EF2E02405EA6000F388FB /* nanopb.framework in Frameworks */ = {isa = PBXBuildFile; fileRef = 738EF2D72405EA6000F388FB /* nanopb.framework */; };
		738EF2E12405EA6000F388FB /* GoogleUtilities.framework in Frameworks */ = {isa = PBXBuildFile; fileRef = 738EF2D82405EA6000F388FB /* GoogleUtilities.framework */; };
		738EF2E22405EA6000F388FB /* GoogleAppMeasurement.framework in Frameworks */ = {isa = PBXBuildFile; fileRef = 738EF2D92405EA6000F388FB /* GoogleAppMeasurement.framework */; };
		738EF2E32405EA6000F388FB /* FIRAnalyticsConnector.framework in Frameworks */ = {isa = PBXBuildFile; fileRef = 738EF2DA2405EA6000F388FB /* FIRAnalyticsConnector.framework */; };
		738EF2E72405EBAD00F388FB /* GoogleDataTransport.framework in Frameworks */ = {isa = PBXBuildFile; fileRef = 738EF2E52405EBAD00F388FB /* GoogleDataTransport.framework */; };
		738EF2EA2405EC1100F388FB /* FirebaseInstallations.framework in Frameworks */ = {isa = PBXBuildFile; fileRef = 738EF2E42405EBAD00F388FB /* FirebaseInstallations.framework */; };
		738EF2EC2405EC5900F388FB /* PromisesObjC.framework in Frameworks */ = {isa = PBXBuildFile; fileRef = 738EF2EB2405EC5900F388FB /* PromisesObjC.framework */; };
		739ECB2425101CCE00691A70 /* NSNotification+NYPL.swift in Sources */ = {isa = PBXBuildFile; fileRef = 739ECB2325101CCE00691A70 /* NSNotification+NYPL.swift */; };
		739ECB2525101CCE00691A70 /* NSNotification+NYPL.swift in Sources */ = {isa = PBXBuildFile; fileRef = 739ECB2325101CCE00691A70 /* NSNotification+NYPL.swift */; };
		739ECB2625101CCE00691A70 /* NSNotification+NYPL.swift in Sources */ = {isa = PBXBuildFile; fileRef = 739ECB2325101CCE00691A70 /* NSNotification+NYPL.swift */; };
		739ECB292510207E00691A70 /* NYPLCatalogNavigationController+OE.swift in Sources */ = {isa = PBXBuildFile; fileRef = 739ECB282510207E00691A70 /* NYPLCatalogNavigationController+OE.swift */; };
		739ECB2B25102A2B00691A70 /* NYPLCatalogNavigationController+SE.swift in Sources */ = {isa = PBXBuildFile; fileRef = 739ECB2A25102A2B00691A70 /* NYPLCatalogNavigationController+SE.swift */; };
		739ECB2C25102A2B00691A70 /* NYPLCatalogNavigationController+SE.swift in Sources */ = {isa = PBXBuildFile; fileRef = 739ECB2A25102A2B00691A70 /* NYPLCatalogNavigationController+SE.swift */; };
		739ECB2E25108EE800691A70 /* NYPLRootTabBarController+SE.swift in Sources */ = {isa = PBXBuildFile; fileRef = 739ECB2D25108EE800691A70 /* NYPLRootTabBarController+SE.swift */; };
		739ECB2F25108EE800691A70 /* NYPLRootTabBarController+SE.swift in Sources */ = {isa = PBXBuildFile; fileRef = 739ECB2D25108EE800691A70 /* NYPLRootTabBarController+SE.swift */; };
		73A3EAED2400A9560061A7FB /* NYPLSettingsAccountURLSessionChallengeHandler.m in Sources */ = {isa = PBXBuildFile; fileRef = 73A3EAEC2400A9560061A7FB /* NYPLSettingsAccountURLSessionChallengeHandler.m */; };
		73AA32D824EF0853000C90B2 /* URLResponse+NYPL.swift in Sources */ = {isa = PBXBuildFile; fileRef = 7340DA6124B7E45C00361387 /* URLResponse+NYPL.swift */; };
		73AA32D924EF0B1F000C90B2 /* NYPLBook+Additions.swift in Sources */ = {isa = PBXBuildFile; fileRef = 7340DA6724B7F27900361387 /* NYPLBook+Additions.swift */; };
		73B501C524F48D4C00FBAD7D /* NYPLUserAccountFrontEndValidation.swift in Sources */ = {isa = PBXBuildFile; fileRef = 73B501C024F48D4B00FBAD7D /* NYPLUserAccountFrontEndValidation.swift */; };
		73B501C624F48D4C00FBAD7D /* NYPLUserAccountFrontEndValidation.swift in Sources */ = {isa = PBXBuildFile; fileRef = 73B501C024F48D4B00FBAD7D /* NYPLUserAccountFrontEndValidation.swift */; };
		73CDA121243EDAD8009CC6A6 /* URLRequest+NYPL.swift in Sources */ = {isa = PBXBuildFile; fileRef = 73CDA120243EDAD8009CC6A6 /* URLRequest+NYPL.swift */; };
		73FB0AC924EB403D0072E430 /* NYPLBookContentType.swift in Sources */ = {isa = PBXBuildFile; fileRef = 73FB0AC824EB403D0072E430 /* NYPLBookContentType.swift */; };
		73FB0ACA24EB403D0072E430 /* NYPLBookContentType.swift in Sources */ = {isa = PBXBuildFile; fileRef = 73FB0AC824EB403D0072E430 /* NYPLBookContentType.swift */; };
		73FCA2A925005BA4001B0C5D /* NYPLLibraryDescriptionCell.swift in Sources */ = {isa = PBXBuildFile; fileRef = 0826CD2E24AA2801000F4030 /* NYPLLibraryDescriptionCell.swift */; };
		73FCA2AA25005BA4001B0C5D /* NYPLCirculationAnalytics.swift in Sources */ = {isa = PBXBuildFile; fileRef = E66AE32F1DC0FCFC00124AE2 /* NYPLCirculationAnalytics.swift */; };
		73FCA2AB25005BA4001B0C5D /* NYPLBookState.swift in Sources */ = {isa = PBXBuildFile; fileRef = 171966A824170819007BB87E /* NYPLBookState.swift */; };
		73FCA2AC25005BA4001B0C5D /* UpdateCheckShim.swift in Sources */ = {isa = PBXBuildFile; fileRef = 2DC8D9DD1D09F9B4007DD125 /* UpdateCheckShim.swift */; };
		73FCA2AD25005BA4001B0C5D /* APIKeys.swift in Sources */ = {isa = PBXBuildFile; fileRef = 0345BFD61DBF002E00398B6F /* APIKeys.swift */; };
		73FCA2AE25005BA4001B0C5D /* NYPLAttributedString.m in Sources */ = {isa = PBXBuildFile; fileRef = 114C8CD619BE2FD300719B72 /* NYPLAttributedString.m */; };
		73FCA2AF25005BA4001B0C5D /* NYPLUserAccount.swift in Sources */ = {isa = PBXBuildFile; fileRef = 17CE5304243C020800315E63 /* NYPLUserAccount.swift */; };
		73FCA2B025005BA4001B0C5D /* NYPLAnnouncementViewController.swift in Sources */ = {isa = PBXBuildFile; fileRef = 175E480D24EF46EA0066A6CF /* NYPLAnnouncementViewController.swift */; };
		73FCA2B125005BA4001B0C5D /* NYPLSettings.swift in Sources */ = {isa = PBXBuildFile; fileRef = 5DD5677122B7ECE3001F0C83 /* NYPLSettings.swift */; };
		73FCA2B225005BA4001B0C5D /* NYPLBookContentType.swift in Sources */ = {isa = PBXBuildFile; fileRef = 73FB0AC824EB403D0072E430 /* NYPLBookContentType.swift */; };
		73FCA2B325005BA4001B0C5D /* NYPLAgeCheck.swift in Sources */ = {isa = PBXBuildFile; fileRef = E6BC315C1E009F3E0021B65E /* NYPLAgeCheck.swift */; };
		73FCA2B425005BA4001B0C5D /* Log.swift in Sources */ = {isa = PBXBuildFile; fileRef = 2D382BD61D08BA99002C423D /* Log.swift */; };
		73FCA2B525005BA4001B0C5D /* NYPLBookRegistry.m in Sources */ = {isa = PBXBuildFile; fileRef = 11616E10196B0531003D60D9 /* NYPLBookRegistry.m */; };
		73FCA2B625005BA4001B0C5D /* UILabel+NYPLAppearanceAdditions.m in Sources */ = {isa = PBXBuildFile; fileRef = 081387561BC574DA003DEA6A /* UILabel+NYPLAppearanceAdditions.m */; };
		73FCA2B725005BA4001B0C5D /* NYPLJSON.m in Sources */ = {isa = PBXBuildFile; fileRef = 11369D47199527C200BB11F8 /* NYPLJSON.m */; };
		73FCA2B825005BA4001B0C5D /* NYPLMainThreadChecker.swift in Sources */ = {isa = PBXBuildFile; fileRef = 7327A89223EE017300954748 /* NYPLMainThreadChecker.swift */; };
		73FCA2B925005BA4001B0C5D /* NYPLConfiguration.m in Sources */ = {isa = PBXBuildFile; fileRef = 116A5EB81947B57500491A21 /* NYPLConfiguration.m */; };
		73FCA2BA25005BA4001B0C5D /* NYPLAlertUtils.swift in Sources */ = {isa = PBXBuildFile; fileRef = 5D1B142922CC179F0006C964 /* NYPLAlertUtils.swift */; };
		73FCA2BB25005BA4001B0C5D /* OPDS2Publication.swift in Sources */ = {isa = PBXBuildFile; fileRef = B51C1E0122861BBF003B49A5 /* OPDS2Publication.swift */; };
		73FCA2BC25005BA4001B0C5D /* String+MD5.swift in Sources */ = {isa = PBXBuildFile; fileRef = 5DD567AE22B95A30001F0C83 /* String+MD5.swift */; };
		73FCA2BD25005BA4001B0C5D /* NYPLNetworkQueue.swift in Sources */ = {isa = PBXBuildFile; fileRef = E671FF7C1E3A7068002AB13F /* NYPLNetworkQueue.swift */; };
		73FCA2BE25005BA4001B0C5D /* NYPLMyBooksNavigationController.m in Sources */ = {isa = PBXBuildFile; fileRef = 116A5EAE194767B200491A21 /* NYPLMyBooksNavigationController.m */; };
		73FCA2BF25005BA4001B0C5D /* NYPLBookCellCollectionViewController.m in Sources */ = {isa = PBXBuildFile; fileRef = 1120749219D20BF9008203A4 /* NYPLBookCellCollectionViewController.m */; };
		73FCA2C025005BA4001B0C5D /* KeychainStoredVariable.swift in Sources */ = {isa = PBXBuildFile; fileRef = 0857A0FE247835FF00C7984E /* KeychainStoredVariable.swift */; };
		73FCA2C125005BA4001B0C5D /* NYPLXML.m in Sources */ = {isa = PBXBuildFile; fileRef = 111559EC19B8FA590003BE94 /* NYPLXML.m */; };
		73FCA2C225005BA4001B0C5D /* NYPLSignInBusinessLogic.swift in Sources */ = {isa = PBXBuildFile; fileRef = 731A5B1124621F2B00B5E663 /* NYPLSignInBusinessLogic.swift */; };
		73FCA2C325005BA4001B0C5D /* NYPLBookCell.m in Sources */ = {isa = PBXBuildFile; fileRef = 11580AC71986A77B00949A15 /* NYPLBookCell.m */; };
		73FCA2C425005BA4001B0C5D /* NSURL+NYPLURLAdditions.m in Sources */ = {isa = PBXBuildFile; fileRef = 085640CD1BB99FC30088BDBF /* NSURL+NYPLURLAdditions.m */; };
		73FCA2C525005BA4001B0C5D /* NYPLAsync.m in Sources */ = {isa = PBXBuildFile; fileRef = 1183F35A194F847100DC322F /* NYPLAsync.m */; };
		73FCA2C625005BA4001B0C5D /* NYPLReloadView.m in Sources */ = {isa = PBXBuildFile; fileRef = 11B20E6D19D9F6DD00877A23 /* NYPLReloadView.m */; };
		73FCA2C725005BA4001B0C5D /* NYPLReachabilityManager.m in Sources */ = {isa = PBXBuildFile; fileRef = E69404091E4A789800E566ED /* NYPLReachabilityManager.m */; };
		73FCA2C825005BA4001B0C5D /* NYPLReadiumViewSyncManager.m in Sources */ = {isa = PBXBuildFile; fileRef = E6845D961FB38D1300EBF69A /* NYPLReadiumViewSyncManager.m */; };
		73FCA2C925005BA4001B0C5D /* NYPLCatalogGroupedFeedViewController.m in Sources */ = {isa = PBXBuildFile; fileRef = A4BA1D0D1B430341006F83DF /* NYPLCatalogGroupedFeedViewController.m */; };
		73FCA2CA25005BA4001B0C5D /* NYPLBackgroundExecutor.swift in Sources */ = {isa = PBXBuildFile; fileRef = 732F929223ECB51F0099244C /* NYPLBackgroundExecutor.swift */; };
		73FCA2CB25005BA4001B0C5D /* NYPLProblemDocument.swift in Sources */ = {isa = PBXBuildFile; fileRef = 5D1B141422CBE3570006C964 /* NYPLProblemDocument.swift */; };
		73FCA2CC25005BA4001B0C5D /* NYPLReturnPromptHelper.swift in Sources */ = {isa = PBXBuildFile; fileRef = A92FB0F821CDCE3D004740F4 /* NYPLReturnPromptHelper.swift */; };
		73FCA2CD25005BA4001B0C5D /* NYPLReaderBookmarkCell.swift in Sources */ = {isa = PBXBuildFile; fileRef = 03690E221EB2B35000F75D5F /* NYPLReaderBookmarkCell.swift */; };
		73FCA2CE25005BA4001B0C5D /* NYPLOpenSearchDescription.m in Sources */ = {isa = PBXBuildFile; fileRef = 119BEBB819902A8800121439 /* NYPLOpenSearchDescription.m */; };
		73FCA2CF25005BA4001B0C5D /* NYPLReaderTOCElement.m in Sources */ = {isa = PBXBuildFile; fileRef = 11BFDB35199C08E900378691 /* NYPLReaderTOCElement.m */; };
		73FCA2D025005BA4001B0C5D /* UpdateCheck.swift in Sources */ = {isa = PBXBuildFile; fileRef = 2DC8D9DB1D09F797007DD125 /* UpdateCheck.swift */; };
		73FCA2D125005BA4001B0C5D /* NYPLReaderTOCViewController.m in Sources */ = {isa = PBXBuildFile; fileRef = 11BFDB32199C01F700378691 /* NYPLReaderTOCViewController.m */; };
		73FCA2D225005BA4001B0C5D /* OPDS2CatalogsFeed.swift in Sources */ = {isa = PBXBuildFile; fileRef = B51C1DF92285FDF9003B49A5 /* OPDS2CatalogsFeed.swift */; };
		73FCA2D325005BA4001B0C5D /* BundledHTMLViewController.swift in Sources */ = {isa = PBXBuildFile; fileRef = 2D62568A1D412BCB0080A81F /* BundledHTMLViewController.swift */; };
		73FCA2D425005BA4001B0C5D /* NYPLBookDetailView.m in Sources */ = {isa = PBXBuildFile; fileRef = 110AF8951961D94D004887C3 /* NYPLBookDetailView.m */; };
		73FCA2D525005BA4001B0C5D /* UIButton+NYPLAppearanceAdditions.m in Sources */ = {isa = PBXBuildFile; fileRef = 081387591BC5767F003DEA6A /* UIButton+NYPLAppearanceAdditions.m */; };
		73FCA2D625005BA4001B0C5D /* NYPLBookCoverRegistry.m in Sources */ = {isa = PBXBuildFile; fileRef = 1139DA6419C7755D00A07810 /* NYPLBookCoverRegistry.m */; };
		73FCA2D725005BA4001B0C5D /* NYPLBookDetailDownloadingView.m in Sources */ = {isa = PBXBuildFile; fileRef = 11119741198827850014462F /* NYPLBookDetailDownloadingView.m */; };
		73FCA2D825005BA4001B0C5D /* NYPLOPDSCategory.m in Sources */ = {isa = PBXBuildFile; fileRef = 2DFAC8EC1CD8DDD1003D9EC0 /* NYPLOPDSCategory.m */; };
		73FCA2D925005BA4001B0C5D /* NYPLUserFriendlyError.swift in Sources */ = {isa = PBXBuildFile; fileRef = 7360D0D424BFCB9700C8AD16 /* NYPLUserFriendlyError.swift */; };
		73FCA2DA25005BA4001B0C5D /* NYPLNull.m in Sources */ = {isa = PBXBuildFile; fileRef = 11068C54196DD37900E8A94B /* NYPLNull.m */; };
		73FCA2DB25005BA4001B0C5D /* NYPLLinearView.m in Sources */ = {isa = PBXBuildFile; fileRef = 1111973B19880E8D0014462F /* NYPLLinearView.m */; };
		73FCA2DC25005BA4001B0C5D /* NSDate+NYPLDateAdditions.m in Sources */ = {isa = PBXBuildFile; fileRef = 11396FB8193D289100E16EE8 /* NSDate+NYPLDateAdditions.m */; };
		73FCA2DD25005BA4001B0C5D /* NYPLBook.m in Sources */ = {isa = PBXBuildFile; fileRef = 1183F346194F744D00DC322F /* NYPLBook.m */; };
		73FCA2DE25005BA4001B0C5D /* NYPLUserNotifications.swift in Sources */ = {isa = PBXBuildFile; fileRef = 52545184217A76FF00BBC1B4 /* NYPLUserNotifications.swift */; };
		73FCA2DF25005BA4001B0C5D /* NYPLCatalogLane.m in Sources */ = {isa = PBXBuildFile; fileRef = 1183F340194F723D00DC322F /* NYPLCatalogLane.m */; };
		73FCA2E025005BA4001B0C5D /* NYPLBookNormalCell.m in Sources */ = {isa = PBXBuildFile; fileRef = 11A16E6E195B60DF004147F4 /* NYPLBookNormalCell.m */; };
		73FCA2E125005BA4001B0C5D /* NYPLCatalogNavigationController.m in Sources */ = {isa = PBXBuildFile; fileRef = 11548C0D1939147D009DBF2E /* NYPLCatalogNavigationController.m */; };
		73FCA2E225005BA4001B0C5D /* NYPLEntryPointView.swift in Sources */ = {isa = PBXBuildFile; fileRef = E699BA3F2166598B00A0736A /* NYPLEntryPointView.swift */; };
		73FCA2E325005BA4001B0C5D /* NYPLOPDSGroup.m in Sources */ = {isa = PBXBuildFile; fileRef = A46226251B39D4980063F549 /* NYPLOPDSGroup.m */; };
		73FCA2E425005BA4001B0C5D /* NYPLBookButtonsView.m in Sources */ = {isa = PBXBuildFile; fileRef = B5ED41D91B8F6E2E009FC164 /* NYPLBookButtonsView.m */; };
		73FCA2E525005BA4001B0C5D /* NYPLAppReviewPrompt.swift in Sources */ = {isa = PBXBuildFile; fileRef = A93F9F9621CDACF700BD3B0C /* NYPLAppReviewPrompt.swift */; };
		73FCA2E625005BA4001B0C5D /* NYPLFacetBarView.swift in Sources */ = {isa = PBXBuildFile; fileRef = 8C835DD4234D0B900050A18D /* NYPLFacetBarView.swift */; };
		73FCA2E725005BA4001B0C5D /* NYPLDismissibleViewController.m in Sources */ = {isa = PBXBuildFile; fileRef = 111197331986D7550014462F /* NYPLDismissibleViewController.m */; };
		73FCA2E825005BA4001B0C5D /* main.m in Sources */ = {isa = PBXBuildFile; fileRef = A823D81C192BABA400B55DE2 /* main.m */; };
		73FCA2E925005BA4001B0C5D /* NYPLCaching.swift in Sources */ = {isa = PBXBuildFile; fileRef = 733875662423E540000FEB67 /* NYPLCaching.swift */; };
		73FCA2EA25005BA4001B0C5D /* UIView+NYPLViewAdditions.m in Sources */ = {isa = PBXBuildFile; fileRef = 1107835D19816E3D0071AB1E /* UIView+NYPLViewAdditions.m */; };
		73FCA2EC25005BA4001B0C5D /* UIFont+NYPLSystemFontOverride.m in Sources */ = {isa = PBXBuildFile; fileRef = 11E0208C197F05D9009DEA93 /* UIFont+NYPLSystemFontOverride.m */; };
		73FCA2ED25005BA4001B0C5D /* NYPLReadiumBookmark.swift in Sources */ = {isa = PBXBuildFile; fileRef = 03690E281EB2B44300F75D5F /* NYPLReadiumBookmark.swift */; };
		73FCA2EE25005BA4001B0C5D /* NYPLFacetViewDefaultDataSource.swift in Sources */ = {isa = PBXBuildFile; fileRef = E683953A217663B100371072 /* NYPLFacetViewDefaultDataSource.swift */; };
		73FCA2EF25005BA4001B0C5D /* NYPLAppTheme.swift in Sources */ = {isa = PBXBuildFile; fileRef = E6207B642118973800864143 /* NYPLAppTheme.swift */; };
		73FCA2F025005BA4001B0C5D /* UIColor+NYPLColorAdditions.m in Sources */ = {isa = PBXBuildFile; fileRef = 11A14DF31A1BF94F00D6C510 /* UIColor+NYPLColorAdditions.m */; };
		73FCA2F125005BA4001B0C5D /* URLRequest+NYPL.swift in Sources */ = {isa = PBXBuildFile; fileRef = 73CDA120243EDAD8009CC6A6 /* URLRequest+NYPL.swift */; };
		73FCA2F225005BA4001B0C5D /* NYPLSessionCredentials.swift in Sources */ = {isa = PBXBuildFile; fileRef = 0857A0F62478337D00C7984E /* NYPLSessionCredentials.swift */; };
		73FCA2F325005BA4001B0C5D /* NYPLCatalogFeedViewController.m in Sources */ = {isa = PBXBuildFile; fileRef = A42E0DF31B40F4E00095EBAE /* NYPLCatalogFeedViewController.m */; };
		73FCA2F425005BA4001B0C5D /* NYPLBookDownloadingCell.m in Sources */ = {isa = PBXBuildFile; fileRef = 11B6020419806CD300800DA9 /* NYPLBookDownloadingCell.m */; };
		73FCA2F525005BA4001B0C5D /* NYPLTenPrintCoverView+NYPLImageAdditions.m in Sources */ = {isa = PBXBuildFile; fileRef = 114B7F151A3644CF00B8582B /* NYPLTenPrintCoverView+NYPLImageAdditions.m */; };
		73FCA2F625005BA4001B0C5D /* NYPLNetworkExecutor.swift in Sources */ = {isa = PBXBuildFile; fileRef = 733875642423E1B0000FEB67 /* NYPLNetworkExecutor.swift */; };
		73FCA2F725005BA4001B0C5D /* NYPLBookAcquisitionPath.m in Sources */ = {isa = PBXBuildFile; fileRef = 2D87909C20127AA300E2763F /* NYPLBookAcquisitionPath.m */; };
		73FCA2F825005BA4001B0C5D /* NYPLOPDSAcquisitionAvailability.m in Sources */ = {isa = PBXBuildFile; fileRef = 2DCB71ED2017DFB5000E041A /* NYPLOPDSAcquisitionAvailability.m */; };
		73FCA2F925005BA4001B0C5D /* NSError+NYPLAdditions.swift in Sources */ = {isa = PBXBuildFile; fileRef = 732327B12478504500A041E6 /* NSError+NYPLAdditions.swift */; };
		73FCA2FA25005BA4001B0C5D /* NYPLReachability.m in Sources */ = {isa = PBXBuildFile; fileRef = 2DB436371D4C049200F8E69D /* NYPLReachability.m */; };
		73FCA2FB25005BA4001B0C5D /* NYPLReaderViewController.m in Sources */ = {isa = PBXBuildFile; fileRef = 1195040A1994075B009FB788 /* NYPLReaderViewController.m */; };
		73FCA2FC25005BA4001B0C5D /* NYPLCatalogLaneCell.m in Sources */ = {isa = PBXBuildFile; fileRef = 1183F33A194B775900DC322F /* NYPLCatalogLaneCell.m */; };
		73FCA2FD25005BA4001B0C5D /* URLResponse+NYPL.swift in Sources */ = {isa = PBXBuildFile; fileRef = 7340DA6124B7E45C00361387 /* URLResponse+NYPL.swift */; };
		73FCA2FE25005BA4001B0C5D /* NYPLSettingsAccountDetailViewController.m in Sources */ = {isa = PBXBuildFile; fileRef = E6202A011DD4E6F300C99553 /* NYPLSettingsAccountDetailViewController.m */; };
		73FCA2FF25005BA4001B0C5D /* NYPLReaderReadiumView.m in Sources */ = {isa = PBXBuildFile; fileRef = 113137E61A48DAB90082954E /* NYPLReaderReadiumView.m */; };
		73FCA30025005BA4001B0C5D /* NYPLBarcode.swift in Sources */ = {isa = PBXBuildFile; fileRef = E68CCFC41F9F80CF003DDA6C /* NYPLBarcode.swift */; };
		73FCA30125005BA4001B0C5D /* NYPLSession.m in Sources */ = {isa = PBXBuildFile; fileRef = 118B7ABE195CBF72005CE3E7 /* NYPLSession.m */; };
		73FCA30225005BA4001B0C5D /* NYPLSettingsEULAViewController.m in Sources */ = {isa = PBXBuildFile; fileRef = 841B55421B740F2700FAC1AF /* NYPLSettingsEULAViewController.m */; };
		73FCA30325005BA4001B0C5D /* NYPLMyBooksDownloadInfo.m in Sources */ = {isa = PBXBuildFile; fileRef = A4276F471B00046300CA7194 /* NYPLMyBooksDownloadInfo.m */; };
		73FCA30425005BA4001B0C5D /* NYPLBookLocation.m in Sources */ = {isa = PBXBuildFile; fileRef = 1164F105199AC236009BF8BF /* NYPLBookLocation.m */; };
		73FCA30525005BA4001B0C5D /* NYPLFacetView.m in Sources */ = {isa = PBXBuildFile; fileRef = 11F3771E19DB62B000487769 /* NYPLFacetView.m */; };
		73FCA30625005BA4001B0C5D /* NYPLReaderContainerDelegate.mm in Sources */ = {isa = PBXBuildFile; fileRef = 5A5B901A1B946FAD002C53E9 /* NYPLReaderContainerDelegate.mm */; };
		73FCA30725005BA4001B0C5D /* ProblemReportEmail.swift in Sources */ = {isa = PBXBuildFile; fileRef = 145798F5215BE9E300F68AFD /* ProblemReportEmail.swift */; };
		73FCA30825005BA4001B0C5D /* NYPLBookCellDelegate.m in Sources */ = {isa = PBXBuildFile; fileRef = 111197271986B43B0014462F /* NYPLBookCellDelegate.m */; };
		73FCA30925005BA4001B0C5D /* NYPLBookDetailNormalView.m in Sources */ = {isa = PBXBuildFile; fileRef = 111197381987F4070014462F /* NYPLBookDetailNormalView.m */; };
		73FCA30B25005BA4001B0C5D /* NYPLCatalogUngroupedFeedViewController.m in Sources */ = {isa = PBXBuildFile; fileRef = 11A16E68195B2BD3004147F4 /* NYPLCatalogUngroupedFeedViewController.m */; };
		73FCA30C25005BA4001B0C5D /* NYPLSettingsAdvancedViewController.swift in Sources */ = {isa = PBXBuildFile; fileRef = D787E8431FB6B0290016D9D5 /* NYPLSettingsAdvancedViewController.swift */; };
		73FCA30D25005BA4001B0C5D /* NYPLMigrationManager.swift in Sources */ = {isa = PBXBuildFile; fileRef = 5D60D3532297353C001080D0 /* NYPLMigrationManager.swift */; };
		73FCA30F25005BA4001B0C5D /* Date+NYPLAdditions.swift in Sources */ = {isa = PBXBuildFile; fileRef = 7384C801242BCC4800D5F960 /* Date+NYPLAdditions.swift */; };
		73FCA31025005BA4001B0C5D /* NYPLBasicAuth.swift in Sources */ = {isa = PBXBuildFile; fileRef = 086C45D524AE77CA00F5108E /* NYPLBasicAuth.swift */; };
		73FCA31125005BA4001B0C5D /* OPDS2AuthenticationDocument.swift in Sources */ = {isa = PBXBuildFile; fileRef = B51C1E0322861C1A003B49A5 /* OPDS2AuthenticationDocument.swift */; };
		73FCA31225005BA4001B0C5D /* NYPLBookRegistryRecord.m in Sources */ = {isa = PBXBuildFile; fileRef = 112C694C197301FE00C48F95 /* NYPLBookRegistryRecord.m */; };
		73FCA31325005BA4001B0C5D /* NYPLDeveloperSettingsTableViewController.swift in Sources */ = {isa = PBXBuildFile; fileRef = 5DD5674422B303DF001F0C83 /* NYPLDeveloperSettingsTableViewController.swift */; };
		73FCA31425005BA4001B0C5D /* NYPLBookContentType.m in Sources */ = {isa = PBXBuildFile; fileRef = E627B553216D4A9700A7D1D5 /* NYPLBookContentType.m */; };
		73FCA31525005BA4001B0C5D /* NYPLOPDSIndirectAcquisition.m in Sources */ = {isa = PBXBuildFile; fileRef = 2D754BC12002F1B10061D34F /* NYPLOPDSIndirectAcquisition.m */; };
		73FCA31625005BA4001B0C5D /* NYPLMyBooksViewController.m in Sources */ = {isa = PBXBuildFile; fileRef = 116A5EB2194767DC00491A21 /* NYPLMyBooksViewController.m */; };
		73FCA31725005BA4001B0C5D /* NYPLBookDetailTableView.swift in Sources */ = {isa = PBXBuildFile; fileRef = E6B3269E1EE066DE00DB877A /* NYPLBookDetailTableView.swift */; };
		73FCA31825005BA4001B0C5D /* NYPLAnnouncementBusinessLogic.swift in Sources */ = {isa = PBXBuildFile; fileRef = 175E480724EF36520066A6CF /* NYPLAnnouncementBusinessLogic.swift */; };
		73FCA31925005BA4001B0C5D /* Account.swift in Sources */ = {isa = PBXBuildFile; fileRef = 8CC26F822370C1DF0000D8E1 /* Account.swift */; };
		73FCA31A25005BA4001B0C5D /* NYPLBookDownloadFailedCell.m in Sources */ = {isa = PBXBuildFile; fileRef = 11078356198160A50071AB1E /* NYPLBookDownloadFailedCell.m */; };
		73FCA31B25005BA4001B0C5D /* NYPLBookDetailViewController.m in Sources */ = {isa = PBXBuildFile; fileRef = 110AF89B1961ED1F004887C3 /* NYPLBookDetailViewController.m */; };
		73FCA31C25005BA4001B0C5D /* NYPLReaderTOCCell.m in Sources */ = {isa = PBXBuildFile; fileRef = 11BFDB38199C117B00378691 /* NYPLReaderTOCCell.m */; };
		73FCA31D25005BA4001B0C5D /* NYPLDirectoryManager.swift in Sources */ = {isa = PBXBuildFile; fileRef = E6F26E721DFF672F00C103CA /* NYPLDirectoryManager.swift */; };
		73FCA31E25005BA4001B0C5D /* NYPLContentTypeBadge.swift in Sources */ = {isa = PBXBuildFile; fileRef = E6D848E22171334800CEC142 /* NYPLContentTypeBadge.swift */; };
		73FCA31F25005BA4001B0C5D /* NYPLZXingEncoder.m in Sources */ = {isa = PBXBuildFile; fileRef = E6C91BC11FD5F63B00A32F42 /* NYPLZXingEncoder.m */; };
		73FCA32025005BA4001B0C5D /* NYPLProblemReportViewController.m in Sources */ = {isa = PBXBuildFile; fileRef = 085D31D61BE29E38007F7672 /* NYPLProblemReportViewController.m */; };
		73FCA32125005BA4001B0C5D /* NYPLHoldsNavigationController.m in Sources */ = {isa = PBXBuildFile; fileRef = 11C5DCF11976D1E0005A9945 /* NYPLHoldsNavigationController.m */; };
		73FCA32225005BA4001B0C5D /* NYPLRemoteViewController.m in Sources */ = {isa = PBXBuildFile; fileRef = A42E0DF01B3F5A490095EBAE /* NYPLRemoteViewController.m */; };
		73FCA32425005BA4001B0C5D /* NYPLSettingsAccountURLSessionChallengeHandler.m in Sources */ = {isa = PBXBuildFile; fileRef = 73A3EAEC2400A9560061A7FB /* NYPLSettingsAccountURLSessionChallengeHandler.m */; };
		73FCA32525005BA4001B0C5D /* NYPLOPDSAttribute.m in Sources */ = {isa = PBXBuildFile; fileRef = 110AD83B19E497D6005724C3 /* NYPLOPDSAttribute.m */; };
		73FCA32625005BA4001B0C5D /* NYPLCatalogUngroupedFeed.m in Sources */ = {isa = PBXBuildFile; fileRef = 1114A6A0195884CB007507A2 /* NYPLCatalogUngroupedFeed.m */; };
		73FCA32725005BA4001B0C5D /* NYPLHoldsViewController.m in Sources */ = {isa = PBXBuildFile; fileRef = 11C5DCF41976D22F005A9945 /* NYPLHoldsViewController.m */; };
		73FCA32825005BA4001B0C5D /* NYPLSettingsAccountsList.swift in Sources */ = {isa = PBXBuildFile; fileRef = E6B1F4FA1DD20EA900D73CA1 /* NYPLSettingsAccountsList.swift */; };
		73FCA32925005BA4001B0C5D /* Data+Base64.swift in Sources */ = {isa = PBXBuildFile; fileRef = 5DD567B422B97344001F0C83 /* Data+Base64.swift */; };
		73FCA32A25005BA4001B0C5D /* NYPLAppDelegate.m in Sources */ = {isa = PBXBuildFile; fileRef = A823D820192BABA400B55DE2 /* NYPLAppDelegate.m */; };
		73FCA32B25005BA4001B0C5D /* NYPLCatalogFacetGroup.m in Sources */ = {isa = PBXBuildFile; fileRef = 112C684E19EF003300106973 /* NYPLCatalogFacetGroup.m */; };
		73FCA32C25005BA4001B0C5D /* NYPLOPDSAcquisition.m in Sources */ = {isa = PBXBuildFile; fileRef = 2D754BBA2002E2FB0061D34F /* NYPLOPDSAcquisition.m */; };
		73FCA32D25005BA4001B0C5D /* NSURLRequest+NYPLURLRequestAdditions.m in Sources */ = {isa = PBXBuildFile; fileRef = 085D31DE1BE3CD3C007F7672 /* NSURLRequest+NYPLURLRequestAdditions.m */; };
		73FCA32E25005BA4001B0C5D /* NYPLRootTabBarController.m in Sources */ = {isa = PBXBuildFile; fileRef = 11548C0A1939136C009DBF2E /* NYPLRootTabBarController.m */; };
		73FCA32F25005BA4001B0C5D /* ExtendedNavBarView.swift in Sources */ = {isa = PBXBuildFile; fileRef = E63F2C6B1EAA81B3002B6373 /* ExtendedNavBarView.swift */; };
		73FCA33025005BA4001B0C5D /* OPDS2Link.swift in Sources */ = {isa = PBXBuildFile; fileRef = B51C1DFF22861BAD003B49A5 /* OPDS2Link.swift */; };
		73FCA33125005BA4001B0C5D /* NYPLBookAuthor.swift in Sources */ = {isa = PBXBuildFile; fileRef = E6DA7E9F1F2A718600CFBEC8 /* NYPLBookAuthor.swift */; };
		73FCA33225005BA4001B0C5D /* NYPLCatalogSearchViewController.m in Sources */ = {isa = PBXBuildFile; fileRef = 118A0B1A19915BDF00792DDE /* NYPLCatalogSearchViewController.m */; };
		73FCA33325005BA4001B0C5D /* UIColor+LabelColor.swift in Sources */ = {isa = PBXBuildFile; fileRef = 179699D024131BA500EC309F /* UIColor+LabelColor.swift */; };
		73FCA33425005BA4001B0C5D /* NYPLNetworkResponder.swift in Sources */ = {isa = PBXBuildFile; fileRef = 735FED252427494900144C97 /* NYPLNetworkResponder.swift */; };
		73FCA33525005BA4001B0C5D /* NYPLReaderSettings.m in Sources */ = {isa = PBXBuildFile; fileRef = 1188F3E01A1ECC4B006B2F36 /* NYPLReaderSettings.m */; };
		73FCA33625005BA4001B0C5D /* NYPLKeychain.m in Sources */ = {isa = PBXBuildFile; fileRef = 11C5DD15197727A6005A9945 /* NYPLKeychain.m */; };
		73FCA33725005BA4001B0C5D /* NYPLReaderContainerDelegateBase.m in Sources */ = {isa = PBXBuildFile; fileRef = 5D7CF86322C19EBA007CAA34 /* NYPLReaderContainerDelegateBase.m */; };
		73FCA33825005BA4001B0C5D /* NYPLOPDSEntry.m in Sources */ = {isa = PBXBuildFile; fileRef = AE77E4AF64208439F78B3D73 /* NYPLOPDSEntry.m */; };
		73FCA33925005BA4001B0C5D /* NYPLReaderSettingsView.m in Sources */ = {isa = PBXBuildFile; fileRef = 11DC19271A12F92500721DBA /* NYPLReaderSettingsView.m */; };
		73FCA33A25005BA4001B0C5D /* NYPLIndeterminateProgressView.m in Sources */ = {isa = PBXBuildFile; fileRef = 113DB8A619C24E54004E1154 /* NYPLIndeterminateProgressView.m */; };
		73FCA33B25005BA4001B0C5D /* NSString+NYPLStringAdditions.m in Sources */ = {isa = PBXBuildFile; fileRef = 119BEB88198C43A600121439 /* NSString+NYPLStringAdditions.m */; };
		73FCA33C25005BA4001B0C5D /* NYPLKeychainManager.swift in Sources */ = {isa = PBXBuildFile; fileRef = E6B6E76E1F6859A4007EE361 /* NYPLKeychainManager.swift */; };
		73FCA33D25005BA4001B0C5D /* NYPLCookiesWebViewController.swift in Sources */ = {isa = PBXBuildFile; fileRef = 089E42C5249A823800310360 /* NYPLCookiesWebViewController.swift */; };
		73FCA33E25005BA4001B0C5D /* NYPLSamlIDPCell.swift in Sources */ = {isa = PBXBuildFile; fileRef = 0826CD2824AA21B2000F4030 /* NYPLSamlIDPCell.swift */; };
		73FCA33F25005BA4001B0C5D /* NYPLErrorLogger.swift in Sources */ = {isa = PBXBuildFile; fileRef = 5D7CF8B422C3FC06007CAA34 /* NYPLErrorLogger.swift */; };
		73FCA34025005BA4001B0C5D /* NSString+JSONParse.swift in Sources */ = {isa = PBXBuildFile; fileRef = 0824D44D24B8DFE400C85A7E /* NSString+JSONParse.swift */; };
		73FCA34125005BA4001B0C5D /* NYPLOPDSEntryGroupAttributes.m in Sources */ = {isa = PBXBuildFile; fileRef = A499BF251B39EFC7002F8B8B /* NYPLOPDSEntryGroupAttributes.m */; };
		73FCA34225005BA4001B0C5D /* NYPLMyBooksDownloadCenter.m in Sources */ = {isa = PBXBuildFile; fileRef = 1196F75A1970727C00F62670 /* NYPLMyBooksDownloadCenter.m */; };
		73FCA34325005BA4001B0C5D /* NYPLProblemDocumentCacheManager.swift in Sources */ = {isa = PBXBuildFile; fileRef = 8C40D6A62375FF8B006EA63B /* NYPLProblemDocumentCacheManager.swift */; };
		73FCA34425005BA4001B0C5D /* NYPLBookDetailButtonsView.m in Sources */ = {isa = PBXBuildFile; fileRef = E66A6C431EAFB63300AA282D /* NYPLBookDetailButtonsView.m */; };
		73FCA34525005BA4001B0C5D /* NYPLMyBooksSimplifiedBearerToken.m in Sources */ = {isa = PBXBuildFile; fileRef = 2DEF10B9201ECCEA0082843A /* NYPLMyBooksSimplifiedBearerToken.m */; };
		73FCA34625005BA4001B0C5D /* NYPLAnnotations.swift in Sources */ = {isa = PBXBuildFile; fileRef = 2DF321821DC3B83500E1858F /* NYPLAnnotations.swift */; };
		73FCA34725005BA4001B0C5D /* RemoteHTMLViewController.swift in Sources */ = {isa = PBXBuildFile; fileRef = E6BA02B71DE4B6F600F76404 /* RemoteHTMLViewController.swift */; };
		73FCA34825005BA4001B0C5D /* NYPLBookDetailsProblemDocumentViewController.swift in Sources */ = {isa = PBXBuildFile; fileRef = 8CE9C470237F84820072E964 /* NYPLBookDetailsProblemDocumentViewController.swift */; };
		73FCA34925005BA4001B0C5D /* NYPLCatalogGroupedFeed.m in Sources */ = {isa = PBXBuildFile; fileRef = A4BA1D121B43046B006F83DF /* NYPLCatalogGroupedFeed.m */; };
		73FCA34A25005BA4001B0C5D /* NYPLCatalogFacet.m in Sources */ = {isa = PBXBuildFile; fileRef = 11F3773219E0876F00487769 /* NYPLCatalogFacet.m */; };
		73FCA34B25005BA4001B0C5D /* NYPLLoginCellTypes.swift in Sources */ = {isa = PBXBuildFile; fileRef = 089E430B24A2459100310360 /* NYPLLoginCellTypes.swift */; };
		73FCA34C25005BA4001B0C5D /* NYPLAccountSignInViewController.m in Sources */ = {isa = PBXBuildFile; fileRef = 1158812D1A894F4E008672C3 /* NYPLAccountSignInViewController.m */; };
		73FCA34D25005BA4001B0C5D /* NYPLUserProfileDocument.swift in Sources */ = {isa = PBXBuildFile; fileRef = 5D3A28CB22D3DA850042B3BD /* NYPLUserProfileDocument.swift */; };
		73FCA34E25005BA4001B0C5D /* AccountsManager.swift in Sources */ = {isa = PBXBuildFile; fileRef = 03F94CD01DD6288C00CE8F4F /* AccountsManager.swift */; };
		73FCA34F25005BA4001B0C5D /* NYPLLocalization.m in Sources */ = {isa = PBXBuildFile; fileRef = 52592BB721220A1100587288 /* NYPLLocalization.m */; };
		73FCA35025005BA4001B0C5D /* NYPLSecrets.swift in Sources */ = {isa = PBXBuildFile; fileRef = 17071060242A923400E2648F /* NYPLSecrets.swift */; };
		73FCA35125005BA4001B0C5D /* NYPLBarcodeScanningViewController.m in Sources */ = {isa = PBXBuildFile; fileRef = E6D7753D1F9FE0AF00C0B722 /* NYPLBarcodeScanningViewController.m */; };
		73FCA35225005BA4001B0C5D /* NYPLBookDetailDownloadFailedView.m in Sources */ = {isa = PBXBuildFile; fileRef = 1111973E1988226F0014462F /* NYPLBookDetailDownloadFailedView.m */; };
		73FCA35325005BA4001B0C5D /* NYPLOPDSFeed.m in Sources */ = {isa = PBXBuildFile; fileRef = AE77E94D56B65997B861C0C0 /* NYPLOPDSFeed.m */; };
		73FCA35425005BA4001B0C5D /* NYPLRoundedButton.m in Sources */ = {isa = PBXBuildFile; fileRef = 114C8CD919BF55F900719B72 /* NYPLRoundedButton.m */; };
		73FCA35525005BA4001B0C5D /* NYPLOPDSLink.m in Sources */ = {isa = PBXBuildFile; fileRef = AE77ECC029F3DABDB46A64EB /* NYPLOPDSLink.m */; };
		73FCA35625005BA4001B0C5D /* NYPLOPDSType.m in Sources */ = {isa = PBXBuildFile; fileRef = AE77EFD5622206475B6715A9 /* NYPLOPDSType.m */; };
		73FCA35725005BA4001B0C5D /* NYPLBook+Additions.swift in Sources */ = {isa = PBXBuildFile; fileRef = 7340DA6724B7F27900361387 /* NYPLBook+Additions.swift */; };
		73FCA35825005BA4001B0C5D /* NYPLPDFViewControllerDelegate.swift in Sources */ = {isa = PBXBuildFile; fileRef = A949984E2235826500CE4241 /* NYPLPDFViewControllerDelegate.swift */; };
		73FCA35925005BA4001B0C5D /* NYPLUserAccountFrontEndValidation.swift in Sources */ = {isa = PBXBuildFile; fileRef = 73B501C024F48D4B00FBAD7D /* NYPLUserAccountFrontEndValidation.swift */; };
		73FCA35B25005BA4001B0C5D /* PDFRendererProvider.framework in Frameworks */ = {isa = PBXBuildFile; fileRef = A9AD993F2225D4AF009FF54A /* PDFRendererProvider.framework */; };
		73FCA35C25005BA4001B0C5D /* AudioEngine.framework in Frameworks */ = {isa = PBXBuildFile; fileRef = 148B1C342176900E00FF64AB /* AudioEngine.framework */; settings = {ATTRIBUTES = (Weak, ); }; };
		73FCA35D25005BA4001B0C5D /* MediaPlayer.framework in Frameworks */ = {isa = PBXBuildFile; fileRef = 03B0922F1E78871A00AD338D /* MediaPlayer.framework */; };
		73FCA35E25005BA4001B0C5D /* CoreMedia.framework in Frameworks */ = {isa = PBXBuildFile; fileRef = 03B092271E78859E00AD338D /* CoreMedia.framework */; };
		73FCA35F25005BA4001B0C5D /* CoreVideo.framework in Frameworks */ = {isa = PBXBuildFile; fileRef = 03B0922D1E7886ED00AD338D /* CoreVideo.framework */; };
		73FCA36025005BA4001B0C5D /* AVFoundation.framework in Frameworks */ = {isa = PBXBuildFile; fileRef = 03B0922B1E7886C900AD338D /* AVFoundation.framework */; };
		73FCA36125005BA4001B0C5D /* AudioToolbox.framework in Frameworks */ = {isa = PBXBuildFile; fileRef = 03B092291E7885A600AD338D /* AudioToolbox.framework */; };
		73FCA36225005BA4001B0C5D /* libiconv.tbd in Frameworks */ = {isa = PBXBuildFile; fileRef = 03B092251E7883C400AD338D /* libiconv.tbd */; };
		73FCA36325005BA4001B0C5D /* CoreGraphics.framework in Frameworks */ = {isa = PBXBuildFile; fileRef = A823D812192BABA400B55DE2 /* CoreGraphics.framework */; };
		73FCA36425005BA4001B0C5D /* QuartzCore.framework in Frameworks */ = {isa = PBXBuildFile; fileRef = 03B092231E78839D00AD338D /* QuartzCore.framework */; };
		73FCA36525005BA4001B0C5D /* libADEPT.a in Frameworks */ = {isa = PBXBuildFile; fileRef = 5A569A2C1B8351C6003B5B61 /* libADEPT.a */; settings = {ATTRIBUTES = (Weak, ); }; };
		73FCA36625005BA4001B0C5D /* libAdobe Content Filter.a in Frameworks */ = {isa = PBXBuildFile; fileRef = 5A7048961B94A6710046FFF0 /* libAdobe Content Filter.a */; settings = {ATTRIBUTES = (Weak, ); }; };
		73FCA36725005BA4001B0C5D /* libRDServices.a in Frameworks */ = {isa = PBXBuildFile; fileRef = A49C25461AE05A2600D63B89 /* libRDServices.a */; };
		73FCA36825005BA4001B0C5D /* libicucore.tbd in Frameworks */ = {isa = PBXBuildFile; fileRef = 08A352211BDE8E560040BF1D /* libicucore.tbd */; };
		73FCA36925005BA4001B0C5D /* libc++.dylib in Frameworks */ = {isa = PBXBuildFile; fileRef = 119503EA1993F91E009FB788 /* libc++.dylib */; };
		73FCA36A25005BA4001B0C5D /* LocalAuthentication.framework in Frameworks */ = {isa = PBXBuildFile; fileRef = 2DA4F2321C68363B008853D7 /* LocalAuthentication.framework */; };
		73FCA36B25005BA4001B0C5D /* SystemConfiguration.framework in Frameworks */ = {isa = PBXBuildFile; fileRef = 08A352251BDE8E700040BF1D /* SystemConfiguration.framework */; };
		73FCA36C25005BA4001B0C5D /* Security.framework in Frameworks */ = {isa = PBXBuildFile; fileRef = 08A352231BDE8E640040BF1D /* Security.framework */; };
		73FCA36D25005BA4001B0C5D /* CFNetwork.framework in Frameworks */ = {isa = PBXBuildFile; fileRef = 08A3521F1BDE8E410040BF1D /* CFNetwork.framework */; };
		73FCA36E25005BA4001B0C5D /* CoreLocation.framework in Frameworks */ = {isa = PBXBuildFile; fileRef = 84FCD2601B7BA79200BFEDD9 /* CoreLocation.framework */; };
		73FCA36F25005BA4001B0C5D /* UIKit.framework in Frameworks */ = {isa = PBXBuildFile; fileRef = A823D814192BABA400B55DE2 /* UIKit.framework */; };
		73FCA37025005BA4001B0C5D /* Foundation.framework in Frameworks */ = {isa = PBXBuildFile; fileRef = A823D810192BABA400B55DE2 /* Foundation.framework */; };
		73FCA37125005BA4001B0C5D /* libTenPrintCover.a in Frameworks */ = {isa = PBXBuildFile; fileRef = 1112A81F1A322C53002B8CC1 /* libTenPrintCover.a */; };
		73FCA37225005BA4001B0C5D /* libz.dylib in Frameworks */ = {isa = PBXBuildFile; fileRef = 119503E81993F919009FB788 /* libz.dylib */; };
		73FCA37325005BA4001B0C5D /* libxml2.dylib in Frameworks */ = {isa = PBXBuildFile; fileRef = 119503E61993F914009FB788 /* libxml2.dylib */; };
		73FCA37425005BA4001B0C5D /* ZXingObjC.framework in Frameworks */ = {isa = PBXBuildFile; fileRef = 145DA48D215441A70055DB93 /* ZXingObjC.framework */; };
		73FCA37525005BA4001B0C5D /* NYPLCardCreator.framework in Frameworks */ = {isa = PBXBuildFile; fileRef = 145DA49321544A3F0055DB93 /* NYPLCardCreator.framework */; };
		73FCA37625005BA4001B0C5D /* PureLayout.framework in Frameworks */ = {isa = PBXBuildFile; fileRef = 145DA49521544A420055DB93 /* PureLayout.framework */; };
		73FCA37725005BA4001B0C5D /* OverdriveProcessor.framework in Frameworks */ = {isa = PBXBuildFile; fileRef = 17D08378248E8EEB00092AA9 /* OverdriveProcessor.framework */; };
		73FCA37825005BA4001B0C5D /* SQLite.framework in Frameworks */ = {isa = PBXBuildFile; fileRef = 145DA4912154464F0055DB93 /* SQLite.framework */; };
		73FCA37925005BA4001B0C5D /* NYPLAEToolkit.framework in Frameworks */ = {isa = PBXBuildFile; fileRef = 148B1C1721710C6800FF64AB /* NYPLAEToolkit.framework */; };
		73FCA37A25005BA4001B0C5D /* NYPLAudiobookToolkit.framework in Frameworks */ = {isa = PBXBuildFile; fileRef = 148B1C1C21710C6800FF64AB /* NYPLAudiobookToolkit.framework */; };
		73FCA37B25005BA4001B0C5D /* Firebase.framework in Frameworks */ = {isa = PBXBuildFile; fileRef = 738EF2D22405EA5F00F388FB /* Firebase.framework */; };
		73FCA37C25005BA4001B0C5D /* FirebaseCoreDiagnostics.framework in Frameworks */ = {isa = PBXBuildFile; fileRef = 738EF2D32405EA5F00F388FB /* FirebaseCoreDiagnostics.framework */; };
		73FCA37D25005BA4001B0C5D /* FirebaseCore.framework in Frameworks */ = {isa = PBXBuildFile; fileRef = 738EF2D42405EA5F00F388FB /* FirebaseCore.framework */; };
		73FCA37E25005BA4001B0C5D /* FirebaseAnalytics.framework in Frameworks */ = {isa = PBXBuildFile; fileRef = 738EF2D52405EA5F00F388FB /* FirebaseAnalytics.framework */; };
		73FCA37F25005BA4001B0C5D /* nanopb.framework in Frameworks */ = {isa = PBXBuildFile; fileRef = 738EF2D72405EA6000F388FB /* nanopb.framework */; };
		73FCA38025005BA4001B0C5D /* GoogleUtilities.framework in Frameworks */ = {isa = PBXBuildFile; fileRef = 738EF2D82405EA6000F388FB /* GoogleUtilities.framework */; };
		73FCA38125005BA4001B0C5D /* GoogleAppMeasurement.framework in Frameworks */ = {isa = PBXBuildFile; fileRef = 738EF2D92405EA6000F388FB /* GoogleAppMeasurement.framework */; };
		73FCA38225005BA4001B0C5D /* FIRAnalyticsConnector.framework in Frameworks */ = {isa = PBXBuildFile; fileRef = 738EF2DA2405EA6000F388FB /* FIRAnalyticsConnector.framework */; };
		73FCA38325005BA4001B0C5D /* GoogleDataTransport.framework in Frameworks */ = {isa = PBXBuildFile; fileRef = 738EF2E52405EBAD00F388FB /* GoogleDataTransport.framework */; };
		73FCA38425005BA4001B0C5D /* GoogleDataTransportCCTSupport.framework in Frameworks */ = {isa = PBXBuildFile; fileRef = 738EF2E82405EBC100F388FB /* GoogleDataTransportCCTSupport.framework */; };
		73FCA38525005BA4001B0C5D /* FirebaseInstallations.framework in Frameworks */ = {isa = PBXBuildFile; fileRef = 738EF2E42405EBAD00F388FB /* FirebaseInstallations.framework */; };
		73FCA38625005BA4001B0C5D /* PromisesObjC.framework in Frameworks */ = {isa = PBXBuildFile; fileRef = 738EF2EB2405EC5900F388FB /* PromisesObjC.framework */; };
		73FCA38725005BA4001B0C5D /* Fabric.framework in Frameworks */ = {isa = PBXBuildFile; fileRef = 731DA5FB240711F5009CC191 /* Fabric.framework */; };
		73FCA38825005BA4001B0C5D /* Crashlytics.framework in Frameworks */ = {isa = PBXBuildFile; fileRef = 731DA5F52407105E009CC191 /* Crashlytics.framework */; };
		73FCA38A25005BA4001B0C5D /* OFL.txt in Resources */ = {isa = PBXBuildFile; fileRef = 84B7A3431B84E8FE00584FB2 /* OFL.txt */; };
		73FCA38B25005BA4001B0C5D /* simplified.js in Resources */ = {isa = PBXBuildFile; fileRef = 11C113D519F84613005B3F63 /* simplified.js */; };
		73FCA38C25005BA4001B0C5D /* NYPLProblemReportViewController.xib in Resources */ = {isa = PBXBuildFile; fileRef = 085D31D81BE29ED4007F7672 /* NYPLProblemReportViewController.xib */; };
		73FCA38D25005BA4001B0C5D /* readium-shared-js_all.js in Resources */ = {isa = PBXBuildFile; fileRef = 5A69290D1B95ACC600FB4C10 /* readium-shared-js_all.js */; };
		73FCA38F25005BA4001B0C5D /* software-licenses.html in Resources */ = {isa = PBXBuildFile; fileRef = 2D6256901D41582A0080A81F /* software-licenses.html */; };
		73FCA39025005BA4001B0C5D /* NYPL_Launch_Screen.storyboard in Resources */ = {isa = PBXBuildFile; fileRef = E65977C41F82AC91003CD6BC /* NYPL_Launch_Screen.storyboard */; };
		73FCA39225005BA4001B0C5D /* InfoPlist.strings in Resources */ = {isa = PBXBuildFile; fileRef = A823D819192BABA400B55DE2 /* InfoPlist.strings */; };
		73FCA39325005BA4001B0C5D /* reader.html in Resources */ = {isa = PBXBuildFile; fileRef = 11C113CF19F842B9005B3F63 /* reader.html */; };
		73FCA39425005BA4001B0C5D /* DetailSummaryTemplate.html in Resources */ = {isa = PBXBuildFile; fileRef = 110F853C19D5FA7300052DF7 /* DetailSummaryTemplate.html */; };
		73FCA39525005BA4001B0C5D /* Localizable.strings in Resources */ = {isa = PBXBuildFile; fileRef = 032A31071DC02E8E0001E4AF /* Localizable.strings */; };
		73FCA39725005BA4001B0C5D /* sdk.css in Resources */ = {isa = PBXBuildFile; fileRef = 5A69290F1B95ACD100FB4C10 /* sdk.css */; };
		73FCA39825005BA4001B0C5D /* OpenDyslexic3-Bold.ttf in Resources */ = {isa = PBXBuildFile; fileRef = 84B7A3441B84E8FE00584FB2 /* OpenDyslexic3-Bold.ttf */; };
		73FCA39925005BA4001B0C5D /* NYPLReaderTOC.storyboard in Resources */ = {isa = PBXBuildFile; fileRef = 03E5F42A1EA5BCE400DFFC3A /* NYPLReaderTOC.storyboard */; };
		73FCA39A25005BA4001B0C5D /* readium-shared-js_all.js.map in Resources */ = {isa = PBXBuildFile; fileRef = 5A69291D1B95C8AD00FB4C10 /* readium-shared-js_all.js.map */; };
		73FCA39B25005BA4001B0C5D /* host_app_feedback.js in Resources */ = {isa = PBXBuildFile; fileRef = 11C113D119F842BE005B3F63 /* host_app_feedback.js */; };
		73FCA39C25005BA4001B0C5D /* readium-shared-js_all.js.bundles.js in Resources */ = {isa = PBXBuildFile; fileRef = 5A6929231B95C8B400FB4C10 /* readium-shared-js_all.js.bundles.js */; };
		73FCA39D25005BA4001B0C5D /* OpenDyslexic3-Regular.ttf in Resources */ = {isa = PBXBuildFile; fileRef = 84B7A3451B84E8FE00584FB2 /* OpenDyslexic3-Regular.ttf */; };
		73FCA39E25005BA4001B0C5D /* GoogleService-Info.plist in Resources */ = {isa = PBXBuildFile; fileRef = 738EF2CB2405E38800F388FB /* GoogleService-Info.plist */; };
		73FCA3AA25005D33001B0C5D /* Images.xcassets in Resources */ = {isa = PBXBuildFile; fileRef = A823D822192BABA400B55DE2 /* Images.xcassets */; };
		841B55431B740F2700FAC1AF /* NYPLSettingsEULAViewController.m in Sources */ = {isa = PBXBuildFile; fileRef = 841B55421B740F2700FAC1AF /* NYPLSettingsEULAViewController.m */; };
		84B7A3461B84E8FE00584FB2 /* OFL.txt in Resources */ = {isa = PBXBuildFile; fileRef = 84B7A3431B84E8FE00584FB2 /* OFL.txt */; };
		84B7A3471B84E8FE00584FB2 /* OpenDyslexic3-Bold.ttf in Resources */ = {isa = PBXBuildFile; fileRef = 84B7A3441B84E8FE00584FB2 /* OpenDyslexic3-Bold.ttf */; };
		84B7A3481B84E8FE00584FB2 /* OpenDyslexic3-Regular.ttf in Resources */ = {isa = PBXBuildFile; fileRef = 84B7A3451B84E8FE00584FB2 /* OpenDyslexic3-Regular.ttf */; };
		84FCD2611B7BA79200BFEDD9 /* CoreLocation.framework in Frameworks */ = {isa = PBXBuildFile; fileRef = 84FCD2601B7BA79200BFEDD9 /* CoreLocation.framework */; };
		8C40D6A72375FF8B006EA63B /* NYPLProblemDocumentCacheManager.swift in Sources */ = {isa = PBXBuildFile; fileRef = 8C40D6A62375FF8B006EA63B /* NYPLProblemDocumentCacheManager.swift */; };
		8C835DD5234D0B900050A18D /* NYPLFacetBarView.swift in Sources */ = {isa = PBXBuildFile; fileRef = 8C835DD4234D0B900050A18D /* NYPLFacetBarView.swift */; };
		8CC26F832370C1DF0000D8E1 /* Account.swift in Sources */ = {isa = PBXBuildFile; fileRef = 8CC26F822370C1DF0000D8E1 /* Account.swift */; };
		8CE9C471237F84820072E964 /* NYPLBookDetailsProblemDocumentViewController.swift in Sources */ = {isa = PBXBuildFile; fileRef = 8CE9C470237F84820072E964 /* NYPLBookDetailsProblemDocumentViewController.swift */; };
		A4276F481B00046300CA7194 /* NYPLMyBooksDownloadInfo.m in Sources */ = {isa = PBXBuildFile; fileRef = A4276F471B00046300CA7194 /* NYPLMyBooksDownloadInfo.m */; };
		A42E0DF11B3F5A490095EBAE /* NYPLRemoteViewController.m in Sources */ = {isa = PBXBuildFile; fileRef = A42E0DF01B3F5A490095EBAE /* NYPLRemoteViewController.m */; };
		A42E0DF41B40F4E00095EBAE /* NYPLCatalogFeedViewController.m in Sources */ = {isa = PBXBuildFile; fileRef = A42E0DF31B40F4E00095EBAE /* NYPLCatalogFeedViewController.m */; };
		A46226271B39D4980063F549 /* NYPLOPDSGroup.m in Sources */ = {isa = PBXBuildFile; fileRef = A46226251B39D4980063F549 /* NYPLOPDSGroup.m */; };
		A499BF261B39EFC7002F8B8B /* NYPLOPDSEntryGroupAttributes.m in Sources */ = {isa = PBXBuildFile; fileRef = A499BF251B39EFC7002F8B8B /* NYPLOPDSEntryGroupAttributes.m */; };
		A4BA1D0E1B430341006F83DF /* NYPLCatalogGroupedFeedViewController.m in Sources */ = {isa = PBXBuildFile; fileRef = A4BA1D0D1B430341006F83DF /* NYPLCatalogGroupedFeedViewController.m */; };
		A4BA1D131B43046B006F83DF /* NYPLCatalogGroupedFeed.m in Sources */ = {isa = PBXBuildFile; fileRef = A4BA1D121B43046B006F83DF /* NYPLCatalogGroupedFeed.m */; };
		A823D811192BABA400B55DE2 /* Foundation.framework in Frameworks */ = {isa = PBXBuildFile; fileRef = A823D810192BABA400B55DE2 /* Foundation.framework */; };
		A823D813192BABA400B55DE2 /* CoreGraphics.framework in Frameworks */ = {isa = PBXBuildFile; fileRef = A823D812192BABA400B55DE2 /* CoreGraphics.framework */; };
		A823D815192BABA400B55DE2 /* UIKit.framework in Frameworks */ = {isa = PBXBuildFile; fileRef = A823D814192BABA400B55DE2 /* UIKit.framework */; };
		A823D81B192BABA400B55DE2 /* InfoPlist.strings in Resources */ = {isa = PBXBuildFile; fileRef = A823D819192BABA400B55DE2 /* InfoPlist.strings */; };
		A823D81D192BABA400B55DE2 /* main.m in Sources */ = {isa = PBXBuildFile; fileRef = A823D81C192BABA400B55DE2 /* main.m */; };
		A823D821192BABA400B55DE2 /* NYPLAppDelegate.m in Sources */ = {isa = PBXBuildFile; fileRef = A823D820192BABA400B55DE2 /* NYPLAppDelegate.m */; };
		A823D823192BABA400B55DE2 /* Images.xcassets in Resources */ = {isa = PBXBuildFile; fileRef = A823D822192BABA400B55DE2 /* Images.xcassets */; };
		A92FB0F921CDCE3D004740F4 /* NYPLReturnPromptHelper.swift in Sources */ = {isa = PBXBuildFile; fileRef = A92FB0F821CDCE3D004740F4 /* NYPLReturnPromptHelper.swift */; };
		A93F9F9721CDACF700BD3B0C /* NYPLAppReviewPrompt.swift in Sources */ = {isa = PBXBuildFile; fileRef = A93F9F9621CDACF700BD3B0C /* NYPLAppReviewPrompt.swift */; };
		A949984F2235826500CE4241 /* NYPLPDFViewControllerDelegate.swift in Sources */ = {isa = PBXBuildFile; fileRef = A949984E2235826500CE4241 /* NYPLPDFViewControllerDelegate.swift */; };
		A9AD99402225D4AF009FF54A /* PDFRendererProvider.framework in Frameworks */ = {isa = PBXBuildFile; fileRef = A9AD993F2225D4AF009FF54A /* PDFRendererProvider.framework */; };
		AE77E7E37D89FB3EED630624 /* NYPLOPDSType.m in Sources */ = {isa = PBXBuildFile; fileRef = AE77EFD5622206475B6715A9 /* NYPLOPDSType.m */; };
		AE77E9B832371587493FF281 /* NYPLOPDSEntry.m in Sources */ = {isa = PBXBuildFile; fileRef = AE77E4AF64208439F78B3D73 /* NYPLOPDSEntry.m */; };
		AE77EB0CB5B94AEC591E2D91 /* NYPLOPDSLink.m in Sources */ = {isa = PBXBuildFile; fileRef = AE77ECC029F3DABDB46A64EB /* NYPLOPDSLink.m */; };
		AE77EE7AACC975280BAB9A4C /* NYPLOPDSFeed.m in Sources */ = {isa = PBXBuildFile; fileRef = AE77E94D56B65997B861C0C0 /* NYPLOPDSFeed.m */; };
		B51C1DFA2285FDF9003B49A5 /* OPDS2CatalogsFeed.swift in Sources */ = {isa = PBXBuildFile; fileRef = B51C1DF92285FDF9003B49A5 /* OPDS2CatalogsFeed.swift */; };
		B51C1DFC22860513003B49A5 /* OPDS2CatalogsFeed.json in Resources */ = {isa = PBXBuildFile; fileRef = B51C1DFB22860513003B49A5 /* OPDS2CatalogsFeed.json */; };
		B51C1DFE22860563003B49A5 /* OPDS2CatalogsFeedTests.swift in Sources */ = {isa = PBXBuildFile; fileRef = B51C1DFD22860563003B49A5 /* OPDS2CatalogsFeedTests.swift */; };
		B51C1E0022861BAD003B49A5 /* OPDS2Link.swift in Sources */ = {isa = PBXBuildFile; fileRef = B51C1DFF22861BAD003B49A5 /* OPDS2Link.swift */; };
		B51C1E0222861BBF003B49A5 /* OPDS2Publication.swift in Sources */ = {isa = PBXBuildFile; fileRef = B51C1E0122861BBF003B49A5 /* OPDS2Publication.swift */; };
		B51C1E0422861C1A003B49A5 /* OPDS2AuthenticationDocument.swift in Sources */ = {isa = PBXBuildFile; fileRef = B51C1E0322861C1A003B49A5 /* OPDS2AuthenticationDocument.swift */; };
		B51C1E17229456E2003B49A5 /* acl_authentication_document.json in Resources */ = {isa = PBXBuildFile; fileRef = B51C1E13229456E2003B49A5 /* acl_authentication_document.json */; };
		B51C1E18229456E2003B49A5 /* gpl_authentication_document.json in Resources */ = {isa = PBXBuildFile; fileRef = B51C1E14229456E2003B49A5 /* gpl_authentication_document.json */; };
		B51C1E19229456E2003B49A5 /* nypl_authentication_document.json in Resources */ = {isa = PBXBuildFile; fileRef = B51C1E15229456E2003B49A5 /* nypl_authentication_document.json */; };
		B51C1E1A229456E2003B49A5 /* dpl_authentication_document.json in Resources */ = {isa = PBXBuildFile; fileRef = B51C1E16229456E2003B49A5 /* dpl_authentication_document.json */; };
		B5ED41DA1B8F6E2E009FC164 /* NYPLBookButtonsView.m in Sources */ = {isa = PBXBuildFile; fileRef = B5ED41D91B8F6E2E009FC164 /* NYPLBookButtonsView.m */; };
		D787E8441FB6B0290016D9D5 /* NYPLSettingsAdvancedViewController.swift in Sources */ = {isa = PBXBuildFile; fileRef = D787E8431FB6B0290016D9D5 /* NYPLSettingsAdvancedViewController.swift */; };
		E6202A021DD4E6F300C99553 /* NYPLSettingsAccountDetailViewController.m in Sources */ = {isa = PBXBuildFile; fileRef = E6202A011DD4E6F300C99553 /* NYPLSettingsAccountDetailViewController.m */; };
		E6202A041DD52B8600C99553 /* NYPLWelcomeScreen.swift in Sources */ = {isa = PBXBuildFile; fileRef = E6202A031DD52B8600C99553 /* NYPLWelcomeScreen.swift */; };
		E6207B652118973800864143 /* NYPLAppTheme.swift in Sources */ = {isa = PBXBuildFile; fileRef = E6207B642118973800864143 /* NYPLAppTheme.swift */; };
		E627B554216D4A9700A7D1D5 /* NYPLBookContentType.m in Sources */ = {isa = PBXBuildFile; fileRef = E627B553216D4A9700A7D1D5 /* NYPLBookContentType.m */; };
		E63F2C6C1EAA81B3002B6373 /* ExtendedNavBarView.swift in Sources */ = {isa = PBXBuildFile; fileRef = E63F2C6B1EAA81B3002B6373 /* ExtendedNavBarView.swift */; };
		E65977C51F82AC91003CD6BC /* NYPL_Launch_Screen.storyboard in Resources */ = {isa = PBXBuildFile; fileRef = E65977C41F82AC91003CD6BC /* NYPL_Launch_Screen.storyboard */; };
		E66A6C441EAFB63300AA282D /* NYPLBookDetailButtonsView.m in Sources */ = {isa = PBXBuildFile; fileRef = E66A6C431EAFB63300AA282D /* NYPLBookDetailButtonsView.m */; };
		E671FF7D1E3A7068002AB13F /* NYPLNetworkQueue.swift in Sources */ = {isa = PBXBuildFile; fileRef = E671FF7C1E3A7068002AB13F /* NYPLNetworkQueue.swift */; };
		E683953B217663B100371072 /* NYPLFacetViewDefaultDataSource.swift in Sources */ = {isa = PBXBuildFile; fileRef = E683953A217663B100371072 /* NYPLFacetViewDefaultDataSource.swift */; };
		E6845D971FB38D1300EBF69A /* NYPLReadiumViewSyncManager.m in Sources */ = {isa = PBXBuildFile; fileRef = E6845D961FB38D1300EBF69A /* NYPLReadiumViewSyncManager.m */; };
		E68CCFC51F9F80CF003DDA6C /* NYPLBarcode.swift in Sources */ = {isa = PBXBuildFile; fileRef = E68CCFC41F9F80CF003DDA6C /* NYPLBarcode.swift */; };
		E694040A1E4A789800E566ED /* NYPLReachabilityManager.m in Sources */ = {isa = PBXBuildFile; fileRef = E69404091E4A789800E566ED /* NYPLReachabilityManager.m */; };
		E699BA402166598B00A0736A /* NYPLEntryPointView.swift in Sources */ = {isa = PBXBuildFile; fileRef = E699BA3F2166598B00A0736A /* NYPLEntryPointView.swift */; };
		E6B1F4FB1DD20EA900D73CA1 /* NYPLSettingsAccountsList.swift in Sources */ = {isa = PBXBuildFile; fileRef = E6B1F4FA1DD20EA900D73CA1 /* NYPLSettingsAccountsList.swift */; };
		E6B3269F1EE066DE00DB877A /* NYPLBookDetailTableView.swift in Sources */ = {isa = PBXBuildFile; fileRef = E6B3269E1EE066DE00DB877A /* NYPLBookDetailTableView.swift */; };
		E6B6E76F1F6859A4007EE361 /* NYPLKeychainManager.swift in Sources */ = {isa = PBXBuildFile; fileRef = E6B6E76E1F6859A4007EE361 /* NYPLKeychainManager.swift */; };
		E6BA02B81DE4B6F600F76404 /* RemoteHTMLViewController.swift in Sources */ = {isa = PBXBuildFile; fileRef = E6BA02B71DE4B6F600F76404 /* RemoteHTMLViewController.swift */; };
		E6BC315D1E009F3E0021B65E /* NYPLAgeCheck.swift in Sources */ = {isa = PBXBuildFile; fileRef = E6BC315C1E009F3E0021B65E /* NYPLAgeCheck.swift */; };
		E6C91BC21FD5F63B00A32F42 /* NYPLZXingEncoder.m in Sources */ = {isa = PBXBuildFile; fileRef = E6C91BC11FD5F63B00A32F42 /* NYPLZXingEncoder.m */; };
		E6D775421F9FE0AF00C0B722 /* NYPLBarcodeScanningViewController.m in Sources */ = {isa = PBXBuildFile; fileRef = E6D7753D1F9FE0AF00C0B722 /* NYPLBarcodeScanningViewController.m */; };
		E6D848E32171334800CEC142 /* NYPLContentTypeBadge.swift in Sources */ = {isa = PBXBuildFile; fileRef = E6D848E22171334800CEC142 /* NYPLContentTypeBadge.swift */; };
		E6DA7EA01F2A718600CFBEC8 /* NYPLBookAuthor.swift in Sources */ = {isa = PBXBuildFile; fileRef = E6DA7E9F1F2A718600CFBEC8 /* NYPLBookAuthor.swift */; };
		E6F26E731DFF672F00C103CA /* NYPLDirectoryManager.swift in Sources */ = {isa = PBXBuildFile; fileRef = E6F26E721DFF672F00C103CA /* NYPLDirectoryManager.swift */; };
/* End PBXBuildFile section */

/* Begin PBXContainerItemProxy section */
		1112A81E1A322C53002B8CC1 /* PBXContainerItemProxy */ = {
			isa = PBXContainerItemProxy;
			containerPortal = 1112A8191A322C53002B8CC1 /* TenPrintCover.xcodeproj */;
			proxyType = 2;
			remoteGlobalIDString = CCAC4FAE195B3DD700D775F5;
			remoteInfo = TenPrintCover;
		};
		2D2B47771D08F808007F7764 /* PBXContainerItemProxy */ = {
			isa = PBXContainerItemProxy;
			containerPortal = A823D805192BABA400B55DE2 /* Project object */;
			proxyType = 1;
			remoteGlobalIDString = A823D80C192BABA400B55DE2;
			remoteInfo = SimplyE;
		};
		5A569A2B1B8351C6003B5B61 /* PBXContainerItemProxy */ = {
			isa = PBXContainerItemProxy;
			containerPortal = 5A569A261B8351C6003B5B61 /* ADEPT.xcodeproj */;
			proxyType = 2;
			remoteGlobalIDString = A4FD2F3A1B601DDA0013DF4F;
			remoteInfo = ADEPT;
		};
		5A7048951B94A6710046FFF0 /* PBXContainerItemProxy */ = {
			isa = PBXContainerItemProxy;
			containerPortal = 5A7048911B94A6700046FFF0 /* Adobe Content Filter.xcodeproj */;
			proxyType = 2;
			remoteGlobalIDString = 5A5B8F981B9455A5002C53E9;
			remoteInfo = "Adobe Content Filter";
		};
		A49C25451AE05A2600D63B89 /* PBXContainerItemProxy */ = {
			isa = PBXContainerItemProxy;
			containerPortal = A49C25401AE05A2600D63B89 /* RDServices.xcodeproj */;
			proxyType = 2;
			remoteGlobalIDString = 118A0E281992B3FD00792DDE;
			remoteInfo = RDServices;
		};
/* End PBXContainerItemProxy section */

/* Begin PBXCopyFilesBuildPhase section */
		7347F134245A50A900558D7F /* CopyFiles */ = {
			isa = PBXCopyFilesBuildPhase;
			buildActionMask = 2147483647;
			dstPath = "";
			dstSubfolderSpec = 10;
			files = (
				7347F135245A50CA00558D7F /* NYPLCardCreator.framework in CopyFiles */,
			);
			runOnlyForDeploymentPostprocessing = 0;
		};
/* End PBXCopyFilesBuildPhase section */

/* Begin PBXFileReference section */
		032A31061DC02E8E0001E4AF /* en */ = {isa = PBXFileReference; lastKnownFileType = text.plist.strings; name = en; path = en.lproj/Localizable.strings; sourceTree = "<group>"; };
		032A310C1DC02EAD0001E4AF /* it */ = {isa = PBXFileReference; lastKnownFileType = text.plist.strings; name = it; path = it.lproj/Localizable.strings; sourceTree = "<group>"; };
		032A310D1DC02EB30001E4AF /* de */ = {isa = PBXFileReference; lastKnownFileType = text.plist.strings; name = de; path = de.lproj/Localizable.strings; sourceTree = "<group>"; };
		032A310E1DC02EC00001E4AF /* es */ = {isa = PBXFileReference; lastKnownFileType = text.plist.strings; name = es; path = es.lproj/Localizable.strings; sourceTree = "<group>"; };
		0345BFD61DBF002E00398B6F /* APIKeys.swift */ = {isa = PBXFileReference; fileEncoding = 4; lastKnownFileType = sourcecode.swift; path = APIKeys.swift; sourceTree = "<group>"; };
		03690E221EB2B35000F75D5F /* NYPLReaderBookmarkCell.swift */ = {isa = PBXFileReference; fileEncoding = 4; lastKnownFileType = sourcecode.swift; path = NYPLReaderBookmarkCell.swift; sourceTree = "<group>"; };
		03690E281EB2B44300F75D5F /* NYPLReadiumBookmark.swift */ = {isa = PBXFileReference; fileEncoding = 4; lastKnownFileType = sourcecode.swift; path = NYPLReadiumBookmark.swift; sourceTree = "<group>"; };
		03B092231E78839D00AD338D /* QuartzCore.framework */ = {isa = PBXFileReference; lastKnownFileType = wrapper.framework; name = QuartzCore.framework; path = System/Library/Frameworks/QuartzCore.framework; sourceTree = SDKROOT; };
		03B092251E7883C400AD338D /* libiconv.tbd */ = {isa = PBXFileReference; lastKnownFileType = "sourcecode.text-based-dylib-definition"; name = libiconv.tbd; path = usr/lib/libiconv.tbd; sourceTree = SDKROOT; };
		03B092271E78859E00AD338D /* CoreMedia.framework */ = {isa = PBXFileReference; lastKnownFileType = wrapper.framework; name = CoreMedia.framework; path = System/Library/Frameworks/CoreMedia.framework; sourceTree = SDKROOT; };
		03B092291E7885A600AD338D /* AudioToolbox.framework */ = {isa = PBXFileReference; lastKnownFileType = wrapper.framework; name = AudioToolbox.framework; path = System/Library/Frameworks/AudioToolbox.framework; sourceTree = SDKROOT; };
		03B0922B1E7886C900AD338D /* AVFoundation.framework */ = {isa = PBXFileReference; lastKnownFileType = wrapper.framework; name = AVFoundation.framework; path = System/Library/Frameworks/AVFoundation.framework; sourceTree = SDKROOT; };
		03B0922D1E7886ED00AD338D /* CoreVideo.framework */ = {isa = PBXFileReference; lastKnownFileType = wrapper.framework; name = CoreVideo.framework; path = System/Library/Frameworks/CoreVideo.framework; sourceTree = SDKROOT; };
		03B0922F1E78871A00AD338D /* MediaPlayer.framework */ = {isa = PBXFileReference; lastKnownFileType = wrapper.framework; name = MediaPlayer.framework; path = System/Library/Frameworks/MediaPlayer.framework; sourceTree = SDKROOT; };
		03E5F42A1EA5BCE400DFFC3A /* NYPLReaderTOC.storyboard */ = {isa = PBXFileReference; fileEncoding = 4; lastKnownFileType = file.storyboard; path = NYPLReaderTOC.storyboard; sourceTree = "<group>"; };
		03F94CCE1DD627AA00CE8F4F /* Accounts.json */ = {isa = PBXFileReference; fileEncoding = 4; lastKnownFileType = text.json; path = Accounts.json; sourceTree = "<group>"; };
		03F94CD01DD6288C00CE8F4F /* AccountsManager.swift */ = {isa = PBXFileReference; fileEncoding = 4; lastKnownFileType = sourcecode.swift; path = AccountsManager.swift; sourceTree = "<group>"; };
		081387551BC574DA003DEA6A /* UILabel+NYPLAppearanceAdditions.h */ = {isa = PBXFileReference; fileEncoding = 4; lastKnownFileType = sourcecode.c.h; path = "UILabel+NYPLAppearanceAdditions.h"; sourceTree = "<group>"; };
		081387561BC574DA003DEA6A /* UILabel+NYPLAppearanceAdditions.m */ = {isa = PBXFileReference; fileEncoding = 4; lastKnownFileType = sourcecode.c.objc; path = "UILabel+NYPLAppearanceAdditions.m"; sourceTree = "<group>"; };
		081387581BC5767F003DEA6A /* UIButton+NYPLAppearanceAdditions.h */ = {isa = PBXFileReference; fileEncoding = 4; lastKnownFileType = sourcecode.c.h; path = "UIButton+NYPLAppearanceAdditions.h"; sourceTree = "<group>"; };
		081387591BC5767F003DEA6A /* UIButton+NYPLAppearanceAdditions.m */ = {isa = PBXFileReference; fileEncoding = 4; lastKnownFileType = sourcecode.c.objc; path = "UIButton+NYPLAppearanceAdditions.m"; sourceTree = "<group>"; };
		0824D44D24B8DFE400C85A7E /* NSString+JSONParse.swift */ = {isa = PBXFileReference; lastKnownFileType = sourcecode.swift; path = "NSString+JSONParse.swift"; sourceTree = "<group>"; };
		0826CD2824AA21B2000F4030 /* NYPLSamlIDPCell.swift */ = {isa = PBXFileReference; lastKnownFileType = sourcecode.swift; path = NYPLSamlIDPCell.swift; sourceTree = "<group>"; };
		0826CD2E24AA2801000F4030 /* NYPLLibraryDescriptionCell.swift */ = {isa = PBXFileReference; lastKnownFileType = sourcecode.swift; path = NYPLLibraryDescriptionCell.swift; sourceTree = "<group>"; };
		085640CC1BB99FC30088BDBF /* NSURL+NYPLURLAdditions.h */ = {isa = PBXFileReference; fileEncoding = 4; lastKnownFileType = sourcecode.c.h; path = "NSURL+NYPLURLAdditions.h"; sourceTree = "<group>"; };
		085640CD1BB99FC30088BDBF /* NSURL+NYPLURLAdditions.m */ = {isa = PBXFileReference; fileEncoding = 4; lastKnownFileType = sourcecode.c.objc; path = "NSURL+NYPLURLAdditions.m"; sourceTree = "<group>"; };
		0857A0F62478337D00C7984E /* NYPLSessionCredentials.swift */ = {isa = PBXFileReference; lastKnownFileType = sourcecode.swift; path = NYPLSessionCredentials.swift; sourceTree = "<group>"; };
		0857A0FE247835FF00C7984E /* KeychainStoredVariable.swift */ = {isa = PBXFileReference; lastKnownFileType = sourcecode.swift; path = KeychainStoredVariable.swift; sourceTree = "<group>"; };
		085D31D51BE29E38007F7672 /* NYPLProblemReportViewController.h */ = {isa = PBXFileReference; fileEncoding = 4; lastKnownFileType = sourcecode.c.h; path = NYPLProblemReportViewController.h; sourceTree = "<group>"; };
		085D31D61BE29E38007F7672 /* NYPLProblemReportViewController.m */ = {isa = PBXFileReference; fileEncoding = 4; lastKnownFileType = sourcecode.c.objc; path = NYPLProblemReportViewController.m; sourceTree = "<group>"; };
		085D31D81BE29ED4007F7672 /* NYPLProblemReportViewController.xib */ = {isa = PBXFileReference; fileEncoding = 4; lastKnownFileType = file.xib; path = NYPLProblemReportViewController.xib; sourceTree = "<group>"; };
		085D31DD1BE3CD3C007F7672 /* NSURLRequest+NYPLURLRequestAdditions.h */ = {isa = PBXFileReference; fileEncoding = 4; lastKnownFileType = sourcecode.c.h; path = "NSURLRequest+NYPLURLRequestAdditions.h"; sourceTree = "<group>"; };
		085D31DE1BE3CD3C007F7672 /* NSURLRequest+NYPLURLRequestAdditions.m */ = {isa = PBXFileReference; fileEncoding = 4; lastKnownFileType = sourcecode.c.objc; path = "NSURLRequest+NYPLURLRequestAdditions.m"; sourceTree = "<group>"; };
		085D31FB1BE7BE86007F7672 /* ReaderClientCert.sig */ = {isa = PBXFileReference; fileEncoding = 4; lastKnownFileType = text; path = ReaderClientCert.sig; sourceTree = "<group>"; };
		086C45D524AE77CA00F5108E /* NYPLBasicAuth.swift */ = {isa = PBXFileReference; lastKnownFileType = sourcecode.swift; path = NYPLBasicAuth.swift; sourceTree = "<group>"; };
		089E42C5249A823800310360 /* NYPLCookiesWebViewController.swift */ = {isa = PBXFileReference; lastKnownFileType = sourcecode.swift; path = NYPLCookiesWebViewController.swift; sourceTree = "<group>"; };
		089E430B24A2459100310360 /* NYPLLoginCellTypes.swift */ = {isa = PBXFileReference; lastKnownFileType = sourcecode.swift; path = NYPLLoginCellTypes.swift; sourceTree = "<group>"; };
		08A3521F1BDE8E410040BF1D /* CFNetwork.framework */ = {isa = PBXFileReference; lastKnownFileType = wrapper.framework; name = CFNetwork.framework; path = System/Library/Frameworks/CFNetwork.framework; sourceTree = SDKROOT; };
		08A352211BDE8E560040BF1D /* libicucore.tbd */ = {isa = PBXFileReference; lastKnownFileType = "sourcecode.text-based-dylib-definition"; name = libicucore.tbd; path = usr/lib/libicucore.tbd; sourceTree = SDKROOT; };
		08A352231BDE8E640040BF1D /* Security.framework */ = {isa = PBXFileReference; lastKnownFileType = wrapper.framework; name = Security.framework; path = System/Library/Frameworks/Security.framework; sourceTree = SDKROOT; };
		08A352251BDE8E700040BF1D /* SystemConfiguration.framework */ = {isa = PBXFileReference; lastKnownFileType = wrapper.framework; name = SystemConfiguration.framework; path = System/Library/Frameworks/SystemConfiguration.framework; sourceTree = SDKROOT; };
		11068C53196DD37900E8A94B /* NYPLNull.h */ = {isa = PBXFileReference; fileEncoding = 4; lastKnownFileType = sourcecode.c.h; path = NYPLNull.h; sourceTree = "<group>"; };
		11068C54196DD37900E8A94B /* NYPLNull.m */ = {isa = PBXFileReference; fileEncoding = 4; lastKnownFileType = sourcecode.c.objc; path = NYPLNull.m; sourceTree = "<group>"; };
		11078355198160A50071AB1E /* NYPLBookDownloadFailedCell.h */ = {isa = PBXFileReference; fileEncoding = 4; lastKnownFileType = sourcecode.c.h; path = NYPLBookDownloadFailedCell.h; sourceTree = "<group>"; };
		11078356198160A50071AB1E /* NYPLBookDownloadFailedCell.m */ = {isa = PBXFileReference; fileEncoding = 4; lastKnownFileType = sourcecode.c.objc; path = NYPLBookDownloadFailedCell.m; sourceTree = "<group>"; };
		1107835C19816E3D0071AB1E /* UIView+NYPLViewAdditions.h */ = {isa = PBXFileReference; fileEncoding = 4; lastKnownFileType = sourcecode.c.h; path = "UIView+NYPLViewAdditions.h"; sourceTree = "<group>"; };
		1107835D19816E3D0071AB1E /* UIView+NYPLViewAdditions.m */ = {isa = PBXFileReference; fileEncoding = 4; lastKnownFileType = sourcecode.c.objc; path = "UIView+NYPLViewAdditions.m"; sourceTree = "<group>"; };
		110AD83A19E4960C005724C3 /* NYPLOPDSAttribute.h */ = {isa = PBXFileReference; lastKnownFileType = sourcecode.c.h; path = NYPLOPDSAttribute.h; sourceTree = "<group>"; };
		110AD83B19E497D6005724C3 /* NYPLOPDSAttribute.m */ = {isa = PBXFileReference; fileEncoding = 4; lastKnownFileType = sourcecode.c.objc; path = NYPLOPDSAttribute.m; sourceTree = "<group>"; };
		110AF8941961D94D004887C3 /* NYPLBookDetailView.h */ = {isa = PBXFileReference; fileEncoding = 4; lastKnownFileType = sourcecode.c.h; path = NYPLBookDetailView.h; sourceTree = "<group>"; };
		110AF8951961D94D004887C3 /* NYPLBookDetailView.m */ = {isa = PBXFileReference; fileEncoding = 4; lastKnownFileType = sourcecode.c.objc; lineEnding = 0; path = NYPLBookDetailView.m; sourceTree = "<group>"; xcLanguageSpecificationIdentifier = xcode.lang.objc; };
		110AF89A1961ED1F004887C3 /* NYPLBookDetailViewController.h */ = {isa = PBXFileReference; fileEncoding = 4; lastKnownFileType = sourcecode.c.h; path = NYPLBookDetailViewController.h; sourceTree = "<group>"; };
		110AF89B1961ED1F004887C3 /* NYPLBookDetailViewController.m */ = {isa = PBXFileReference; fileEncoding = 4; lastKnownFileType = sourcecode.c.objc; path = NYPLBookDetailViewController.m; sourceTree = "<group>"; };
		110F853C19D5FA7300052DF7 /* DetailSummaryTemplate.html */ = {isa = PBXFileReference; fileEncoding = 4; lastKnownFileType = text.html; path = DetailSummaryTemplate.html; sourceTree = "<group>"; };
		111197261986B43B0014462F /* NYPLBookCellDelegate.h */ = {isa = PBXFileReference; fileEncoding = 4; lastKnownFileType = sourcecode.c.h; path = NYPLBookCellDelegate.h; sourceTree = "<group>"; };
		111197271986B43B0014462F /* NYPLBookCellDelegate.m */ = {isa = PBXFileReference; fileEncoding = 4; lastKnownFileType = sourcecode.c.objc; path = NYPLBookCellDelegate.m; sourceTree = "<group>"; };
		111197321986D7550014462F /* NYPLDismissibleViewController.h */ = {isa = PBXFileReference; fileEncoding = 4; lastKnownFileType = sourcecode.c.h; path = NYPLDismissibleViewController.h; sourceTree = "<group>"; };
		111197331986D7550014462F /* NYPLDismissibleViewController.m */ = {isa = PBXFileReference; fileEncoding = 4; lastKnownFileType = sourcecode.c.objc; path = NYPLDismissibleViewController.m; sourceTree = "<group>"; };
		111197371987F4070014462F /* NYPLBookDetailNormalView.h */ = {isa = PBXFileReference; fileEncoding = 4; lastKnownFileType = sourcecode.c.h; path = NYPLBookDetailNormalView.h; sourceTree = "<group>"; };
		111197381987F4070014462F /* NYPLBookDetailNormalView.m */ = {isa = PBXFileReference; fileEncoding = 4; lastKnownFileType = sourcecode.c.objc; path = NYPLBookDetailNormalView.m; sourceTree = "<group>"; };
		1111973A19880E8D0014462F /* NYPLLinearView.h */ = {isa = PBXFileReference; fileEncoding = 4; lastKnownFileType = sourcecode.c.h; path = NYPLLinearView.h; sourceTree = "<group>"; };
		1111973B19880E8D0014462F /* NYPLLinearView.m */ = {isa = PBXFileReference; fileEncoding = 4; lastKnownFileType = sourcecode.c.objc; path = NYPLLinearView.m; sourceTree = "<group>"; };
		1111973D1988226F0014462F /* NYPLBookDetailDownloadFailedView.h */ = {isa = PBXFileReference; fileEncoding = 4; lastKnownFileType = sourcecode.c.h; path = NYPLBookDetailDownloadFailedView.h; sourceTree = "<group>"; };
		1111973E1988226F0014462F /* NYPLBookDetailDownloadFailedView.m */ = {isa = PBXFileReference; fileEncoding = 4; lastKnownFileType = sourcecode.c.objc; path = NYPLBookDetailDownloadFailedView.m; sourceTree = "<group>"; };
		11119740198827850014462F /* NYPLBookDetailDownloadingView.h */ = {isa = PBXFileReference; fileEncoding = 4; lastKnownFileType = sourcecode.c.h; path = NYPLBookDetailDownloadingView.h; sourceTree = "<group>"; };
		11119741198827850014462F /* NYPLBookDetailDownloadingView.m */ = {isa = PBXFileReference; fileEncoding = 4; lastKnownFileType = sourcecode.c.objc; path = NYPLBookDetailDownloadingView.m; sourceTree = "<group>"; };
		1112A8191A322C53002B8CC1 /* TenPrintCover.xcodeproj */ = {isa = PBXFileReference; lastKnownFileType = "wrapper.pb-project"; name = TenPrintCover.xcodeproj; path = "tenprintcover-ios/TenPrintCover.xcodeproj"; sourceTree = "<group>"; };
		1114A69F195884CB007507A2 /* NYPLCatalogUngroupedFeed.h */ = {isa = PBXFileReference; fileEncoding = 4; lastKnownFileType = sourcecode.c.h; path = NYPLCatalogUngroupedFeed.h; sourceTree = "<group>"; };
		1114A6A0195884CB007507A2 /* NYPLCatalogUngroupedFeed.m */ = {isa = PBXFileReference; fileEncoding = 4; lastKnownFileType = sourcecode.c.objc; path = NYPLCatalogUngroupedFeed.m; sourceTree = "<group>"; };
		1114A6AC1958B215007507A2 /* NYPLLOG.h */ = {isa = PBXFileReference; lastKnownFileType = sourcecode.c.h; lineEnding = 0; path = NYPLLOG.h; sourceTree = "<group>"; xcLanguageSpecificationIdentifier = xcode.lang.objcpp; };
		111559EB19B8FA530003BE94 /* NYPLXML.h */ = {isa = PBXFileReference; fileEncoding = 4; lastKnownFileType = sourcecode.c.h; path = NYPLXML.h; sourceTree = "<group>"; };
		111559EC19B8FA590003BE94 /* NYPLXML.m */ = {isa = PBXFileReference; fileEncoding = 4; lastKnownFileType = sourcecode.c.objc; path = NYPLXML.m; sourceTree = "<group>"; };
		111559EE19B8FA8E0003BE94 /* NYPLXMLTests.m */ = {isa = PBXFileReference; fileEncoding = 4; lastKnownFileType = sourcecode.c.objc; path = NYPLXMLTests.m; sourceTree = "<group>"; };
		111559F019B8FAA10003BE94 /* invalid.xml */ = {isa = PBXFileReference; fileEncoding = 4; lastKnownFileType = text.xml; path = invalid.xml; sourceTree = "<group>"; };
		111559F119B8FAA10003BE94 /* valid.xml */ = {isa = PBXFileReference; fileEncoding = 4; lastKnownFileType = text.xml; path = valid.xml; sourceTree = "<group>"; };
		111E75781A80165C00718AD7 /* NYPLSettingsSplitViewController.h */ = {isa = PBXFileReference; fileEncoding = 4; lastKnownFileType = sourcecode.c.h; path = NYPLSettingsSplitViewController.h; sourceTree = "<group>"; };
		111E75791A80165C00718AD7 /* NYPLSettingsSplitViewController.m */ = {isa = PBXFileReference; fileEncoding = 4; lastKnownFileType = sourcecode.c.objc; path = NYPLSettingsSplitViewController.m; sourceTree = "<group>"; };
		111E757B1A801A6F00718AD7 /* NYPLSettingsPrimaryNavigationController.h */ = {isa = PBXFileReference; fileEncoding = 4; lastKnownFileType = sourcecode.c.h; path = NYPLSettingsPrimaryNavigationController.h; sourceTree = "<group>"; };
		111E757C1A801A6F00718AD7 /* NYPLSettingsPrimaryNavigationController.m */ = {isa = PBXFileReference; fileEncoding = 4; lastKnownFileType = sourcecode.c.objc; path = NYPLSettingsPrimaryNavigationController.m; sourceTree = "<group>"; };
		111E75811A815CFB00718AD7 /* NYPLSettingsPrimaryTableViewController.h */ = {isa = PBXFileReference; fileEncoding = 4; lastKnownFileType = sourcecode.c.h; path = NYPLSettingsPrimaryTableViewController.h; sourceTree = "<group>"; };
		111E75821A815CFB00718AD7 /* NYPLSettingsPrimaryTableViewController.m */ = {isa = PBXFileReference; fileEncoding = 4; lastKnownFileType = sourcecode.c.objc; path = NYPLSettingsPrimaryTableViewController.m; sourceTree = "<group>"; };
		1120749119D20BF9008203A4 /* NYPLBookCellCollectionViewController.h */ = {isa = PBXFileReference; fileEncoding = 4; lastKnownFileType = sourcecode.c.h; path = NYPLBookCellCollectionViewController.h; sourceTree = "<group>"; };
		1120749219D20BF9008203A4 /* NYPLBookCellCollectionViewController.m */ = {isa = PBXFileReference; fileEncoding = 4; lastKnownFileType = sourcecode.c.objc; path = NYPLBookCellCollectionViewController.m; sourceTree = "<group>"; };
		112492571A5B5B690054D6E2 /* libstdc++.6.dylib */ = {isa = PBXFileReference; lastKnownFileType = "compiled.mach-o.dylib"; name = "libstdc++.6.dylib"; path = "usr/lib/libstdc++.6.dylib"; sourceTree = SDKROOT; };
		112C684D19EF003300106973 /* NYPLCatalogFacetGroup.h */ = {isa = PBXFileReference; fileEncoding = 4; lastKnownFileType = sourcecode.c.h; path = NYPLCatalogFacetGroup.h; sourceTree = "<group>"; };
		112C684E19EF003300106973 /* NYPLCatalogFacetGroup.m */ = {isa = PBXFileReference; fileEncoding = 4; lastKnownFileType = sourcecode.c.objc; path = NYPLCatalogFacetGroup.m; sourceTree = "<group>"; };
		112C694B197301FE00C48F95 /* NYPLBookRegistryRecord.h */ = {isa = PBXFileReference; fileEncoding = 4; lastKnownFileType = sourcecode.c.h; path = NYPLBookRegistryRecord.h; sourceTree = "<group>"; };
		112C694C197301FE00C48F95 /* NYPLBookRegistryRecord.m */ = {isa = PBXFileReference; fileEncoding = 4; lastKnownFileType = sourcecode.c.objc; path = NYPLBookRegistryRecord.m; sourceTree = "<group>"; };
		113137E51A48DAB90082954E /* NYPLReaderReadiumView.h */ = {isa = PBXFileReference; fileEncoding = 4; lastKnownFileType = sourcecode.c.h; path = NYPLReaderReadiumView.h; sourceTree = "<group>"; };
		113137E61A48DAB90082954E /* NYPLReaderReadiumView.m */ = {isa = PBXFileReference; fileEncoding = 4; indentWidth = 2; lastKnownFileType = sourcecode.c.objc; path = NYPLReaderReadiumView.m; sourceTree = "<group>"; tabWidth = 2; };
		11369D46199527C200BB11F8 /* NYPLJSON.h */ = {isa = PBXFileReference; fileEncoding = 4; lastKnownFileType = sourcecode.c.h; path = NYPLJSON.h; sourceTree = "<group>"; };
		11369D47199527C200BB11F8 /* NYPLJSON.m */ = {isa = PBXFileReference; fileEncoding = 4; lastKnownFileType = sourcecode.c.objc; path = NYPLJSON.m; sourceTree = "<group>"; };
		11396FB7193D289100E16EE8 /* NSDate+NYPLDateAdditions.h */ = {isa = PBXFileReference; fileEncoding = 4; lastKnownFileType = sourcecode.c.h; path = "NSDate+NYPLDateAdditions.h"; sourceTree = "<group>"; };
		11396FB8193D289100E16EE8 /* NSDate+NYPLDateAdditions.m */ = {isa = PBXFileReference; fileEncoding = 4; lastKnownFileType = sourcecode.c.objc; path = "NSDate+NYPLDateAdditions.m"; sourceTree = "<group>"; };
		11396FBA193D2FAC00E16EE8 /* NYPLDateAdditionsTests.m */ = {isa = PBXFileReference; fileEncoding = 4; lastKnownFileType = sourcecode.c.objc; path = NYPLDateAdditionsTests.m; sourceTree = "<group>"; };
		11396FC8193F674F00E16EE8 /* NYPLOPDSFeedTests.m */ = {isa = PBXFileReference; fileEncoding = 4; lastKnownFileType = sourcecode.c.objc; path = NYPLOPDSFeedTests.m; sourceTree = "<group>"; };
		1139DA6319C7755D00A07810 /* NYPLBookCoverRegistry.h */ = {isa = PBXFileReference; fileEncoding = 4; lastKnownFileType = sourcecode.c.h; path = NYPLBookCoverRegistry.h; sourceTree = "<group>"; };
		1139DA6419C7755D00A07810 /* NYPLBookCoverRegistry.m */ = {isa = PBXFileReference; fileEncoding = 4; lastKnownFileType = sourcecode.c.objc; path = NYPLBookCoverRegistry.m; sourceTree = "<group>"; };
		113DB8A519C24E54004E1154 /* NYPLIndeterminateProgressView.h */ = {isa = PBXFileReference; fileEncoding = 4; lastKnownFileType = sourcecode.c.h; path = NYPLIndeterminateProgressView.h; sourceTree = "<group>"; };
		113DB8A619C24E54004E1154 /* NYPLIndeterminateProgressView.m */ = {isa = PBXFileReference; fileEncoding = 4; lastKnownFileType = sourcecode.c.objc; path = NYPLIndeterminateProgressView.m; sourceTree = "<group>"; };
		1142E4E719EEC7C500D9B3D9 /* NYPLCatalogFacetTests.m */ = {isa = PBXFileReference; fileEncoding = 4; lastKnownFileType = sourcecode.c.objc; path = NYPLCatalogFacetTests.m; sourceTree = "<group>"; };
		1146EE3F1A5DD071009F7576 /* CoreText.framework */ = {isa = PBXFileReference; lastKnownFileType = wrapper.framework; name = CoreText.framework; path = System/Library/Frameworks/CoreText.framework; sourceTree = SDKROOT; };
		114B7F141A3644CF00B8582B /* NYPLTenPrintCoverView+NYPLImageAdditions.h */ = {isa = PBXFileReference; fileEncoding = 4; lastKnownFileType = sourcecode.c.h; path = "NYPLTenPrintCoverView+NYPLImageAdditions.h"; sourceTree = "<group>"; };
		114B7F151A3644CF00B8582B /* NYPLTenPrintCoverView+NYPLImageAdditions.m */ = {isa = PBXFileReference; fileEncoding = 4; lastKnownFileType = sourcecode.c.objc; path = "NYPLTenPrintCoverView+NYPLImageAdditions.m"; sourceTree = "<group>"; };
		114C8CD519BE2FD300719B72 /* NYPLAttributedString.h */ = {isa = PBXFileReference; fileEncoding = 4; lastKnownFileType = sourcecode.c.h; path = NYPLAttributedString.h; sourceTree = "<group>"; };
		114C8CD619BE2FD300719B72 /* NYPLAttributedString.m */ = {isa = PBXFileReference; fileEncoding = 4; lastKnownFileType = sourcecode.c.objc; path = NYPLAttributedString.m; sourceTree = "<group>"; };
		114C8CD819BF55F900719B72 /* NYPLRoundedButton.h */ = {isa = PBXFileReference; fileEncoding = 4; lastKnownFileType = sourcecode.c.h; path = NYPLRoundedButton.h; sourceTree = "<group>"; };
		114C8CD919BF55F900719B72 /* NYPLRoundedButton.m */ = {isa = PBXFileReference; fileEncoding = 4; lastKnownFileType = sourcecode.c.objc; path = NYPLRoundedButton.m; sourceTree = "<group>"; };
		115081381A48E1220007AEA5 /* NYPLReaderRenderer.h */ = {isa = PBXFileReference; lastKnownFileType = sourcecode.c.h; path = NYPLReaderRenderer.h; sourceTree = "<group>"; };
		11548C091939136C009DBF2E /* NYPLRootTabBarController.h */ = {isa = PBXFileReference; fileEncoding = 4; lastKnownFileType = sourcecode.c.h; path = NYPLRootTabBarController.h; sourceTree = "<group>"; };
		11548C0A1939136C009DBF2E /* NYPLRootTabBarController.m */ = {isa = PBXFileReference; fileEncoding = 4; lastKnownFileType = sourcecode.c.objc; path = NYPLRootTabBarController.m; sourceTree = "<group>"; };
		11548C0C1939147D009DBF2E /* NYPLCatalogNavigationController.h */ = {isa = PBXFileReference; fileEncoding = 4; lastKnownFileType = sourcecode.c.h; path = NYPLCatalogNavigationController.h; sourceTree = "<group>"; };
		11548C0D1939147D009DBF2E /* NYPLCatalogNavigationController.m */ = {isa = PBXFileReference; fileEncoding = 4; indentWidth = 2; lastKnownFileType = sourcecode.c.objc; path = NYPLCatalogNavigationController.m; sourceTree = "<group>"; tabWidth = 2; };
		1157E92D19CA0009003BFDBF /* NSString+NYPLStringAdditionsTests.m */ = {isa = PBXFileReference; fileEncoding = 4; lastKnownFileType = sourcecode.c.objc; path = "NSString+NYPLStringAdditionsTests.m"; sourceTree = "<group>"; };
		11580AC61986A77B00949A15 /* NYPLBookCell.h */ = {isa = PBXFileReference; fileEncoding = 4; lastKnownFileType = sourcecode.c.h; path = NYPLBookCell.h; sourceTree = "<group>"; };
		11580AC71986A77B00949A15 /* NYPLBookCell.m */ = {isa = PBXFileReference; fileEncoding = 4; lastKnownFileType = sourcecode.c.objc; lineEnding = 0; path = NYPLBookCell.m; sourceTree = "<group>"; xcLanguageSpecificationIdentifier = xcode.lang.objc; };
		1158812C1A894F4E008672C3 /* NYPLAccountSignInViewController.h */ = {isa = PBXFileReference; fileEncoding = 4; lastKnownFileType = sourcecode.c.h; path = NYPLAccountSignInViewController.h; sourceTree = "<group>"; };
		1158812D1A894F4E008672C3 /* NYPLAccountSignInViewController.m */ = {isa = PBXFileReference; fileEncoding = 4; lastKnownFileType = sourcecode.c.objc; path = NYPLAccountSignInViewController.m; sourceTree = "<group>"; };
		11616E0F196B0531003D60D9 /* NYPLBookRegistry.h */ = {isa = PBXFileReference; fileEncoding = 4; lastKnownFileType = sourcecode.c.h; lineEnding = 0; path = NYPLBookRegistry.h; sourceTree = "<group>"; xcLanguageSpecificationIdentifier = xcode.lang.objcpp; };
		11616E10196B0531003D60D9 /* NYPLBookRegistry.m */ = {isa = PBXFileReference; fileEncoding = 4; lastKnownFileType = sourcecode.c.objc; lineEnding = 0; path = NYPLBookRegistry.m; sourceTree = "<group>"; xcLanguageSpecificationIdentifier = xcode.lang.objc; };
		11616E12196B2FB8003D60D9 /* NYPLMyBooksRegistryTests.m */ = {isa = PBXFileReference; fileEncoding = 4; lastKnownFileType = sourcecode.c.objc; path = NYPLMyBooksRegistryTests.m; sourceTree = "<group>"; };
		1164F104199AC236009BF8BF /* NYPLBookLocation.h */ = {isa = PBXFileReference; fileEncoding = 4; lastKnownFileType = sourcecode.c.h; path = NYPLBookLocation.h; sourceTree = "<group>"; };
		1164F105199AC236009BF8BF /* NYPLBookLocation.m */ = {isa = PBXFileReference; fileEncoding = 4; lastKnownFileType = sourcecode.c.objc; path = NYPLBookLocation.m; sourceTree = "<group>"; };
		116A5EAD194767B200491A21 /* NYPLMyBooksNavigationController.h */ = {isa = PBXFileReference; fileEncoding = 4; lastKnownFileType = sourcecode.c.h; path = NYPLMyBooksNavigationController.h; sourceTree = "<group>"; };
		116A5EAE194767B200491A21 /* NYPLMyBooksNavigationController.m */ = {isa = PBXFileReference; fileEncoding = 4; lastKnownFileType = sourcecode.c.objc; path = NYPLMyBooksNavigationController.m; sourceTree = "<group>"; };
		116A5EB1194767DC00491A21 /* NYPLMyBooksViewController.h */ = {isa = PBXFileReference; fileEncoding = 4; lastKnownFileType = sourcecode.c.h; path = NYPLMyBooksViewController.h; sourceTree = "<group>"; };
		116A5EB2194767DC00491A21 /* NYPLMyBooksViewController.m */ = {isa = PBXFileReference; fileEncoding = 4; lastKnownFileType = sourcecode.c.objc; path = NYPLMyBooksViewController.m; sourceTree = "<group>"; };
		116A5EB71947B57500491A21 /* NYPLConfiguration.h */ = {isa = PBXFileReference; fileEncoding = 4; lastKnownFileType = sourcecode.c.h; path = NYPLConfiguration.h; sourceTree = "<group>"; };
		116A5EB81947B57500491A21 /* NYPLConfiguration.m */ = {isa = PBXFileReference; fileEncoding = 4; indentWidth = 2; lastKnownFileType = sourcecode.c.objc; path = NYPLConfiguration.m; sourceTree = "<group>"; tabWidth = 2; };
		1183F339194B775900DC322F /* NYPLCatalogLaneCell.h */ = {isa = PBXFileReference; fileEncoding = 4; lastKnownFileType = sourcecode.c.h; path = NYPLCatalogLaneCell.h; sourceTree = "<group>"; };
		1183F33A194B775900DC322F /* NYPLCatalogLaneCell.m */ = {isa = PBXFileReference; fileEncoding = 4; lastKnownFileType = sourcecode.c.objc; path = NYPLCatalogLaneCell.m; sourceTree = "<group>"; };
		1183F33F194F723D00DC322F /* NYPLCatalogLane.h */ = {isa = PBXFileReference; fileEncoding = 4; lastKnownFileType = sourcecode.c.h; path = NYPLCatalogLane.h; sourceTree = "<group>"; };
		1183F340194F723D00DC322F /* NYPLCatalogLane.m */ = {isa = PBXFileReference; fileEncoding = 4; lastKnownFileType = sourcecode.c.objc; path = NYPLCatalogLane.m; sourceTree = "<group>"; };
		1183F345194F744D00DC322F /* NYPLBook.h */ = {isa = PBXFileReference; fileEncoding = 4; lastKnownFileType = sourcecode.c.h; path = NYPLBook.h; sourceTree = "<group>"; };
		1183F346194F744D00DC322F /* NYPLBook.m */ = {isa = PBXFileReference; fileEncoding = 4; lastKnownFileType = sourcecode.c.objc; path = NYPLBook.m; sourceTree = "<group>"; };
		1183F359194F847100DC322F /* NYPLAsync.h */ = {isa = PBXFileReference; fileEncoding = 4; lastKnownFileType = sourcecode.c.h; path = NYPLAsync.h; sourceTree = "<group>"; };
		1183F35A194F847100DC322F /* NYPLAsync.m */ = {isa = PBXFileReference; fileEncoding = 4; lastKnownFileType = sourcecode.c.objc; lineEnding = 0; path = NYPLAsync.m; sourceTree = "<group>"; xcLanguageSpecificationIdentifier = xcode.lang.objc; };
		1188F3DF1A1ECC4B006B2F36 /* NYPLReaderSettings.h */ = {isa = PBXFileReference; fileEncoding = 4; lastKnownFileType = sourcecode.c.h; path = NYPLReaderSettings.h; sourceTree = "<group>"; };
		1188F3E01A1ECC4B006B2F36 /* NYPLReaderSettings.m */ = {isa = PBXFileReference; fileEncoding = 4; lastKnownFileType = sourcecode.c.objc; path = NYPLReaderSettings.m; sourceTree = "<group>"; };
		118A0B1919915BDF00792DDE /* NYPLCatalogSearchViewController.h */ = {isa = PBXFileReference; fileEncoding = 4; lastKnownFileType = sourcecode.c.h; path = NYPLCatalogSearchViewController.h; sourceTree = "<group>"; };
		118A0B1A19915BDF00792DDE /* NYPLCatalogSearchViewController.m */ = {isa = PBXFileReference; fileEncoding = 4; lastKnownFileType = sourcecode.c.objc; path = NYPLCatalogSearchViewController.m; sourceTree = "<group>"; };
		118B7ABD195CBF72005CE3E7 /* NYPLSession.h */ = {isa = PBXFileReference; fileEncoding = 4; lastKnownFileType = sourcecode.c.h; path = NYPLSession.h; sourceTree = "<group>"; };
		118B7ABE195CBF72005CE3E7 /* NYPLSession.m */ = {isa = PBXFileReference; fileEncoding = 4; lastKnownFileType = sourcecode.c.objc; path = NYPLSession.m; sourceTree = "<group>"; };
		119503E41993F90C009FB788 /* libePub3-iOS.a */ = {isa = PBXFileReference; lastKnownFileType = archive.ar; name = "libePub3-iOS.a"; path = "readium-sdk/Platform/Apple/build/Debug-iphoneos/libePub3-iOS.a"; sourceTree = "<group>"; };
		119503E61993F914009FB788 /* libxml2.dylib */ = {isa = PBXFileReference; lastKnownFileType = "compiled.mach-o.dylib"; name = libxml2.dylib; path = usr/lib/libxml2.dylib; sourceTree = SDKROOT; };
		119503E81993F919009FB788 /* libz.dylib */ = {isa = PBXFileReference; lastKnownFileType = "compiled.mach-o.dylib"; name = libz.dylib; path = usr/lib/libz.dylib; sourceTree = SDKROOT; };
		119503EA1993F91E009FB788 /* libc++.dylib */ = {isa = PBXFileReference; lastKnownFileType = "compiled.mach-o.dylib"; name = "libc++.dylib"; path = "usr/lib/libc++.dylib"; sourceTree = SDKROOT; };
		119503EE1993FB90009FB788 /* NYPLReadium.h */ = {isa = PBXFileReference; lastKnownFileType = sourcecode.c.h; path = NYPLReadium.h; sourceTree = "<group>"; };
		119504091994075B009FB788 /* NYPLReaderViewController.h */ = {isa = PBXFileReference; fileEncoding = 4; lastKnownFileType = sourcecode.c.h; path = NYPLReaderViewController.h; sourceTree = "<group>"; };
		1195040A1994075B009FB788 /* NYPLReaderViewController.m */ = {isa = PBXFileReference; fileEncoding = 4; lastKnownFileType = sourcecode.c.objc; path = NYPLReaderViewController.m; sourceTree = "<group>"; };
		1196F7591970727C00F62670 /* NYPLMyBooksDownloadCenter.h */ = {isa = PBXFileReference; fileEncoding = 4; lastKnownFileType = sourcecode.c.h; path = NYPLMyBooksDownloadCenter.h; sourceTree = "<group>"; };
		1196F75A1970727C00F62670 /* NYPLMyBooksDownloadCenter.m */ = {isa = PBXFileReference; fileEncoding = 4; lastKnownFileType = sourcecode.c.objc; lineEnding = 0; path = NYPLMyBooksDownloadCenter.m; sourceTree = "<group>"; xcLanguageSpecificationIdentifier = xcode.lang.objc; };
		119BEB87198C43A600121439 /* NSString+NYPLStringAdditions.h */ = {isa = PBXFileReference; fileEncoding = 4; lastKnownFileType = sourcecode.c.h; path = "NSString+NYPLStringAdditions.h"; sourceTree = "<group>"; };
		119BEB88198C43A600121439 /* NSString+NYPLStringAdditions.m */ = {isa = PBXFileReference; fileEncoding = 4; lastKnownFileType = sourcecode.c.objc; path = "NSString+NYPLStringAdditions.m"; sourceTree = "<group>"; };
		119BEB8D19901E1000121439 /* NYPLOPDS.h */ = {isa = PBXFileReference; lastKnownFileType = sourcecode.c.h; path = NYPLOPDS.h; sourceTree = "<group>"; };
		119BEBB719902A8800121439 /* NYPLOpenSearchDescription.h */ = {isa = PBXFileReference; fileEncoding = 4; lastKnownFileType = sourcecode.c.h; path = NYPLOpenSearchDescription.h; sourceTree = "<group>"; };
		119BEBB819902A8800121439 /* NYPLOpenSearchDescription.m */ = {isa = PBXFileReference; fileEncoding = 4; lastKnownFileType = sourcecode.c.objc; path = NYPLOpenSearchDescription.m; sourceTree = "<group>"; };
		11A14DF21A1BF94F00D6C510 /* UIColor+NYPLColorAdditions.h */ = {isa = PBXFileReference; fileEncoding = 4; lastKnownFileType = sourcecode.c.h; path = "UIColor+NYPLColorAdditions.h"; sourceTree = "<group>"; };
		11A14DF31A1BF94F00D6C510 /* UIColor+NYPLColorAdditions.m */ = {isa = PBXFileReference; fileEncoding = 4; lastKnownFileType = sourcecode.c.objc; path = "UIColor+NYPLColorAdditions.m"; sourceTree = "<group>"; };
		11A14DF51A1BFBED00D6C510 /* UIColor+NYPLColorAdditionsTests.m */ = {isa = PBXFileReference; fileEncoding = 4; lastKnownFileType = sourcecode.c.objc; path = "UIColor+NYPLColorAdditionsTests.m"; sourceTree = "<group>"; };
		11A16E67195B2BD3004147F4 /* NYPLCatalogUngroupedFeedViewController.h */ = {isa = PBXFileReference; fileEncoding = 4; lastKnownFileType = sourcecode.c.h; path = NYPLCatalogUngroupedFeedViewController.h; sourceTree = "<group>"; };
		11A16E68195B2BD3004147F4 /* NYPLCatalogUngroupedFeedViewController.m */ = {isa = PBXFileReference; fileEncoding = 4; lastKnownFileType = sourcecode.c.objc; path = NYPLCatalogUngroupedFeedViewController.m; sourceTree = "<group>"; };
		11A16E6D195B60DF004147F4 /* NYPLBookNormalCell.h */ = {isa = PBXFileReference; fileEncoding = 4; lastKnownFileType = sourcecode.c.h; path = NYPLBookNormalCell.h; sourceTree = "<group>"; };
		11A16E6E195B60DF004147F4 /* NYPLBookNormalCell.m */ = {isa = PBXFileReference; fileEncoding = 4; lastKnownFileType = sourcecode.c.objc; path = NYPLBookNormalCell.m; sourceTree = "<group>"; };
		11B20E6C19D9F6DD00877A23 /* NYPLReloadView.h */ = {isa = PBXFileReference; fileEncoding = 4; lastKnownFileType = sourcecode.c.h; path = NYPLReloadView.h; sourceTree = "<group>"; };
		11B20E6D19D9F6DD00877A23 /* NYPLReloadView.m */ = {isa = PBXFileReference; fileEncoding = 4; lastKnownFileType = sourcecode.c.objc; path = NYPLReloadView.m; sourceTree = "<group>"; };
		11B6020319806CD300800DA9 /* NYPLBookDownloadingCell.h */ = {isa = PBXFileReference; fileEncoding = 4; lastKnownFileType = sourcecode.c.h; path = NYPLBookDownloadingCell.h; sourceTree = "<group>"; };
		11B6020419806CD300800DA9 /* NYPLBookDownloadingCell.m */ = {isa = PBXFileReference; fileEncoding = 4; lastKnownFileType = sourcecode.c.objc; path = NYPLBookDownloadingCell.m; sourceTree = "<group>"; };
		11BFDB31199C01F700378691 /* NYPLReaderTOCViewController.h */ = {isa = PBXFileReference; fileEncoding = 4; lastKnownFileType = sourcecode.c.h; path = NYPLReaderTOCViewController.h; sourceTree = "<group>"; };
		11BFDB32199C01F700378691 /* NYPLReaderTOCViewController.m */ = {isa = PBXFileReference; fileEncoding = 4; indentWidth = 2; lastKnownFileType = sourcecode.c.objc; path = NYPLReaderTOCViewController.m; sourceTree = "<group>"; tabWidth = 2; };
		11BFDB34199C08E900378691 /* NYPLReaderTOCElement.h */ = {isa = PBXFileReference; fileEncoding = 4; lastKnownFileType = sourcecode.c.h; path = NYPLReaderTOCElement.h; sourceTree = "<group>"; };
		11BFDB35199C08E900378691 /* NYPLReaderTOCElement.m */ = {isa = PBXFileReference; fileEncoding = 4; lastKnownFileType = sourcecode.c.objc; path = NYPLReaderTOCElement.m; sourceTree = "<group>"; };
		11BFDB37199C117B00378691 /* NYPLReaderTOCCell.h */ = {isa = PBXFileReference; fileEncoding = 4; lastKnownFileType = sourcecode.c.h; path = NYPLReaderTOCCell.h; sourceTree = "<group>"; };
		11BFDB38199C117B00378691 /* NYPLReaderTOCCell.m */ = {isa = PBXFileReference; fileEncoding = 4; lastKnownFileType = sourcecode.c.objc; path = NYPLReaderTOCCell.m; sourceTree = "<group>"; };
		11C113CF19F842B9005B3F63 /* reader.html */ = {isa = PBXFileReference; fileEncoding = 4; lastKnownFileType = text.html; path = reader.html; sourceTree = "<group>"; };
		11C113D119F842BE005B3F63 /* host_app_feedback.js */ = {isa = PBXFileReference; fileEncoding = 4; lastKnownFileType = sourcecode.javascript; path = host_app_feedback.js; sourceTree = "<group>"; };
		11C113D519F84613005B3F63 /* simplified.js */ = {isa = PBXFileReference; fileEncoding = 4; lastKnownFileType = sourcecode.javascript; path = simplified.js; sourceTree = "<group>"; };
		11C5DCF01976D1E0005A9945 /* NYPLHoldsNavigationController.h */ = {isa = PBXFileReference; fileEncoding = 4; lastKnownFileType = sourcecode.c.h; path = NYPLHoldsNavigationController.h; sourceTree = "<group>"; };
		11C5DCF11976D1E0005A9945 /* NYPLHoldsNavigationController.m */ = {isa = PBXFileReference; fileEncoding = 4; lastKnownFileType = sourcecode.c.objc; path = NYPLHoldsNavigationController.m; sourceTree = "<group>"; };
		11C5DCF31976D22F005A9945 /* NYPLHoldsViewController.h */ = {isa = PBXFileReference; fileEncoding = 4; lastKnownFileType = sourcecode.c.h; path = NYPLHoldsViewController.h; sourceTree = "<group>"; };
		11C5DCF41976D22F005A9945 /* NYPLHoldsViewController.m */ = {isa = PBXFileReference; fileEncoding = 4; lastKnownFileType = sourcecode.c.objc; path = NYPLHoldsViewController.m; sourceTree = "<group>"; };
		11C5DD14197727A6005A9945 /* NYPLKeychain.h */ = {isa = PBXFileReference; fileEncoding = 4; lastKnownFileType = sourcecode.c.h; path = NYPLKeychain.h; sourceTree = "<group>"; };
		11C5DD15197727A6005A9945 /* NYPLKeychain.m */ = {isa = PBXFileReference; fileEncoding = 4; lastKnownFileType = sourcecode.c.objc; path = NYPLKeychain.m; sourceTree = "<group>"; };
		11C5DD171977335E005A9945 /* NYPLKeychainTests.m */ = {isa = PBXFileReference; fileEncoding = 4; lastKnownFileType = sourcecode.c.objc; path = NYPLKeychainTests.m; sourceTree = "<group>"; };
		11D521991A44980D00636240 /* librmservices_iphone.a */ = {isa = PBXFileReference; lastKnownFileType = archive.ar; name = librmservices_iphone.a; path = "../../Code/RMSDK-10_0_2014-08-25/samples/rmservices/build/xc3/build/Release-iphoneos/librmservices_iphone.a"; sourceTree = "<group>"; };
		11D5219B1A449ABA00636240 /* libstdc++.dylib */ = {isa = PBXFileReference; lastKnownFileType = "compiled.mach-o.dylib"; name = "libstdc++.dylib"; path = "usr/lib/libstdc++.dylib"; sourceTree = SDKROOT; };
		11DC19261A12F92500721DBA /* NYPLReaderSettingsView.h */ = {isa = PBXFileReference; fileEncoding = 4; lastKnownFileType = sourcecode.c.h; path = NYPLReaderSettingsView.h; sourceTree = "<group>"; };
		11DC19271A12F92500721DBA /* NYPLReaderSettingsView.m */ = {isa = PBXFileReference; fileEncoding = 4; indentWidth = 2; lastKnownFileType = sourcecode.c.objc; path = NYPLReaderSettingsView.m; sourceTree = "<group>"; tabWidth = 2; };
		11E0208B197F05D9009DEA93 /* UIFont+NYPLSystemFontOverride.h */ = {isa = PBXFileReference; fileEncoding = 4; lastKnownFileType = sourcecode.c.h; path = "UIFont+NYPLSystemFontOverride.h"; sourceTree = "<group>"; };
		11E0208C197F05D9009DEA93 /* UIFont+NYPLSystemFontOverride.m */ = {isa = PBXFileReference; fileEncoding = 4; lastKnownFileType = sourcecode.c.objc; path = "UIFont+NYPLSystemFontOverride.m"; sourceTree = "<group>"; };
		11F3771D19DB62B000487769 /* NYPLFacetView.h */ = {isa = PBXFileReference; fileEncoding = 4; lastKnownFileType = sourcecode.c.h; path = NYPLFacetView.h; sourceTree = "<group>"; };
		11F3771E19DB62B000487769 /* NYPLFacetView.m */ = {isa = PBXFileReference; fileEncoding = 4; lastKnownFileType = sourcecode.c.objc; path = NYPLFacetView.m; sourceTree = "<group>"; };
		11F3773119E0876F00487769 /* NYPLCatalogFacet.h */ = {isa = PBXFileReference; fileEncoding = 4; lastKnownFileType = sourcecode.c.h; path = NYPLCatalogFacet.h; sourceTree = "<group>"; };
		11F3773219E0876F00487769 /* NYPLCatalogFacet.m */ = {isa = PBXFileReference; fileEncoding = 4; lastKnownFileType = sourcecode.c.objc; path = NYPLCatalogFacet.m; sourceTree = "<group>"; };
		11F54C1D194109120086FCAF /* main.xml */ = {isa = PBXFileReference; fileEncoding = 4; lastKnownFileType = text.xml; path = main.xml; sourceTree = "<group>"; };
		11F54C2419410BE40086FCAF /* single_entry.xml */ = {isa = PBXFileReference; fileEncoding = 4; lastKnownFileType = text.xml; path = single_entry.xml; sourceTree = "<group>"; };
		11F54C2619410C700086FCAF /* NYPLOPDSEntryTests.m */ = {isa = PBXFileReference; fileEncoding = 4; lastKnownFileType = sourcecode.c.objc; path = NYPLOPDSEntryTests.m; sourceTree = "<group>"; };
		11F54C2919423A040086FCAF /* NYPLOPDSLinkTests.m */ = {isa = PBXFileReference; fileEncoding = 4; lastKnownFileType = sourcecode.c.objc; path = NYPLOPDSLinkTests.m; sourceTree = "<group>"; };
		145798F5215BE9E300F68AFD /* ProblemReportEmail.swift */ = {isa = PBXFileReference; lastKnownFileType = sourcecode.swift; path = ProblemReportEmail.swift; sourceTree = "<group>"; };
		145DA48D215441A70055DB93 /* ZXingObjC.framework */ = {isa = PBXFileReference; lastKnownFileType = wrapper.framework; name = ZXingObjC.framework; path = Carthage/Build/iOS/ZXingObjC.framework; sourceTree = "<group>"; };
		145DA48F2154429E0055DB93 /* Bugsnag.framework */ = {isa = PBXFileReference; lastKnownFileType = wrapper.framework; name = Bugsnag.framework; path = Carthage/Build/iOS/Bugsnag.framework; sourceTree = "<group>"; };
		145DA4912154464F0055DB93 /* SQLite.framework */ = {isa = PBXFileReference; lastKnownFileType = wrapper.framework; name = SQLite.framework; path = Carthage/Build/iOS/SQLite.framework; sourceTree = "<group>"; };
		145DA49321544A3F0055DB93 /* NYPLCardCreator.framework */ = {isa = PBXFileReference; lastKnownFileType = wrapper.framework; name = NYPLCardCreator.framework; path = Carthage/Build/iOS/NYPLCardCreator.framework; sourceTree = "<group>"; };
		145DA49521544A420055DB93 /* PureLayout.framework */ = {isa = PBXFileReference; lastKnownFileType = wrapper.framework; name = PureLayout.framework; path = Carthage/Build/iOS/PureLayout.framework; sourceTree = "<group>"; };
		148B1C1721710C6800FF64AB /* NYPLAEToolkit.framework */ = {isa = PBXFileReference; lastKnownFileType = wrapper.framework; name = NYPLAEToolkit.framework; path = Carthage/Build/iOS/NYPLAEToolkit.framework; sourceTree = "<group>"; };
		148B1C1C21710C6800FF64AB /* NYPLAudiobookToolkit.framework */ = {isa = PBXFileReference; lastKnownFileType = wrapper.framework; name = NYPLAudiobookToolkit.framework; path = Carthage/Build/iOS/NYPLAudiobookToolkit.framework; sourceTree = "<group>"; };
		148B1C342176900E00FF64AB /* AudioEngine.framework */ = {isa = PBXFileReference; lastKnownFileType = wrapper.framework; name = AudioEngine.framework; path = Carthage/Build/iOS/AudioEngine.framework; sourceTree = "<group>"; };
		17071060242A923400E2648F /* NYPLSecrets.swift */ = {isa = PBXFileReference; fileEncoding = 4; lastKnownFileType = sourcecode.swift; path = NYPLSecrets.swift; sourceTree = "<group>"; };
		171966A824170819007BB87E /* NYPLBookState.swift */ = {isa = PBXFileReference; lastKnownFileType = sourcecode.swift; path = NYPLBookState.swift; sourceTree = "<group>"; };
		173F0822241AAA4E00A64658 /* NYPLBookStateTests.swift */ = {isa = PBXFileReference; lastKnownFileType = sourcecode.swift; path = NYPLBookStateTests.swift; sourceTree = "<group>"; };
		175E480724EF36520066A6CF /* NYPLAnnouncementBusinessLogic.swift */ = {isa = PBXFileReference; lastKnownFileType = sourcecode.swift; path = NYPLAnnouncementBusinessLogic.swift; sourceTree = "<group>"; };
		175E480D24EF46EA0066A6CF /* NYPLAnnouncementViewController.swift */ = {isa = PBXFileReference; lastKnownFileType = sourcecode.swift; path = NYPLAnnouncementViewController.swift; sourceTree = "<group>"; };
		1763C0D524F460FE00A4D0E2 /* NYPLAnnouncementManagerTests.swift */ = {isa = PBXFileReference; lastKnownFileType = sourcecode.swift; path = NYPLAnnouncementManagerTests.swift; sourceTree = "<group>"; };
		179699D024131BA500EC309F /* UIColor+LabelColor.swift */ = {isa = PBXFileReference; lastKnownFileType = sourcecode.swift; path = "UIColor+LabelColor.swift"; sourceTree = "<group>"; };
		17CE5304243C020800315E63 /* NYPLUserAccount.swift */ = {isa = PBXFileReference; lastKnownFileType = sourcecode.swift; path = NYPLUserAccount.swift; sourceTree = "<group>"; };
		17D08378248E8EEB00092AA9 /* OverdriveProcessor.framework */ = {isa = PBXFileReference; lastKnownFileType = wrapper.framework; name = OverdriveProcessor.framework; path = Carthage/Build/iOS/OverdriveProcessor.framework; sourceTree = "<group>"; };
		2198F90F250A90EE000D9DAB /* AudioBookVendorsHelper.swift */ = {isa = PBXFileReference; lastKnownFileType = sourcecode.swift; path = AudioBookVendorsHelper.swift; sourceTree = "<group>"; };
		219901F324FD2DE9001BC727 /* jwk.json */ = {isa = PBXFileReference; fileEncoding = 4; lastKnownFileType = text.json; path = jwk.json; sourceTree = "<group>"; };
		219901F924FD2E56001BC727 /* jwk_private */ = {isa = PBXFileReference; lastKnownFileType = text; path = jwk_private; sourceTree = "<group>"; };
		2199020524FD3334001BC727 /* NYPLJWKConversionTest.swift */ = {isa = PBXFileReference; lastKnownFileType = sourcecode.swift; path = NYPLJWKConversionTest.swift; sourceTree = "<group>"; };
		2199020724FD35DC001BC727 /* JWKResponse.swift */ = {isa = PBXFileReference; lastKnownFileType = sourcecode.swift; path = JWKResponse.swift; sourceTree = "<group>"; };
		21E7E07A24FEA7E800189224 /* DPLAAudiobooks.swift */ = {isa = PBXFileReference; lastKnownFileType = sourcecode.swift; path = DPLAAudiobooks.swift; sourceTree = "<group>"; };
		21EC1B8E2501538600A12384 /* AudioBookVendors+Extensions.swift */ = {isa = PBXFileReference; lastKnownFileType = sourcecode.swift; path = "AudioBookVendors+Extensions.swift"; sourceTree = "<group>"; };
		2D2B47621D08F1ED007F7764 /* SimplyETests-Bridging-Header.h */ = {isa = PBXFileReference; lastKnownFileType = sourcecode.c.h; path = "SimplyETests-Bridging-Header.h"; sourceTree = "<group>"; };
		2D2B47631D08F1ED007F7764 /* UpdateCheckTests.swift */ = {isa = PBXFileReference; fileEncoding = 4; lastKnownFileType = sourcecode.swift; path = UpdateCheckTests.swift; sourceTree = "<group>"; };
		2D2B47691D08F264007F7764 /* UpdateCheckUpToDate.json */ = {isa = PBXFileReference; fileEncoding = 4; lastKnownFileType = text.json; path = UpdateCheckUpToDate.json; sourceTree = "<group>"; };
		2D2B47721D08F807007F7764 /* SimplyETests.xctest */ = {isa = PBXFileReference; explicitFileType = wrapper.cfbundle; includeInIndex = 0; path = SimplyETests.xctest; sourceTree = BUILT_PRODUCTS_DIR; };
		2D2B47761D08F808007F7764 /* Info.plist */ = {isa = PBXFileReference; lastKnownFileType = text.plist.xml; name = Info.plist; path = ../SimplyETests/Info.plist; sourceTree = "<group>"; };
		2D2B47891D08FC78007F7764 /* UpdateCheckUnknown.json */ = {isa = PBXFileReference; fileEncoding = 4; lastKnownFileType = text.json; path = UpdateCheckUnknown.json; sourceTree = "<group>"; };
		2D2B478A1D08FC78007F7764 /* UpdateCheckNeedsUpdate.json */ = {isa = PBXFileReference; fileEncoding = 4; lastKnownFileType = text.json; path = UpdateCheckNeedsUpdate.json; sourceTree = "<group>"; };
		2D382BCF1D08B1F5002C423D /* SimplyE-Bridging-Header.h */ = {isa = PBXFileReference; lastKnownFileType = sourcecode.c.h; path = "SimplyE-Bridging-Header.h"; sourceTree = "<group>"; };
		2D382BD61D08BA99002C423D /* Log.swift */ = {isa = PBXFileReference; fileEncoding = 4; lastKnownFileType = sourcecode.swift; path = Log.swift; sourceTree = "<group>"; };
		2D62568A1D412BCB0080A81F /* BundledHTMLViewController.swift */ = {isa = PBXFileReference; fileEncoding = 4; lastKnownFileType = sourcecode.swift; path = BundledHTMLViewController.swift; sourceTree = "<group>"; };
		2D6256901D41582A0080A81F /* software-licenses.html */ = {isa = PBXFileReference; fileEncoding = 4; lastKnownFileType = text.html; path = "software-licenses.html"; sourceTree = "<group>"; };
		2D6AF74A1E7E341F005CEC90 /* Simplified+RMSDK.xcconfig */ = {isa = PBXFileReference; lastKnownFileType = text.xcconfig; path = "Simplified+RMSDK.xcconfig"; sourceTree = "<group>"; };
		2D754BB92002E2FB0061D34F /* NYPLOPDSAcquisition.h */ = {isa = PBXFileReference; lastKnownFileType = sourcecode.c.h; path = NYPLOPDSAcquisition.h; sourceTree = "<group>"; };
		2D754BBA2002E2FB0061D34F /* NYPLOPDSAcquisition.m */ = {isa = PBXFileReference; lastKnownFileType = sourcecode.c.objc; path = NYPLOPDSAcquisition.m; sourceTree = "<group>"; };
		2D754BC02002F1B10061D34F /* NYPLOPDSIndirectAcquisition.h */ = {isa = PBXFileReference; lastKnownFileType = sourcecode.c.h; path = NYPLOPDSIndirectAcquisition.h; sourceTree = "<group>"; };
		2D754BC12002F1B10061D34F /* NYPLOPDSIndirectAcquisition.m */ = {isa = PBXFileReference; lastKnownFileType = sourcecode.c.objc; path = NYPLOPDSIndirectAcquisition.m; sourceTree = "<group>"; };
		2D87909B20127AA300E2763F /* NYPLBookAcquisitionPath.h */ = {isa = PBXFileReference; lastKnownFileType = sourcecode.c.h; path = NYPLBookAcquisitionPath.h; sourceTree = "<group>"; };
		2D87909C20127AA300E2763F /* NYPLBookAcquisitionPath.m */ = {isa = PBXFileReference; lastKnownFileType = sourcecode.c.objc; path = NYPLBookAcquisitionPath.m; sourceTree = "<group>"; };
		2D8790A220129AC400E2763F /* NYPLBookAcquisitionPathEntry.xml */ = {isa = PBXFileReference; lastKnownFileType = text.xml; path = NYPLBookAcquisitionPathEntry.xml; sourceTree = "<group>"; };
		2D8790A420129AF200E2763F /* NYPLBookAcquisitionPathTests.swift */ = {isa = PBXFileReference; lastKnownFileType = sourcecode.swift; path = NYPLBookAcquisitionPathTests.swift; sourceTree = "<group>"; };
		2DA4F2321C68363B008853D7 /* LocalAuthentication.framework */ = {isa = PBXFileReference; lastKnownFileType = wrapper.framework; name = LocalAuthentication.framework; path = System/Library/Frameworks/LocalAuthentication.framework; sourceTree = SDKROOT; };
		2DB436361D4C049200F8E69D /* NYPLReachability.h */ = {isa = PBXFileReference; fileEncoding = 4; lastKnownFileType = sourcecode.c.h; path = NYPLReachability.h; sourceTree = "<group>"; };
		2DB436371D4C049200F8E69D /* NYPLReachability.m */ = {isa = PBXFileReference; fileEncoding = 4; lastKnownFileType = sourcecode.c.objc; path = NYPLReachability.m; sourceTree = "<group>"; };
		2DC8D9DB1D09F797007DD125 /* UpdateCheck.swift */ = {isa = PBXFileReference; fileEncoding = 4; lastKnownFileType = sourcecode.swift; path = UpdateCheck.swift; sourceTree = "<group>"; };
		2DC8D9DD1D09F9B4007DD125 /* UpdateCheckShim.swift */ = {isa = PBXFileReference; fileEncoding = 4; lastKnownFileType = sourcecode.swift; path = UpdateCheckShim.swift; sourceTree = "<group>"; };
		2DCB71EC2017DFB5000E041A /* NYPLOPDSAcquisitionAvailability.h */ = {isa = PBXFileReference; lastKnownFileType = sourcecode.c.h; path = NYPLOPDSAcquisitionAvailability.h; sourceTree = "<group>"; };
		2DCB71ED2017DFB5000E041A /* NYPLOPDSAcquisitionAvailability.m */ = {isa = PBXFileReference; lastKnownFileType = sourcecode.c.objc; path = NYPLOPDSAcquisitionAvailability.m; sourceTree = "<group>"; };
		2DEF10B8201ECCEA0082843A /* NYPLMyBooksSimplifiedBearerToken.h */ = {isa = PBXFileReference; lastKnownFileType = sourcecode.c.h; path = NYPLMyBooksSimplifiedBearerToken.h; sourceTree = "<group>"; };
		2DEF10B9201ECCEA0082843A /* NYPLMyBooksSimplifiedBearerToken.m */ = {isa = PBXFileReference; lastKnownFileType = sourcecode.c.objc; path = NYPLMyBooksSimplifiedBearerToken.m; sourceTree = "<group>"; };
		2DF321821DC3B83500E1858F /* NYPLAnnotations.swift */ = {isa = PBXFileReference; fileEncoding = 4; lastKnownFileType = sourcecode.swift; path = NYPLAnnotations.swift; sourceTree = "<group>"; };
		2DFAC8EB1CD8DDD1003D9EC0 /* NYPLOPDSCategory.h */ = {isa = PBXFileReference; fileEncoding = 4; lastKnownFileType = sourcecode.c.h; path = NYPLOPDSCategory.h; sourceTree = "<group>"; };
		2DFAC8EC1CD8DDD1003D9EC0 /* NYPLOPDSCategory.m */ = {isa = PBXFileReference; fileEncoding = 4; lastKnownFileType = sourcecode.c.objc; path = NYPLOPDSCategory.m; sourceTree = "<group>"; };
		52545184217A76FF00BBC1B4 /* NYPLUserNotifications.swift */ = {isa = PBXFileReference; lastKnownFileType = sourcecode.swift; path = NYPLUserNotifications.swift; sourceTree = "<group>"; };
		52592BB721220A1100587288 /* NYPLLocalization.m */ = {isa = PBXFileReference; lastKnownFileType = sourcecode.c.objc; path = NYPLLocalization.m; sourceTree = "<group>"; };
		52592BBB21220A4F00587288 /* NYPLLocalization.h */ = {isa = PBXFileReference; lastKnownFileType = sourcecode.c.h; path = NYPLLocalization.h; sourceTree = "<group>"; };
		5A569A261B8351C6003B5B61 /* ADEPT.xcodeproj */ = {isa = PBXFileReference; lastKnownFileType = "wrapper.pb-project"; name = ADEPT.xcodeproj; path = "adept-ios/ADEPT.xcodeproj"; sourceTree = "<group>"; };
		5A5B90111B946763002C53E9 /* libc++.1.dylib */ = {isa = PBXFileReference; lastKnownFileType = "compiled.mach-o.dylib"; name = "libc++.1.dylib"; path = "usr/lib/libc++.1.dylib"; sourceTree = SDKROOT; };
		5A5B90141B946CBD002C53E9 /* libstdc++.6.0.9.dylib */ = {isa = PBXFileReference; lastKnownFileType = "compiled.mach-o.dylib"; name = "libstdc++.6.0.9.dylib"; path = "usr/lib/libstdc++.6.0.9.dylib"; sourceTree = SDKROOT; };
		5A5B90191B946FAD002C53E9 /* NYPLReaderContainerDelegate.h */ = {isa = PBXFileReference; fileEncoding = 4; lastKnownFileType = sourcecode.c.h; path = NYPLReaderContainerDelegate.h; sourceTree = "<group>"; };
		5A5B901A1B946FAD002C53E9 /* NYPLReaderContainerDelegate.mm */ = {isa = PBXFileReference; fileEncoding = 4; lastKnownFileType = sourcecode.cpp.objcpp; path = NYPLReaderContainerDelegate.mm; sourceTree = "<group>"; };
		5A69290D1B95ACC600FB4C10 /* readium-shared-js_all.js */ = {isa = PBXFileReference; fileEncoding = 4; lastKnownFileType = sourcecode.javascript; name = "readium-shared-js_all.js"; path = "readium-shared-js/build-output/_single-bundle/readium-shared-js_all.js"; sourceTree = SOURCE_ROOT; };
		5A69290F1B95ACD100FB4C10 /* sdk.css */ = {isa = PBXFileReference; fileEncoding = 4; lastKnownFileType = text.css; name = sdk.css; path = "readium-shared-js/build-output/css/sdk.css"; sourceTree = SOURCE_ROOT; };
		5A69291D1B95C8AD00FB4C10 /* readium-shared-js_all.js.map */ = {isa = PBXFileReference; fileEncoding = 4; lastKnownFileType = "sourcecode.module-map"; name = "readium-shared-js_all.js.map"; path = "readium-shared-js/build-output/_single-bundle/readium-shared-js_all.js.map"; sourceTree = SOURCE_ROOT; };
		5A6929231B95C8B400FB4C10 /* readium-shared-js_all.js.bundles.js */ = {isa = PBXFileReference; fileEncoding = 4; lastKnownFileType = sourcecode.javascript; name = "readium-shared-js_all.js.bundles.js"; path = "readium-shared-js/build-output/_single-bundle/readium-shared-js_all.js.bundles.js"; sourceTree = SOURCE_ROOT; };
		5A7048911B94A6700046FFF0 /* Adobe Content Filter.xcodeproj */ = {isa = PBXFileReference; lastKnownFileType = "wrapper.pb-project"; name = "Adobe Content Filter.xcodeproj"; path = "adobe-content-filter/build/iOS/Adobe Content Filter.xcodeproj"; sourceTree = "<group>"; };
		5D1B141422CBE3570006C964 /* NYPLProblemDocument.swift */ = {isa = PBXFileReference; lastKnownFileType = sourcecode.swift; path = NYPLProblemDocument.swift; sourceTree = "<group>"; };
		5D1B142922CC179F0006C964 /* NYPLAlertUtils.swift */ = {isa = PBXFileReference; lastKnownFileType = sourcecode.swift; path = NYPLAlertUtils.swift; sourceTree = "<group>"; };
		5D3A28CB22D3DA850042B3BD /* NYPLUserProfileDocument.swift */ = {isa = PBXFileReference; lastKnownFileType = sourcecode.swift; path = NYPLUserProfileDocument.swift; sourceTree = "<group>"; };
		5D3A28D322D3FBB90042B3BD /* UserProfileDocumentTests.swift */ = {isa = PBXFileReference; lastKnownFileType = sourcecode.swift; path = UserProfileDocumentTests.swift; sourceTree = "<group>"; };
		5D60D3532297353C001080D0 /* NYPLMigrationManager.swift */ = {isa = PBXFileReference; lastKnownFileType = sourcecode.swift; path = NYPLMigrationManager.swift; sourceTree = "<group>"; };
		5D73DA3D22A07B9A00162CB8 /* NYPLMyBooksDownloadCenterTests.swift */ = {isa = PBXFileReference; lastKnownFileType = sourcecode.swift; path = NYPLMyBooksDownloadCenterTests.swift; sourceTree = "<group>"; };
		5D7CF86322C19EBA007CAA34 /* NYPLReaderContainerDelegateBase.m */ = {isa = PBXFileReference; lastKnownFileType = sourcecode.c.objc; path = NYPLReaderContainerDelegateBase.m; sourceTree = "<group>"; };
		5D7CF86922C1A2F1007CAA34 /* NYPLReaderContainerDelegateBase.h */ = {isa = PBXFileReference; lastKnownFileType = sourcecode.c.h; path = NYPLReaderContainerDelegateBase.h; sourceTree = "<group>"; };
		5D7CF8B422C3FC06007CAA34 /* NYPLErrorLogger.swift */ = {isa = PBXFileReference; fileEncoding = 4; lastKnownFileType = sourcecode.swift; path = NYPLErrorLogger.swift; sourceTree = "<group>"; };
		5DD5674422B303DF001F0C83 /* NYPLDeveloperSettingsTableViewController.swift */ = {isa = PBXFileReference; lastKnownFileType = sourcecode.swift; path = NYPLDeveloperSettingsTableViewController.swift; sourceTree = "<group>"; };
		5DD5677122B7ECE3001F0C83 /* NYPLSettings.swift */ = {isa = PBXFileReference; lastKnownFileType = sourcecode.swift; path = NYPLSettings.swift; sourceTree = "<group>"; };
		5DD567AE22B95A30001F0C83 /* String+MD5.swift */ = {isa = PBXFileReference; lastKnownFileType = sourcecode.swift; path = "String+MD5.swift"; sourceTree = "<group>"; };
		5DD567B422B97344001F0C83 /* Data+Base64.swift */ = {isa = PBXFileReference; lastKnownFileType = sourcecode.swift; path = "Data+Base64.swift"; sourceTree = "<group>"; };
		7307A5EC23FF1A8500DE53DE /* NYPLOpenSearchDescriptionTests.swift */ = {isa = PBXFileReference; lastKnownFileType = sourcecode.swift; path = NYPLOpenSearchDescriptionTests.swift; sourceTree = "<group>"; };
		7307A5F323FF2A6000DE53DE /* NYPLStringAdditionsTests.swift */ = {isa = PBXFileReference; lastKnownFileType = sourcecode.swift; path = NYPLStringAdditionsTests.swift; sourceTree = "<group>"; };
		73085E182502DE87008F6244 /* OETutorialChoiceViewController.swift */ = {isa = PBXFileReference; fileEncoding = 4; lastKnownFileType = sourcecode.swift; path = OETutorialChoiceViewController.swift; sourceTree = "<group>"; };
		73085E192502DE88008F6244 /* NYPLPresentationUtils.swift */ = {isa = PBXFileReference; fileEncoding = 4; lastKnownFileType = sourcecode.swift; path = NYPLPresentationUtils.swift; sourceTree = "<group>"; };
		73085E202502E2CD008F6244 /* OpenEBooks_OPDS2_Catalog_Feed.json */ = {isa = PBXFileReference; fileEncoding = 4; lastKnownFileType = text.json; name = OpenEBooks_OPDS2_Catalog_Feed.json; path = OpenEbooks/Resources/OpenEBooks_OPDS2_Catalog_Feed.json; sourceTree = "<group>"; };
		73085E232502EDEE008F6244 /* NYPLSettingsPrimaryTableViewController.swift */ = {isa = PBXFileReference; fileEncoding = 4; lastKnownFileType = sourcecode.swift; path = NYPLSettingsPrimaryTableViewController.swift; sourceTree = "<group>"; };
		73085E242502EDEF008F6244 /* NYPLSettingsPrimaryTableItem.swift */ = {isa = PBXFileReference; fileEncoding = 4; lastKnownFileType = sourcecode.swift; path = NYPLSettingsPrimaryTableItem.swift; sourceTree = "<group>"; };
		73085E252502EDF0008F6244 /* NYPLSettingsSplitViewController.swift */ = {isa = PBXFileReference; fileEncoding = 4; lastKnownFileType = sourcecode.swift; path = NYPLSettingsSplitViewController.swift; sourceTree = "<group>"; };
		73085E3425030D27008F6244 /* SEMigrations.swift */ = {isa = PBXFileReference; lastKnownFileType = sourcecode.swift; path = SEMigrations.swift; sourceTree = "<group>"; };
		73085E3725030D66008F6244 /* OEMigrations.swift */ = {isa = PBXFileReference; lastKnownFileType = sourcecode.swift; path = OEMigrations.swift; sourceTree = "<group>"; };
		731A5B1124621F2B00B5E663 /* NYPLSignInBusinessLogic.swift */ = {isa = PBXFileReference; lastKnownFileType = sourcecode.swift; path = NYPLSignInBusinessLogic.swift; sourceTree = "<group>"; };
		731DA5F52407105E009CC191 /* Crashlytics.framework */ = {isa = PBXFileReference; lastKnownFileType = wrapper.framework; name = Crashlytics.framework; path = Carthage/Build/iOS/Crashlytics.framework; sourceTree = "<group>"; };
		731DA5FB240711F5009CC191 /* Fabric.framework */ = {isa = PBXFileReference; lastKnownFileType = wrapper.framework; name = Fabric.framework; path = Carthage/Build/iOS/Fabric.framework; sourceTree = "<group>"; };
		73225DEA250B471400EF1877 /* NYPLRootTabBarController+OE.swift */ = {isa = PBXFileReference; lastKnownFileType = sourcecode.swift; path = "NYPLRootTabBarController+OE.swift"; sourceTree = "<group>"; };
		732327B12478504500A041E6 /* NSError+NYPLAdditions.swift */ = {isa = PBXFileReference; lastKnownFileType = sourcecode.swift; path = "NSError+NYPLAdditions.swift"; sourceTree = "<group>"; };
		7327A89223EE017300954748 /* NYPLMainThreadChecker.swift */ = {isa = PBXFileReference; lastKnownFileType = sourcecode.swift; path = NYPLMainThreadChecker.swift; sourceTree = "<group>"; };
		732F929223ECB51F0099244C /* NYPLBackgroundExecutor.swift */ = {isa = PBXFileReference; lastKnownFileType = sourcecode.swift; path = NYPLBackgroundExecutor.swift; sourceTree = "<group>"; };
		733875642423E1B0000FEB67 /* NYPLNetworkExecutor.swift */ = {isa = PBXFileReference; lastKnownFileType = sourcecode.swift; path = NYPLNetworkExecutor.swift; sourceTree = "<group>"; };
		733875662423E540000FEB67 /* NYPLCaching.swift */ = {isa = PBXFileReference; lastKnownFileType = sourcecode.swift; path = NYPLCaching.swift; sourceTree = "<group>"; };
		7340DA6124B7E45C00361387 /* URLResponse+NYPL.swift */ = {isa = PBXFileReference; lastKnownFileType = sourcecode.swift; path = "URLResponse+NYPL.swift"; sourceTree = "<group>"; };
		7340DA6724B7F27900361387 /* NYPLBook+Additions.swift */ = {isa = PBXFileReference; lastKnownFileType = sourcecode.swift; path = "NYPLBook+Additions.swift"; sourceTree = "<group>"; };
		7347F123245A4DE200558D7F /* SimplyE.app */ = {isa = PBXFileReference; explicitFileType = wrapper.application; includeInIndex = 0; path = SimplyE.app; sourceTree = BUILT_PRODUCTS_DIR; };
		7347F132245A508400558D7F /* NYPLCardCreator.framework */ = {isa = PBXFileReference; explicitFileType = wrapper.framework; path = NYPLCardCreator.framework; sourceTree = BUILT_PRODUCTS_DIR; };
		735350B624918432006021BD /* URLRequest+NYPLTests.swift */ = {isa = PBXFileReference; lastKnownFileType = sourcecode.swift; path = "URLRequest+NYPLTests.swift"; sourceTree = "<group>"; };
		735394012508161A0043C800 /* README.md */ = {isa = PBXFileReference; lastKnownFileType = net.daringfireball.markdown; path = README.md; sourceTree = SOURCE_ROOT; };
		7353940B250854A90043C800 /* OESettingsSetUp.swift */ = {isa = PBXFileReference; lastKnownFileType = sourcecode.swift; path = OESettingsSetUp.swift; sourceTree = "<group>"; };
		7358EE7B250062BD00DDA0CC /* OEImages.xcassets */ = {isa = PBXFileReference; lastKnownFileType = folder.assetcatalog; name = OEImages.xcassets; path = OpenEbooks/Resources/OEImages.xcassets; sourceTree = "<group>"; };
		7358EE902500642900DDA0CC /* OELaunchScreen.xib */ = {isa = PBXFileReference; fileEncoding = 4; lastKnownFileType = file.xib; name = OELaunchScreen.xib; path = OpenEbooks/Resources/OELaunchScreen.xib; sourceTree = "<group>"; };
		7358EE922500675700DDA0CC /* Open-eBooks-Info.plist */ = {isa = PBXFileReference; lastKnownFileType = text.plist.xml; name = "Open-eBooks-Info.plist"; path = "OpenEbooks/Open-eBooks-Info.plist"; sourceTree = "<group>"; };
		735F41A2243E381D00046182 /* String+NYPLAdditionsTests.swift */ = {isa = PBXFileReference; lastKnownFileType = sourcecode.swift; path = "String+NYPLAdditionsTests.swift"; sourceTree = "<group>"; };
		735FCB392506FACF009A8C95 /* ReaderClientCert.sig */ = {isa = PBXFileReference; fileEncoding = 4; lastKnownFileType = text; name = ReaderClientCert.sig; path = OpenEbooks/Resources/ReaderClientCert.sig; sourceTree = "<group>"; };
		735FED252427494900144C97 /* NYPLNetworkResponder.swift */ = {isa = PBXFileReference; lastKnownFileType = sourcecode.swift; path = NYPLNetworkResponder.swift; sourceTree = "<group>"; };
		73609AD8245B53CB00F0E08B /* update-certificates.sh */ = {isa = PBXFileReference; lastKnownFileType = text.script.sh; path = "update-certificates.sh"; sourceTree = SOURCE_ROOT; };
		7360D0D424BFCB9700C8AD16 /* NYPLUserFriendlyError.swift */ = {isa = PBXFileReference; lastKnownFileType = sourcecode.swift; path = NYPLUserFriendlyError.swift; sourceTree = "<group>"; };
		7384C7FF242BB43300D5F960 /* NYPLCachingTests.swift */ = {isa = PBXFileReference; lastKnownFileType = sourcecode.swift; path = NYPLCachingTests.swift; sourceTree = "<group>"; };
		7384C801242BCC4800D5F960 /* Date+NYPLAdditions.swift */ = {isa = PBXFileReference; lastKnownFileType = sourcecode.swift; path = "Date+NYPLAdditions.swift"; sourceTree = "<group>"; };
		7384C803242BCE5900D5F960 /* Date+NYPLAdditionsTests.swift */ = {isa = PBXFileReference; lastKnownFileType = sourcecode.swift; path = "Date+NYPLAdditionsTests.swift"; sourceTree = "<group>"; };
		738CB1FF2509A61E00891F31 /* NYPLConfiguration+OE.swift */ = {isa = PBXFileReference; lastKnownFileType = sourcecode.swift; path = "NYPLConfiguration+OE.swift"; sourceTree = "<group>"; };
		738CB2052509A87700891F31 /* NYPLConfiguration+SE.swift */ = {isa = PBXFileReference; lastKnownFileType = sourcecode.swift; path = "NYPLConfiguration+SE.swift"; sourceTree = "<group>"; };
		738EF2CB2405E38800F388FB /* GoogleService-Info.plist */ = {isa = PBXFileReference; lastKnownFileType = text.plist; path = "GoogleService-Info.plist"; sourceTree = SOURCE_ROOT; };
		738EF2D12405E3D900F388FB /* .gitignore */ = {isa = PBXFileReference; lastKnownFileType = text; path = .gitignore; sourceTree = SOURCE_ROOT; };
		738EF2D22405EA5F00F388FB /* Firebase.framework */ = {isa = PBXFileReference; lastKnownFileType = wrapper.framework; name = Firebase.framework; path = Carthage/Build/iOS/Firebase.framework; sourceTree = "<group>"; };
		738EF2D32405EA5F00F388FB /* FirebaseCoreDiagnostics.framework */ = {isa = PBXFileReference; lastKnownFileType = wrapper.framework; name = FirebaseCoreDiagnostics.framework; path = Carthage/Build/iOS/FirebaseCoreDiagnostics.framework; sourceTree = "<group>"; };
		738EF2D42405EA5F00F388FB /* FirebaseCore.framework */ = {isa = PBXFileReference; lastKnownFileType = wrapper.framework; name = FirebaseCore.framework; path = Carthage/Build/iOS/FirebaseCore.framework; sourceTree = "<group>"; };
		738EF2D52405EA5F00F388FB /* FirebaseAnalytics.framework */ = {isa = PBXFileReference; lastKnownFileType = wrapper.framework; name = FirebaseAnalytics.framework; path = Carthage/Build/iOS/FirebaseAnalytics.framework; sourceTree = "<group>"; };
		738EF2D72405EA6000F388FB /* nanopb.framework */ = {isa = PBXFileReference; lastKnownFileType = wrapper.framework; name = nanopb.framework; path = Carthage/Build/iOS/nanopb.framework; sourceTree = "<group>"; };
		738EF2D82405EA6000F388FB /* GoogleUtilities.framework */ = {isa = PBXFileReference; lastKnownFileType = wrapper.framework; name = GoogleUtilities.framework; path = Carthage/Build/iOS/GoogleUtilities.framework; sourceTree = "<group>"; };
		738EF2D92405EA6000F388FB /* GoogleAppMeasurement.framework */ = {isa = PBXFileReference; lastKnownFileType = wrapper.framework; name = GoogleAppMeasurement.framework; path = Carthage/Build/iOS/GoogleAppMeasurement.framework; sourceTree = "<group>"; };
		738EF2DA2405EA6000F388FB /* FIRAnalyticsConnector.framework */ = {isa = PBXFileReference; lastKnownFileType = wrapper.framework; name = FIRAnalyticsConnector.framework; path = Carthage/Build/iOS/FIRAnalyticsConnector.framework; sourceTree = "<group>"; };
		738EF2E42405EBAD00F388FB /* FirebaseInstallations.framework */ = {isa = PBXFileReference; lastKnownFileType = wrapper.framework; name = FirebaseInstallations.framework; path = Carthage/Build/iOS/FirebaseInstallations.framework; sourceTree = "<group>"; };
		738EF2E52405EBAD00F388FB /* GoogleDataTransport.framework */ = {isa = PBXFileReference; lastKnownFileType = wrapper.framework; name = GoogleDataTransport.framework; path = Carthage/Build/iOS/GoogleDataTransport.framework; sourceTree = "<group>"; };
		738EF2E82405EBC100F388FB /* GoogleDataTransportCCTSupport.framework */ = {isa = PBXFileReference; lastKnownFileType = wrapper.framework; name = GoogleDataTransportCCTSupport.framework; path = Carthage/Build/iOS/GoogleDataTransportCCTSupport.framework; sourceTree = "<group>"; };
		738EF2EB2405EC5900F388FB /* PromisesObjC.framework */ = {isa = PBXFileReference; lastKnownFileType = wrapper.framework; name = PromisesObjC.framework; path = Carthage/Build/iOS/PromisesObjC.framework; sourceTree = "<group>"; };
		739ECB2325101CCE00691A70 /* NSNotification+NYPL.swift */ = {isa = PBXFileReference; lastKnownFileType = sourcecode.swift; path = "NSNotification+NYPL.swift"; sourceTree = "<group>"; };
		739ECB282510207E00691A70 /* NYPLCatalogNavigationController+OE.swift */ = {isa = PBXFileReference; lastKnownFileType = sourcecode.swift; path = "NYPLCatalogNavigationController+OE.swift"; sourceTree = "<group>"; };
		739ECB2A25102A2B00691A70 /* NYPLCatalogNavigationController+SE.swift */ = {isa = PBXFileReference; lastKnownFileType = sourcecode.swift; path = "NYPLCatalogNavigationController+SE.swift"; sourceTree = "<group>"; };
		739ECB2D25108EE800691A70 /* NYPLRootTabBarController+SE.swift */ = {isa = PBXFileReference; lastKnownFileType = sourcecode.swift; path = "NYPLRootTabBarController+SE.swift"; sourceTree = "<group>"; };
		73A3EAEB2400A9560061A7FB /* NYPLSettingsAccountURLSessionChallengeHandler.h */ = {isa = PBXFileReference; lastKnownFileType = sourcecode.c.h; path = NYPLSettingsAccountURLSessionChallengeHandler.h; sourceTree = "<group>"; };
		73A3EAEC2400A9560061A7FB /* NYPLSettingsAccountURLSessionChallengeHandler.m */ = {isa = PBXFileReference; lastKnownFileType = sourcecode.c.objc; path = NYPLSettingsAccountURLSessionChallengeHandler.m; sourceTree = "<group>"; };
		73B501C024F48D4B00FBAD7D /* NYPLUserAccountFrontEndValidation.swift */ = {isa = PBXFileReference; fileEncoding = 4; lastKnownFileType = sourcecode.swift; path = NYPLUserAccountFrontEndValidation.swift; sourceTree = "<group>"; };
		73C3A33F244108F200AFE44D /* carthage-update-simplye.sh */ = {isa = PBXFileReference; lastKnownFileType = text.script.sh; path = "carthage-update-simplye.sh"; sourceTree = SOURCE_ROOT; };
		73CDA120243EDAD8009CC6A6 /* URLRequest+NYPL.swift */ = {isa = PBXFileReference; lastKnownFileType = sourcecode.swift; path = "URLRequest+NYPL.swift"; sourceTree = "<group>"; };
		73DA43A02404B4A900985482 /* Crashlytics.json */ = {isa = PBXFileReference; lastKnownFileType = text.json; path = Crashlytics.json; sourceTree = SOURCE_ROOT; };
		73DA43A12404B4A900985482 /* Cartfile */ = {isa = PBXFileReference; lastKnownFileType = text; path = Cartfile; sourceTree = SOURCE_ROOT; };
		73DA43A32404B92E00985482 /* Cartfile.resolved */ = {isa = PBXFileReference; lastKnownFileType = text; path = Cartfile.resolved; sourceTree = SOURCE_ROOT; };
		73DA43A42404B95B00985482 /* AudioEngine.json */ = {isa = PBXFileReference; lastKnownFileType = text.json; path = AudioEngine.json; sourceTree = SOURCE_ROOT; };
		73DA43A52404BA5500985482 /* build-3rd-parties-dependencies.sh */ = {isa = PBXFileReference; lastKnownFileType = text.script.sh; path = "build-3rd-parties-dependencies.sh"; sourceTree = SOURCE_ROOT; };
		73DA43A62404BA5600985482 /* build-carthage.sh */ = {isa = PBXFileReference; lastKnownFileType = text.script.sh; path = "build-carthage.sh"; sourceTree = SOURCE_ROOT; };
		73DA43A72404BA5600985482 /* build_curl.sh */ = {isa = PBXFileReference; lastKnownFileType = text.script.sh; path = build_curl.sh; sourceTree = SOURCE_ROOT; };
		73DA43A82404BA5600985482 /* build-openssl-curl.sh */ = {isa = PBXFileReference; lastKnownFileType = text.script.sh; path = "build-openssl-curl.sh"; sourceTree = SOURCE_ROOT; };
		73FB0AC824EB403D0072E430 /* NYPLBookContentType.swift */ = {isa = PBXFileReference; lastKnownFileType = sourcecode.swift; name = NYPLBookContentType.swift; path = Models/NYPLBookContentType.swift; sourceTree = "<group>"; };
		73FCA3A425005BA4001B0C5D /* Open eBooks.app */ = {isa = PBXFileReference; explicitFileType = wrapper.application; includeInIndex = 0; path = "Open eBooks.app"; sourceTree = BUILT_PRODUCTS_DIR; };
		841B55411B740F2700FAC1AF /* NYPLSettingsEULAViewController.h */ = {isa = PBXFileReference; fileEncoding = 4; lastKnownFileType = sourcecode.c.h; path = NYPLSettingsEULAViewController.h; sourceTree = "<group>"; };
		841B55421B740F2700FAC1AF /* NYPLSettingsEULAViewController.m */ = {isa = PBXFileReference; fileEncoding = 4; lastKnownFileType = sourcecode.c.objc; path = NYPLSettingsEULAViewController.m; sourceTree = "<group>"; };
		84B7A3431B84E8FE00584FB2 /* OFL.txt */ = {isa = PBXFileReference; fileEncoding = 4; lastKnownFileType = text; path = OFL.txt; sourceTree = "<group>"; };
		84B7A3441B84E8FE00584FB2 /* OpenDyslexic3-Bold.ttf */ = {isa = PBXFileReference; lastKnownFileType = file; path = "OpenDyslexic3-Bold.ttf"; sourceTree = "<group>"; };
		84B7A3451B84E8FE00584FB2 /* OpenDyslexic3-Regular.ttf */ = {isa = PBXFileReference; lastKnownFileType = file; path = "OpenDyslexic3-Regular.ttf"; sourceTree = "<group>"; };
		84FCD2601B7BA79200BFEDD9 /* CoreLocation.framework */ = {isa = PBXFileReference; lastKnownFileType = wrapper.framework; name = CoreLocation.framework; path = System/Library/Frameworks/CoreLocation.framework; sourceTree = SDKROOT; };
		8C40D6A62375FF8B006EA63B /* NYPLProblemDocumentCacheManager.swift */ = {isa = PBXFileReference; lastKnownFileType = sourcecode.swift; path = NYPLProblemDocumentCacheManager.swift; sourceTree = "<group>"; };
		8C835DD4234D0B900050A18D /* NYPLFacetBarView.swift */ = {isa = PBXFileReference; indentWidth = 2; lastKnownFileType = sourcecode.swift; path = NYPLFacetBarView.swift; sourceTree = "<group>"; tabWidth = 2; };
		8CC26F822370C1DF0000D8E1 /* Account.swift */ = {isa = PBXFileReference; lastKnownFileType = sourcecode.swift; path = Account.swift; sourceTree = "<group>"; };
		8CE9C470237F84820072E964 /* NYPLBookDetailsProblemDocumentViewController.swift */ = {isa = PBXFileReference; lastKnownFileType = sourcecode.swift; path = NYPLBookDetailsProblemDocumentViewController.swift; sourceTree = "<group>"; };
		A4276F461B00046300CA7194 /* NYPLMyBooksDownloadInfo.h */ = {isa = PBXFileReference; fileEncoding = 4; lastKnownFileType = sourcecode.c.h; path = NYPLMyBooksDownloadInfo.h; sourceTree = "<group>"; };
		A4276F471B00046300CA7194 /* NYPLMyBooksDownloadInfo.m */ = {isa = PBXFileReference; fileEncoding = 4; lastKnownFileType = sourcecode.c.objc; path = NYPLMyBooksDownloadInfo.m; sourceTree = "<group>"; };
		A42E0DEF1B3F5A490095EBAE /* NYPLRemoteViewController.h */ = {isa = PBXFileReference; fileEncoding = 4; lastKnownFileType = sourcecode.c.h; path = NYPLRemoteViewController.h; sourceTree = "<group>"; };
		A42E0DF01B3F5A490095EBAE /* NYPLRemoteViewController.m */ = {isa = PBXFileReference; fileEncoding = 4; lastKnownFileType = sourcecode.c.objc; path = NYPLRemoteViewController.m; sourceTree = "<group>"; };
		A42E0DF21B40F4E00095EBAE /* NYPLCatalogFeedViewController.h */ = {isa = PBXFileReference; fileEncoding = 4; lastKnownFileType = sourcecode.c.h; path = NYPLCatalogFeedViewController.h; sourceTree = "<group>"; };
		A42E0DF31B40F4E00095EBAE /* NYPLCatalogFeedViewController.m */ = {isa = PBXFileReference; fileEncoding = 4; lastKnownFileType = sourcecode.c.objc; path = NYPLCatalogFeedViewController.m; sourceTree = "<group>"; };
		A46226251B39D4980063F549 /* NYPLOPDSGroup.m */ = {isa = PBXFileReference; fileEncoding = 4; lastKnownFileType = sourcecode.c.objc; path = NYPLOPDSGroup.m; sourceTree = "<group>"; };
		A46226261B39D4980063F549 /* NYPLOPDSGroup.h */ = {isa = PBXFileReference; fileEncoding = 4; lastKnownFileType = sourcecode.c.h; path = NYPLOPDSGroup.h; sourceTree = "<group>"; };
		A499BF241B39EFC7002F8B8B /* NYPLOPDSEntryGroupAttributes.h */ = {isa = PBXFileReference; fileEncoding = 4; lastKnownFileType = sourcecode.c.h; path = NYPLOPDSEntryGroupAttributes.h; sourceTree = "<group>"; };
		A499BF251B39EFC7002F8B8B /* NYPLOPDSEntryGroupAttributes.m */ = {isa = PBXFileReference; fileEncoding = 4; lastKnownFileType = sourcecode.c.objc; path = NYPLOPDSEntryGroupAttributes.m; sourceTree = "<group>"; };
		A49C25401AE05A2600D63B89 /* RDServices.xcodeproj */ = {isa = PBXFileReference; lastKnownFileType = "wrapper.pb-project"; path = RDServices.xcodeproj; sourceTree = "<group>"; };
		A4BA1D0C1B430341006F83DF /* NYPLCatalogGroupedFeedViewController.h */ = {isa = PBXFileReference; fileEncoding = 4; lastKnownFileType = sourcecode.c.h; path = NYPLCatalogGroupedFeedViewController.h; sourceTree = "<group>"; };
		A4BA1D0D1B430341006F83DF /* NYPLCatalogGroupedFeedViewController.m */ = {isa = PBXFileReference; fileEncoding = 4; lastKnownFileType = sourcecode.c.objc; path = NYPLCatalogGroupedFeedViewController.m; sourceTree = "<group>"; };
		A4BA1D111B43046B006F83DF /* NYPLCatalogGroupedFeed.h */ = {isa = PBXFileReference; fileEncoding = 4; lastKnownFileType = sourcecode.c.h; path = NYPLCatalogGroupedFeed.h; sourceTree = "<group>"; };
		A4BA1D121B43046B006F83DF /* NYPLCatalogGroupedFeed.m */ = {isa = PBXFileReference; fileEncoding = 4; lastKnownFileType = sourcecode.c.objc; path = NYPLCatalogGroupedFeed.m; sourceTree = "<group>"; };
		A823D80D192BABA400B55DE2 /* SimplyE.app */ = {isa = PBXFileReference; explicitFileType = wrapper.application; includeInIndex = 0; path = SimplyE.app; sourceTree = BUILT_PRODUCTS_DIR; };
		A823D810192BABA400B55DE2 /* Foundation.framework */ = {isa = PBXFileReference; lastKnownFileType = wrapper.framework; name = Foundation.framework; path = System/Library/Frameworks/Foundation.framework; sourceTree = SDKROOT; };
		A823D812192BABA400B55DE2 /* CoreGraphics.framework */ = {isa = PBXFileReference; lastKnownFileType = wrapper.framework; name = CoreGraphics.framework; path = System/Library/Frameworks/CoreGraphics.framework; sourceTree = SDKROOT; };
		A823D814192BABA400B55DE2 /* UIKit.framework */ = {isa = PBXFileReference; lastKnownFileType = wrapper.framework; name = UIKit.framework; path = System/Library/Frameworks/UIKit.framework; sourceTree = SDKROOT; };
		A823D818192BABA400B55DE2 /* Simplified-Info.plist */ = {isa = PBXFileReference; lastKnownFileType = text.plist.xml; path = "Simplified-Info.plist"; sourceTree = "<group>"; };
		A823D81A192BABA400B55DE2 /* en */ = {isa = PBXFileReference; lastKnownFileType = text.plist.strings; name = en; path = en.lproj/InfoPlist.strings; sourceTree = "<group>"; };
		A823D81C192BABA400B55DE2 /* main.m */ = {isa = PBXFileReference; lastKnownFileType = sourcecode.c.objc; path = main.m; sourceTree = "<group>"; };
		A823D81E192BABA400B55DE2 /* Simplified-Prefix.pch */ = {isa = PBXFileReference; lastKnownFileType = sourcecode.c.h; path = "Simplified-Prefix.pch"; sourceTree = "<group>"; };
		A823D81F192BABA400B55DE2 /* NYPLAppDelegate.h */ = {isa = PBXFileReference; lastKnownFileType = sourcecode.c.h; path = NYPLAppDelegate.h; sourceTree = "<group>"; };
		A823D820192BABA400B55DE2 /* NYPLAppDelegate.m */ = {isa = PBXFileReference; lastKnownFileType = sourcecode.c.objc; path = NYPLAppDelegate.m; sourceTree = "<group>"; };
		A823D822192BABA400B55DE2 /* Images.xcassets */ = {isa = PBXFileReference; lastKnownFileType = folder.assetcatalog; path = Images.xcassets; sourceTree = "<group>"; };
		A823D833192BABA400B55DE2 /* en */ = {isa = PBXFileReference; lastKnownFileType = text.plist.strings; name = en; path = en.lproj/InfoPlist.strings; sourceTree = "<group>"; };
		A92FB0F821CDCE3D004740F4 /* NYPLReturnPromptHelper.swift */ = {isa = PBXFileReference; lastKnownFileType = sourcecode.swift; path = NYPLReturnPromptHelper.swift; sourceTree = "<group>"; };
		A93F9F9621CDACF700BD3B0C /* NYPLAppReviewPrompt.swift */ = {isa = PBXFileReference; lastKnownFileType = sourcecode.swift; path = NYPLAppReviewPrompt.swift; sourceTree = "<group>"; };
		A949984E2235826500CE4241 /* NYPLPDFViewControllerDelegate.swift */ = {isa = PBXFileReference; lastKnownFileType = sourcecode.swift; path = NYPLPDFViewControllerDelegate.swift; sourceTree = "<group>"; };
		A9AD993F2225D4AF009FF54A /* PDFRendererProvider.framework */ = {isa = PBXFileReference; lastKnownFileType = wrapper.framework; name = PDFRendererProvider.framework; path = Carthage/Build/iOS/PDFRendererProvider.framework; sourceTree = "<group>"; };
		AE77E0F3FB181D0C1529C865 /* NYPLOPDSLink.h */ = {isa = PBXFileReference; fileEncoding = 4; lastKnownFileType = sourcecode.c.h; path = NYPLOPDSLink.h; sourceTree = "<group>"; };
		AE77E304AA30ABF2921B6393 /* NYPLOPDSFeed.h */ = {isa = PBXFileReference; fileEncoding = 4; lastKnownFileType = sourcecode.c.h; path = NYPLOPDSFeed.h; sourceTree = "<group>"; };
		AE77E4AF64208439F78B3D73 /* NYPLOPDSEntry.m */ = {isa = PBXFileReference; fileEncoding = 4; lastKnownFileType = sourcecode.c.objc; path = NYPLOPDSEntry.m; sourceTree = "<group>"; };
		AE77E6379B5F7ACD56AE86EF /* NYPLOPDSEntry.h */ = {isa = PBXFileReference; fileEncoding = 4; lastKnownFileType = sourcecode.c.h; path = NYPLOPDSEntry.h; sourceTree = "<group>"; };
		AE77E83151ED3A20FFBE1194 /* NYPLOPDSRelation.h */ = {isa = PBXFileReference; fileEncoding = 4; lastKnownFileType = sourcecode.c.h; path = NYPLOPDSRelation.h; sourceTree = "<group>"; };
		AE77E94D56B65997B861C0C0 /* NYPLOPDSFeed.m */ = {isa = PBXFileReference; fileEncoding = 4; lastKnownFileType = sourcecode.c.objc; path = NYPLOPDSFeed.m; sourceTree = "<group>"; };
		AE77ECC029F3DABDB46A64EB /* NYPLOPDSLink.m */ = {isa = PBXFileReference; fileEncoding = 4; lastKnownFileType = sourcecode.c.objc; path = NYPLOPDSLink.m; sourceTree = "<group>"; };
		AE77EDCF05BE5D54CF8E0E70 /* NYPLOPDSType.h */ = {isa = PBXFileReference; fileEncoding = 4; lastKnownFileType = sourcecode.c.h; path = NYPLOPDSType.h; sourceTree = "<group>"; };
		AE77EFD5622206475B6715A9 /* NYPLOPDSType.m */ = {isa = PBXFileReference; fileEncoding = 4; lastKnownFileType = sourcecode.c.objc; path = NYPLOPDSType.m; sourceTree = "<group>"; };
		B51C1DF92285FDF9003B49A5 /* OPDS2CatalogsFeed.swift */ = {isa = PBXFileReference; lastKnownFileType = sourcecode.swift; path = OPDS2CatalogsFeed.swift; sourceTree = "<group>"; };
		B51C1DFB22860513003B49A5 /* OPDS2CatalogsFeed.json */ = {isa = PBXFileReference; fileEncoding = 4; lastKnownFileType = text.json; path = OPDS2CatalogsFeed.json; sourceTree = "<group>"; };
		B51C1DFD22860563003B49A5 /* OPDS2CatalogsFeedTests.swift */ = {isa = PBXFileReference; lastKnownFileType = sourcecode.swift; path = OPDS2CatalogsFeedTests.swift; sourceTree = "<group>"; };
		B51C1DFF22861BAD003B49A5 /* OPDS2Link.swift */ = {isa = PBXFileReference; lastKnownFileType = sourcecode.swift; path = OPDS2Link.swift; sourceTree = "<group>"; };
		B51C1E0122861BBF003B49A5 /* OPDS2Publication.swift */ = {isa = PBXFileReference; lastKnownFileType = sourcecode.swift; path = OPDS2Publication.swift; sourceTree = "<group>"; };
		B51C1E0322861C1A003B49A5 /* OPDS2AuthenticationDocument.swift */ = {isa = PBXFileReference; lastKnownFileType = sourcecode.swift; path = OPDS2AuthenticationDocument.swift; sourceTree = "<group>"; };
		B51C1E13229456E2003B49A5 /* acl_authentication_document.json */ = {isa = PBXFileReference; fileEncoding = 4; lastKnownFileType = text.json; path = acl_authentication_document.json; sourceTree = "<group>"; };
		B51C1E14229456E2003B49A5 /* gpl_authentication_document.json */ = {isa = PBXFileReference; fileEncoding = 4; lastKnownFileType = text.json; path = gpl_authentication_document.json; sourceTree = "<group>"; };
		B51C1E15229456E2003B49A5 /* nypl_authentication_document.json */ = {isa = PBXFileReference; fileEncoding = 4; lastKnownFileType = text.json; path = nypl_authentication_document.json; sourceTree = "<group>"; };
		B51C1E16229456E2003B49A5 /* dpl_authentication_document.json */ = {isa = PBXFileReference; fileEncoding = 4; lastKnownFileType = text.json; path = dpl_authentication_document.json; sourceTree = "<group>"; };
		B5ED41D81B8F6E2E009FC164 /* NYPLBookButtonsView.h */ = {isa = PBXFileReference; fileEncoding = 4; lastKnownFileType = sourcecode.c.h; path = NYPLBookButtonsView.h; sourceTree = "<group>"; };
		B5ED41D91B8F6E2E009FC164 /* NYPLBookButtonsView.m */ = {isa = PBXFileReference; fileEncoding = 4; lastKnownFileType = sourcecode.c.objc; path = NYPLBookButtonsView.m; sourceTree = "<group>"; };
		CAE35BBA1B86289500BF9BC5 /* Simplified.xcconfig */ = {isa = PBXFileReference; lastKnownFileType = text.xcconfig; path = Simplified.xcconfig; sourceTree = "<group>"; };
		D787E8431FB6B0290016D9D5 /* NYPLSettingsAdvancedViewController.swift */ = {isa = PBXFileReference; lastKnownFileType = sourcecode.swift; path = NYPLSettingsAdvancedViewController.swift; sourceTree = "<group>"; };
		E61D7F631F6AC78B0091C781 /* SimplyE.entitlements */ = {isa = PBXFileReference; lastKnownFileType = text.plist.entitlements; path = SimplyE.entitlements; sourceTree = "<group>"; };
		E6202A001DD4E6F300C99553 /* NYPLSettingsAccountDetailViewController.h */ = {isa = PBXFileReference; fileEncoding = 4; lastKnownFileType = sourcecode.c.h; path = NYPLSettingsAccountDetailViewController.h; sourceTree = "<group>"; };
		E6202A011DD4E6F300C99553 /* NYPLSettingsAccountDetailViewController.m */ = {isa = PBXFileReference; fileEncoding = 4; indentWidth = 2; lastKnownFileType = sourcecode.c.objc; path = NYPLSettingsAccountDetailViewController.m; sourceTree = "<group>"; tabWidth = 2; };
		E6202A031DD52B8600C99553 /* NYPLWelcomeScreen.swift */ = {isa = PBXFileReference; fileEncoding = 4; lastKnownFileType = sourcecode.swift; path = NYPLWelcomeScreen.swift; sourceTree = "<group>"; };
		E6207B642118973800864143 /* NYPLAppTheme.swift */ = {isa = PBXFileReference; lastKnownFileType = sourcecode.swift; path = NYPLAppTheme.swift; sourceTree = "<group>"; };
		E627B553216D4A9700A7D1D5 /* NYPLBookContentType.m */ = {isa = PBXFileReference; lastKnownFileType = sourcecode.c.objc; path = NYPLBookContentType.m; sourceTree = "<group>"; };
		E627B559216D4ADD00A7D1D5 /* NYPLBookContentType.h */ = {isa = PBXFileReference; lastKnownFileType = sourcecode.c.h; path = NYPLBookContentType.h; sourceTree = "<group>"; };
		E63F2C6B1EAA81B3002B6373 /* ExtendedNavBarView.swift */ = {isa = PBXFileReference; fileEncoding = 4; lastKnownFileType = sourcecode.swift; path = ExtendedNavBarView.swift; sourceTree = "<group>"; };
		E65977C41F82AC91003CD6BC /* NYPL_Launch_Screen.storyboard */ = {isa = PBXFileReference; lastKnownFileType = file.storyboard; path = NYPL_Launch_Screen.storyboard; sourceTree = "<group>"; };
		E66A6C421EAFB63300AA282D /* NYPLBookDetailButtonsView.h */ = {isa = PBXFileReference; fileEncoding = 4; lastKnownFileType = sourcecode.c.h; path = NYPLBookDetailButtonsView.h; sourceTree = "<group>"; };
		E66A6C431EAFB63300AA282D /* NYPLBookDetailButtonsView.m */ = {isa = PBXFileReference; fileEncoding = 4; lastKnownFileType = sourcecode.c.objc; path = NYPLBookDetailButtonsView.m; sourceTree = "<group>"; };
		E66AE32F1DC0FCFC00124AE2 /* NYPLCirculationAnalytics.swift */ = {isa = PBXFileReference; fileEncoding = 4; lastKnownFileType = sourcecode.swift; path = NYPLCirculationAnalytics.swift; sourceTree = "<group>"; };
		E671FF7C1E3A7068002AB13F /* NYPLNetworkQueue.swift */ = {isa = PBXFileReference; fileEncoding = 4; lastKnownFileType = sourcecode.swift; path = NYPLNetworkQueue.swift; sourceTree = "<group>"; };
		E683953A217663B100371072 /* NYPLFacetViewDefaultDataSource.swift */ = {isa = PBXFileReference; lastKnownFileType = sourcecode.swift; path = NYPLFacetViewDefaultDataSource.swift; sourceTree = "<group>"; };
		E6845D951FB38D1300EBF69A /* NYPLReadiumViewSyncManager.h */ = {isa = PBXFileReference; lastKnownFileType = sourcecode.c.h; path = NYPLReadiumViewSyncManager.h; sourceTree = "<group>"; };
		E6845D961FB38D1300EBF69A /* NYPLReadiumViewSyncManager.m */ = {isa = PBXFileReference; lastKnownFileType = sourcecode.c.objc; path = NYPLReadiumViewSyncManager.m; sourceTree = "<group>"; };
		E68CCFC41F9F80CF003DDA6C /* NYPLBarcode.swift */ = {isa = PBXFileReference; lastKnownFileType = sourcecode.swift; path = NYPLBarcode.swift; sourceTree = "<group>"; };
		E69404081E4A789800E566ED /* NYPLReachabilityManager.h */ = {isa = PBXFileReference; fileEncoding = 4; lastKnownFileType = sourcecode.c.h; path = NYPLReachabilityManager.h; sourceTree = "<group>"; };
		E69404091E4A789800E566ED /* NYPLReachabilityManager.m */ = {isa = PBXFileReference; fileEncoding = 4; lastKnownFileType = sourcecode.c.objc; path = NYPLReachabilityManager.m; sourceTree = "<group>"; };
		E699BA3F2166598B00A0736A /* NYPLEntryPointView.swift */ = {isa = PBXFileReference; lastKnownFileType = sourcecode.swift; path = NYPLEntryPointView.swift; sourceTree = "<group>"; };
		E6B1F4FA1DD20EA900D73CA1 /* NYPLSettingsAccountsList.swift */ = {isa = PBXFileReference; fileEncoding = 4; lastKnownFileType = sourcecode.swift; path = NYPLSettingsAccountsList.swift; sourceTree = "<group>"; };
		E6B3269E1EE066DE00DB877A /* NYPLBookDetailTableView.swift */ = {isa = PBXFileReference; fileEncoding = 4; indentWidth = 2; lastKnownFileType = sourcecode.swift; path = NYPLBookDetailTableView.swift; sourceTree = "<group>"; tabWidth = 2; };
		E6B6E76E1F6859A4007EE361 /* NYPLKeychainManager.swift */ = {isa = PBXFileReference; lastKnownFileType = sourcecode.swift; path = NYPLKeychainManager.swift; sourceTree = "<group>"; };
		E6BA02B71DE4B6F600F76404 /* RemoteHTMLViewController.swift */ = {isa = PBXFileReference; fileEncoding = 4; lastKnownFileType = sourcecode.swift; path = RemoteHTMLViewController.swift; sourceTree = "<group>"; };
		E6BC315C1E009F3E0021B65E /* NYPLAgeCheck.swift */ = {isa = PBXFileReference; fileEncoding = 4; lastKnownFileType = sourcecode.swift; path = NYPLAgeCheck.swift; sourceTree = "<group>"; };
		E6C91BC01FD5F63B00A32F42 /* NYPLZXingEncoder.h */ = {isa = PBXFileReference; lastKnownFileType = sourcecode.c.h; path = NYPLZXingEncoder.h; sourceTree = "<group>"; };
		E6C91BC11FD5F63B00A32F42 /* NYPLZXingEncoder.m */ = {isa = PBXFileReference; lastKnownFileType = sourcecode.c.objc; path = NYPLZXingEncoder.m; sourceTree = "<group>"; };
		E6D7753D1F9FE0AF00C0B722 /* NYPLBarcodeScanningViewController.m */ = {isa = PBXFileReference; fileEncoding = 4; lastKnownFileType = sourcecode.c.objc; path = NYPLBarcodeScanningViewController.m; sourceTree = "<group>"; };
		E6D775431F9FE0C400C0B722 /* NYPLBarcodeScanningViewController.h */ = {isa = PBXFileReference; fileEncoding = 4; lastKnownFileType = sourcecode.c.h; path = NYPLBarcodeScanningViewController.h; sourceTree = "<group>"; };
		E6D848E22171334800CEC142 /* NYPLContentTypeBadge.swift */ = {isa = PBXFileReference; lastKnownFileType = sourcecode.swift; path = NYPLContentTypeBadge.swift; sourceTree = "<group>"; };
		E6DA7E9F1F2A718600CFBEC8 /* NYPLBookAuthor.swift */ = {isa = PBXFileReference; fileEncoding = 4; lastKnownFileType = sourcecode.swift; path = NYPLBookAuthor.swift; sourceTree = "<group>"; };
		E6F26E721DFF672F00C103CA /* NYPLDirectoryManager.swift */ = {isa = PBXFileReference; fileEncoding = 4; lastKnownFileType = sourcecode.swift; path = NYPLDirectoryManager.swift; sourceTree = "<group>"; };
/* End PBXFileReference section */

/* Begin PBXFrameworksBuildPhase section */
		2D2B476F1D08F807007F7764 /* Frameworks */ = {
			isa = PBXFrameworksBuildPhase;
			buildActionMask = 2147483647;
			files = (
				7307A5F223FF22EC00DE53DE /* ZXingObjC.framework in Frameworks */,
			);
			runOnlyForDeploymentPostprocessing = 0;
		};
		7347F0DA245A4DE200558D7F /* Frameworks */ = {
			isa = PBXFrameworksBuildPhase;
			buildActionMask = 2147483647;
			files = (
				7347F133245A508400558D7F /* NYPLCardCreator.framework in Frameworks */,
				7347F0DB245A4DE200558D7F /* PDFRendererProvider.framework in Frameworks */,
				7347F0DC245A4DE200558D7F /* AudioEngine.framework in Frameworks */,
				7347F0DD245A4DE200558D7F /* MediaPlayer.framework in Frameworks */,
				7347F0DE245A4DE200558D7F /* CoreMedia.framework in Frameworks */,
				7347F0DF245A4DE200558D7F /* CoreVideo.framework in Frameworks */,
				7347F0E0245A4DE200558D7F /* AVFoundation.framework in Frameworks */,
				7347F0E1245A4DE200558D7F /* AudioToolbox.framework in Frameworks */,
				7347F0E2245A4DE200558D7F /* libiconv.tbd in Frameworks */,
				7347F0E3245A4DE200558D7F /* CoreGraphics.framework in Frameworks */,
				7347F0E4245A4DE200558D7F /* QuartzCore.framework in Frameworks */,
				7347F0E5245A4DE200558D7F /* libADEPT.a in Frameworks */,
				7347F0E6245A4DE200558D7F /* libAdobe Content Filter.a in Frameworks */,
				7347F0E7245A4DE200558D7F /* libRDServices.a in Frameworks */,
				7347F0E8245A4DE200558D7F /* libicucore.tbd in Frameworks */,
				7347F0E9245A4DE200558D7F /* libc++.dylib in Frameworks */,
				7347F0EA245A4DE200558D7F /* LocalAuthentication.framework in Frameworks */,
				7347F0EB245A4DE200558D7F /* SystemConfiguration.framework in Frameworks */,
				7347F0EC245A4DE200558D7F /* Security.framework in Frameworks */,
				7347F0ED245A4DE200558D7F /* CFNetwork.framework in Frameworks */,
				7347F0EE245A4DE200558D7F /* CoreLocation.framework in Frameworks */,
				7347F0EF245A4DE200558D7F /* UIKit.framework in Frameworks */,
				7347F0F0245A4DE200558D7F /* Foundation.framework in Frameworks */,
				7347F0F1245A4DE200558D7F /* libTenPrintCover.a in Frameworks */,
				7347F0F2245A4DE200558D7F /* libz.dylib in Frameworks */,
				7347F0F3245A4DE200558D7F /* libxml2.dylib in Frameworks */,
				7347F0F4245A4DE200558D7F /* ZXingObjC.framework in Frameworks */,
				7347F0F6245A4DE200558D7F /* PureLayout.framework in Frameworks */,
				7347F0F7245A4DE200558D7F /* SQLite.framework in Frameworks */,
				7347F0F8245A4DE200558D7F /* NYPLAEToolkit.framework in Frameworks */,
				7347F0F9245A4DE200558D7F /* NYPLAudiobookToolkit.framework in Frameworks */,
				7347F0FA245A4DE200558D7F /* Firebase.framework in Frameworks */,
				7347F0FB245A4DE200558D7F /* FirebaseCoreDiagnostics.framework in Frameworks */,
				7347F0FC245A4DE200558D7F /* FirebaseCore.framework in Frameworks */,
				7347F0FD245A4DE200558D7F /* FirebaseAnalytics.framework in Frameworks */,
				7347F0FE245A4DE200558D7F /* nanopb.framework in Frameworks */,
				7347F0FF245A4DE200558D7F /* GoogleUtilities.framework in Frameworks */,
				7347F100245A4DE200558D7F /* GoogleAppMeasurement.framework in Frameworks */,
				7347F101245A4DE200558D7F /* FIRAnalyticsConnector.framework in Frameworks */,
				7347F102245A4DE200558D7F /* GoogleDataTransport.framework in Frameworks */,
				7347F103245A4DE200558D7F /* GoogleDataTransportCCTSupport.framework in Frameworks */,
				7347F104245A4DE200558D7F /* FirebaseInstallations.framework in Frameworks */,
				7347F105245A4DE200558D7F /* PromisesObjC.framework in Frameworks */,
				7347F106245A4DE200558D7F /* Fabric.framework in Frameworks */,
				7347F107245A4DE200558D7F /* Crashlytics.framework in Frameworks */,
			);
			runOnlyForDeploymentPostprocessing = 0;
		};
		73FCA35A25005BA4001B0C5D /* Frameworks */ = {
			isa = PBXFrameworksBuildPhase;
			buildActionMask = 2147483647;
			files = (
				73FCA35B25005BA4001B0C5D /* PDFRendererProvider.framework in Frameworks */,
				73FCA35C25005BA4001B0C5D /* AudioEngine.framework in Frameworks */,
				73FCA35D25005BA4001B0C5D /* MediaPlayer.framework in Frameworks */,
				73FCA35E25005BA4001B0C5D /* CoreMedia.framework in Frameworks */,
				73FCA35F25005BA4001B0C5D /* CoreVideo.framework in Frameworks */,
				73FCA36025005BA4001B0C5D /* AVFoundation.framework in Frameworks */,
				73FCA36125005BA4001B0C5D /* AudioToolbox.framework in Frameworks */,
				73FCA36225005BA4001B0C5D /* libiconv.tbd in Frameworks */,
				73FCA36325005BA4001B0C5D /* CoreGraphics.framework in Frameworks */,
				73FCA36425005BA4001B0C5D /* QuartzCore.framework in Frameworks */,
				73FCA36525005BA4001B0C5D /* libADEPT.a in Frameworks */,
				73FCA36625005BA4001B0C5D /* libAdobe Content Filter.a in Frameworks */,
				73FCA36725005BA4001B0C5D /* libRDServices.a in Frameworks */,
				73FCA36825005BA4001B0C5D /* libicucore.tbd in Frameworks */,
				73FCA36925005BA4001B0C5D /* libc++.dylib in Frameworks */,
				73FCA36A25005BA4001B0C5D /* LocalAuthentication.framework in Frameworks */,
				73FCA36B25005BA4001B0C5D /* SystemConfiguration.framework in Frameworks */,
				73FCA36C25005BA4001B0C5D /* Security.framework in Frameworks */,
				73FCA36D25005BA4001B0C5D /* CFNetwork.framework in Frameworks */,
				73FCA36E25005BA4001B0C5D /* CoreLocation.framework in Frameworks */,
				73FCA36F25005BA4001B0C5D /* UIKit.framework in Frameworks */,
				73FCA37025005BA4001B0C5D /* Foundation.framework in Frameworks */,
				73FCA37125005BA4001B0C5D /* libTenPrintCover.a in Frameworks */,
				73FCA37225005BA4001B0C5D /* libz.dylib in Frameworks */,
				73FCA37325005BA4001B0C5D /* libxml2.dylib in Frameworks */,
				73FCA37425005BA4001B0C5D /* ZXingObjC.framework in Frameworks */,
				73FCA37525005BA4001B0C5D /* NYPLCardCreator.framework in Frameworks */,
				73FCA37625005BA4001B0C5D /* PureLayout.framework in Frameworks */,
				73FCA37725005BA4001B0C5D /* OverdriveProcessor.framework in Frameworks */,
				73FCA37825005BA4001B0C5D /* SQLite.framework in Frameworks */,
				73FCA37925005BA4001B0C5D /* NYPLAEToolkit.framework in Frameworks */,
				73FCA37A25005BA4001B0C5D /* NYPLAudiobookToolkit.framework in Frameworks */,
				73FCA37B25005BA4001B0C5D /* Firebase.framework in Frameworks */,
				73FCA37C25005BA4001B0C5D /* FirebaseCoreDiagnostics.framework in Frameworks */,
				73FCA37D25005BA4001B0C5D /* FirebaseCore.framework in Frameworks */,
				73FCA37E25005BA4001B0C5D /* FirebaseAnalytics.framework in Frameworks */,
				73FCA37F25005BA4001B0C5D /* nanopb.framework in Frameworks */,
				73FCA38025005BA4001B0C5D /* GoogleUtilities.framework in Frameworks */,
				73FCA38125005BA4001B0C5D /* GoogleAppMeasurement.framework in Frameworks */,
				73FCA38225005BA4001B0C5D /* FIRAnalyticsConnector.framework in Frameworks */,
				73FCA38325005BA4001B0C5D /* GoogleDataTransport.framework in Frameworks */,
				73FCA38425005BA4001B0C5D /* GoogleDataTransportCCTSupport.framework in Frameworks */,
				73FCA38525005BA4001B0C5D /* FirebaseInstallations.framework in Frameworks */,
				73FCA38625005BA4001B0C5D /* PromisesObjC.framework in Frameworks */,
				73FCA38725005BA4001B0C5D /* Fabric.framework in Frameworks */,
				73FCA38825005BA4001B0C5D /* Crashlytics.framework in Frameworks */,
			);
			runOnlyForDeploymentPostprocessing = 0;
		};
		A823D80A192BABA400B55DE2 /* Frameworks */ = {
			isa = PBXFrameworksBuildPhase;
			buildActionMask = 2147483647;
			files = (
				A9AD99402225D4AF009FF54A /* PDFRendererProvider.framework in Frameworks */,
				148B1C392176900F00FF64AB /* AudioEngine.framework in Frameworks */,
				03B092301E78871A00AD338D /* MediaPlayer.framework in Frameworks */,
				03B092281E78859E00AD338D /* CoreMedia.framework in Frameworks */,
				03B0922E1E7886ED00AD338D /* CoreVideo.framework in Frameworks */,
				03B0922C1E7886C900AD338D /* AVFoundation.framework in Frameworks */,
				03B0922A1E7885A600AD338D /* AudioToolbox.framework in Frameworks */,
				03B092261E7883C400AD338D /* libiconv.tbd in Frameworks */,
				A823D813192BABA400B55DE2 /* CoreGraphics.framework in Frameworks */,
				03B092241E78839D00AD338D /* QuartzCore.framework in Frameworks */,
				08C469C11BDAAEB1009D8AFD /* libADEPT.a in Frameworks */,
				08C469C21BDAAEB1009D8AFD /* libAdobe Content Filter.a in Frameworks */,
				08A352271BDE91B80040BF1D /* libRDServices.a in Frameworks */,
				08A352221BDE8E560040BF1D /* libicucore.tbd in Frameworks */,
				5AEA9E011B947419009F71DB /* libc++.dylib in Frameworks */,
				2DA4F2331C68363B008853D7 /* LocalAuthentication.framework in Frameworks */,
				08A352261BDE8E700040BF1D /* SystemConfiguration.framework in Frameworks */,
				08A352241BDE8E640040BF1D /* Security.framework in Frameworks */,
				08A352201BDE8E410040BF1D /* CFNetwork.framework in Frameworks */,
				84FCD2611B7BA79200BFEDD9 /* CoreLocation.framework in Frameworks */,
				A823D815192BABA400B55DE2 /* UIKit.framework in Frameworks */,
				A823D811192BABA400B55DE2 /* Foundation.framework in Frameworks */,
				1112A8431A3249B4002B8CC1 /* libTenPrintCover.a in Frameworks */,
				119503E91993F919009FB788 /* libz.dylib in Frameworks */,
				119503E71993F914009FB788 /* libxml2.dylib in Frameworks */,
				145DA48E215441A70055DB93 /* ZXingObjC.framework in Frameworks */,
				145DA49421544A3F0055DB93 /* NYPLCardCreator.framework in Frameworks */,
				145DA49621544A430055DB93 /* PureLayout.framework in Frameworks */,
				17D08381248E938000092AA9 /* OverdriveProcessor.framework in Frameworks */,
				145DA4922154464F0055DB93 /* SQLite.framework in Frameworks */,
				148B1C2D21768EAA00FF64AB /* NYPLAEToolkit.framework in Frameworks */,
				148B1C2E21768EAA00FF64AB /* NYPLAudiobookToolkit.framework in Frameworks */,
				738EF2DB2405EA6000F388FB /* Firebase.framework in Frameworks */,
				738EF2DC2405EA6000F388FB /* FirebaseCoreDiagnostics.framework in Frameworks */,
				175E47DE24E477710066A6CF /* GoogleDataTransportCCTSupport.framework in Frameworks */,
				738EF2DD2405EA6000F388FB /* FirebaseCore.framework in Frameworks */,
				738EF2DE2405EA6000F388FB /* FirebaseAnalytics.framework in Frameworks */,
				738EF2E02405EA6000F388FB /* nanopb.framework in Frameworks */,
				738EF2E12405EA6000F388FB /* GoogleUtilities.framework in Frameworks */,
				738EF2E22405EA6000F388FB /* GoogleAppMeasurement.framework in Frameworks */,
				738EF2E32405EA6000F388FB /* FIRAnalyticsConnector.framework in Frameworks */,
				738EF2E72405EBAD00F388FB /* GoogleDataTransport.framework in Frameworks */,
				738EF2EA2405EC1100F388FB /* FirebaseInstallations.framework in Frameworks */,
				738EF2EC2405EC5900F388FB /* PromisesObjC.framework in Frameworks */,
				731DA5FC240711F5009CC191 /* Fabric.framework in Frameworks */,
				731DA5FA2407105F009CC191 /* Crashlytics.framework in Frameworks */,
			);
			runOnlyForDeploymentPostprocessing = 0;
		};
/* End PBXFrameworksBuildPhase section */

/* Begin PBXGroup section */
		0345BFEE1DBF031B00398B6F /* CardCreator */ = {
			isa = PBXGroup;
			children = (
				0345BFD61DBF002E00398B6F /* APIKeys.swift */,
			);
			name = CardCreator;
			sourceTree = "<group>";
		};
		089E430724A2456E00310360 /* Login */ = {
			isa = PBXGroup;
			children = (
				089E430B24A2459100310360 /* NYPLLoginCellTypes.swift */,
				0826CD2824AA21B2000F4030 /* NYPLSamlIDPCell.swift */,
				0826CD2E24AA2801000F4030 /* NYPLLibraryDescriptionCell.swift */,
			);
			name = Login;
			sourceTree = "<group>";
		};
		110AF8881961D652004887C3 /* My Books */ = {
			isa = PBXGroup;
			children = (
				1196F7591970727C00F62670 /* NYPLMyBooksDownloadCenter.h */,
				1196F75A1970727C00F62670 /* NYPLMyBooksDownloadCenter.m */,
				A4276F461B00046300CA7194 /* NYPLMyBooksDownloadInfo.h */,
				A4276F471B00046300CA7194 /* NYPLMyBooksDownloadInfo.m */,
				116A5EAD194767B200491A21 /* NYPLMyBooksNavigationController.h */,
				116A5EAE194767B200491A21 /* NYPLMyBooksNavigationController.m */,
				2DEF10B8201ECCEA0082843A /* NYPLMyBooksSimplifiedBearerToken.h */,
				2DEF10B9201ECCEA0082843A /* NYPLMyBooksSimplifiedBearerToken.m */,
				116A5EB1194767DC00491A21 /* NYPLMyBooksViewController.h */,
				116A5EB2194767DC00491A21 /* NYPLMyBooksViewController.m */,
			);
			name = "My Books";
			sourceTree = "<group>";
		};
		110AF8891961D66C004887C3 /* Additions */ = {
			isa = PBXGroup;
			children = (
				11396FB7193D289100E16EE8 /* NSDate+NYPLDateAdditions.h */,
				11396FB8193D289100E16EE8 /* NSDate+NYPLDateAdditions.m */,
				119BEB87198C43A600121439 /* NSString+NYPLStringAdditions.h */,
				119BEB88198C43A600121439 /* NSString+NYPLStringAdditions.m */,
				114B7F141A3644CF00B8582B /* NYPLTenPrintCoverView+NYPLImageAdditions.h */,
				114B7F151A3644CF00B8582B /* NYPLTenPrintCoverView+NYPLImageAdditions.m */,
				11A14DF21A1BF94F00D6C510 /* UIColor+NYPLColorAdditions.h */,
				11A14DF31A1BF94F00D6C510 /* UIColor+NYPLColorAdditions.m */,
				11E0208B197F05D9009DEA93 /* UIFont+NYPLSystemFontOverride.h */,
				11E0208C197F05D9009DEA93 /* UIFont+NYPLSystemFontOverride.m */,
				1107835C19816E3D0071AB1E /* UIView+NYPLViewAdditions.h */,
				1107835D19816E3D0071AB1E /* UIView+NYPLViewAdditions.m */,
				085640CC1BB99FC30088BDBF /* NSURL+NYPLURLAdditions.h */,
				085640CD1BB99FC30088BDBF /* NSURL+NYPLURLAdditions.m */,
				085D31DD1BE3CD3C007F7672 /* NSURLRequest+NYPLURLRequestAdditions.h */,
				085D31DE1BE3CD3C007F7672 /* NSURLRequest+NYPLURLRequestAdditions.m */,
				081387551BC574DA003DEA6A /* UILabel+NYPLAppearanceAdditions.h */,
				081387561BC574DA003DEA6A /* UILabel+NYPLAppearanceAdditions.m */,
				081387581BC5767F003DEA6A /* UIButton+NYPLAppearanceAdditions.h */,
				081387591BC5767F003DEA6A /* UIButton+NYPLAppearanceAdditions.m */,
				5DD567B422B97344001F0C83 /* Data+Base64.swift */,
				5DD567AE22B95A30001F0C83 /* String+MD5.swift */,
			);
			name = Additions;
			sourceTree = "<group>";
		};
		110AF8901961D822004887C3 /* Book */ = {
			isa = PBXGroup;
			children = (
				112C59FF1AA2A1B600D5A06B /* Models */,
				112C5A001AA2A1DA00D5A06B /* UI */,
			);
			name = Book;
			sourceTree = "<group>";
		};
		1112A81A1A322C53002B8CC1 /* Products */ = {
			isa = PBXGroup;
			children = (
				1112A81F1A322C53002B8CC1 /* libTenPrintCover.a */,
			);
			name = Products;
			sourceTree = "<group>";
		};
		112C59FF1AA2A1B600D5A06B /* Models */ = {
			isa = PBXGroup;
			children = (
				1183F345194F744D00DC322F /* NYPLBook.h */,
				1183F346194F744D00DC322F /* NYPLBook.m */,
				2D87909B20127AA300E2763F /* NYPLBookAcquisitionPath.h */,
				2D87909C20127AA300E2763F /* NYPLBookAcquisitionPath.m */,
				E6DA7E9F1F2A718600CFBEC8 /* NYPLBookAuthor.swift */,
				E627B559216D4ADD00A7D1D5 /* NYPLBookContentType.h */,
				E627B553216D4A9700A7D1D5 /* NYPLBookContentType.m */,
				73FB0AC824EB403D0072E430 /* NYPLBookContentType.swift */,
				1139DA6319C7755D00A07810 /* NYPLBookCoverRegistry.h */,
				1139DA6419C7755D00A07810 /* NYPLBookCoverRegistry.m */,
				1164F104199AC236009BF8BF /* NYPLBookLocation.h */,
				1164F105199AC236009BF8BF /* NYPLBookLocation.m */,
				11616E0F196B0531003D60D9 /* NYPLBookRegistry.h */,
				11616E10196B0531003D60D9 /* NYPLBookRegistry.m */,
				112C694B197301FE00C48F95 /* NYPLBookRegistryRecord.h */,
				112C694C197301FE00C48F95 /* NYPLBookRegistryRecord.m */,
				171966A824170819007BB87E /* NYPLBookState.swift */,
				A949984E2235826500CE4241 /* NYPLPDFViewControllerDelegate.swift */,
			);
			name = Models;
			sourceTree = "<group>";
		};
		112C5A001AA2A1DA00D5A06B /* UI */ = {
			isa = PBXGroup;
			children = (
				B5ED41D81B8F6E2E009FC164 /* NYPLBookButtonsView.h */,
				B5ED41D91B8F6E2E009FC164 /* NYPLBookButtonsView.m */,
				11580AC61986A77B00949A15 /* NYPLBookCell.h */,
				11580AC71986A77B00949A15 /* NYPLBookCell.m */,
				1120749119D20BF9008203A4 /* NYPLBookCellCollectionViewController.h */,
				1120749219D20BF9008203A4 /* NYPLBookCellCollectionViewController.m */,
				111197261986B43B0014462F /* NYPLBookCellDelegate.h */,
				111197271986B43B0014462F /* NYPLBookCellDelegate.m */,
				E66A6C421EAFB63300AA282D /* NYPLBookDetailButtonsView.h */,
				E66A6C431EAFB63300AA282D /* NYPLBookDetailButtonsView.m */,
				1111973D1988226F0014462F /* NYPLBookDetailDownloadFailedView.h */,
				1111973E1988226F0014462F /* NYPLBookDetailDownloadFailedView.m */,
				11119740198827850014462F /* NYPLBookDetailDownloadingView.h */,
				11119741198827850014462F /* NYPLBookDetailDownloadingView.m */,
				111197371987F4070014462F /* NYPLBookDetailNormalView.h */,
				111197381987F4070014462F /* NYPLBookDetailNormalView.m */,
				8CE9C470237F84820072E964 /* NYPLBookDetailsProblemDocumentViewController.swift */,
				E6B3269E1EE066DE00DB877A /* NYPLBookDetailTableView.swift */,
				110AF8941961D94D004887C3 /* NYPLBookDetailView.h */,
				110AF8951961D94D004887C3 /* NYPLBookDetailView.m */,
				110AF89A1961ED1F004887C3 /* NYPLBookDetailViewController.h */,
				110AF89B1961ED1F004887C3 /* NYPLBookDetailViewController.m */,
				11078355198160A50071AB1E /* NYPLBookDownloadFailedCell.h */,
				11078356198160A50071AB1E /* NYPLBookDownloadFailedCell.m */,
				11B6020319806CD300800DA9 /* NYPLBookDownloadingCell.h */,
				11B6020419806CD300800DA9 /* NYPLBookDownloadingCell.m */,
				11A16E6D195B60DF004147F4 /* NYPLBookNormalCell.h */,
				11A16E6E195B60DF004147F4 /* NYPLBookNormalCell.m */,
				085D31D51BE29E38007F7672 /* NYPLProblemReportViewController.h */,
				085D31D61BE29E38007F7672 /* NYPLProblemReportViewController.m */,
				085D31D81BE29ED4007F7672 /* NYPLProblemReportViewController.xib */,
			);
			name = UI;
			sourceTree = "<group>";
		};
		1183F34D194F775400DC322F /* OPDS */ = {
			isa = PBXGroup;
			children = (
				11396FC8193F674F00E16EE8 /* NYPLOPDSFeedTests.m */,
				11F54C2619410C700086FCAF /* NYPLOPDSEntryTests.m */,
				11F54C2919423A040086FCAF /* NYPLOPDSLinkTests.m */,
			);
			name = OPDS;
			sourceTree = "<group>";
		};
		119504051994061E009FB788 /* Reader */ = {
			isa = PBXGroup;
			children = (
				119503EE1993FB90009FB788 /* NYPLReadium.h */,
				03690E281EB2B44300F75D5F /* NYPLReadiumBookmark.swift */,
				03690E221EB2B35000F75D5F /* NYPLReaderBookmarkCell.swift */,
				E63F2C6B1EAA81B3002B6373 /* ExtendedNavBarView.swift */,
				113137E51A48DAB90082954E /* NYPLReaderReadiumView.h */,
				113137E61A48DAB90082954E /* NYPLReaderReadiumView.m */,
				5D7CF86922C1A2F1007CAA34 /* NYPLReaderContainerDelegateBase.h */,
				5D7CF86322C19EBA007CAA34 /* NYPLReaderContainerDelegateBase.m */,
				5A5B90191B946FAD002C53E9 /* NYPLReaderContainerDelegate.h */,
				5A5B901A1B946FAD002C53E9 /* NYPLReaderContainerDelegate.mm */,
				115081381A48E1220007AEA5 /* NYPLReaderRenderer.h */,
				1188F3DF1A1ECC4B006B2F36 /* NYPLReaderSettings.h */,
				1188F3E01A1ECC4B006B2F36 /* NYPLReaderSettings.m */,
				11DC19261A12F92500721DBA /* NYPLReaderSettingsView.h */,
				11DC19271A12F92500721DBA /* NYPLReaderSettingsView.m */,
				03E5F42A1EA5BCE400DFFC3A /* NYPLReaderTOC.storyboard */,
				11BFDB37199C117B00378691 /* NYPLReaderTOCCell.h */,
				11BFDB38199C117B00378691 /* NYPLReaderTOCCell.m */,
				11BFDB34199C08E900378691 /* NYPLReaderTOCElement.h */,
				11BFDB35199C08E900378691 /* NYPLReaderTOCElement.m */,
				11BFDB31199C01F700378691 /* NYPLReaderTOCViewController.h */,
				11BFDB32199C01F700378691 /* NYPLReaderTOCViewController.m */,
				119504091994075B009FB788 /* NYPLReaderViewController.h */,
				1195040A1994075B009FB788 /* NYPLReaderViewController.m */,
				E6845D951FB38D1300EBF69A /* NYPLReadiumViewSyncManager.h */,
				E6845D961FB38D1300EBF69A /* NYPLReadiumViewSyncManager.m */,
			);
			name = Reader;
			sourceTree = "<group>";
		};
		11C113D319F842E2005B3F63 /* Reader */ = {
			isa = PBXGroup;
			children = (
				11C113D119F842BE005B3F63 /* host_app_feedback.js */,
				11C113CF19F842B9005B3F63 /* reader.html */,
				11C113D519F84613005B3F63 /* simplified.js */,
				5A69290F1B95ACD100FB4C10 /* sdk.css */,
				5A6929231B95C8B400FB4C10 /* readium-shared-js_all.js.bundles.js */,
				5A69291D1B95C8AD00FB4C10 /* readium-shared-js_all.js.map */,
				5A69290D1B95ACC600FB4C10 /* readium-shared-js_all.js */,
			);
			name = Reader;
			sourceTree = "<group>";
		};
		11C5DCEE1976D19E005A9945 /* Settings Tab */ = {
			isa = PBXGroup;
			children = (
				8CC26F822370C1DF0000D8E1 /* Account.swift */,
				03F94CCE1DD627AA00CE8F4F /* Accounts.json */,
				03F94CD01DD6288C00CE8F4F /* AccountsManager.swift */,
				2D62568A1D412BCB0080A81F /* BundledHTMLViewController.swift */,
				E6207B642118973800864143 /* NYPLAppTheme.swift */,
				E68CCFC41F9F80CF003DDA6C /* NYPLBarcode.swift */,
				E6D775431F9FE0C400C0B722 /* NYPLBarcodeScanningViewController.h */,
				E6D7753D1F9FE0AF00C0B722 /* NYPLBarcodeScanningViewController.m */,
				5DD5674422B303DF001F0C83 /* NYPLDeveloperSettingsTableViewController.swift */,
				5DD5677122B7ECE3001F0C83 /* NYPLSettings.swift */,
				E6202A001DD4E6F300C99553 /* NYPLSettingsAccountDetailViewController.h */,
				E6202A011DD4E6F300C99553 /* NYPLSettingsAccountDetailViewController.m */,
				73A3EAEB2400A9560061A7FB /* NYPLSettingsAccountURLSessionChallengeHandler.h */,
				73A3EAEC2400A9560061A7FB /* NYPLSettingsAccountURLSessionChallengeHandler.m */,
				E6B1F4FA1DD20EA900D73CA1 /* NYPLSettingsAccountsList.swift */,
				D787E8431FB6B0290016D9D5 /* NYPLSettingsAdvancedViewController.swift */,
				841B55411B740F2700FAC1AF /* NYPLSettingsEULAViewController.h */,
				841B55421B740F2700FAC1AF /* NYPLSettingsEULAViewController.m */,
				111E757B1A801A6F00718AD7 /* NYPLSettingsPrimaryNavigationController.h */,
				111E757C1A801A6F00718AD7 /* NYPLSettingsPrimaryNavigationController.m */,
				111E75811A815CFB00718AD7 /* NYPLSettingsPrimaryTableViewController.h */,
				111E75821A815CFB00718AD7 /* NYPLSettingsPrimaryTableViewController.m */,
				111E75781A80165C00718AD7 /* NYPLSettingsSplitViewController.h */,
				111E75791A80165C00718AD7 /* NYPLSettingsSplitViewController.m */,
				E6BA02B71DE4B6F600F76404 /* RemoteHTMLViewController.swift */,
				731A5B1124621F2B00B5E663 /* NYPLSignInBusinessLogic.swift */,
				089E42C5249A823800310360 /* NYPLCookiesWebViewController.swift */,
			);
			name = "Settings Tab";
			sourceTree = "<group>";
		};
		11C5DCEF1976D1BA005A9945 /* Holds */ = {
			isa = PBXGroup;
			children = (
				11C5DCF01976D1E0005A9945 /* NYPLHoldsNavigationController.h */,
				11C5DCF11976D1E0005A9945 /* NYPLHoldsNavigationController.m */,
				11C5DCF31976D22F005A9945 /* NYPLHoldsViewController.h */,
				11C5DCF41976D22F005A9945 /* NYPLHoldsViewController.m */,
				52545184217A76FF00BBC1B4 /* NYPLUserNotifications.swift */,
			);
			name = Holds;
			sourceTree = "<group>";
		};
		219901F224FD2DBE001BC727 /* JWK */ = {
			isa = PBXGroup;
			children = (
				219901F324FD2DE9001BC727 /* jwk.json */,
				219901F924FD2E56001BC727 /* jwk_private */,
				2199020524FD3334001BC727 /* NYPLJWKConversionTest.swift */,
			);
			name = JWK;
			sourceTree = "<group>";
		};
		21E7E07424FEA7C100189224 /* Audiobooks */ = {
			isa = PBXGroup;
			children = (
				21E7E07924FEA7D700189224 /* DPLA */,
				21EC1B8E2501538600A12384 /* AudioBookVendors+Extensions.swift */,
				2198F90F250A90EE000D9DAB /* AudioBookVendorsHelper.swift */,
			);
			path = Audiobooks;
			sourceTree = "<group>";
		};
		21E7E07924FEA7D700189224 /* DPLA */ = {
			isa = PBXGroup;
			children = (
				2199020724FD35DC001BC727 /* JWKResponse.swift */,
				21E7E07A24FEA7E800189224 /* DPLAAudiobooks.swift */,
			);
			path = DPLA;
			sourceTree = "<group>";
		};
		5A569A271B8351C6003B5B61 /* Products */ = {
			isa = PBXGroup;
			children = (
				5A569A2C1B8351C6003B5B61 /* libADEPT.a */,
			);
			name = Products;
			sourceTree = "<group>";
		};
		5A7048921B94A6700046FFF0 /* Products */ = {
			isa = PBXGroup;
			children = (
				5A7048961B94A6710046FFF0 /* libAdobe Content Filter.a */,
			);
			name = Products;
			sourceTree = "<group>";
		};
		73085E222502EDC6008F6244 /* Settings */ = {
			isa = PBXGroup;
			children = (
				73085E242502EDEF008F6244 /* NYPLSettingsPrimaryTableItem.swift */,
				73085E232502EDEE008F6244 /* NYPLSettingsPrimaryTableViewController.swift */,
				73085E252502EDF0008F6244 /* NYPLSettingsSplitViewController.swift */,
				7353940B250854A90043C800 /* OESettingsSetUp.swift */,
			);
			path = Settings;
			sourceTree = "<group>";
		};
		73085E3325030CFC008F6244 /* Migrations */ = {
			isa = PBXGroup;
			children = (
				73085E3425030D27008F6244 /* SEMigrations.swift */,
				73085E3725030D66008F6244 /* OEMigrations.swift */,
			);
			path = Migrations;
			sourceTree = "<group>";
		};
		73225DE5250B46CE00EF1877 /* AppInfrastructure */ = {
			isa = PBXGroup;
			children = (
				739ECB2325101CCE00691A70 /* NSNotification+NYPL.swift */,
				738CB1FF2509A61E00891F31 /* NYPLConfiguration+OE.swift */,
				738CB2052509A87700891F31 /* NYPLConfiguration+SE.swift */,
				739ECB2D25108EE800691A70 /* NYPLRootTabBarController+SE.swift */,
				73225DEA250B471400EF1877 /* NYPLRootTabBarController+OE.swift */,
			);
			path = AppInfrastructure;
			sourceTree = "<group>";
		};
		7327A88D23EE00FE00954748 /* Utilities */ = {
			isa = PBXGroup;
			children = (
				73E84FBD24464FF3009071D8 /* Authentication */,
				1183F359194F847100DC322F /* NYPLAsync.h */,
				1183F35A194F847100DC322F /* NYPLAsync.m */,
				114C8CD519BE2FD300719B72 /* NYPLAttributedString.h */,
				114C8CD619BE2FD300719B72 /* NYPLAttributedString.m */,
				732F929223ECB51F0099244C /* NYPLBackgroundExecutor.swift */,
				11369D46199527C200BB11F8 /* NYPLJSON.h */,
				11369D47199527C200BB11F8 /* NYPLJSON.m */,
				52592BBB21220A4F00587288 /* NYPLLocalization.h */,
				52592BB721220A1100587288 /* NYPLLocalization.m */,
				11068C53196DD37900E8A94B /* NYPLNull.h */,
				11068C54196DD37900E8A94B /* NYPLNull.m */,
				7327A89223EE017300954748 /* NYPLMainThreadChecker.swift */,
				73085E192502DE88008F6244 /* NYPLPresentationUtils.swift */,
				111559EB19B8FA530003BE94 /* NYPLXML.h */,
				111559EC19B8FA590003BE94 /* NYPLXML.m */,
				179699D024131BA500EC309F /* UIColor+LabelColor.swift */,
				7384C801242BCC4800D5F960 /* Date+NYPLAdditions.swift */,
				73CDA120243EDAD8009CC6A6 /* URLRequest+NYPL.swift */,
				732327B12478504500A041E6 /* NSError+NYPLAdditions.swift */,
				0824D44D24B8DFE400C85A7E /* NSString+JSONParse.swift */,
				7340DA6124B7E45C00361387 /* URLResponse+NYPL.swift */,
				7340DA6724B7F27900361387 /* NYPLBook+Additions.swift */,
			);
			path = Utilities;
			sourceTree = "<group>";
		};
		7338755E2423E108000FEB67 /* Network */ = {
			isa = PBXGroup;
			children = (
				733875642423E1B0000FEB67 /* NYPLNetworkExecutor.swift */,
				733875662423E540000FEB67 /* NYPLCaching.swift */,
				735FED252427494900144C97 /* NYPLNetworkResponder.swift */,
				7360D0D424BFCB9700C8AD16 /* NYPLUserFriendlyError.swift */,
			);
			path = Network;
			sourceTree = "<group>";
		};
		7358EE722500617E00DDA0CC /* OpenEbooks-specific */ = {
			isa = PBXGroup;
			children = (
				7358EE922500675700DDA0CC /* Open-eBooks-Info.plist */,
				7358EE902500642900DDA0CC /* OELaunchScreen.xib */,
				7358EE7B250062BD00DDA0CC /* OEImages.xcassets */,
				73085E202502E2CD008F6244 /* OpenEBooks_OPDS2_Catalog_Feed.json */,
				735FCB392506FACF009A8C95 /* ReaderClientCert.sig */,
			);
			name = "OpenEbooks-specific";
			sourceTree = "<group>";
		};
		7360891B240DFB93007EE66F /* Logging */ = {
			isa = PBXGroup;
			children = (
				2D382BD61D08BA99002C423D /* Log.swift */,
				5D7CF8B422C3FC06007CAA34 /* NYPLErrorLogger.swift */,
				1114A6AC1958B215007507A2 /* NYPLLOG.h */,
			);
			name = Logging;
			sourceTree = "<group>";
		};
		738CB2092509AD3B00891F31 /* Tutorial */ = {
			isa = PBXGroup;
			children = (
				73085E182502DE87008F6244 /* OETutorialChoiceViewController.swift */,
			);
			path = Tutorial;
			sourceTree = "<group>";
		};
		739ECB2725101F1600691A70 /* Catalog */ = {
			isa = PBXGroup;
			children = (
				11F3773119E0876F00487769 /* NYPLCatalogFacet.h */,
				11F3773219E0876F00487769 /* NYPLCatalogFacet.m */,
				112C684D19EF003300106973 /* NYPLCatalogFacetGroup.h */,
				112C684E19EF003300106973 /* NYPLCatalogFacetGroup.m */,
				A42E0DF21B40F4E00095EBAE /* NYPLCatalogFeedViewController.h */,
				A42E0DF31B40F4E00095EBAE /* NYPLCatalogFeedViewController.m */,
				A4BA1D111B43046B006F83DF /* NYPLCatalogGroupedFeed.h */,
				A4BA1D121B43046B006F83DF /* NYPLCatalogGroupedFeed.m */,
				A4BA1D0C1B430341006F83DF /* NYPLCatalogGroupedFeedViewController.h */,
				A4BA1D0D1B430341006F83DF /* NYPLCatalogGroupedFeedViewController.m */,
				1183F33F194F723D00DC322F /* NYPLCatalogLane.h */,
				1183F340194F723D00DC322F /* NYPLCatalogLane.m */,
				1183F339194B775900DC322F /* NYPLCatalogLaneCell.h */,
				1183F33A194B775900DC322F /* NYPLCatalogLaneCell.m */,
				E6D848E22171334800CEC142 /* NYPLContentTypeBadge.swift */,
				11548C0C1939147D009DBF2E /* NYPLCatalogNavigationController.h */,
				11548C0D1939147D009DBF2E /* NYPLCatalogNavigationController.m */,
				739ECB282510207E00691A70 /* NYPLCatalogNavigationController+OE.swift */,
				739ECB2A25102A2B00691A70 /* NYPLCatalogNavigationController+SE.swift */,
				118A0B1919915BDF00792DDE /* NYPLCatalogSearchViewController.h */,
				118A0B1A19915BDF00792DDE /* NYPLCatalogSearchViewController.m */,
				1114A69F195884CB007507A2 /* NYPLCatalogUngroupedFeed.h */,
				1114A6A0195884CB007507A2 /* NYPLCatalogUngroupedFeed.m */,
				11A16E67195B2BD3004147F4 /* NYPLCatalogUngroupedFeedViewController.h */,
				11A16E68195B2BD3004147F4 /* NYPLCatalogUngroupedFeedViewController.m */,
				E683953A217663B100371072 /* NYPLFacetViewDefaultDataSource.swift */,
			);
			path = Catalog;
			sourceTree = "<group>";
		};
		73E84FBD24464FF3009071D8 /* Authentication */ = {
			isa = PBXGroup;
			children = (
				086C45D524AE77CA00F5108E /* NYPLBasicAuth.swift */,
				73B501C024F48D4B00FBAD7D /* NYPLUserAccountFrontEndValidation.swift */,
			);
			path = Authentication;
			sourceTree = "<group>";
		};
		84B7A3421B84E8FE00584FB2 /* OpenDyslexicFont */ = {
			isa = PBXGroup;
			children = (
				84B7A3431B84E8FE00584FB2 /* OFL.txt */,
				84B7A3441B84E8FE00584FB2 /* OpenDyslexic3-Bold.ttf */,
				84B7A3451B84E8FE00584FB2 /* OpenDyslexic3-Regular.ttf */,
			);
			name = OpenDyslexicFont;
			path = Resources/OpenDyslexicFont;
			sourceTree = "<group>";
		};
		A49C25411AE05A2600D63B89 /* Products */ = {
			isa = PBXGroup;
			children = (
				A49C25461AE05A2600D63B89 /* libRDServices.a */,
			);
			name = Products;
			sourceTree = "<group>";
		};
		A823D804192BABA400B55DE2 = {
			isa = PBXGroup;
			children = (
				CAE35BBA1B86289500BF9BC5 /* Simplified.xcconfig */,
				2D6AF74A1E7E341F005CEC90 /* Simplified+RMSDK.xcconfig */,
				5A569A261B8351C6003B5B61 /* ADEPT.xcodeproj */,
				5A7048911B94A6700046FFF0 /* Adobe Content Filter.xcodeproj */,
				A49C25401AE05A2600D63B89 /* RDServices.xcodeproj */,
				1112A8191A322C53002B8CC1 /* TenPrintCover.xcodeproj */,
				A823D816192BABA400B55DE2 /* Simplified */,
				A823D82F192BABA400B55DE2 /* SimplifiedTests */,
				A823D80E192BABA400B55DE2 /* Products */,
				A823D80F192BABA400B55DE2 /* Frameworks */,
			);
			sourceTree = "<group>";
		};
		A823D80E192BABA400B55DE2 /* Products */ = {
			isa = PBXGroup;
			children = (
				A823D80D192BABA400B55DE2 /* SimplyE.app */,
				2D2B47721D08F807007F7764 /* SimplyETests.xctest */,
				7347F123245A4DE200558D7F /* SimplyE.app */,
				73FCA3A425005BA4001B0C5D /* Open eBooks.app */,
			);
			name = Products;
			sourceTree = "<group>";
		};
		A823D80F192BABA400B55DE2 /* Frameworks */ = {
			isa = PBXGroup;
			children = (
				7347F132245A508400558D7F /* NYPLCardCreator.framework */,
				17D08378248E8EEB00092AA9 /* OverdriveProcessor.framework */,
				731DA5FB240711F5009CC191 /* Fabric.framework */,
				731DA5F52407105E009CC191 /* Crashlytics.framework */,
				738EF2EB2405EC5900F388FB /* PromisesObjC.framework */,
				738EF2E82405EBC100F388FB /* GoogleDataTransportCCTSupport.framework */,
				738EF2E42405EBAD00F388FB /* FirebaseInstallations.framework */,
				738EF2E52405EBAD00F388FB /* GoogleDataTransport.framework */,
				738EF2DA2405EA6000F388FB /* FIRAnalyticsConnector.framework */,
				738EF2D22405EA5F00F388FB /* Firebase.framework */,
				738EF2D52405EA5F00F388FB /* FirebaseAnalytics.framework */,
				738EF2D42405EA5F00F388FB /* FirebaseCore.framework */,
				738EF2D32405EA5F00F388FB /* FirebaseCoreDiagnostics.framework */,
				738EF2D92405EA6000F388FB /* GoogleAppMeasurement.framework */,
				738EF2D82405EA6000F388FB /* GoogleUtilities.framework */,
				738EF2D72405EA6000F388FB /* nanopb.framework */,
				A9AD993F2225D4AF009FF54A /* PDFRendererProvider.framework */,
				148B1C342176900E00FF64AB /* AudioEngine.framework */,
				148B1C1721710C6800FF64AB /* NYPLAEToolkit.framework */,
				148B1C1C21710C6800FF64AB /* NYPLAudiobookToolkit.framework */,
				145DA49521544A420055DB93 /* PureLayout.framework */,
				145DA49321544A3F0055DB93 /* NYPLCardCreator.framework */,
				145DA4912154464F0055DB93 /* SQLite.framework */,
				145DA48F2154429E0055DB93 /* Bugsnag.framework */,
				145DA48D215441A70055DB93 /* ZXingObjC.framework */,
				03B0922F1E78871A00AD338D /* MediaPlayer.framework */,
				03B0922D1E7886ED00AD338D /* CoreVideo.framework */,
				03B0922B1E7886C900AD338D /* AVFoundation.framework */,
				03B092291E7885A600AD338D /* AudioToolbox.framework */,
				03B092271E78859E00AD338D /* CoreMedia.framework */,
				03B092251E7883C400AD338D /* libiconv.tbd */,
				03B092231E78839D00AD338D /* QuartzCore.framework */,
				2DA4F2321C68363B008853D7 /* LocalAuthentication.framework */,
				08A352251BDE8E700040BF1D /* SystemConfiguration.framework */,
				08A352231BDE8E640040BF1D /* Security.framework */,
				08A352211BDE8E560040BF1D /* libicucore.tbd */,
				08A3521F1BDE8E410040BF1D /* CFNetwork.framework */,
				5A5B90141B946CBD002C53E9 /* libstdc++.6.0.9.dylib */,
				5A5B90111B946763002C53E9 /* libc++.1.dylib */,
				84FCD2601B7BA79200BFEDD9 /* CoreLocation.framework */,
				1146EE3F1A5DD071009F7576 /* CoreText.framework */,
				112492571A5B5B690054D6E2 /* libstdc++.6.dylib */,
				11D5219B1A449ABA00636240 /* libstdc++.dylib */,
				11D521991A44980D00636240 /* librmservices_iphone.a */,
				119503EA1993F91E009FB788 /* libc++.dylib */,
				119503E81993F919009FB788 /* libz.dylib */,
				119503E61993F914009FB788 /* libxml2.dylib */,
				119503E41993F90C009FB788 /* libePub3-iOS.a */,
				A823D810192BABA400B55DE2 /* Foundation.framework */,
				A823D812192BABA400B55DE2 /* CoreGraphics.framework */,
				A823D814192BABA400B55DE2 /* UIKit.framework */,
			);
			name = Frameworks;
			sourceTree = "<group>";
		};
		A823D816192BABA400B55DE2 /* Simplified */ = {
			isa = PBXGroup;
			children = (
				21E7E07424FEA7C100189224 /* Audiobooks */,
				73225DE5250B46CE00EF1877 /* AppInfrastructure */,
				089E430724A2456E00310360 /* Login */,
				110AF8891961D66C004887C3 /* Additions */,
				110AF8901961D822004887C3 /* Book */,
				0345BFEE1DBF031B00398B6F /* CardCreator */,
				739ECB2725101F1600691A70 /* Catalog */,
				11C5DCEF1976D1BA005A9945 /* Holds */,
				7360891B240DFB93007EE66F /* Logging */,
				73085E3325030CFC008F6244 /* Migrations */,
				110AF8881961D652004887C3 /* My Books */,
				7338755E2423E108000FEB67 /* Network */,
				17CE5304243C020800315E63 /* NYPLUserAccount.swift */,
				0857A0F62478337D00C7984E /* NYPLSessionCredentials.swift */,
				0857A0FE247835FF00C7984E /* KeychainStoredVariable.swift */,
				1158812C1A894F4E008672C3 /* NYPLAccountSignInViewController.h */,
				1158812D1A894F4E008672C3 /* NYPLAccountSignInViewController.m */,
				E6BC315C1E009F3E0021B65E /* NYPLAgeCheck.swift */,
				5D1B142922CC179F0006C964 /* NYPLAlertUtils.swift */,
				2DF321821DC3B83500E1858F /* NYPLAnnotations.swift */,
				A823D81F192BABA400B55DE2 /* NYPLAppDelegate.h */,
				A823D820192BABA400B55DE2 /* NYPLAppDelegate.m */,
				A93F9F9621CDACF700BD3B0C /* NYPLAppReviewPrompt.swift */,
				E66AE32F1DC0FCFC00124AE2 /* NYPLCirculationAnalytics.swift */,
				116A5EB71947B57500491A21 /* NYPLConfiguration.h */,
				116A5EB81947B57500491A21 /* NYPLConfiguration.m */,
				E6F26E721DFF672F00C103CA /* NYPLDirectoryManager.swift */,
				111197321986D7550014462F /* NYPLDismissibleViewController.h */,
				111197331986D7550014462F /* NYPLDismissibleViewController.m */,
				E699BA3F2166598B00A0736A /* NYPLEntryPointView.swift */,
				8C835DD4234D0B900050A18D /* NYPLFacetBarView.swift */,
				11F3771D19DB62B000487769 /* NYPLFacetView.h */,
				11F3771E19DB62B000487769 /* NYPLFacetView.m */,
				113DB8A519C24E54004E1154 /* NYPLIndeterminateProgressView.h */,
				113DB8A619C24E54004E1154 /* NYPLIndeterminateProgressView.m */,
				11C5DD14197727A6005A9945 /* NYPLKeychain.h */,
				11C5DD15197727A6005A9945 /* NYPLKeychain.m */,
				E6B6E76E1F6859A4007EE361 /* NYPLKeychainManager.swift */,
				1111973A19880E8D0014462F /* NYPLLinearView.h */,
				1111973B19880E8D0014462F /* NYPLLinearView.m */,
				5D60D3532297353C001080D0 /* NYPLMigrationManager.swift */,
				E671FF7C1E3A7068002AB13F /* NYPLNetworkQueue.swift */,
				119BEBB719902A8800121439 /* NYPLOpenSearchDescription.h */,
				119BEBB819902A8800121439 /* NYPLOpenSearchDescription.m */,
				5D1B141422CBE3570006C964 /* NYPLProblemDocument.swift */,
				8C40D6A62375FF8B006EA63B /* NYPLProblemDocumentCacheManager.swift */,
				2DB436361D4C049200F8E69D /* NYPLReachability.h */,
				2DB436371D4C049200F8E69D /* NYPLReachability.m */,
				E69404081E4A789800E566ED /* NYPLReachabilityManager.h */,
				E69404091E4A789800E566ED /* NYPLReachabilityManager.m */,
				11B20E6C19D9F6DD00877A23 /* NYPLReloadView.h */,
				11B20E6D19D9F6DD00877A23 /* NYPLReloadView.m */,
				A42E0DEF1B3F5A490095EBAE /* NYPLRemoteViewController.h */,
				A42E0DF01B3F5A490095EBAE /* NYPLRemoteViewController.m */,
				A92FB0F821CDCE3D004740F4 /* NYPLReturnPromptHelper.swift */,
				11548C091939136C009DBF2E /* NYPLRootTabBarController.h */,
				11548C0A1939136C009DBF2E /* NYPLRootTabBarController.m */,
				114C8CD819BF55F900719B72 /* NYPLRoundedButton.h */,
				114C8CD919BF55F900719B72 /* NYPLRoundedButton.m */,
				118B7ABD195CBF72005CE3E7 /* NYPLSession.h */,
				118B7ABE195CBF72005CE3E7 /* NYPLSession.m */,
				5D3A28CB22D3DA850042B3BD /* NYPLUserProfileDocument.swift */,
				E6202A031DD52B8600C99553 /* NYPLWelcomeScreen.swift */,
				E6C91BC01FD5F63B00A32F42 /* NYPLZXingEncoder.h */,
				E6C91BC11FD5F63B00A32F42 /* NYPLZXingEncoder.m */,
				175E480724EF36520066A6CF /* NYPLAnnouncementBusinessLogic.swift */,
				175E480D24EF46EA0066A6CF /* NYPLAnnouncementViewController.swift */,
				AE77E8DE5454517F1AE119BF /* OPDS */,
				B51C1DF42285FD51003B49A5 /* OPDS2 */,
				145798F5215BE9E300F68AFD /* ProblemReportEmail.swift */,
				119504051994061E009FB788 /* Reader */,
				73085E222502EDC6008F6244 /* Settings */,
				11C5DCEE1976D19E005A9945 /* Settings Tab */,
				738CB2092509AD3B00891F31 /* Tutorial */,
				2DC8D9DB1D09F797007DD125 /* UpdateCheck.swift */,
				2DC8D9DD1D09F9B4007DD125 /* UpdateCheckShim.swift */,
				7327A88D23EE00FE00954748 /* Utilities */,
				A823D817192BABA400B55DE2 /* Supporting Files */,
			);
			path = Simplified;
			sourceTree = "<group>";
		};
		A823D817192BABA400B55DE2 /* Supporting Files */ = {
			isa = PBXGroup;
			children = (
				7358EE722500617E00DDA0CC /* OpenEbooks-specific */,
				17071060242A923400E2648F /* NYPLSecrets.swift */,
				110F853C19D5FA7300052DF7 /* DetailSummaryTemplate.html */,
				A823D822192BABA400B55DE2 /* Images.xcassets */,
				A823D819192BABA400B55DE2 /* InfoPlist.strings */,
				032A31071DC02E8E0001E4AF /* Localizable.strings */,
				A823D81C192BABA400B55DE2 /* main.m */,
				E65977C41F82AC91003CD6BC /* NYPL_Launch_Screen.storyboard */,
				84B7A3421B84E8FE00584FB2 /* OpenDyslexicFont */,
				11C113D319F842E2005B3F63 /* Reader */,
				085D31FB1BE7BE86007F7672 /* ReaderClientCert.sig */,
				A823D818192BABA400B55DE2 /* Simplified-Info.plist */,
				A823D81E192BABA400B55DE2 /* Simplified-Prefix.pch */,
				2D382BCF1D08B1F5002C423D /* SimplyE-Bridging-Header.h */,
				E61D7F631F6AC78B0091C781 /* SimplyE.entitlements */,
				2D6256901D41582A0080A81F /* software-licenses.html */,
				738EF2D12405E3D900F388FB /* .gitignore */,
				73DA43A72404BA5600985482 /* build_curl.sh */,
				73DA43A52404BA5500985482 /* build-3rd-parties-dependencies.sh */,
				73DA43A62404BA5600985482 /* build-carthage.sh */,
				73DA43A82404BA5600985482 /* build-openssl-curl.sh */,
				73C3A33F244108F200AFE44D /* carthage-update-simplye.sh */,
				73609AD8245B53CB00F0E08B /* update-certificates.sh */,
				73DA43A42404B95B00985482 /* AudioEngine.json */,
				73DA43A12404B4A900985482 /* Cartfile */,
				73DA43A32404B92E00985482 /* Cartfile.resolved */,
				73DA43A02404B4A900985482 /* Crashlytics.json */,
				738EF2CB2405E38800F388FB /* GoogleService-Info.plist */,
				735394012508161A0043C800 /* README.md */,
			);
			name = "Supporting Files";
			sourceTree = "<group>";
		};
		A823D82F192BABA400B55DE2 /* SimplifiedTests */ = {
			isa = PBXGroup;
			children = (
				219901F224FD2DBE001BC727 /* JWK */,
				7384C803242BCE5900D5F960 /* Date+NYPLAdditionsTests.swift */,
				1157E92D19CA0009003BFDBF /* NSString+NYPLStringAdditionsTests.m */,
				2D8790A420129AF200E2763F /* NYPLBookAcquisitionPathTests.swift */,
				173F0822241AAA4E00A64658 /* NYPLBookStateTests.swift */,
				7384C7FF242BB43300D5F960 /* NYPLCachingTests.swift */,
				1142E4E719EEC7C500D9B3D9 /* NYPLCatalogFacetTests.m */,
				11396FBA193D2FAC00E16EE8 /* NYPLDateAdditionsTests.m */,
				11C5DD171977335E005A9945 /* NYPLKeychainTests.m */,
				5D73DA3D22A07B9A00162CB8 /* NYPLMyBooksDownloadCenterTests.swift */,
				11616E12196B2FB8003D60D9 /* NYPLMyBooksRegistryTests.m */,
				7307A5EC23FF1A8500DE53DE /* NYPLOpenSearchDescriptionTests.swift */,
				7307A5F323FF2A6000DE53DE /* NYPLStringAdditionsTests.swift */,
				111559EE19B8FA8E0003BE94 /* NYPLXMLTests.m */,
				1183F34D194F775400DC322F /* OPDS */,
				B51C1DFD22860563003B49A5 /* OPDS2CatalogsFeedTests.swift */,
				2D2B47621D08F1ED007F7764 /* SimplyETests-Bridging-Header.h */,
				A823D830192BABA400B55DE2 /* Supporting Files */,
				11A14DF51A1BFBED00D6C510 /* UIColor+NYPLColorAdditionsTests.m */,
				2D2B47631D08F1ED007F7764 /* UpdateCheckTests.swift */,
				5D3A28D322D3FBB90042B3BD /* UserProfileDocumentTests.swift */,
				735F41A2243E381D00046182 /* String+NYPLAdditionsTests.swift */,
				735350B624918432006021BD /* URLRequest+NYPLTests.swift */,
				1763C0D524F460FE00A4D0E2 /* NYPLAnnouncementManagerTests.swift */,
			);
			path = SimplifiedTests;
			sourceTree = "<group>";
		};
		A823D830192BABA400B55DE2 /* Supporting Files */ = {
			isa = PBXGroup;
			children = (
				B51C1DFB22860513003B49A5 /* OPDS2CatalogsFeed.json */,
				B51C1E13229456E2003B49A5 /* acl_authentication_document.json */,
				B51C1E16229456E2003B49A5 /* dpl_authentication_document.json */,
				B51C1E14229456E2003B49A5 /* gpl_authentication_document.json */,
				B51C1E15229456E2003B49A5 /* nypl_authentication_document.json */,
				2D2B47761D08F808007F7764 /* Info.plist */,
				A823D832192BABA400B55DE2 /* InfoPlist.strings */,
				111559F019B8FAA10003BE94 /* invalid.xml */,
				11F54C1D194109120086FCAF /* main.xml */,
				11F54C2419410BE40086FCAF /* single_entry.xml */,
				2D2B478A1D08FC78007F7764 /* UpdateCheckNeedsUpdate.json */,
				2D2B47891D08FC78007F7764 /* UpdateCheckUnknown.json */,
				2D2B47691D08F264007F7764 /* UpdateCheckUpToDate.json */,
				111559F119B8FAA10003BE94 /* valid.xml */,
				2D8790A220129AC400E2763F /* NYPLBookAcquisitionPathEntry.xml */,
			);
			name = "Supporting Files";
			sourceTree = "<group>";
		};
		AE77E8DE5454517F1AE119BF /* OPDS */ = {
			isa = PBXGroup;
			children = (
				119BEB8D19901E1000121439 /* NYPLOPDS.h */,
				2D754BB92002E2FB0061D34F /* NYPLOPDSAcquisition.h */,
				2D754BBA2002E2FB0061D34F /* NYPLOPDSAcquisition.m */,
				2DCB71EC2017DFB5000E041A /* NYPLOPDSAcquisitionAvailability.h */,
				2DCB71ED2017DFB5000E041A /* NYPLOPDSAcquisitionAvailability.m */,
				110AD83A19E4960C005724C3 /* NYPLOPDSAttribute.h */,
				110AD83B19E497D6005724C3 /* NYPLOPDSAttribute.m */,
				2DFAC8EB1CD8DDD1003D9EC0 /* NYPLOPDSCategory.h */,
				2DFAC8EC1CD8DDD1003D9EC0 /* NYPLOPDSCategory.m */,
				AE77E6379B5F7ACD56AE86EF /* NYPLOPDSEntry.h */,
				AE77E4AF64208439F78B3D73 /* NYPLOPDSEntry.m */,
				A499BF241B39EFC7002F8B8B /* NYPLOPDSEntryGroupAttributes.h */,
				A499BF251B39EFC7002F8B8B /* NYPLOPDSEntryGroupAttributes.m */,
				AE77E304AA30ABF2921B6393 /* NYPLOPDSFeed.h */,
				AE77E94D56B65997B861C0C0 /* NYPLOPDSFeed.m */,
				A46226261B39D4980063F549 /* NYPLOPDSGroup.h */,
				A46226251B39D4980063F549 /* NYPLOPDSGroup.m */,
				2D754BC02002F1B10061D34F /* NYPLOPDSIndirectAcquisition.h */,
				2D754BC12002F1B10061D34F /* NYPLOPDSIndirectAcquisition.m */,
				AE77E0F3FB181D0C1529C865 /* NYPLOPDSLink.h */,
				AE77ECC029F3DABDB46A64EB /* NYPLOPDSLink.m */,
				AE77E83151ED3A20FFBE1194 /* NYPLOPDSRelation.h */,
				AE77EDCF05BE5D54CF8E0E70 /* NYPLOPDSType.h */,
				AE77EFD5622206475B6715A9 /* NYPLOPDSType.m */,
			);
			name = OPDS;
			sourceTree = "<group>";
		};
		B51C1DF42285FD51003B49A5 /* OPDS2 */ = {
			isa = PBXGroup;
			children = (
				B51C1E0322861C1A003B49A5 /* OPDS2AuthenticationDocument.swift */,
				B51C1DF92285FDF9003B49A5 /* OPDS2CatalogsFeed.swift */,
				B51C1DFF22861BAD003B49A5 /* OPDS2Link.swift */,
				B51C1E0122861BBF003B49A5 /* OPDS2Publication.swift */,
			);
			name = OPDS2;
			sourceTree = "<group>";
		};
/* End PBXGroup section */

/* Begin PBXNativeTarget section */
		2D2B47711D08F807007F7764 /* SimplyETests */ = {
			isa = PBXNativeTarget;
			buildConfigurationList = 2D2B47791D08F808007F7764 /* Build configuration list for PBXNativeTarget "SimplyETests" */;
			buildPhases = (
				2D2B476E1D08F807007F7764 /* Sources */,
				2D2B476F1D08F807007F7764 /* Frameworks */,
				2D2B47701D08F807007F7764 /* Resources */,
			);
			buildRules = (
			);
			dependencies = (
				2D2B47781D08F808007F7764 /* PBXTargetDependency */,
			);
			name = SimplyETests;
			productName = SimplyETests;
			productReference = 2D2B47721D08F807007F7764 /* SimplyETests.xctest */;
			productType = "com.apple.product-type.bundle.unit-test";
		};
		7347F036245A4DE200558D7F /* SimplyECardCreator */ = {
			isa = PBXNativeTarget;
			buildConfigurationList = 7347F120245A4DE200558D7F /* Build configuration list for PBXNativeTarget "SimplyECardCreator" */;
			buildPhases = (
				7347F037245A4DE200558D7F /* Sources */,
				7347F0DA245A4DE200558D7F /* Frameworks */,
				7347F108245A4DE200558D7F /* Resources */,
				7347F11E245A4DE200558D7F /* Copy Frameworks (Carthage) */,
				7347F134245A50A900558D7F /* CopyFiles */,
				7347F11F245A4DE200558D7F /* Crashlytics */,
			);
			buildRules = (
			);
			dependencies = (
			);
			name = SimplyECardCreator;
			productName = Simplified;
			productReference = 7347F123245A4DE200558D7F /* SimplyE.app */;
			productType = "com.apple.product-type.application";
		};
		73FCA2A725005BA4001B0C5D /* Open eBooks */ = {
			isa = PBXNativeTarget;
			buildConfigurationList = 73FCA3A125005BA4001B0C5D /* Build configuration list for PBXNativeTarget "Open eBooks" */;
			buildPhases = (
				73FCA2A825005BA4001B0C5D /* Sources */,
				73FCA35A25005BA4001B0C5D /* Frameworks */,
				73FCA38925005BA4001B0C5D /* Resources */,
				73FCA39F25005BA4001B0C5D /* Copy Frameworks (Carthage) */,
				73FCA3A025005BA4001B0C5D /* Crashlytics */,
			);
			buildRules = (
			);
			dependencies = (
			);
			name = "Open eBooks";
			productName = Simplified;
			productReference = 73FCA3A425005BA4001B0C5D /* Open eBooks.app */;
			productType = "com.apple.product-type.application";
		};
		A823D80C192BABA400B55DE2 /* SimplyE */ = {
			isa = PBXNativeTarget;
			buildConfigurationList = A823D839192BABA400B55DE2 /* Build configuration list for PBXNativeTarget "SimplyE" */;
			buildPhases = (
				A823D809192BABA400B55DE2 /* Sources */,
				A823D80A192BABA400B55DE2 /* Frameworks */,
				A823D80B192BABA400B55DE2 /* Resources */,
				145DA48C215441260055DB93 /* Copy Frameworks (Carthage) */,
				73DA43AD2404CA9500985482 /* Crashlytics */,
			);
			buildRules = (
			);
			dependencies = (
			);
			name = SimplyE;
			productName = Simplified;
			productReference = A823D80D192BABA400B55DE2 /* SimplyE.app */;
			productType = "com.apple.product-type.application";
		};
/* End PBXNativeTarget section */

/* Begin PBXProject section */
		A823D805192BABA400B55DE2 /* Project object */ = {
			isa = PBXProject;
			attributes = {
				CLASSPREFIX = NYPL;
				LastSwiftUpdateCheck = 0730;
				LastUpgradeCheck = 0920;
				ORGANIZATIONNAME = "NYPL Labs";
				TargetAttributes = {
					2D2B47711D08F807007F7764 = {
						CreatedOnToolsVersion = 7.3.1;
						LastSwiftMigration = 1130;
						TestTargetID = A823D80C192BABA400B55DE2;
					};
					7347F036245A4DE200558D7F = {
						DevelopmentTeam = 7262U6ST2R;
					};
					73FCA2A725005BA4001B0C5D = {
						DevelopmentTeam = 7262U6ST2R;
					};
					A823D80C192BABA400B55DE2 = {
						DevelopmentTeam = 7262U6ST2R;
						LastSwiftMigration = 1130;
						SystemCapabilities = {
							com.apple.BackgroundModes = {
								enabled = 1;
							};
							com.apple.Keychain = {
								enabled = 1;
							};
						};
					};
				};
			};
			buildConfigurationList = A823D808192BABA400B55DE2 /* Build configuration list for PBXProject "Simplified" */;
			compatibilityVersion = "Xcode 3.2";
			developmentRegion = en;
			hasScannedForEncodings = 0;
			knownRegions = (
				en,
				it,
				de,
				es,
				Base,
			);
			mainGroup = A823D804192BABA400B55DE2;
			productRefGroup = A823D80E192BABA400B55DE2 /* Products */;
			projectDirPath = "";
			projectReferences = (
				{
					ProductGroup = 5A569A271B8351C6003B5B61 /* Products */;
					ProjectRef = 5A569A261B8351C6003B5B61 /* ADEPT.xcodeproj */;
				},
				{
					ProductGroup = 5A7048921B94A6700046FFF0 /* Products */;
					ProjectRef = 5A7048911B94A6700046FFF0 /* Adobe Content Filter.xcodeproj */;
				},
				{
					ProductGroup = A49C25411AE05A2600D63B89 /* Products */;
					ProjectRef = A49C25401AE05A2600D63B89 /* RDServices.xcodeproj */;
				},
				{
					ProductGroup = 1112A81A1A322C53002B8CC1 /* Products */;
					ProjectRef = 1112A8191A322C53002B8CC1 /* TenPrintCover.xcodeproj */;
				},
			);
			projectRoot = "";
			targets = (
				A823D80C192BABA400B55DE2 /* SimplyE */,
				7347F036245A4DE200558D7F /* SimplyECardCreator */,
				73FCA2A725005BA4001B0C5D /* Open eBooks */,
				2D2B47711D08F807007F7764 /* SimplyETests */,
			);
		};
/* End PBXProject section */

/* Begin PBXReferenceProxy section */
		1112A81F1A322C53002B8CC1 /* libTenPrintCover.a */ = {
			isa = PBXReferenceProxy;
			fileType = archive.ar;
			path = libTenPrintCover.a;
			remoteRef = 1112A81E1A322C53002B8CC1 /* PBXContainerItemProxy */;
			sourceTree = BUILT_PRODUCTS_DIR;
		};
		5A569A2C1B8351C6003B5B61 /* libADEPT.a */ = {
			isa = PBXReferenceProxy;
			fileType = archive.ar;
			path = libADEPT.a;
			remoteRef = 5A569A2B1B8351C6003B5B61 /* PBXContainerItemProxy */;
			sourceTree = BUILT_PRODUCTS_DIR;
		};
		5A7048961B94A6710046FFF0 /* libAdobe Content Filter.a */ = {
			isa = PBXReferenceProxy;
			fileType = archive.ar;
			path = "libAdobe Content Filter.a";
			remoteRef = 5A7048951B94A6710046FFF0 /* PBXContainerItemProxy */;
			sourceTree = BUILT_PRODUCTS_DIR;
		};
		A49C25461AE05A2600D63B89 /* libRDServices.a */ = {
			isa = PBXReferenceProxy;
			fileType = archive.ar;
			path = libRDServices.a;
			remoteRef = A49C25451AE05A2600D63B89 /* PBXContainerItemProxy */;
			sourceTree = BUILT_PRODUCTS_DIR;
		};
/* End PBXReferenceProxy section */

/* Begin PBXResourcesBuildPhase section */
		2D2B47701D08F807007F7764 /* Resources */ = {
			isa = PBXResourcesBuildPhase;
			buildActionMask = 2147483647;
			files = (
				2D8790A320129AC400E2763F /* NYPLBookAcquisitionPathEntry.xml in Resources */,
				2D2B478E1D08FDF5007F7764 /* UpdateCheckNeedsUpdate.json in Resources */,
				B51C1E18229456E2003B49A5 /* gpl_authentication_document.json in Resources */,
				B51C1E19229456E2003B49A5 /* nypl_authentication_document.json in Resources */,
				B51C1E17229456E2003B49A5 /* acl_authentication_document.json in Resources */,
				219901FB24FD2E56001BC727 /* jwk_private in Resources */,
				B51C1E1A229456E2003B49A5 /* dpl_authentication_document.json in Resources */,
				2D2B478F1D08FDF5007F7764 /* UpdateCheckUnknown.json in Resources */,
				219901F524FD2DE9001BC727 /* jwk.json in Resources */,
				B51C1DFC22860513003B49A5 /* OPDS2CatalogsFeed.json in Resources */,
				2D2B47841D08F8E2007F7764 /* UpdateCheckUpToDate.json in Resources */,
			);
			runOnlyForDeploymentPostprocessing = 0;
		};
		7347F108245A4DE200558D7F /* Resources */ = {
			isa = PBXResourcesBuildPhase;
			buildActionMask = 2147483647;
			files = (
				7347F109245A4DE200558D7F /* OFL.txt in Resources */,
				7347F10A245A4DE200558D7F /* simplified.js in Resources */,
				7347F10B245A4DE200558D7F /* NYPLProblemReportViewController.xib in Resources */,
				7347F10C245A4DE200558D7F /* readium-shared-js_all.js in Resources */,
				7347F10D245A4DE200558D7F /* ReaderClientCert.sig in Resources */,
				7347F10E245A4DE200558D7F /* software-licenses.html in Resources */,
				7347F10F245A4DE200558D7F /* NYPL_Launch_Screen.storyboard in Resources */,
				7347F110245A4DE200558D7F /* Accounts.json in Resources */,
				7347F111245A4DE200558D7F /* InfoPlist.strings in Resources */,
				73FCA3AA25005D33001B0C5D /* Images.xcassets in Resources */,
				7347F112245A4DE200558D7F /* reader.html in Resources */,
				7347F113245A4DE200558D7F /* DetailSummaryTemplate.html in Resources */,
				7347F114245A4DE200558D7F /* Localizable.strings in Resources */,
				7347F116245A4DE200558D7F /* sdk.css in Resources */,
				7347F117245A4DE200558D7F /* OpenDyslexic3-Bold.ttf in Resources */,
				7347F118245A4DE200558D7F /* NYPLReaderTOC.storyboard in Resources */,
				7347F119245A4DE200558D7F /* readium-shared-js_all.js.map in Resources */,
				7347F11A245A4DE200558D7F /* host_app_feedback.js in Resources */,
				7347F11B245A4DE200558D7F /* readium-shared-js_all.js.bundles.js in Resources */,
				7347F11C245A4DE200558D7F /* OpenDyslexic3-Regular.ttf in Resources */,
				7347F11D245A4DE200558D7F /* GoogleService-Info.plist in Resources */,
			);
			runOnlyForDeploymentPostprocessing = 0;
		};
		73FCA38925005BA4001B0C5D /* Resources */ = {
			isa = PBXResourcesBuildPhase;
			buildActionMask = 2147483647;
			files = (
				73FCA38A25005BA4001B0C5D /* OFL.txt in Resources */,
				73FCA38B25005BA4001B0C5D /* simplified.js in Resources */,
				73FCA38C25005BA4001B0C5D /* NYPLProblemReportViewController.xib in Resources */,
				73FCA38D25005BA4001B0C5D /* readium-shared-js_all.js in Resources */,
				73085E212502E2CE008F6244 /* OpenEBooks_OPDS2_Catalog_Feed.json in Resources */,
				735FCB3A2506FAD0009A8C95 /* ReaderClientCert.sig in Resources */,
				73FCA38F25005BA4001B0C5D /* software-licenses.html in Resources */,
				73FCA39025005BA4001B0C5D /* NYPL_Launch_Screen.storyboard in Resources */,
				73FCA39225005BA4001B0C5D /* InfoPlist.strings in Resources */,
				73FCA39325005BA4001B0C5D /* reader.html in Resources */,
				73FCA39425005BA4001B0C5D /* DetailSummaryTemplate.html in Resources */,
				73FCA39525005BA4001B0C5D /* Localizable.strings in Resources */,
				73FCA39725005BA4001B0C5D /* sdk.css in Resources */,
				73FCA39825005BA4001B0C5D /* OpenDyslexic3-Bold.ttf in Resources */,
				73FCA39925005BA4001B0C5D /* NYPLReaderTOC.storyboard in Resources */,
				73FCA39A25005BA4001B0C5D /* readium-shared-js_all.js.map in Resources */,
				73FCA39B25005BA4001B0C5D /* host_app_feedback.js in Resources */,
				73FCA39C25005BA4001B0C5D /* readium-shared-js_all.js.bundles.js in Resources */,
				7358EE912500642900DDA0CC /* OELaunchScreen.xib in Resources */,
				7358EE7C250062BD00DDA0CC /* OEImages.xcassets in Resources */,
				73FCA39D25005BA4001B0C5D /* OpenDyslexic3-Regular.ttf in Resources */,
				73FCA39E25005BA4001B0C5D /* GoogleService-Info.plist in Resources */,
			);
			runOnlyForDeploymentPostprocessing = 0;
		};
		A823D80B192BABA400B55DE2 /* Resources */ = {
			isa = PBXResourcesBuildPhase;
			buildActionMask = 2147483647;
			files = (
				84B7A3461B84E8FE00584FB2 /* OFL.txt in Resources */,
				11C113D719F84613005B3F63 /* simplified.js in Resources */,
				085D31D91BE29ED4007F7672 /* NYPLProblemReportViewController.xib in Resources */,
				5A69290E1B95ACC600FB4C10 /* readium-shared-js_all.js in Resources */,
				2D4379FE1C46FDB600AE1AD5 /* ReaderClientCert.sig in Resources */,
				2D6256911D41582A0080A81F /* software-licenses.html in Resources */,
				E65977C51F82AC91003CD6BC /* NYPL_Launch_Screen.storyboard in Resources */,
				03F94CCF1DD627AA00CE8F4F /* Accounts.json in Resources */,
				A823D81B192BABA400B55DE2 /* InfoPlist.strings in Resources */,
				219901F424FD2DE9001BC727 /* jwk.json in Resources */,
				11C113D019F842B9005B3F63 /* reader.html in Resources */,
				110F853E19D5FA7300052DF7 /* DetailSummaryTemplate.html in Resources */,
				032A31051DC02E8E0001E4AF /* Localizable.strings in Resources */,
				A823D823192BABA400B55DE2 /* Images.xcassets in Resources */,
				5A6929101B95ACD100FB4C10 /* sdk.css in Resources */,
				84B7A3471B84E8FE00584FB2 /* OpenDyslexic3-Bold.ttf in Resources */,
				03E5F42D1EA5BCE400DFFC3A /* NYPLReaderTOC.storyboard in Resources */,
				219901FA24FD2E56001BC727 /* jwk_private in Resources */,
				5A6929251B95C93B00FB4C10 /* readium-shared-js_all.js.map in Resources */,
				11C113D219F842BE005B3F63 /* host_app_feedback.js in Resources */,
				5A6929241B95C8B400FB4C10 /* readium-shared-js_all.js.bundles.js in Resources */,
				84B7A3481B84E8FE00584FB2 /* OpenDyslexic3-Regular.ttf in Resources */,
				738EF2D02405E38800F388FB /* GoogleService-Info.plist in Resources */,
			);
			runOnlyForDeploymentPostprocessing = 0;
		};
/* End PBXResourcesBuildPhase section */

/* Begin PBXShellScriptBuildPhase section */
		145DA48C215441260055DB93 /* Copy Frameworks (Carthage) */ = {
			isa = PBXShellScriptBuildPhase;
			buildActionMask = 2147483647;
			files = (
			);
			inputFileListPaths = (
			);
			inputPaths = (
				"$(SRCROOT)/Carthage/Build/iOS/ZXingObjC.framework",
				"$(SRCROOT)/Carthage/Build/iOS/SQLite.framework",
				"$(SRCROOT)/Carthage/Build/iOS/PureLayout.framework",
				"$(SRCROOT)/Carthage/Build/iOS/NYPLCardCreator.framework",
				"$(SRCROOT)/Carthage/Build/iOS/NYPLAEToolkit.framework",
				"$(SRCROOT)/Carthage/Build/iOS/NYPLAudiobookToolkit.framework",
				"$(SRCROOT)/Carthage/Build/iOS/AudioEngine.framework",
				"$(SRCROOT)/Carthage/Build/iOS/PDFRendererProvider.framework",
				"$(SRCROOT)/Carthage/Build/iOS/OverdriveProcessor.framework",
			);
			name = "Copy Frameworks (Carthage)";
			outputFileListPaths = (
			);
			outputPaths = (
				"$(BUILT_PRODUCTS_DIR)/$(FRAMEWORKS_FOLDER_PATH)/ZXingObjC.framework",
				"$(BUILT_PRODUCTS_DIR)/$(FRAMEWORKS_FOLDER_PATH)/SQLite.framework",
				"$(BUILT_PRODUCTS_DIR)/$(FRAMEWORKS_FOLDER_PATH)/PureLayout.framework",
				"$(BUILT_PRODUCTS_DIR)/$(FRAMEWORKS_FOLDER_PATH)/NYPLCardCreator.framework",
				"$(BUILT_PRODUCTS_DIR)/$(FRAMEWORKS_FOLDER_PATH)/NYPLAEToolkit.framework",
				"$(BUILT_PRODUCTS_DIR)/$(FRAMEWORKS_FOLDER_PATH)/NYPLAudiobookToolkit.framework",
				"$(BUILT_PRODUCTS_DIR)/$(FRAMEWORKS_FOLDER_PATH)/AudioEngine.framework",
				"$(BUILT_PRODUCTS_DIR)/$(FRAMEWORKS_FOLDER_PATH)/PDFRendererProvider.framework",
			);
			runOnlyForDeploymentPostprocessing = 0;
			shellPath = /bin/sh;
			shellScript = "/usr/local/bin/carthage copy-frameworks\n";
		};
		7347F11E245A4DE200558D7F /* Copy Frameworks (Carthage) */ = {
			isa = PBXShellScriptBuildPhase;
			buildActionMask = 2147483647;
			files = (
			);
			inputFileListPaths = (
			);
			inputPaths = (
				"$(SRCROOT)/Carthage/Build/iOS/ZXingObjC.framework",
				"$(SRCROOT)/Carthage/Build/iOS/SQLite.framework",
				"$(SRCROOT)/Carthage/Build/iOS/PureLayout.framework",
				"$(SRCROOT)/Carthage/Build/iOS/NYPLAEToolkit.framework",
				"$(SRCROOT)/Carthage/Build/iOS/NYPLAudiobookToolkit.framework",
				"$(SRCROOT)/Carthage/Build/iOS/AudioEngine.framework",
				"$(SRCROOT)/Carthage/Build/iOS/PDFRendererProvider.framework",
			);
			name = "Copy Frameworks (Carthage)";
			outputFileListPaths = (
			);
			outputPaths = (
				"$(BUILT_PRODUCTS_DIR)/$(FRAMEWORKS_FOLDER_PATH)/ZXingObjC.framework",
				"$(BUILT_PRODUCTS_DIR)/$(FRAMEWORKS_FOLDER_PATH)/SQLite.framework",
				"$(BUILT_PRODUCTS_DIR)/$(FRAMEWORKS_FOLDER_PATH)/PureLayout.framework",
				"$(BUILT_PRODUCTS_DIR)/$(FRAMEWORKS_FOLDER_PATH)/NYPLAEToolkit.framework",
				"$(BUILT_PRODUCTS_DIR)/$(FRAMEWORKS_FOLDER_PATH)/NYPLAudiobookToolkit.framework",
				"$(BUILT_PRODUCTS_DIR)/$(FRAMEWORKS_FOLDER_PATH)/AudioEngine.framework",
				"$(BUILT_PRODUCTS_DIR)/$(FRAMEWORKS_FOLDER_PATH)/PDFRendererProvider.framework",
			);
			runOnlyForDeploymentPostprocessing = 0;
			shellPath = /bin/sh;
			shellScript = "/usr/local/bin/carthage copy-frameworks\n";
		};
		7347F11F245A4DE200558D7F /* Crashlytics */ = {
			isa = PBXShellScriptBuildPhase;
			buildActionMask = 2147483647;
			files = (
			);
			inputFileListPaths = (
			);
			inputPaths = (
				"$(BUILT_PRODUCTS_DIR)/$(INFOPLIST_PATH)",
				"${BUILT_PRODUCTS_DIR}/${FULL_PRODUCT_NAME}/GoogleService-Info.plist",
				"${DWARF_DSYM_FOLDER_PATH}/${DWARF_DSYM_FILE_NAME}",
			);
			name = Crashlytics;
			outputFileListPaths = (
			);
			outputPaths = (
			);
			runOnlyForDeploymentPostprocessing = 0;
			shellPath = /bin/sh;
			shellScript = "\"${PROJECT_DIR}/Carthage/Build/iOS/Fabric.framework/run\"\n";
		};
		73DA43AD2404CA9500985482 /* Crashlytics */ = {
			isa = PBXShellScriptBuildPhase;
			buildActionMask = 2147483647;
			files = (
			);
			inputFileListPaths = (
			);
			inputPaths = (
				"$(BUILT_PRODUCTS_DIR)/$(INFOPLIST_PATH)",
				"${BUILT_PRODUCTS_DIR}/${FULL_PRODUCT_NAME}/GoogleService-Info.plist",
				"${DWARF_DSYM_FOLDER_PATH}/${DWARF_DSYM_FILE_NAME}",
			);
			name = Crashlytics;
			outputFileListPaths = (
			);
			outputPaths = (
			);
			runOnlyForDeploymentPostprocessing = 0;
			shellPath = /bin/sh;
			shellScript = "\"${PROJECT_DIR}/Carthage/Build/iOS/Fabric.framework/run\"\n";
		};
		73FCA39F25005BA4001B0C5D /* Copy Frameworks (Carthage) */ = {
			isa = PBXShellScriptBuildPhase;
			buildActionMask = 2147483647;
			files = (
			);
			inputFileListPaths = (
			);
			inputPaths = (
				"$(SRCROOT)/Carthage/Build/iOS/ZXingObjC.framework",
				"$(SRCROOT)/Carthage/Build/iOS/SQLite.framework",
				"$(SRCROOT)/Carthage/Build/iOS/PureLayout.framework",
				"$(SRCROOT)/Carthage/Build/iOS/NYPLCardCreator.framework",
				"$(SRCROOT)/Carthage/Build/iOS/NYPLAEToolkit.framework",
				"$(SRCROOT)/Carthage/Build/iOS/NYPLAudiobookToolkit.framework",
				"$(SRCROOT)/Carthage/Build/iOS/AudioEngine.framework",
				"$(SRCROOT)/Carthage/Build/iOS/PDFRendererProvider.framework",
				"$(SRCROOT)/Carthage/Build/iOS/OverdriveProcessor.framework",
			);
			name = "Copy Frameworks (Carthage)";
			outputFileListPaths = (
			);
			outputPaths = (
				"$(BUILT_PRODUCTS_DIR)/$(FRAMEWORKS_FOLDER_PATH)/ZXingObjC.framework",
				"$(BUILT_PRODUCTS_DIR)/$(FRAMEWORKS_FOLDER_PATH)/SQLite.framework",
				"$(BUILT_PRODUCTS_DIR)/$(FRAMEWORKS_FOLDER_PATH)/PureLayout.framework",
				"$(BUILT_PRODUCTS_DIR)/$(FRAMEWORKS_FOLDER_PATH)/NYPLCardCreator.framework",
				"$(BUILT_PRODUCTS_DIR)/$(FRAMEWORKS_FOLDER_PATH)/NYPLAEToolkit.framework",
				"$(BUILT_PRODUCTS_DIR)/$(FRAMEWORKS_FOLDER_PATH)/NYPLAudiobookToolkit.framework",
				"$(BUILT_PRODUCTS_DIR)/$(FRAMEWORKS_FOLDER_PATH)/AudioEngine.framework",
				"$(BUILT_PRODUCTS_DIR)/$(FRAMEWORKS_FOLDER_PATH)/PDFRendererProvider.framework",
			);
			runOnlyForDeploymentPostprocessing = 0;
			shellPath = /bin/sh;
			shellScript = "/usr/local/bin/carthage copy-frameworks\n";
		};
		73FCA3A025005BA4001B0C5D /* Crashlytics */ = {
			isa = PBXShellScriptBuildPhase;
			buildActionMask = 2147483647;
			files = (
			);
			inputFileListPaths = (
			);
			inputPaths = (
				"$(BUILT_PRODUCTS_DIR)/$(INFOPLIST_PATH)",
				"${BUILT_PRODUCTS_DIR}/${FULL_PRODUCT_NAME}/GoogleService-Info.plist",
				"${DWARF_DSYM_FOLDER_PATH}/${DWARF_DSYM_FILE_NAME}",
			);
			name = Crashlytics;
			outputFileListPaths = (
			);
			outputPaths = (
			);
			runOnlyForDeploymentPostprocessing = 0;
			shellPath = /bin/sh;
			shellScript = "\"${PROJECT_DIR}/Carthage/Build/iOS/Fabric.framework/run\"\n";
		};
/* End PBXShellScriptBuildPhase section */

/* Begin PBXSourcesBuildPhase section */
		2D2B476E1D08F807007F7764 /* Sources */ = {
			isa = PBXSourcesBuildPhase;
			buildActionMask = 2147483647;
			files = (
				7384C800242BB43400D5F960 /* NYPLCachingTests.swift in Sources */,
				21C5047B2513C9F40016A6C8 /* DPLAAudiobooks.swift in Sources */,
				5D3A28D522D400D00042B3BD /* UserProfileDocumentTests.swift in Sources */,
				7307A5ED23FF1A8500DE53DE /* NYPLOpenSearchDescriptionTests.swift in Sources */,
				21196605250956C000A6D0EF /* JWKResponse.swift in Sources */,
				B51C1DFE22860563003B49A5 /* OPDS2CatalogsFeedTests.swift in Sources */,
				5D73DA4322A080BA00162CB8 /* NYPLMyBooksDownloadCenterTests.swift in Sources */,
				735F41A3243E381D00046182 /* String+NYPLAdditionsTests.swift in Sources */,
				173F0823241AAA4E00A64658 /* NYPLBookStateTests.swift in Sources */,
				2199020624FD3334001BC727 /* NYPLJWKConversionTest.swift in Sources */,
				1763C0D624F460FE00A4D0E2 /* NYPLAnnouncementManagerTests.swift in Sources */,
				21C5047E2513C9F70016A6C8 /* AudioBookVendors+Extensions.swift in Sources */,
				2D2B477C1D08F821007F7764 /* UpdateCheckTests.swift in Sources */,
				7307A5F423FF2A6000DE53DE /* NYPLStringAdditionsTests.swift in Sources */,
				2198F911250A90EE000D9DAB /* AudioBookVendorsHelper.swift in Sources */,
				2D8790A520129AF200E2763F /* NYPLBookAcquisitionPathTests.swift in Sources */,
				735350B724918432006021BD /* URLRequest+NYPLTests.swift in Sources */,
				7384C804242BCE5900D5F960 /* Date+NYPLAdditionsTests.swift in Sources */,
			);
			runOnlyForDeploymentPostprocessing = 0;
		};
		7347F037245A4DE200558D7F /* Sources */ = {
			isa = PBXSourcesBuildPhase;
			buildActionMask = 2147483647;
			files = (
				7347F038245A4DE200558D7F /* NYPLCirculationAnalytics.swift in Sources */,
				7347F039245A4DE200558D7F /* NYPLBookState.swift in Sources */,
				7347F03A245A4DE200558D7F /* UpdateCheckShim.swift in Sources */,
				7347F03B245A4DE200558D7F /* APIKeys.swift in Sources */,
				7347F03C245A4DE200558D7F /* NYPLAttributedString.m in Sources */,
				7347F03D245A4DE200558D7F /* NYPLUserAccount.swift in Sources */,
				7347F03E245A4DE200558D7F /* NYPLSettings.swift in Sources */,
				7347F03F245A4DE200558D7F /* NYPLAgeCheck.swift in Sources */,
				7347F040245A4DE200558D7F /* Log.swift in Sources */,
				7347F041245A4DE200558D7F /* NYPLBookRegistry.m in Sources */,
				7347F042245A4DE200558D7F /* UILabel+NYPLAppearanceAdditions.m in Sources */,
				7347F043245A4DE200558D7F /* NYPLJSON.m in Sources */,
				7347F044245A4DE200558D7F /* NYPLMainThreadChecker.swift in Sources */,
				7347F045245A4DE200558D7F /* NYPLConfiguration.m in Sources */,
				7347F046245A4DE200558D7F /* NYPLAlertUtils.swift in Sources */,
				7347F047245A4DE200558D7F /* OPDS2Publication.swift in Sources */,
				7347F048245A4DE200558D7F /* String+MD5.swift in Sources */,
				7347F049245A4DE200558D7F /* NYPLNetworkQueue.swift in Sources */,
				7347F04A245A4DE200558D7F /* NYPLMyBooksNavigationController.m in Sources */,
				7347F04B245A4DE200558D7F /* NYPLBookCellCollectionViewController.m in Sources */,
				73085E3625030D27008F6244 /* SEMigrations.swift in Sources */,
				21C5047F2513C9FA0016A6C8 /* AudioBookVendorsHelper.swift in Sources */,
				7347F04C245A4DE200558D7F /* NYPLXML.m in Sources */,
				731A5B1324621F2B00B5E663 /* NYPLSignInBusinessLogic.swift in Sources */,
				7347F04D245A4DE200558D7F /* NYPLBookCell.m in Sources */,
				7347F04E245A4DE200558D7F /* NSURL+NYPLURLAdditions.m in Sources */,
				7347F04F245A4DE200558D7F /* NYPLAsync.m in Sources */,
				7347F050245A4DE200558D7F /* NYPLReloadView.m in Sources */,
				7347F051245A4DE200558D7F /* NYPLReachabilityManager.m in Sources */,
				7347F052245A4DE200558D7F /* NYPLReadiumViewSyncManager.m in Sources */,
				7347F053245A4DE200558D7F /* NYPLCatalogGroupedFeedViewController.m in Sources */,
				7347F054245A4DE200558D7F /* NYPLBackgroundExecutor.swift in Sources */,
				21C5047C2513C9F60016A6C8 /* AudioBookVendors+Extensions.swift in Sources */,
				7347F055245A4DE200558D7F /* NYPLProblemDocument.swift in Sources */,
				7347F056245A4DE200558D7F /* NYPLReturnPromptHelper.swift in Sources */,
				7347F057245A4DE200558D7F /* NYPLReaderBookmarkCell.swift in Sources */,
				7347F058245A4DE200558D7F /* NYPLOpenSearchDescription.m in Sources */,
				7347F059245A4DE200558D7F /* NYPLReaderTOCElement.m in Sources */,
				7347F05A245A4DE200558D7F /* UpdateCheck.swift in Sources */,
				7347F05B245A4DE200558D7F /* NYPLReaderTOCViewController.m in Sources */,
				739ECB2C25102A2B00691A70 /* NYPLCatalogNavigationController+SE.swift in Sources */,
				7347F05C245A4DE200558D7F /* OPDS2CatalogsFeed.swift in Sources */,
				7347F05D245A4DE200558D7F /* BundledHTMLViewController.swift in Sources */,
				7347F05E245A4DE200558D7F /* NYPLBookDetailView.m in Sources */,
				7347F05F245A4DE200558D7F /* UIButton+NYPLAppearanceAdditions.m in Sources */,
				7347F060245A4DE200558D7F /* NYPLBookCoverRegistry.m in Sources */,
				7347F061245A4DE200558D7F /* NYPLBookDetailDownloadingView.m in Sources */,
				21C504792513C9F30016A6C8 /* DPLAAudiobooks.swift in Sources */,
				7347F062245A4DE200558D7F /* NYPLOPDSCategory.m in Sources */,
				7347F063245A4DE200558D7F /* NYPLNull.m in Sources */,
				7347F064245A4DE200558D7F /* NYPLLinearView.m in Sources */,
				7347F065245A4DE200558D7F /* NSDate+NYPLDateAdditions.m in Sources */,
				7347F066245A4DE200558D7F /* NYPLBook.m in Sources */,
				7347F067245A4DE200558D7F /* NYPLUserNotifications.swift in Sources */,
				7347F068245A4DE200558D7F /* NYPLCatalogLane.m in Sources */,
				7347F069245A4DE200558D7F /* NYPLBookNormalCell.m in Sources */,
				7353940E25085DBC0043C800 /* NYPLPresentationUtils.swift in Sources */,
				7347F06A245A4DE200558D7F /* NYPLCatalogNavigationController.m in Sources */,
				7347F06B245A4DE200558D7F /* NYPLEntryPointView.swift in Sources */,
				7347F06C245A4DE200558D7F /* NYPLOPDSGroup.m in Sources */,
				7347F06D245A4DE200558D7F /* NYPLBookButtonsView.m in Sources */,
				7347F06E245A4DE200558D7F /* NYPLAppReviewPrompt.swift in Sources */,
				7347F06F245A4DE200558D7F /* NYPLFacetBarView.swift in Sources */,
				7347F070245A4DE200558D7F /* NYPLDismissibleViewController.m in Sources */,
				7347F071245A4DE200558D7F /* main.m in Sources */,
				7347F072245A4DE200558D7F /* NYPLCaching.swift in Sources */,
				7347F073245A4DE200558D7F /* UIView+NYPLViewAdditions.m in Sources */,
				7347F074245A4DE200558D7F /* NYPLSettingsPrimaryTableViewController.m in Sources */,
				7347F075245A4DE200558D7F /* UIFont+NYPLSystemFontOverride.m in Sources */,
				7347F076245A4DE200558D7F /* NYPLReadiumBookmark.swift in Sources */,
				7347F077245A4DE200558D7F /* NYPLFacetViewDefaultDataSource.swift in Sources */,
				738CB2072509A87700891F31 /* NYPLConfiguration+SE.swift in Sources */,
				7347F078245A4DE200558D7F /* NYPLAppTheme.swift in Sources */,
				7347F079245A4DE200558D7F /* UIColor+NYPLColorAdditions.m in Sources */,
				7347F07A245A4DE200558D7F /* URLRequest+NYPL.swift in Sources */,
				7347F07B245A4DE200558D7F /* NYPLCatalogFeedViewController.m in Sources */,
				7347F07C245A4DE200558D7F /* NYPLBookDownloadingCell.m in Sources */,
				7347F07D245A4DE200558D7F /* NYPLTenPrintCoverView+NYPLImageAdditions.m in Sources */,
				7347F07E245A4DE200558D7F /* NYPLNetworkExecutor.swift in Sources */,
				7347F07F245A4DE200558D7F /* NYPLBookAcquisitionPath.m in Sources */,
				7347F080245A4DE200558D7F /* NYPLOPDSAcquisitionAvailability.m in Sources */,
				732327B32478504500A041E6 /* NSError+NYPLAdditions.swift in Sources */,
				7347F081245A4DE200558D7F /* NYPLReachability.m in Sources */,
				7347F082245A4DE200558D7F /* NYPLReaderViewController.m in Sources */,
				7347F083245A4DE200558D7F /* NYPLCatalogLaneCell.m in Sources */,
				7347F084245A4DE200558D7F /* NYPLSettingsAccountDetailViewController.m in Sources */,
				7347F085245A4DE200558D7F /* NYPLReaderReadiumView.m in Sources */,
				7347F086245A4DE200558D7F /* NYPLBarcode.swift in Sources */,
				7347F087245A4DE200558D7F /* NYPLSession.m in Sources */,
				7347F088245A4DE200558D7F /* NYPLSettingsEULAViewController.m in Sources */,
				7347F089245A4DE200558D7F /* NYPLMyBooksDownloadInfo.m in Sources */,
				086C45D724AE77CA00F5108E /* NYPLBasicAuth.swift in Sources */,
				7347F08A245A4DE200558D7F /* NYPLBookLocation.m in Sources */,
				7347F08B245A4DE200558D7F /* NYPLFacetView.m in Sources */,
				7347F08C245A4DE200558D7F /* NYPLReaderContainerDelegate.mm in Sources */,
				7347F08D245A4DE200558D7F /* ProblemReportEmail.swift in Sources */,
				7347F08E245A4DE200558D7F /* NYPLBookCellDelegate.m in Sources */,
				7347F08F245A4DE200558D7F /* NYPLBookDetailNormalView.m in Sources */,
				7347F090245A4DE200558D7F /* NYPLSettingsPrimaryNavigationController.m in Sources */,
				73AA32D924EF0B1F000C90B2 /* NYPLBook+Additions.swift in Sources */,
				7347F091245A4DE200558D7F /* NYPLCatalogUngroupedFeedViewController.m in Sources */,
				7347F092245A4DE200558D7F /* NYPLSettingsAdvancedViewController.swift in Sources */,
				7347F093245A4DE200558D7F /* NYPLMigrationManager.swift in Sources */,
				7347F094245A4DE200558D7F /* NYPLSettingsSplitViewController.m in Sources */,
				7347F095245A4DE200558D7F /* Date+NYPLAdditions.swift in Sources */,
				7347F096245A4DE200558D7F /* OPDS2AuthenticationDocument.swift in Sources */,
				73FB0ACA24EB403D0072E430 /* NYPLBookContentType.swift in Sources */,
				7347F097245A4DE200558D7F /* NYPLBookRegistryRecord.m in Sources */,
				739ECB2525101CCE00691A70 /* NSNotification+NYPL.swift in Sources */,
				7347F098245A4DE200558D7F /* NYPLDeveloperSettingsTableViewController.swift in Sources */,
				7347F099245A4DE200558D7F /* NYPLBookContentType.m in Sources */,
				7347F09A245A4DE200558D7F /* NYPLOPDSIndirectAcquisition.m in Sources */,
				7347F09B245A4DE200558D7F /* NYPLMyBooksViewController.m in Sources */,
				7347F09C245A4DE200558D7F /* NYPLBookDetailTableView.swift in Sources */,
				7347F09D245A4DE200558D7F /* Account.swift in Sources */,
				7347F09E245A4DE200558D7F /* NYPLBookDownloadFailedCell.m in Sources */,
				7347F09F245A4DE200558D7F /* NYPLBookDetailViewController.m in Sources */,
				7347F0A0245A4DE200558D7F /* NYPLReaderTOCCell.m in Sources */,
				7347F0A1245A4DE200558D7F /* NYPLDirectoryManager.swift in Sources */,
				7347F0A2245A4DE200558D7F /* NYPLContentTypeBadge.swift in Sources */,
				7347F0A3245A4DE200558D7F /* NYPLZXingEncoder.m in Sources */,
				7347F0A4245A4DE200558D7F /* NYPLProblemReportViewController.m in Sources */,
				73AA32D824EF0853000C90B2 /* URLResponse+NYPL.swift in Sources */,
				7347F0A5245A4DE200558D7F /* NYPLHoldsNavigationController.m in Sources */,
				7347F0A6245A4DE200558D7F /* NYPLRemoteViewController.m in Sources */,
				7347F0A7245A4DE200558D7F /* NYPLWelcomeScreen.swift in Sources */,
				7347F0A8245A4DE200558D7F /* NYPLSettingsAccountURLSessionChallengeHandler.m in Sources */,
				7347F0A9245A4DE200558D7F /* NYPLOPDSAttribute.m in Sources */,
				7347F0AA245A4DE200558D7F /* NYPLCatalogUngroupedFeed.m in Sources */,
				7347F0AB245A4DE200558D7F /* NYPLHoldsViewController.m in Sources */,
				7347F0AC245A4DE200558D7F /* NYPLSettingsAccountsList.swift in Sources */,
				7347F0AD245A4DE200558D7F /* Data+Base64.swift in Sources */,
				7347F0AE245A4DE200558D7F /* NYPLAppDelegate.m in Sources */,
				7347F0AF245A4DE200558D7F /* NYPLCatalogFacetGroup.m in Sources */,
				7347F0B0245A4DE200558D7F /* NYPLOPDSAcquisition.m in Sources */,
				7347F0B1245A4DE200558D7F /* NSURLRequest+NYPLURLRequestAdditions.m in Sources */,
				7347F0B2245A4DE200558D7F /* NYPLRootTabBarController.m in Sources */,
				7347F0B3245A4DE200558D7F /* ExtendedNavBarView.swift in Sources */,
				7347F0B4245A4DE200558D7F /* OPDS2Link.swift in Sources */,
				7347F0B5245A4DE200558D7F /* NYPLBookAuthor.swift in Sources */,
				7347F0B6245A4DE200558D7F /* NYPLCatalogSearchViewController.m in Sources */,
				7347F0B7245A4DE200558D7F /* UIColor+LabelColor.swift in Sources */,
				0824D44F24B8DFE400C85A7E /* NSString+JSONParse.swift in Sources */,
				7347F0B9245A4DE200558D7F /* NYPLNetworkResponder.swift in Sources */,
				7347F0BB245A4DE200558D7F /* NYPLReaderSettings.m in Sources */,
				7347F0BC245A4DE200558D7F /* NYPLKeychain.m in Sources */,
				7347F0BD245A4DE200558D7F /* NYPLReaderContainerDelegateBase.m in Sources */,
				7347F0BE245A4DE200558D7F /* NYPLOPDSEntry.m in Sources */,
				7347F0BF245A4DE200558D7F /* NYPLReaderSettingsView.m in Sources */,
				7347F0C0245A4DE200558D7F /* NYPLIndeterminateProgressView.m in Sources */,
				7347F0C1245A4DE200558D7F /* NSString+NYPLStringAdditions.m in Sources */,
				7347F0C2245A4DE200558D7F /* NYPLKeychainManager.swift in Sources */,
				7347F0C3245A4DE200558D7F /* NYPLErrorLogger.swift in Sources */,
				7360D0D624BFCB9700C8AD16 /* NYPLUserFriendlyError.swift in Sources */,
				7347F0C4245A4DE200558D7F /* NYPLOPDSEntryGroupAttributes.m in Sources */,
				21C504782513C9F00016A6C8 /* JWKResponse.swift in Sources */,
				7347F0C5245A4DE200558D7F /* NYPLMyBooksDownloadCenter.m in Sources */,
				7347F0C6245A4DE200558D7F /* NYPLProblemDocumentCacheManager.swift in Sources */,
				7347F0C7245A4DE200558D7F /* NYPLBookDetailButtonsView.m in Sources */,
				7347F0C8245A4DE200558D7F /* NYPLMyBooksSimplifiedBearerToken.m in Sources */,
				7347F0C9245A4DE200558D7F /* NYPLAnnotations.swift in Sources */,
				7347F0CA245A4DE200558D7F /* RemoteHTMLViewController.swift in Sources */,
				7347F0CB245A4DE200558D7F /* NYPLBookDetailsProblemDocumentViewController.swift in Sources */,
				7347F0CC245A4DE200558D7F /* NYPLCatalogGroupedFeed.m in Sources */,
				7347F0CD245A4DE200558D7F /* NYPLCatalogFacet.m in Sources */,
				7347F0CE245A4DE200558D7F /* NYPLAccountSignInViewController.m in Sources */,
				7347F0CF245A4DE200558D7F /* NYPLUserProfileDocument.swift in Sources */,
				7347F0D0245A4DE200558D7F /* AccountsManager.swift in Sources */,
				7347F0D1245A4DE200558D7F /* NYPLLocalization.m in Sources */,
				7347F0D2245A4DE200558D7F /* NYPLSecrets.swift in Sources */,
				7347F0D3245A4DE200558D7F /* NYPLBarcodeScanningViewController.m in Sources */,
				7347F0D4245A4DE200558D7F /* NYPLBookDetailDownloadFailedView.m in Sources */,
				7347F0D5245A4DE200558D7F /* NYPLOPDSFeed.m in Sources */,
				7347F0D6245A4DE200558D7F /* NYPLRoundedButton.m in Sources */,
				739ECB2F25108EE800691A70 /* NYPLRootTabBarController+SE.swift in Sources */,
				7347F0D7245A4DE200558D7F /* NYPLOPDSLink.m in Sources */,
				7347F0D8245A4DE200558D7F /* NYPLOPDSType.m in Sources */,
				7347F0D9245A4DE200558D7F /* NYPLPDFViewControllerDelegate.swift in Sources */,
				73B501C624F48D4C00FBAD7D /* NYPLUserAccountFrontEndValidation.swift in Sources */,
			);
			runOnlyForDeploymentPostprocessing = 0;
		};
		73FCA2A825005BA4001B0C5D /* Sources */ = {
			isa = PBXSourcesBuildPhase;
			buildActionMask = 2147483647;
			files = (
				73FCA2A925005BA4001B0C5D /* NYPLLibraryDescriptionCell.swift in Sources */,
				73FCA2AA25005BA4001B0C5D /* NYPLCirculationAnalytics.swift in Sources */,
				73085E2E250308A3008F6244 /* NYPLSettingsPrimaryTableItem.swift in Sources */,
				73FCA2AB25005BA4001B0C5D /* NYPLBookState.swift in Sources */,
				73FCA2AC25005BA4001B0C5D /* UpdateCheckShim.swift in Sources */,
				73FCA2AD25005BA4001B0C5D /* APIKeys.swift in Sources */,
				73FCA2AE25005BA4001B0C5D /* NYPLAttributedString.m in Sources */,
				73FCA2AF25005BA4001B0C5D /* NYPLUserAccount.swift in Sources */,
				73FCA2B025005BA4001B0C5D /* NYPLAnnouncementViewController.swift in Sources */,
				73FCA2B125005BA4001B0C5D /* NYPLSettings.swift in Sources */,
				73085E2F250308A3008F6244 /* NYPLSettingsPrimaryTableViewController.swift in Sources */,
				73085E1A2502DE88008F6244 /* OETutorialChoiceViewController.swift in Sources */,
				73FCA2B225005BA4001B0C5D /* NYPLBookContentType.swift in Sources */,
				73FCA2B325005BA4001B0C5D /* NYPLAgeCheck.swift in Sources */,
				73FCA2B425005BA4001B0C5D /* Log.swift in Sources */,
				73FCA2B525005BA4001B0C5D /* NYPLBookRegistry.m in Sources */,
				21C5047A2513C9F40016A6C8 /* DPLAAudiobooks.swift in Sources */,
				73FCA2B625005BA4001B0C5D /* UILabel+NYPLAppearanceAdditions.m in Sources */,
				73FCA2B725005BA4001B0C5D /* NYPLJSON.m in Sources */,
				21C504802513C9FB0016A6C8 /* AudioBookVendorsHelper.swift in Sources */,
				73FCA2B825005BA4001B0C5D /* NYPLMainThreadChecker.swift in Sources */,
				73FCA2B925005BA4001B0C5D /* NYPLConfiguration.m in Sources */,
				73225DED250B4B9100EF1877 /* NYPLRootTabBarController+OE.swift in Sources */,
				73FCA2BA25005BA4001B0C5D /* NYPLAlertUtils.swift in Sources */,
				73FCA2BB25005BA4001B0C5D /* OPDS2Publication.swift in Sources */,
				73FCA2BC25005BA4001B0C5D /* String+MD5.swift in Sources */,
				73FCA2BD25005BA4001B0C5D /* NYPLNetworkQueue.swift in Sources */,
				73FCA2BE25005BA4001B0C5D /* NYPLMyBooksNavigationController.m in Sources */,
				73FCA2BF25005BA4001B0C5D /* NYPLBookCellCollectionViewController.m in Sources */,
				73FCA2C025005BA4001B0C5D /* KeychainStoredVariable.swift in Sources */,
				73FCA2C125005BA4001B0C5D /* NYPLXML.m in Sources */,
				73FCA2C225005BA4001B0C5D /* NYPLSignInBusinessLogic.swift in Sources */,
				73FCA2C325005BA4001B0C5D /* NYPLBookCell.m in Sources */,
				73FCA2C425005BA4001B0C5D /* NSURL+NYPLURLAdditions.m in Sources */,
				73FCA2C525005BA4001B0C5D /* NYPLAsync.m in Sources */,
				73FCA2C625005BA4001B0C5D /* NYPLReloadView.m in Sources */,
				73FCA2C725005BA4001B0C5D /* NYPLReachabilityManager.m in Sources */,
				73FCA2C825005BA4001B0C5D /* NYPLReadiumViewSyncManager.m in Sources */,
				73FCA2C925005BA4001B0C5D /* NYPLCatalogGroupedFeedViewController.m in Sources */,
				73FCA2CA25005BA4001B0C5D /* NYPLBackgroundExecutor.swift in Sources */,
				73FCA2CB25005BA4001B0C5D /* NYPLProblemDocument.swift in Sources */,
				73FCA2CC25005BA4001B0C5D /* NYPLReturnPromptHelper.swift in Sources */,
				73FCA2CD25005BA4001B0C5D /* NYPLReaderBookmarkCell.swift in Sources */,
				73FCA2CE25005BA4001B0C5D /* NYPLOpenSearchDescription.m in Sources */,
				73FCA2CF25005BA4001B0C5D /* NYPLReaderTOCElement.m in Sources */,
				73FCA2D025005BA4001B0C5D /* UpdateCheck.swift in Sources */,
				739ECB292510207E00691A70 /* NYPLCatalogNavigationController+OE.swift in Sources */,
				73FCA2D125005BA4001B0C5D /* NYPLReaderTOCViewController.m in Sources */,
				73FCA2D225005BA4001B0C5D /* OPDS2CatalogsFeed.swift in Sources */,
				739ECB2625101CCE00691A70 /* NSNotification+NYPL.swift in Sources */,
				73FCA2D325005BA4001B0C5D /* BundledHTMLViewController.swift in Sources */,
				73FCA2D425005BA4001B0C5D /* NYPLBookDetailView.m in Sources */,
				73FCA2D525005BA4001B0C5D /* UIButton+NYPLAppearanceAdditions.m in Sources */,
				73FCA2D625005BA4001B0C5D /* NYPLBookCoverRegistry.m in Sources */,
				73FCA2D725005BA4001B0C5D /* NYPLBookDetailDownloadingView.m in Sources */,
				73FCA2D825005BA4001B0C5D /* NYPLOPDSCategory.m in Sources */,
				73FCA2D925005BA4001B0C5D /* NYPLUserFriendlyError.swift in Sources */,
				73FCA2DA25005BA4001B0C5D /* NYPLNull.m in Sources */,
				738CB2002509A61E00891F31 /* NYPLConfiguration+OE.swift in Sources */,
				73FCA2DB25005BA4001B0C5D /* NYPLLinearView.m in Sources */,
				73FCA2DC25005BA4001B0C5D /* NSDate+NYPLDateAdditions.m in Sources */,
				73FCA2DD25005BA4001B0C5D /* NYPLBook.m in Sources */,
				73FCA2DE25005BA4001B0C5D /* NYPLUserNotifications.swift in Sources */,
				73FCA2DF25005BA4001B0C5D /* NYPLCatalogLane.m in Sources */,
				73FCA2E025005BA4001B0C5D /* NYPLBookNormalCell.m in Sources */,
				73FCA2E125005BA4001B0C5D /* NYPLCatalogNavigationController.m in Sources */,
				73FCA2E225005BA4001B0C5D /* NYPLEntryPointView.swift in Sources */,
				73FCA2E325005BA4001B0C5D /* NYPLOPDSGroup.m in Sources */,
				73FCA2E425005BA4001B0C5D /* NYPLBookButtonsView.m in Sources */,
				73FCA2E525005BA4001B0C5D /* NYPLAppReviewPrompt.swift in Sources */,
				73FCA2E625005BA4001B0C5D /* NYPLFacetBarView.swift in Sources */,
				73FCA2E725005BA4001B0C5D /* NYPLDismissibleViewController.m in Sources */,
				73FCA2E825005BA4001B0C5D /* main.m in Sources */,
				73FCA2E925005BA4001B0C5D /* NYPLCaching.swift in Sources */,
				73FCA2EA25005BA4001B0C5D /* UIView+NYPLViewAdditions.m in Sources */,
				73FCA2EC25005BA4001B0C5D /* UIFont+NYPLSystemFontOverride.m in Sources */,
				73FCA2ED25005BA4001B0C5D /* NYPLReadiumBookmark.swift in Sources */,
				73FCA2EE25005BA4001B0C5D /* NYPLFacetViewDefaultDataSource.swift in Sources */,
				73FCA2EF25005BA4001B0C5D /* NYPLAppTheme.swift in Sources */,
				73FCA2F025005BA4001B0C5D /* UIColor+NYPLColorAdditions.m in Sources */,
				73FCA2F125005BA4001B0C5D /* URLRequest+NYPL.swift in Sources */,
				21C504772513C9F00016A6C8 /* JWKResponse.swift in Sources */,
				73FCA2F225005BA4001B0C5D /* NYPLSessionCredentials.swift in Sources */,
				73FCA2F325005BA4001B0C5D /* NYPLCatalogFeedViewController.m in Sources */,
				73FCA2F425005BA4001B0C5D /* NYPLBookDownloadingCell.m in Sources */,
				73FCA2F525005BA4001B0C5D /* NYPLTenPrintCoverView+NYPLImageAdditions.m in Sources */,
				73FCA2F625005BA4001B0C5D /* NYPLNetworkExecutor.swift in Sources */,
				73FCA2F725005BA4001B0C5D /* NYPLBookAcquisitionPath.m in Sources */,
				73FCA2F825005BA4001B0C5D /* NYPLOPDSAcquisitionAvailability.m in Sources */,
				73FCA2F925005BA4001B0C5D /* NSError+NYPLAdditions.swift in Sources */,
				73FCA2FA25005BA4001B0C5D /* NYPLReachability.m in Sources */,
				73FCA2FB25005BA4001B0C5D /* NYPLReaderViewController.m in Sources */,
				73FCA2FC25005BA4001B0C5D /* NYPLCatalogLaneCell.m in Sources */,
				73FCA2FD25005BA4001B0C5D /* URLResponse+NYPL.swift in Sources */,
				21C5047D2513C9F70016A6C8 /* AudioBookVendors+Extensions.swift in Sources */,
				73FCA2FE25005BA4001B0C5D /* NYPLSettingsAccountDetailViewController.m in Sources */,
				73FCA2FF25005BA4001B0C5D /* NYPLReaderReadiumView.m in Sources */,
				73FCA30025005BA4001B0C5D /* NYPLBarcode.swift in Sources */,
				73085E1B2502DE88008F6244 /* NYPLPresentationUtils.swift in Sources */,
				73FCA30125005BA4001B0C5D /* NYPLSession.m in Sources */,
				73FCA30225005BA4001B0C5D /* NYPLSettingsEULAViewController.m in Sources */,
				73FCA30325005BA4001B0C5D /* NYPLMyBooksDownloadInfo.m in Sources */,
				73FCA30425005BA4001B0C5D /* NYPLBookLocation.m in Sources */,
				73FCA30525005BA4001B0C5D /* NYPLFacetView.m in Sources */,
				73FCA30625005BA4001B0C5D /* NYPLReaderContainerDelegate.mm in Sources */,
				73FCA30725005BA4001B0C5D /* ProblemReportEmail.swift in Sources */,
				73FCA30825005BA4001B0C5D /* NYPLBookCellDelegate.m in Sources */,
				73FCA30925005BA4001B0C5D /* NYPLBookDetailNormalView.m in Sources */,
				73FCA30B25005BA4001B0C5D /* NYPLCatalogUngroupedFeedViewController.m in Sources */,
				73085E3A25030D80008F6244 /* OEMigrations.swift in Sources */,
				73FCA30C25005BA4001B0C5D /* NYPLSettingsAdvancedViewController.swift in Sources */,
				73FCA30D25005BA4001B0C5D /* NYPLMigrationManager.swift in Sources */,
				73FCA30F25005BA4001B0C5D /* Date+NYPLAdditions.swift in Sources */,
				73FCA31025005BA4001B0C5D /* NYPLBasicAuth.swift in Sources */,
				73FCA31125005BA4001B0C5D /* OPDS2AuthenticationDocument.swift in Sources */,
				73FCA31225005BA4001B0C5D /* NYPLBookRegistryRecord.m in Sources */,
				73FCA31325005BA4001B0C5D /* NYPLDeveloperSettingsTableViewController.swift in Sources */,
				73FCA31425005BA4001B0C5D /* NYPLBookContentType.m in Sources */,
				73FCA31525005BA4001B0C5D /* NYPLOPDSIndirectAcquisition.m in Sources */,
				73FCA31625005BA4001B0C5D /* NYPLMyBooksViewController.m in Sources */,
				73FCA31725005BA4001B0C5D /* NYPLBookDetailTableView.swift in Sources */,
				73FCA31825005BA4001B0C5D /* NYPLAnnouncementBusinessLogic.swift in Sources */,
				73FCA31925005BA4001B0C5D /* Account.swift in Sources */,
				73FCA31A25005BA4001B0C5D /* NYPLBookDownloadFailedCell.m in Sources */,
				73FCA31B25005BA4001B0C5D /* NYPLBookDetailViewController.m in Sources */,
				73FCA31C25005BA4001B0C5D /* NYPLReaderTOCCell.m in Sources */,
				73FCA31D25005BA4001B0C5D /* NYPLDirectoryManager.swift in Sources */,
				73FCA31E25005BA4001B0C5D /* NYPLContentTypeBadge.swift in Sources */,
				73FCA31F25005BA4001B0C5D /* NYPLZXingEncoder.m in Sources */,
				73FCA32025005BA4001B0C5D /* NYPLProblemReportViewController.m in Sources */,
				73FCA32125005BA4001B0C5D /* NYPLHoldsNavigationController.m in Sources */,
				73FCA32225005BA4001B0C5D /* NYPLRemoteViewController.m in Sources */,
				73FCA32425005BA4001B0C5D /* NYPLSettingsAccountURLSessionChallengeHandler.m in Sources */,
				73FCA32525005BA4001B0C5D /* NYPLOPDSAttribute.m in Sources */,
				73FCA32625005BA4001B0C5D /* NYPLCatalogUngroupedFeed.m in Sources */,
				73FCA32725005BA4001B0C5D /* NYPLHoldsViewController.m in Sources */,
				73FCA32825005BA4001B0C5D /* NYPLSettingsAccountsList.swift in Sources */,
				73FCA32925005BA4001B0C5D /* Data+Base64.swift in Sources */,
				73FCA32A25005BA4001B0C5D /* NYPLAppDelegate.m in Sources */,
				73FCA32B25005BA4001B0C5D /* NYPLCatalogFacetGroup.m in Sources */,
				73FCA32C25005BA4001B0C5D /* NYPLOPDSAcquisition.m in Sources */,
				73FCA32D25005BA4001B0C5D /* NSURLRequest+NYPLURLRequestAdditions.m in Sources */,
				73FCA32E25005BA4001B0C5D /* NYPLRootTabBarController.m in Sources */,
				73FCA32F25005BA4001B0C5D /* ExtendedNavBarView.swift in Sources */,
				73FCA33025005BA4001B0C5D /* OPDS2Link.swift in Sources */,
				73FCA33125005BA4001B0C5D /* NYPLBookAuthor.swift in Sources */,
				73FCA33225005BA4001B0C5D /* NYPLCatalogSearchViewController.m in Sources */,
				73FCA33325005BA4001B0C5D /* UIColor+LabelColor.swift in Sources */,
				73FCA33425005BA4001B0C5D /* NYPLNetworkResponder.swift in Sources */,
				73FCA33525005BA4001B0C5D /* NYPLReaderSettings.m in Sources */,
				73FCA33625005BA4001B0C5D /* NYPLKeychain.m in Sources */,
				73085E30250308A4008F6244 /* NYPLSettingsSplitViewController.swift in Sources */,
				73FCA33725005BA4001B0C5D /* NYPLReaderContainerDelegateBase.m in Sources */,
				73FCA33825005BA4001B0C5D /* NYPLOPDSEntry.m in Sources */,
				73FCA33925005BA4001B0C5D /* NYPLReaderSettingsView.m in Sources */,
				73FCA33A25005BA4001B0C5D /* NYPLIndeterminateProgressView.m in Sources */,
				73FCA33B25005BA4001B0C5D /* NSString+NYPLStringAdditions.m in Sources */,
				73FCA33C25005BA4001B0C5D /* NYPLKeychainManager.swift in Sources */,
				73FCA33D25005BA4001B0C5D /* NYPLCookiesWebViewController.swift in Sources */,
				73FCA33E25005BA4001B0C5D /* NYPLSamlIDPCell.swift in Sources */,
				73FCA33F25005BA4001B0C5D /* NYPLErrorLogger.swift in Sources */,
				73FCA34025005BA4001B0C5D /* NSString+JSONParse.swift in Sources */,
				73FCA34125005BA4001B0C5D /* NYPLOPDSEntryGroupAttributes.m in Sources */,
				73FCA34225005BA4001B0C5D /* NYPLMyBooksDownloadCenter.m in Sources */,
				73FCA34325005BA4001B0C5D /* NYPLProblemDocumentCacheManager.swift in Sources */,
				7353940C250854A90043C800 /* OESettingsSetUp.swift in Sources */,
				73FCA34425005BA4001B0C5D /* NYPLBookDetailButtonsView.m in Sources */,
				73FCA34525005BA4001B0C5D /* NYPLMyBooksSimplifiedBearerToken.m in Sources */,
				73FCA34625005BA4001B0C5D /* NYPLAnnotations.swift in Sources */,
				73FCA34725005BA4001B0C5D /* RemoteHTMLViewController.swift in Sources */,
				73FCA34825005BA4001B0C5D /* NYPLBookDetailsProblemDocumentViewController.swift in Sources */,
				73FCA34925005BA4001B0C5D /* NYPLCatalogGroupedFeed.m in Sources */,
				73FCA34A25005BA4001B0C5D /* NYPLCatalogFacet.m in Sources */,
				73FCA34B25005BA4001B0C5D /* NYPLLoginCellTypes.swift in Sources */,
				73FCA34C25005BA4001B0C5D /* NYPLAccountSignInViewController.m in Sources */,
				73FCA34D25005BA4001B0C5D /* NYPLUserProfileDocument.swift in Sources */,
				73FCA34E25005BA4001B0C5D /* AccountsManager.swift in Sources */,
				73FCA34F25005BA4001B0C5D /* NYPLLocalization.m in Sources */,
				73FCA35025005BA4001B0C5D /* NYPLSecrets.swift in Sources */,
				73FCA35125005BA4001B0C5D /* NYPLBarcodeScanningViewController.m in Sources */,
				73FCA35225005BA4001B0C5D /* NYPLBookDetailDownloadFailedView.m in Sources */,
				73FCA35325005BA4001B0C5D /* NYPLOPDSFeed.m in Sources */,
				73FCA35425005BA4001B0C5D /* NYPLRoundedButton.m in Sources */,
				73FCA35525005BA4001B0C5D /* NYPLOPDSLink.m in Sources */,
				73FCA35625005BA4001B0C5D /* NYPLOPDSType.m in Sources */,
				73FCA35725005BA4001B0C5D /* NYPLBook+Additions.swift in Sources */,
				73FCA35825005BA4001B0C5D /* NYPLPDFViewControllerDelegate.swift in Sources */,
				73FCA35925005BA4001B0C5D /* NYPLUserAccountFrontEndValidation.swift in Sources */,
			);
			runOnlyForDeploymentPostprocessing = 0;
		};
		A823D809192BABA400B55DE2 /* Sources */ = {
			isa = PBXSourcesBuildPhase;
			buildActionMask = 2147483647;
			files = (
				0826CD2F24AA2801000F4030 /* NYPLLibraryDescriptionCell.swift in Sources */,
				2DE514351DC3F0BE005A58BD /* NYPLCirculationAnalytics.swift in Sources */,
				171966A924170819007BB87E /* NYPLBookState.swift in Sources */,
				03DE7BE91DBF0DE400E89064 /* UpdateCheckShim.swift in Sources */,
				0345BFE81DBF027200398B6F /* APIKeys.swift in Sources */,
				114C8CD719BE2FD300719B72 /* NYPLAttributedString.m in Sources */,
				17CE5305243C020800315E63 /* NYPLUserAccount.swift in Sources */,
				175E480E24EF46EA0066A6CF /* NYPLAnnouncementViewController.swift in Sources */,
				5DD5677222B7ECE3001F0C83 /* NYPLSettings.swift in Sources */,
				73FB0AC924EB403D0072E430 /* NYPLBookContentType.swift in Sources */,
				E6BC315D1E009F3E0021B65E /* NYPLAgeCheck.swift in Sources */,
				2D382BD71D08BA99002C423D /* Log.swift in Sources */,
				11616E11196B0531003D60D9 /* NYPLBookRegistry.m in Sources */,
				081387571BC574DA003DEA6A /* UILabel+NYPLAppearanceAdditions.m in Sources */,
				11369D48199527C200BB11F8 /* NYPLJSON.m in Sources */,
				7327A89323EE017300954748 /* NYPLMainThreadChecker.swift in Sources */,
				116A5EB91947B57500491A21 /* NYPLConfiguration.m in Sources */,
				5D1B142A22CC179F0006C964 /* NYPLAlertUtils.swift in Sources */,
				B51C1E0222861BBF003B49A5 /* OPDS2Publication.swift in Sources */,
				5DD567AF22B95A30001F0C83 /* String+MD5.swift in Sources */,
				E671FF7D1E3A7068002AB13F /* NYPLNetworkQueue.swift in Sources */,
				116A5EAF194767B200491A21 /* NYPLMyBooksNavigationController.m in Sources */,
				1120749319D20BF9008203A4 /* NYPLBookCellCollectionViewController.m in Sources */,
				0857A0FF247835FF00C7984E /* KeychainStoredVariable.swift in Sources */,
				111559ED19B8FA590003BE94 /* NYPLXML.m in Sources */,
				731A5B1224621F2B00B5E663 /* NYPLSignInBusinessLogic.swift in Sources */,
				11580AC81986A77B00949A15 /* NYPLBookCell.m in Sources */,
				738CB2062509A87700891F31 /* NYPLConfiguration+SE.swift in Sources */,
				085640CE1BB99FC30088BDBF /* NSURL+NYPLURLAdditions.m in Sources */,
				1183F35B194F847100DC322F /* NYPLAsync.m in Sources */,
				11B20E6E19D9F6DD00877A23 /* NYPLReloadView.m in Sources */,
				E694040A1E4A789800E566ED /* NYPLReachabilityManager.m in Sources */,
				E6845D971FB38D1300EBF69A /* NYPLReadiumViewSyncManager.m in Sources */,
				A4BA1D0E1B430341006F83DF /* NYPLCatalogGroupedFeedViewController.m in Sources */,
				732F929323ECB51F0099244C /* NYPLBackgroundExecutor.swift in Sources */,
				5D1B141522CBE3570006C964 /* NYPLProblemDocument.swift in Sources */,
				A92FB0F921CDCE3D004740F4 /* NYPLReturnPromptHelper.swift in Sources */,
				03690E231EB2B35000F75D5F /* NYPLReaderBookmarkCell.swift in Sources */,
				119BEBB919902A8800121439 /* NYPLOpenSearchDescription.m in Sources */,
				11BFDB36199C08E900378691 /* NYPLReaderTOCElement.m in Sources */,
				2DC8D9DC1D09F797007DD125 /* UpdateCheck.swift in Sources */,
				11BFDB33199C01F700378691 /* NYPLReaderTOCViewController.m in Sources */,
				B51C1DFA2285FDF9003B49A5 /* OPDS2CatalogsFeed.swift in Sources */,
				2D62568B1D412BCB0080A81F /* BundledHTMLViewController.swift in Sources */,
				110AF8961961D94D004887C3 /* NYPLBookDetailView.m in Sources */,
				0813875A1BC5767F003DEA6A /* UIButton+NYPLAppearanceAdditions.m in Sources */,
				1139DA6519C7755D00A07810 /* NYPLBookCoverRegistry.m in Sources */,
				73085E3525030D27008F6244 /* SEMigrations.swift in Sources */,
				11119742198827850014462F /* NYPLBookDetailDownloadingView.m in Sources */,
				2DFAC8ED1CD8DDD1003D9EC0 /* NYPLOPDSCategory.m in Sources */,
				7360D0D524BFCB9700C8AD16 /* NYPLUserFriendlyError.swift in Sources */,
				11068C55196DD37900E8A94B /* NYPLNull.m in Sources */,
				1111973C19880E8D0014462F /* NYPLLinearView.m in Sources */,
				11396FB9193D289100E16EE8 /* NSDate+NYPLDateAdditions.m in Sources */,
				1183F347194F744D00DC322F /* NYPLBook.m in Sources */,
				21E7E07B24FEA7E800189224 /* DPLAAudiobooks.swift in Sources */,
				52545185217A76FF00BBC1B4 /* NYPLUserNotifications.swift in Sources */,
				1183F341194F723D00DC322F /* NYPLCatalogLane.m in Sources */,
				11A16E6F195B60DF004147F4 /* NYPLBookNormalCell.m in Sources */,
				739ECB2E25108EE800691A70 /* NYPLRootTabBarController+SE.swift in Sources */,
				11548C0E1939147D009DBF2E /* NYPLCatalogNavigationController.m in Sources */,
				E699BA402166598B00A0736A /* NYPLEntryPointView.swift in Sources */,
				A46226271B39D4980063F549 /* NYPLOPDSGroup.m in Sources */,
				B5ED41DA1B8F6E2E009FC164 /* NYPLBookButtonsView.m in Sources */,
				A93F9F9721CDACF700BD3B0C /* NYPLAppReviewPrompt.swift in Sources */,
				8C835DD5234D0B900050A18D /* NYPLFacetBarView.swift in Sources */,
				111197341986D7550014462F /* NYPLDismissibleViewController.m in Sources */,
				A823D81D192BABA400B55DE2 /* main.m in Sources */,
				733875672423E540000FEB67 /* NYPLCaching.swift in Sources */,
				1107835E19816E3D0071AB1E /* UIView+NYPLViewAdditions.m in Sources */,
				111E75831A815CFB00718AD7 /* NYPLSettingsPrimaryTableViewController.m in Sources */,
				2199020824FD35DC001BC727 /* JWKResponse.swift in Sources */,
				11E0208D197F05D9009DEA93 /* UIFont+NYPLSystemFontOverride.m in Sources */,
				03690E291EB2B44300F75D5F /* NYPLReadiumBookmark.swift in Sources */,
				E683953B217663B100371072 /* NYPLFacetViewDefaultDataSource.swift in Sources */,
				E6207B652118973800864143 /* NYPLAppTheme.swift in Sources */,
				11A14DF41A1BF94F00D6C510 /* UIColor+NYPLColorAdditions.m in Sources */,
				73CDA121243EDAD8009CC6A6 /* URLRequest+NYPL.swift in Sources */,
				0857A0F72478337D00C7984E /* NYPLSessionCredentials.swift in Sources */,
				A42E0DF41B40F4E00095EBAE /* NYPLCatalogFeedViewController.m in Sources */,
				11B6020519806CD300800DA9 /* NYPLBookDownloadingCell.m in Sources */,
				114B7F161A3644CF00B8582B /* NYPLTenPrintCoverView+NYPLImageAdditions.m in Sources */,
				733875652423E1B0000FEB67 /* NYPLNetworkExecutor.swift in Sources */,
				2D87909D20127AA300E2763F /* NYPLBookAcquisitionPath.m in Sources */,
				2DCB71EE2017DFB5000E041A /* NYPLOPDSAcquisitionAvailability.m in Sources */,
				732327B22478504500A041E6 /* NSError+NYPLAdditions.swift in Sources */,
				2DB436381D4C049200F8E69D /* NYPLReachability.m in Sources */,
				1195040B1994075B009FB788 /* NYPLReaderViewController.m in Sources */,
				1183F33B194B775900DC322F /* NYPLCatalogLaneCell.m in Sources */,
				7340DA6224B7E45C00361387 /* URLResponse+NYPL.swift in Sources */,
				E6202A021DD4E6F300C99553 /* NYPLSettingsAccountDetailViewController.m in Sources */,
				2198F910250A90EE000D9DAB /* AudioBookVendorsHelper.swift in Sources */,
				113137E71A48DAB90082954E /* NYPLReaderReadiumView.m in Sources */,
				E68CCFC51F9F80CF003DDA6C /* NYPLBarcode.swift in Sources */,
				118B7ABF195CBF72005CE3E7 /* NYPLSession.m in Sources */,
				841B55431B740F2700FAC1AF /* NYPLSettingsEULAViewController.m in Sources */,
				7353940D25085DBB0043C800 /* NYPLPresentationUtils.swift in Sources */,
				A4276F481B00046300CA7194 /* NYPLMyBooksDownloadInfo.m in Sources */,
				1164F106199AC236009BF8BF /* NYPLBookLocation.m in Sources */,
				11F3771F19DB62B000487769 /* NYPLFacetView.m in Sources */,
				5A5B901B1B946FAD002C53E9 /* NYPLReaderContainerDelegate.mm in Sources */,
				145798F6215BE9E300F68AFD /* ProblemReportEmail.swift in Sources */,
				111197281986B43B0014462F /* NYPLBookCellDelegate.m in Sources */,
				111197391987F4070014462F /* NYPLBookDetailNormalView.m in Sources */,
				111E757D1A801A6F00718AD7 /* NYPLSettingsPrimaryNavigationController.m in Sources */,
				11A16E69195B2BD3004147F4 /* NYPLCatalogUngroupedFeedViewController.m in Sources */,
				D787E8441FB6B0290016D9D5 /* NYPLSettingsAdvancedViewController.swift in Sources */,
				5D60D3542297353C001080D0 /* NYPLMigrationManager.swift in Sources */,
				111E757A1A80165C00718AD7 /* NYPLSettingsSplitViewController.m in Sources */,
				7384C802242BCC4800D5F960 /* Date+NYPLAdditions.swift in Sources */,
				086C45D624AE77CA00F5108E /* NYPLBasicAuth.swift in Sources */,
				B51C1E0422861C1A003B49A5 /* OPDS2AuthenticationDocument.swift in Sources */,
				739ECB2B25102A2B00691A70 /* NYPLCatalogNavigationController+SE.swift in Sources */,
				112C694D197301FE00C48F95 /* NYPLBookRegistryRecord.m in Sources */,
				5DD5674522B303DF001F0C83 /* NYPLDeveloperSettingsTableViewController.swift in Sources */,
				E627B554216D4A9700A7D1D5 /* NYPLBookContentType.m in Sources */,
				2D754BC22002F1B10061D34F /* NYPLOPDSIndirectAcquisition.m in Sources */,
				116A5EB3194767DC00491A21 /* NYPLMyBooksViewController.m in Sources */,
				E6B3269F1EE066DE00DB877A /* NYPLBookDetailTableView.swift in Sources */,
				175E480824EF36520066A6CF /* NYPLAnnouncementBusinessLogic.swift in Sources */,
				8CC26F832370C1DF0000D8E1 /* Account.swift in Sources */,
				11078357198160A50071AB1E /* NYPLBookDownloadFailedCell.m in Sources */,
				110AF89C1961ED1F004887C3 /* NYPLBookDetailViewController.m in Sources */,
				11BFDB39199C117B00378691 /* NYPLReaderTOCCell.m in Sources */,
				E6F26E731DFF672F00C103CA /* NYPLDirectoryManager.swift in Sources */,
				E6D848E32171334800CEC142 /* NYPLContentTypeBadge.swift in Sources */,
				E6C91BC21FD5F63B00A32F42 /* NYPLZXingEncoder.m in Sources */,
				085D31D71BE29E38007F7672 /* NYPLProblemReportViewController.m in Sources */,
				11C5DCF21976D1E0005A9945 /* NYPLHoldsNavigationController.m in Sources */,
				A42E0DF11B3F5A490095EBAE /* NYPLRemoteViewController.m in Sources */,
				E6202A041DD52B8600C99553 /* NYPLWelcomeScreen.swift in Sources */,
				73A3EAED2400A9560061A7FB /* NYPLSettingsAccountURLSessionChallengeHandler.m in Sources */,
				110AD83D19E497D6005724C3 /* NYPLOPDSAttribute.m in Sources */,
				1114A6A1195884CB007507A2 /* NYPLCatalogUngroupedFeed.m in Sources */,
				11C5DCF51976D22F005A9945 /* NYPLHoldsViewController.m in Sources */,
				E6B1F4FB1DD20EA900D73CA1 /* NYPLSettingsAccountsList.swift in Sources */,
				5DD567B522B97344001F0C83 /* Data+Base64.swift in Sources */,
				A823D821192BABA400B55DE2 /* NYPLAppDelegate.m in Sources */,
				112C684F19EF003300106973 /* NYPLCatalogFacetGroup.m in Sources */,
				2D754BBB2002E2FB0061D34F /* NYPLOPDSAcquisition.m in Sources */,
				085D31DF1BE3CD3C007F7672 /* NSURLRequest+NYPLURLRequestAdditions.m in Sources */,
				11548C0B1939136C009DBF2E /* NYPLRootTabBarController.m in Sources */,
				E63F2C6C1EAA81B3002B6373 /* ExtendedNavBarView.swift in Sources */,
				B51C1E0022861BAD003B49A5 /* OPDS2Link.swift in Sources */,
				E6DA7EA01F2A718600CFBEC8 /* NYPLBookAuthor.swift in Sources */,
				739ECB2425101CCE00691A70 /* NSNotification+NYPL.swift in Sources */,
				118A0B1B19915BDF00792DDE /* NYPLCatalogSearchViewController.m in Sources */,
				179699D124131BA500EC309F /* UIColor+LabelColor.swift in Sources */,
				735FED262427494900144C97 /* NYPLNetworkResponder.swift in Sources */,
				1188F3E11A1ECC4B006B2F36 /* NYPLReaderSettings.m in Sources */,
				11C5DD16197727A6005A9945 /* NYPLKeychain.m in Sources */,
				5D7CF86422C19EBA007CAA34 /* NYPLReaderContainerDelegateBase.m in Sources */,
				AE77E9B832371587493FF281 /* NYPLOPDSEntry.m in Sources */,
				11DC19281A12F92500721DBA /* NYPLReaderSettingsView.m in Sources */,
				113DB8A719C24E54004E1154 /* NYPLIndeterminateProgressView.m in Sources */,
				119BEB89198C43A600121439 /* NSString+NYPLStringAdditions.m in Sources */,
				E6B6E76F1F6859A4007EE361 /* NYPLKeychainManager.swift in Sources */,
				089E42C6249A823800310360 /* NYPLCookiesWebViewController.swift in Sources */,
				0826CD2924AA21B2000F4030 /* NYPLSamlIDPCell.swift in Sources */,
				5D7CF8B922C3FC06007CAA34 /* NYPLErrorLogger.swift in Sources */,
				0824D44E24B8DFE400C85A7E /* NSString+JSONParse.swift in Sources */,
				A499BF261B39EFC7002F8B8B /* NYPLOPDSEntryGroupAttributes.m in Sources */,
				1196F75B1970727C00F62670 /* NYPLMyBooksDownloadCenter.m in Sources */,
				8C40D6A72375FF8B006EA63B /* NYPLProblemDocumentCacheManager.swift in Sources */,
				E66A6C441EAFB63300AA282D /* NYPLBookDetailButtonsView.m in Sources */,
				2DEF10BA201ECCEA0082843A /* NYPLMyBooksSimplifiedBearerToken.m in Sources */,
				2DF321831DC3B83500E1858F /* NYPLAnnotations.swift in Sources */,
				21EC1B8F2501538600A12384 /* AudioBookVendors+Extensions.swift in Sources */,
				E6BA02B81DE4B6F600F76404 /* RemoteHTMLViewController.swift in Sources */,
				8CE9C471237F84820072E964 /* NYPLBookDetailsProblemDocumentViewController.swift in Sources */,
				A4BA1D131B43046B006F83DF /* NYPLCatalogGroupedFeed.m in Sources */,
				11F3773319E0876F00487769 /* NYPLCatalogFacet.m in Sources */,
				089E430C24A2459100310360 /* NYPLLoginCellTypes.swift in Sources */,
				1158812E1A894F4E008672C3 /* NYPLAccountSignInViewController.m in Sources */,
				5D3A28CC22D3DA850042B3BD /* NYPLUserProfileDocument.swift in Sources */,
				03F94CD11DD6288C00CE8F4F /* AccountsManager.swift in Sources */,
				52592BB821220A1100587288 /* NYPLLocalization.m in Sources */,
				17071065242A923400E2648F /* NYPLSecrets.swift in Sources */,
				E6D775421F9FE0AF00C0B722 /* NYPLBarcodeScanningViewController.m in Sources */,
				1111973F1988226F0014462F /* NYPLBookDetailDownloadFailedView.m in Sources */,
				AE77EE7AACC975280BAB9A4C /* NYPLOPDSFeed.m in Sources */,
				114C8CDA19BF55F900719B72 /* NYPLRoundedButton.m in Sources */,
				AE77EB0CB5B94AEC591E2D91 /* NYPLOPDSLink.m in Sources */,
				AE77E7E37D89FB3EED630624 /* NYPLOPDSType.m in Sources */,
				7340DA6824B7F27900361387 /* NYPLBook+Additions.swift in Sources */,
				A949984F2235826500CE4241 /* NYPLPDFViewControllerDelegate.swift in Sources */,
				73B501C524F48D4C00FBAD7D /* NYPLUserAccountFrontEndValidation.swift in Sources */,
			);
			runOnlyForDeploymentPostprocessing = 0;
		};
/* End PBXSourcesBuildPhase section */

/* Begin PBXTargetDependency section */
		2D2B47781D08F808007F7764 /* PBXTargetDependency */ = {
			isa = PBXTargetDependency;
			target = A823D80C192BABA400B55DE2 /* SimplyE */;
			targetProxy = 2D2B47771D08F808007F7764 /* PBXContainerItemProxy */;
		};
/* End PBXTargetDependency section */

/* Begin PBXVariantGroup section */
		032A31071DC02E8E0001E4AF /* Localizable.strings */ = {
			isa = PBXVariantGroup;
			children = (
				032A31061DC02E8E0001E4AF /* en */,
				032A310C1DC02EAD0001E4AF /* it */,
				032A310D1DC02EB30001E4AF /* de */,
				032A310E1DC02EC00001E4AF /* es */,
			);
			name = Localizable.strings;
			sourceTree = "<group>";
		};
		A823D819192BABA400B55DE2 /* InfoPlist.strings */ = {
			isa = PBXVariantGroup;
			children = (
				A823D81A192BABA400B55DE2 /* en */,
			);
			name = InfoPlist.strings;
			sourceTree = "<group>";
		};
		A823D832192BABA400B55DE2 /* InfoPlist.strings */ = {
			isa = PBXVariantGroup;
			children = (
				A823D833192BABA400B55DE2 /* en */,
			);
			name = InfoPlist.strings;
			sourceTree = "<group>";
		};
/* End PBXVariantGroup section */

/* Begin XCBuildConfiguration section */
		2D2B477A1D08F808007F7764 /* Debug */ = {
			isa = XCBuildConfiguration;
			buildSettings = {
				ALWAYS_SEARCH_USER_PATHS = NO;
				BUNDLE_LOADER = "$(TEST_HOST)";
				CLANG_CXX_LANGUAGE_STANDARD = "gnu++0x";
				CLANG_CXX_LIBRARY = "libc++";
				CLANG_WARN_UNREACHABLE_CODE = YES;
				DEBUG_INFORMATION_FORMAT = dwarf;
				ENABLE_STRICT_OBJC_MSGSEND = YES;
				ENABLE_TESTABILITY = YES;
				FRAMEWORK_SEARCH_PATHS = (
					"$(inherited)",
					"$(PROJECT_DIR)/Carthage/Build/iOS",
				);
				GCC_C_LANGUAGE_STANDARD = gnu99;
				GCC_NO_COMMON_BLOCKS = YES;
				INFOPLIST_FILE = SimplyETests/Info.plist;
				IPHONEOS_DEPLOYMENT_TARGET = 9.3;
				LD_RUNPATH_SEARCH_PATHS = "$(inherited) @executable_path/Frameworks @loader_path/Frameworks";
				MTL_ENABLE_DEBUG_INFO = YES;
				PRODUCT_BUNDLE_IDENTIFIER = org.nypl.SimplyETests;
				PRODUCT_NAME = "$(TARGET_NAME)";
				SWIFT_OBJC_BRIDGING_HEADER = "SimplifiedTests/SimplyETests-Bridging-Header.h";
				SWIFT_OPTIMIZATION_LEVEL = "-Onone";
				SWIFT_SWIFT3_OBJC_INFERENCE = Default;
				SWIFT_VERSION = 4.2;
				TEST_HOST = "$(BUILT_PRODUCTS_DIR)/SimplyE.app/SimplyE";
			};
			name = Debug;
		};
		2D2B477B1D08F808007F7764 /* Release */ = {
			isa = XCBuildConfiguration;
			buildSettings = {
				ALWAYS_SEARCH_USER_PATHS = NO;
				BUNDLE_LOADER = "$(TEST_HOST)";
				CLANG_CXX_LANGUAGE_STANDARD = "gnu++0x";
				CLANG_CXX_LIBRARY = "libc++";
				CLANG_WARN_UNREACHABLE_CODE = YES;
				COPY_PHASE_STRIP = NO;
				DEBUG_INFORMATION_FORMAT = "dwarf-with-dsym";
				ENABLE_STRICT_OBJC_MSGSEND = YES;
				FRAMEWORK_SEARCH_PATHS = (
					"$(inherited)",
					"$(PROJECT_DIR)/Carthage/Build/iOS",
				);
				GCC_C_LANGUAGE_STANDARD = gnu99;
				GCC_NO_COMMON_BLOCKS = YES;
				INFOPLIST_FILE = SimplyETests/Info.plist;
				IPHONEOS_DEPLOYMENT_TARGET = 9.3;
				LD_RUNPATH_SEARCH_PATHS = "$(inherited) @executable_path/Frameworks @loader_path/Frameworks";
				MTL_ENABLE_DEBUG_INFO = NO;
				PRODUCT_BUNDLE_IDENTIFIER = org.nypl.SimplyETests;
				PRODUCT_NAME = "$(TARGET_NAME)";
				SWIFT_OBJC_BRIDGING_HEADER = "SimplifiedTests/SimplyETests-Bridging-Header.h";
				SWIFT_SWIFT3_OBJC_INFERENCE = Default;
				SWIFT_VERSION = 4.2;
				TEST_HOST = "$(BUILT_PRODUCTS_DIR)/SimplyE.app/SimplyE";
			};
			name = Release;
		};
		7347F121245A4DE200558D7F /* Debug */ = {
			isa = XCBuildConfiguration;
			buildSettings = {
				ASSETCATALOG_COMPILER_APPICON_NAME = AppIcon;
				CLANG_ANALYZER_NONNULL = YES;
				CLANG_ENABLE_MODULES = YES;
				CLANG_WARN_NON_LITERAL_NULL_CONVERSION = YES_ERROR;
				CODE_SIGN_ENTITLEMENTS = Simplified/SimplyE.entitlements;
				CODE_SIGN_IDENTITY = "iPhone Developer";
				CURRENT_PROJECT_VERSION = 1;
				DEVELOPMENT_TEAM = 7262U6ST2R;
				ENABLE_BITCODE = NO;
				FRAMEWORK_SEARCH_PATHS = (
					"$(inherited)",
					"$(PROJECT_DIR)",
					"$(PROJECT_DIR)/Carthage/Build/iOS",
				);
				GCC_PRECOMPILE_PREFIX_HEADER = YES;
				GCC_PREFIX_HEADER = "Simplified/Simplified-Prefix.pch";
				GCC_PREPROCESSOR_DEFINITIONS_NOT_USED_IN_PRECOMPS = "SIMPLYE=1";
				INFOPLIST_FILE = "Simplified/Simplified-Info.plist";
				IPHONEOS_DEPLOYMENT_TARGET = 9.3;
				LD_RUNPATH_SEARCH_PATHS = "$(inherited) @executable_path/Frameworks";
				MARKETING_VERSION = 3.6.0;
				PRODUCT_BUNDLE_IDENTIFIER = org.nypl.labs.SimplyE;
				PRODUCT_NAME = SimplyE;
				PROVISIONING_PROFILE = "2e185b6c-271e-4b02-a05e-860b8c3831f6";
				PROVISIONING_PROFILE_SPECIFIER = "SimplyE Development";
				SWIFT_ACTIVE_COMPILATION_CONDITIONS = "DEBUG FEATURE_DRM_CONNECTOR";
				SWIFT_OBJC_BRIDGING_HEADER = "Simplified/SimplyE-Bridging-Header.h";
				SWIFT_OPTIMIZATION_LEVEL = "-Onone";
				SWIFT_SWIFT3_OBJC_INFERENCE = Off;
				SWIFT_VERSION = 4.2;
				TARGETED_DEVICE_FAMILY = "1,2";
				WARNING_CFLAGS = (
					"-Wall",
					"-Wextra",
					"-Wno-documentation",
					"-Wno-c++98-compat-pedantic",
					"-Wno-c++98-compat",
					"-Wno-c11-extensions",
					"-Wno-objc-missing-property-synthesis",
				);
				WRAPPER_EXTENSION = app;
			};
			name = Debug;
		};
		7347F122245A4DE200558D7F /* Release */ = {
			isa = XCBuildConfiguration;
			buildSettings = {
				ASSETCATALOG_COMPILER_APPICON_NAME = AppIcon;
				CLANG_ANALYZER_NONNULL = YES;
				CLANG_ENABLE_MODULES = YES;
				CLANG_WARN_NON_LITERAL_NULL_CONVERSION = YES_ERROR;
				CODE_SIGN_ENTITLEMENTS = Simplified/SimplyE.entitlements;
				CODE_SIGN_IDENTITY = "iPhone Distribution";
				CURRENT_PROJECT_VERSION = 1;
				DEVELOPMENT_TEAM = 7262U6ST2R;
				ENABLE_BITCODE = NO;
				FRAMEWORK_SEARCH_PATHS = (
					"$(inherited)",
					"$(PROJECT_DIR)",
					"$(PROJECT_DIR)/Carthage/Build/iOS",
				);
				GCC_PRECOMPILE_PREFIX_HEADER = YES;
				GCC_PREFIX_HEADER = "Simplified/Simplified-Prefix.pch";
				GCC_PREPROCESSOR_DEFINITIONS = (
					"DEBUG=0",
					"$(inherited)",
				);
				GCC_PREPROCESSOR_DEFINITIONS_NOT_USED_IN_PRECOMPS = "SIMPLYE=1";
				INFOPLIST_FILE = "Simplified/Simplified-Info.plist";
				IPHONEOS_DEPLOYMENT_TARGET = 9.3;
				LD_RUNPATH_SEARCH_PATHS = "$(inherited) @executable_path/Frameworks";
				MARKETING_VERSION = 3.6.0;
				PRODUCT_BUNDLE_IDENTIFIER = org.nypl.labs.SimplyE;
				PRODUCT_NAME = SimplyE;
				PROVISIONING_PROFILE = "b3d9154d-70e1-48d6-a0c5-869431277a5c";
				PROVISIONING_PROFILE_SPECIFIER = NYPL_AdHoc_Wildcard;
				SWIFT_ACTIVE_COMPILATION_CONDITIONS = FEATURE_DRM_CONNECTOR;
				SWIFT_OBJC_BRIDGING_HEADER = "Simplified/SimplyE-Bridging-Header.h";
				SWIFT_SWIFT3_OBJC_INFERENCE = Off;
				SWIFT_VERSION = 4.2;
				TARGETED_DEVICE_FAMILY = "1,2";
				WARNING_CFLAGS = (
					"-Wall",
					"-Wextra",
					"-Wno-documentation",
					"-Wno-c++98-compat-pedantic",
					"-Wno-c++98-compat",
					"-Wno-c11-extensions",
					"-Wno-objc-missing-property-synthesis",
				);
				WRAPPER_EXTENSION = app;
			};
			name = Release;
		};
		73FCA3A225005BA4001B0C5D /* Debug */ = {
			isa = XCBuildConfiguration;
			buildSettings = {
				ASSETCATALOG_COMPILER_APPICON_NAME = AppIcon;
				CLANG_ANALYZER_NONNULL = YES;
				CLANG_ENABLE_MODULES = YES;
				CLANG_WARN_NON_LITERAL_NULL_CONVERSION = YES_ERROR;
				CODE_SIGN_ENTITLEMENTS = Simplified/SimplyE.entitlements;
				CODE_SIGN_IDENTITY = "iPhone Developer";
				CURRENT_PROJECT_VERSION = 1;
				DEVELOPMENT_TEAM = 7262U6ST2R;
				ENABLE_BITCODE = NO;
				FRAMEWORK_SEARCH_PATHS = (
					"$(inherited)",
					"$(PROJECT_DIR)",
					"$(PROJECT_DIR)/Carthage/Build/iOS",
				);
				GCC_PRECOMPILE_PREFIX_HEADER = YES;
				GCC_PREFIX_HEADER = "Simplified/Simplified-Prefix.pch";
				GCC_PREPROCESSOR_DEFINITIONS_NOT_USED_IN_PRECOMPS = "OPENEBOOKS=1";
				INFOPLIST_FILE = "Simplified/OpenEbooks/Open-eBooks-Info.plist";
				IPHONEOS_DEPLOYMENT_TARGET = 9.3;
				LD_RUNPATH_SEARCH_PATHS = "$(inherited) @executable_path/Frameworks";
				MARKETING_VERSION = 1.9.0;
				PRODUCT_BUNDLE_IDENTIFIER = org.nypl.labs.OpenEbooks;
				PRODUCT_NAME = "Open eBooks";
				PROVISIONING_PROFILE = "2e185b6c-271e-4b02-a05e-860b8c3831f6";
				PROVISIONING_PROFILE_SPECIFIER = "Open eBooks Development";
				RUN_CLANG_STATIC_ANALYZER = YES;
				SWIFT_ACTIVE_COMPILATION_CONDITIONS = "DEBUG FEATURE_DRM_CONNECTOR OPENEBOOKS";
				SWIFT_OBJC_BRIDGING_HEADER = "Simplified/SimplyE-Bridging-Header.h";
				SWIFT_OBJC_INTERFACE_HEADER_NAME = "SimplyE-Swift.h";
				SWIFT_OPTIMIZATION_LEVEL = "-Onone";
				SWIFT_SWIFT3_OBJC_INFERENCE = Off;
				SWIFT_VERSION = 4.2;
				TARGETED_DEVICE_FAMILY = "1,2";
				WARNING_CFLAGS = (
					"-Wall",
					"-Wextra",
					"-Wno-documentation",
					"-Wno-c++98-compat-pedantic",
					"-Wno-c++98-compat",
					"-Wno-c11-extensions",
					"-Wno-objc-missing-property-synthesis",
				);
				WRAPPER_EXTENSION = app;
			};
			name = Debug;
		};
		73FCA3A325005BA4001B0C5D /* Release */ = {
			isa = XCBuildConfiguration;
			buildSettings = {
				ASSETCATALOG_COMPILER_APPICON_NAME = AppIcon;
				CLANG_ANALYZER_NONNULL = YES;
				CLANG_ENABLE_MODULES = YES;
				CLANG_WARN_NON_LITERAL_NULL_CONVERSION = YES_ERROR;
				CODE_SIGN_ENTITLEMENTS = Simplified/SimplyE.entitlements;
				CODE_SIGN_IDENTITY = "iPhone Distribution";
				CURRENT_PROJECT_VERSION = 1;
				DEVELOPMENT_TEAM = 7262U6ST2R;
				ENABLE_BITCODE = NO;
				FRAMEWORK_SEARCH_PATHS = (
					"$(inherited)",
					"$(PROJECT_DIR)",
					"$(PROJECT_DIR)/Carthage/Build/iOS",
				);
				GCC_PRECOMPILE_PREFIX_HEADER = YES;
				GCC_PREFIX_HEADER = "Simplified/Simplified-Prefix.pch";
				GCC_PREPROCESSOR_DEFINITIONS = (
					"DEBUG=0",
					"$(inherited)",
				);
				GCC_PREPROCESSOR_DEFINITIONS_NOT_USED_IN_PRECOMPS = "OPENEBOOKS=1";
				INFOPLIST_FILE = "Simplified/OpenEbooks/Open-eBooks-Info.plist";
				IPHONEOS_DEPLOYMENT_TARGET = 9.3;
				LD_RUNPATH_SEARCH_PATHS = "$(inherited) @executable_path/Frameworks";
				MARKETING_VERSION = 1.9.0;
				PRODUCT_BUNDLE_IDENTIFIER = org.nypl.labs.OpenEbooks;
				PRODUCT_NAME = "Open eBooks";
				PROVISIONING_PROFILE = "b3d9154d-70e1-48d6-a0c5-869431277a5c";
				PROVISIONING_PROFILE_SPECIFIER = "Open eBooks Distribution";
				RUN_CLANG_STATIC_ANALYZER = YES;
				SWIFT_ACTIVE_COMPILATION_CONDITIONS = "FEATURE_DRM_CONNECTOR OPENEBOOKS";
				SWIFT_OBJC_BRIDGING_HEADER = "Simplified/SimplyE-Bridging-Header.h";
				SWIFT_OBJC_INTERFACE_HEADER_NAME = "SimplyE-Swift.h";
				SWIFT_SWIFT3_OBJC_INFERENCE = Off;
				SWIFT_VERSION = 4.2;
				TARGETED_DEVICE_FAMILY = "1,2";
				WARNING_CFLAGS = (
					"-Wall",
					"-Wextra",
					"-Wno-documentation",
					"-Wno-c++98-compat-pedantic",
					"-Wno-c++98-compat",
					"-Wno-c11-extensions",
					"-Wno-objc-missing-property-synthesis",
				);
				WRAPPER_EXTENSION = app;
			};
			name = Release;
		};
		A823D837192BABA400B55DE2 /* Debug */ = {
			isa = XCBuildConfiguration;
			baseConfigurationReference = CAE35BBA1B86289500BF9BC5 /* Simplified.xcconfig */;
			buildSettings = {
				ALWAYS_EMBED_SWIFT_STANDARD_LIBRARIES = YES;
				ALWAYS_SEARCH_USER_PATHS = YES;
				CLANG_ANALYZER_GCD_PERFORMANCE = YES;
				CLANG_ANALYZER_LOCALIZABILITY_NONLOCALIZED = YES;
				CLANG_ENABLE_MODULES = YES;
				CLANG_ENABLE_OBJC_ARC = YES;
				CLANG_UNDEFINED_BEHAVIOR_SANITIZER_NULLABILITY = YES;
				CLANG_WARN_BLOCK_CAPTURE_AUTORELEASING = YES;
				CLANG_WARN_BOOL_CONVERSION = YES;
				CLANG_WARN_COMMA = YES;
				CLANG_WARN_CONSTANT_CONVERSION = YES;
				CLANG_WARN_DEPRECATED_OBJC_IMPLEMENTATIONS = YES;
				CLANG_WARN_DIRECT_OBJC_ISA_USAGE = YES_ERROR;
				CLANG_WARN_EMPTY_BODY = YES;
				CLANG_WARN_ENUM_CONVERSION = YES;
				CLANG_WARN_INFINITE_RECURSION = YES;
				CLANG_WARN_INT_CONVERSION = YES;
				CLANG_WARN_NON_LITERAL_NULL_CONVERSION = YES;
				CLANG_WARN_OBJC_IMPLICIT_RETAIN_SELF = YES;
				CLANG_WARN_OBJC_LITERAL_CONVERSION = YES;
				CLANG_WARN_OBJC_ROOT_CLASS = YES_ERROR;
				CLANG_WARN_RANGE_LOOP_ANALYSIS = YES;
				CLANG_WARN_STRICT_PROTOTYPES = YES;
				CLANG_WARN_SUSPICIOUS_MOVE = YES;
				CLANG_WARN_UNREACHABLE_CODE = YES;
				CLANG_WARN__DUPLICATE_METHOD_MATCH = YES;
				"CODE_SIGN_IDENTITY[sdk=iphoneos*]" = "iPhone Developer";
				COPY_PHASE_STRIP = NO;
				DEFINES_MODULE = YES;
				ENABLE_STRICT_OBJC_MSGSEND = YES;
				ENABLE_TESTABILITY = YES;
				GCC_C_LANGUAGE_STANDARD = c99;
				GCC_DYNAMIC_NO_PIC = NO;
				GCC_NO_COMMON_BLOCKS = YES;
				GCC_OPTIMIZATION_LEVEL = 0;
				GCC_PREPROCESSOR_DEFINITIONS = (
					"DEBUG=1",
					"$(inherited)",
				);
				GCC_SYMBOLS_PRIVATE_EXTERN = NO;
				GCC_WARN_64_TO_32_BIT_CONVERSION = YES;
				GCC_WARN_ABOUT_RETURN_TYPE = YES_ERROR;
				GCC_WARN_UNDECLARED_SELECTOR = YES;
				GCC_WARN_UNINITIALIZED_AUTOS = YES_AGGRESSIVE;
				GCC_WARN_UNUSED_FUNCTION = YES;
				GCC_WARN_UNUSED_VARIABLE = YES;
				IPHONEOS_DEPLOYMENT_TARGET = 8.0;
				ONLY_ACTIVE_ARCH = YES;
				OTHER_LDFLAGS = (
					"$(inherited)",
					"-ObjC",
				);
				PRODUCT_NAME = SimplyE;
				SDKROOT = iphoneos;
				SWIFT_VERSION = "";
				TARGETED_DEVICE_FAMILY = "1,2";
			};
			name = Debug;
		};
		A823D838192BABA400B55DE2 /* Release */ = {
			isa = XCBuildConfiguration;
			baseConfigurationReference = CAE35BBA1B86289500BF9BC5 /* Simplified.xcconfig */;
			buildSettings = {
				ALWAYS_EMBED_SWIFT_STANDARD_LIBRARIES = YES;
				ALWAYS_SEARCH_USER_PATHS = YES;
				CLANG_ANALYZER_GCD_PERFORMANCE = YES;
				CLANG_ANALYZER_LOCALIZABILITY_NONLOCALIZED = YES;
				CLANG_ENABLE_MODULES = YES;
				CLANG_ENABLE_OBJC_ARC = YES;
				CLANG_UNDEFINED_BEHAVIOR_SANITIZER_NULLABILITY = YES;
				CLANG_WARN_BLOCK_CAPTURE_AUTORELEASING = YES;
				CLANG_WARN_BOOL_CONVERSION = YES;
				CLANG_WARN_COMMA = YES;
				CLANG_WARN_CONSTANT_CONVERSION = YES;
				CLANG_WARN_DEPRECATED_OBJC_IMPLEMENTATIONS = YES;
				CLANG_WARN_DIRECT_OBJC_ISA_USAGE = YES_ERROR;
				CLANG_WARN_EMPTY_BODY = YES;
				CLANG_WARN_ENUM_CONVERSION = YES;
				CLANG_WARN_INFINITE_RECURSION = YES;
				CLANG_WARN_INT_CONVERSION = YES;
				CLANG_WARN_NON_LITERAL_NULL_CONVERSION = YES;
				CLANG_WARN_OBJC_IMPLICIT_RETAIN_SELF = YES;
				CLANG_WARN_OBJC_LITERAL_CONVERSION = YES;
				CLANG_WARN_OBJC_ROOT_CLASS = YES_ERROR;
				CLANG_WARN_RANGE_LOOP_ANALYSIS = YES;
				CLANG_WARN_STRICT_PROTOTYPES = YES;
				CLANG_WARN_SUSPICIOUS_MOVE = YES;
				CLANG_WARN_UNREACHABLE_CODE = YES;
				CLANG_WARN__DUPLICATE_METHOD_MATCH = YES;
				"CODE_SIGN_IDENTITY[sdk=iphoneos*]" = "iPhone Developer";
				COPY_PHASE_STRIP = YES;
				DEFINES_MODULE = YES;
				ENABLE_NS_ASSERTIONS = NO;
				ENABLE_STRICT_OBJC_MSGSEND = YES;
				GCC_C_LANGUAGE_STANDARD = c99;
				GCC_NO_COMMON_BLOCKS = YES;
				GCC_WARN_64_TO_32_BIT_CONVERSION = YES;
				GCC_WARN_ABOUT_RETURN_TYPE = YES_ERROR;
				GCC_WARN_UNDECLARED_SELECTOR = YES;
				GCC_WARN_UNINITIALIZED_AUTOS = YES_AGGRESSIVE;
				GCC_WARN_UNUSED_FUNCTION = YES;
				GCC_WARN_UNUSED_VARIABLE = YES;
				IPHONEOS_DEPLOYMENT_TARGET = 8.0;
				OTHER_LDFLAGS = (
					"$(inherited)",
					"-ObjC",
				);
				PRODUCT_NAME = SimplyE;
				SDKROOT = iphoneos;
				SWIFT_OPTIMIZATION_LEVEL = "-Owholemodule";
				SWIFT_VERSION = "";
				TARGETED_DEVICE_FAMILY = "1,2";
				VALIDATE_PRODUCT = YES;
			};
			name = Release;
		};
		A823D83A192BABA400B55DE2 /* Debug */ = {
			isa = XCBuildConfiguration;
			buildSettings = {
				ASSETCATALOG_COMPILER_APPICON_NAME = AppIcon;
				CLANG_ANALYZER_NONNULL = YES;
				CLANG_ENABLE_MODULES = YES;
				CLANG_WARN_NON_LITERAL_NULL_CONVERSION = YES_ERROR;
				CODE_SIGN_ENTITLEMENTS = Simplified/SimplyE.entitlements;
				CODE_SIGN_IDENTITY = "iPhone Developer";
<<<<<<< HEAD
				CURRENT_PROJECT_VERSION = 2;
=======
				CURRENT_PROJECT_VERSION = 0;
>>>>>>> f7c38daf
				DEVELOPMENT_TEAM = 7262U6ST2R;
				ENABLE_BITCODE = NO;
				FRAMEWORK_SEARCH_PATHS = (
					"$(inherited)",
					"$(PROJECT_DIR)",
					"$(PROJECT_DIR)/Carthage/Build/iOS",
				);
				GCC_PRECOMPILE_PREFIX_HEADER = YES;
				GCC_PREFIX_HEADER = "Simplified/Simplified-Prefix.pch";
				GCC_PREPROCESSOR_DEFINITIONS_NOT_USED_IN_PRECOMPS = "SIMPLYE=1";
				INFOPLIST_FILE = "Simplified/Simplified-Info.plist";
				IPHONEOS_DEPLOYMENT_TARGET = 10.0;
				LD_RUNPATH_SEARCH_PATHS = "$(inherited) @executable_path/Frameworks";
				MARKETING_VERSION = 3.6.1;
				PRODUCT_BUNDLE_IDENTIFIER = org.nypl.labs.SimplyE;
				PRODUCT_NAME = "$(TARGET_NAME)";
				PROVISIONING_PROFILE = "2e185b6c-271e-4b02-a05e-860b8c3831f6";
				PROVISIONING_PROFILE_SPECIFIER = "SimplyE Development";
				RUN_CLANG_STATIC_ANALYZER = YES;
				SWIFT_ACTIVE_COMPILATION_CONDITIONS = "DEBUG FEATURE_DRM_CONNECTOR SIMPLYE";
				SWIFT_OBJC_BRIDGING_HEADER = "Simplified/SimplyE-Bridging-Header.h";
				SWIFT_OPTIMIZATION_LEVEL = "-Onone";
				SWIFT_SWIFT3_OBJC_INFERENCE = Off;
				SWIFT_VERSION = 4.2;
				TARGETED_DEVICE_FAMILY = "1,2";
				WARNING_CFLAGS = (
					"-Wall",
					"-Wextra",
					"-Wno-documentation",
					"-Wno-c++98-compat-pedantic",
					"-Wno-c++98-compat",
					"-Wno-c11-extensions",
					"-Wno-objc-missing-property-synthesis",
				);
				WRAPPER_EXTENSION = app;
			};
			name = Debug;
		};
		A823D83B192BABA400B55DE2 /* Release */ = {
			isa = XCBuildConfiguration;
			buildSettings = {
				ASSETCATALOG_COMPILER_APPICON_NAME = AppIcon;
				CLANG_ANALYZER_NONNULL = YES;
				CLANG_ENABLE_MODULES = YES;
				CLANG_WARN_NON_LITERAL_NULL_CONVERSION = YES_ERROR;
				CODE_SIGN_ENTITLEMENTS = Simplified/SimplyE.entitlements;
				CODE_SIGN_IDENTITY = "iPhone Distribution";
<<<<<<< HEAD
				CURRENT_PROJECT_VERSION = 2;
=======
				CURRENT_PROJECT_VERSION = 0;
>>>>>>> f7c38daf
				DEVELOPMENT_TEAM = 7262U6ST2R;
				ENABLE_BITCODE = NO;
				FRAMEWORK_SEARCH_PATHS = (
					"$(inherited)",
					"$(PROJECT_DIR)",
					"$(PROJECT_DIR)/Carthage/Build/iOS",
				);
				GCC_PRECOMPILE_PREFIX_HEADER = YES;
				GCC_PREFIX_HEADER = "Simplified/Simplified-Prefix.pch";
				GCC_PREPROCESSOR_DEFINITIONS = (
					"DEBUG=0",
					"$(inherited)",
				);
				GCC_PREPROCESSOR_DEFINITIONS_NOT_USED_IN_PRECOMPS = "SIMPLYE=1";
				INFOPLIST_FILE = "Simplified/Simplified-Info.plist";
				IPHONEOS_DEPLOYMENT_TARGET = 10.0;
				LD_RUNPATH_SEARCH_PATHS = "$(inherited) @executable_path/Frameworks";
				MARKETING_VERSION = 3.6.1;
				PRODUCT_BUNDLE_IDENTIFIER = org.nypl.labs.SimplyE;
				PRODUCT_NAME = "$(TARGET_NAME)";
				PROVISIONING_PROFILE = "b3d9154d-70e1-48d6-a0c5-869431277a5c";
				PROVISIONING_PROFILE_SPECIFIER = "SimplyE Distribution";
				RUN_CLANG_STATIC_ANALYZER = YES;
				SWIFT_ACTIVE_COMPILATION_CONDITIONS = "FEATURE_DRM_CONNECTOR SIMPLYE";
				SWIFT_OBJC_BRIDGING_HEADER = "Simplified/SimplyE-Bridging-Header.h";
				SWIFT_SWIFT3_OBJC_INFERENCE = Off;
				SWIFT_VERSION = 4.2;
				TARGETED_DEVICE_FAMILY = "1,2";
				WARNING_CFLAGS = (
					"-Wall",
					"-Wextra",
					"-Wno-documentation",
					"-Wno-c++98-compat-pedantic",
					"-Wno-c++98-compat",
					"-Wno-c11-extensions",
					"-Wno-objc-missing-property-synthesis",
				);
				WRAPPER_EXTENSION = app;
			};
			name = Release;
		};
/* End XCBuildConfiguration section */

/* Begin XCConfigurationList section */
		2D2B47791D08F808007F7764 /* Build configuration list for PBXNativeTarget "SimplyETests" */ = {
			isa = XCConfigurationList;
			buildConfigurations = (
				2D2B477A1D08F808007F7764 /* Debug */,
				2D2B477B1D08F808007F7764 /* Release */,
			);
			defaultConfigurationIsVisible = 0;
			defaultConfigurationName = Release;
		};
		7347F120245A4DE200558D7F /* Build configuration list for PBXNativeTarget "SimplyECardCreator" */ = {
			isa = XCConfigurationList;
			buildConfigurations = (
				7347F121245A4DE200558D7F /* Debug */,
				7347F122245A4DE200558D7F /* Release */,
			);
			defaultConfigurationIsVisible = 0;
			defaultConfigurationName = Release;
		};
		73FCA3A125005BA4001B0C5D /* Build configuration list for PBXNativeTarget "Open eBooks" */ = {
			isa = XCConfigurationList;
			buildConfigurations = (
				73FCA3A225005BA4001B0C5D /* Debug */,
				73FCA3A325005BA4001B0C5D /* Release */,
			);
			defaultConfigurationIsVisible = 0;
			defaultConfigurationName = Release;
		};
		A823D808192BABA400B55DE2 /* Build configuration list for PBXProject "Simplified" */ = {
			isa = XCConfigurationList;
			buildConfigurations = (
				A823D837192BABA400B55DE2 /* Debug */,
				A823D838192BABA400B55DE2 /* Release */,
			);
			defaultConfigurationIsVisible = 0;
			defaultConfigurationName = Release;
		};
		A823D839192BABA400B55DE2 /* Build configuration list for PBXNativeTarget "SimplyE" */ = {
			isa = XCConfigurationList;
			buildConfigurations = (
				A823D83A192BABA400B55DE2 /* Debug */,
				A823D83B192BABA400B55DE2 /* Release */,
			);
			defaultConfigurationIsVisible = 0;
			defaultConfigurationName = Release;
		};
/* End XCConfigurationList section */
	};
	rootObject = A823D805192BABA400B55DE2 /* Project object */;
}<|MERGE_RESOLUTION|>--- conflicted
+++ resolved
@@ -3721,11 +3721,7 @@
 				CLANG_WARN_NON_LITERAL_NULL_CONVERSION = YES_ERROR;
 				CODE_SIGN_ENTITLEMENTS = Simplified/SimplyE.entitlements;
 				CODE_SIGN_IDENTITY = "iPhone Developer";
-<<<<<<< HEAD
 				CURRENT_PROJECT_VERSION = 2;
-=======
-				CURRENT_PROJECT_VERSION = 0;
->>>>>>> f7c38daf
 				DEVELOPMENT_TEAM = 7262U6ST2R;
 				ENABLE_BITCODE = NO;
 				FRAMEWORK_SEARCH_PATHS = (
@@ -3773,11 +3769,7 @@
 				CLANG_WARN_NON_LITERAL_NULL_CONVERSION = YES_ERROR;
 				CODE_SIGN_ENTITLEMENTS = Simplified/SimplyE.entitlements;
 				CODE_SIGN_IDENTITY = "iPhone Distribution";
-<<<<<<< HEAD
 				CURRENT_PROJECT_VERSION = 2;
-=======
-				CURRENT_PROJECT_VERSION = 0;
->>>>>>> f7c38daf
 				DEVELOPMENT_TEAM = 7262U6ST2R;
 				ENABLE_BITCODE = NO;
 				FRAMEWORK_SEARCH_PATHS = (
