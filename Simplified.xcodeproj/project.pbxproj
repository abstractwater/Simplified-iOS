// !$*UTF8*$!
{
	archiveVersion = 1;
	classes = {
	};
	objectVersion = 46;
	objects = {

/* Begin PBXBuildFile section */
		032A31051DC02E8E0001E4AF /* Localizable.strings in Resources */ = {isa = PBXBuildFile; fileRef = 032A31071DC02E8E0001E4AF /* Localizable.strings */; };
		0345BFE81DBF027200398B6F /* APIKeys.swift in Sources */ = {isa = PBXBuildFile; fileRef = 0345BFD61DBF002E00398B6F /* APIKeys.swift */; };
		03690E231EB2B35000F75D5F /* NYPLReaderBookmarkCell.swift in Sources */ = {isa = PBXBuildFile; fileRef = 03690E221EB2B35000F75D5F /* NYPLReaderBookmarkCell.swift */; };
		03690E291EB2B44300F75D5F /* NYPLReadiumBookmark.swift in Sources */ = {isa = PBXBuildFile; fileRef = 03690E281EB2B44300F75D5F /* NYPLReadiumBookmark.swift */; };
		03B092241E78839D00AD338D /* QuartzCore.framework in Frameworks */ = {isa = PBXBuildFile; fileRef = 03B092231E78839D00AD338D /* QuartzCore.framework */; };
		03B092261E7883C400AD338D /* libiconv.tbd in Frameworks */ = {isa = PBXBuildFile; fileRef = 03B092251E7883C400AD338D /* libiconv.tbd */; };
		03B092281E78859E00AD338D /* CoreMedia.framework in Frameworks */ = {isa = PBXBuildFile; fileRef = 03B092271E78859E00AD338D /* CoreMedia.framework */; };
		03B0922A1E7885A600AD338D /* AudioToolbox.framework in Frameworks */ = {isa = PBXBuildFile; fileRef = 03B092291E7885A600AD338D /* AudioToolbox.framework */; };
		03B0922C1E7886C900AD338D /* AVFoundation.framework in Frameworks */ = {isa = PBXBuildFile; fileRef = 03B0922B1E7886C900AD338D /* AVFoundation.framework */; };
		03B0922E1E7886ED00AD338D /* CoreVideo.framework in Frameworks */ = {isa = PBXBuildFile; fileRef = 03B0922D1E7886ED00AD338D /* CoreVideo.framework */; };
		03B092301E78871A00AD338D /* MediaPlayer.framework in Frameworks */ = {isa = PBXBuildFile; fileRef = 03B0922F1E78871A00AD338D /* MediaPlayer.framework */; };
		03DE7BE91DBF0DE400E89064 /* UpdateCheckShim.swift in Sources */ = {isa = PBXBuildFile; fileRef = 2DC8D9DD1D09F9B4007DD125 /* UpdateCheckShim.swift */; };
		03E5F42D1EA5BCE400DFFC3A /* NYPLReaderTOC.storyboard in Resources */ = {isa = PBXBuildFile; fileRef = 03E5F42A1EA5BCE400DFFC3A /* NYPLReaderTOC.storyboard */; };
		03F94CCF1DD627AA00CE8F4F /* Accounts.json in Resources */ = {isa = PBXBuildFile; fileRef = 03F94CCE1DD627AA00CE8F4F /* Accounts.json */; };
		03F94CD11DD6288C00CE8F4F /* AccountsManager.swift in Sources */ = {isa = PBXBuildFile; fileRef = 03F94CD01DD6288C00CE8F4F /* AccountsManager.swift */; };
		081387571BC574DA003DEA6A /* UILabel+NYPLAppearanceAdditions.m in Sources */ = {isa = PBXBuildFile; fileRef = 081387561BC574DA003DEA6A /* UILabel+NYPLAppearanceAdditions.m */; };
		0813875A1BC5767F003DEA6A /* UIButton+NYPLAppearanceAdditions.m in Sources */ = {isa = PBXBuildFile; fileRef = 081387591BC5767F003DEA6A /* UIButton+NYPLAppearanceAdditions.m */; };
		085640CE1BB99FC30088BDBF /* NSURL+NYPLURLAdditions.m in Sources */ = {isa = PBXBuildFile; fileRef = 085640CD1BB99FC30088BDBF /* NSURL+NYPLURLAdditions.m */; };
		085D31D71BE29E38007F7672 /* NYPLProblemReportViewController.m in Sources */ = {isa = PBXBuildFile; fileRef = 085D31D61BE29E38007F7672 /* NYPLProblemReportViewController.m */; };
		085D31D91BE29ED4007F7672 /* NYPLProblemReportViewController.xib in Resources */ = {isa = PBXBuildFile; fileRef = 085D31D81BE29ED4007F7672 /* NYPLProblemReportViewController.xib */; };
		085D31DF1BE3CD3C007F7672 /* NSURLRequest+NYPLURLRequestAdditions.m in Sources */ = {isa = PBXBuildFile; fileRef = 085D31DE1BE3CD3C007F7672 /* NSURLRequest+NYPLURLRequestAdditions.m */; };
		08A352201BDE8E410040BF1D /* CFNetwork.framework in Frameworks */ = {isa = PBXBuildFile; fileRef = 08A3521F1BDE8E410040BF1D /* CFNetwork.framework */; };
		08A352221BDE8E560040BF1D /* libicucore.tbd in Frameworks */ = {isa = PBXBuildFile; fileRef = 08A352211BDE8E560040BF1D /* libicucore.tbd */; };
		08A352241BDE8E640040BF1D /* Security.framework in Frameworks */ = {isa = PBXBuildFile; fileRef = 08A352231BDE8E640040BF1D /* Security.framework */; };
		08A352261BDE8E700040BF1D /* SystemConfiguration.framework in Frameworks */ = {isa = PBXBuildFile; fileRef = 08A352251BDE8E700040BF1D /* SystemConfiguration.framework */; };
		08A352271BDE91B80040BF1D /* libRDServices.a in Frameworks */ = {isa = PBXBuildFile; fileRef = A49C25461AE05A2600D63B89 /* libRDServices.a */; };
		08C469C11BDAAEB1009D8AFD /* libADEPT.a in Frameworks */ = {isa = PBXBuildFile; fileRef = 5A569A2C1B8351C6003B5B61 /* libADEPT.a */; settings = {ATTRIBUTES = (Weak, ); }; };
		08C469C21BDAAEB1009D8AFD /* libAdobe Content Filter.a in Frameworks */ = {isa = PBXBuildFile; fileRef = 5A7048961B94A6710046FFF0 /* libAdobe Content Filter.a */; settings = {ATTRIBUTES = (Weak, ); }; };
		11068C55196DD37900E8A94B /* NYPLNull.m in Sources */ = {isa = PBXBuildFile; fileRef = 11068C54196DD37900E8A94B /* NYPLNull.m */; };
		11078357198160A50071AB1E /* NYPLBookDownloadFailedCell.m in Sources */ = {isa = PBXBuildFile; fileRef = 11078356198160A50071AB1E /* NYPLBookDownloadFailedCell.m */; };
		1107835E19816E3D0071AB1E /* UIView+NYPLViewAdditions.m in Sources */ = {isa = PBXBuildFile; fileRef = 1107835D19816E3D0071AB1E /* UIView+NYPLViewAdditions.m */; };
		110AD83D19E497D6005724C3 /* NYPLOPDSAttribute.m in Sources */ = {isa = PBXBuildFile; fileRef = 110AD83B19E497D6005724C3 /* NYPLOPDSAttribute.m */; };
		110AF8961961D94D004887C3 /* NYPLBookDetailView.m in Sources */ = {isa = PBXBuildFile; fileRef = 110AF8951961D94D004887C3 /* NYPLBookDetailView.m */; };
		110AF89C1961ED1F004887C3 /* NYPLBookDetailViewController.m in Sources */ = {isa = PBXBuildFile; fileRef = 110AF89B1961ED1F004887C3 /* NYPLBookDetailViewController.m */; };
		110F853E19D5FA7300052DF7 /* DetailSummaryTemplate.html in Resources */ = {isa = PBXBuildFile; fileRef = 110F853C19D5FA7300052DF7 /* DetailSummaryTemplate.html */; };
		111197281986B43B0014462F /* NYPLBookCellDelegate.m in Sources */ = {isa = PBXBuildFile; fileRef = 111197271986B43B0014462F /* NYPLBookCellDelegate.m */; };
		111197341986D7550014462F /* NYPLDismissibleViewController.m in Sources */ = {isa = PBXBuildFile; fileRef = 111197331986D7550014462F /* NYPLDismissibleViewController.m */; };
		111197391987F4070014462F /* NYPLBookDetailNormalView.m in Sources */ = {isa = PBXBuildFile; fileRef = 111197381987F4070014462F /* NYPLBookDetailNormalView.m */; };
		1111973C19880E8D0014462F /* NYPLLinearView.m in Sources */ = {isa = PBXBuildFile; fileRef = 1111973B19880E8D0014462F /* NYPLLinearView.m */; };
		1111973F1988226F0014462F /* NYPLBookDetailDownloadFailedView.m in Sources */ = {isa = PBXBuildFile; fileRef = 1111973E1988226F0014462F /* NYPLBookDetailDownloadFailedView.m */; };
		11119742198827850014462F /* NYPLBookDetailDownloadingView.m in Sources */ = {isa = PBXBuildFile; fileRef = 11119741198827850014462F /* NYPLBookDetailDownloadingView.m */; };
		1112A8431A3249B4002B8CC1 /* libTenPrintCover.a in Frameworks */ = {isa = PBXBuildFile; fileRef = 1112A81F1A322C53002B8CC1 /* libTenPrintCover.a */; };
		1114A6A1195884CB007507A2 /* NYPLCatalogUngroupedFeed.m in Sources */ = {isa = PBXBuildFile; fileRef = 1114A6A0195884CB007507A2 /* NYPLCatalogUngroupedFeed.m */; };
		111559ED19B8FA590003BE94 /* NYPLXML.m in Sources */ = {isa = PBXBuildFile; fileRef = 111559EC19B8FA590003BE94 /* NYPLXML.m */; };
		11172764197F31280043EFBF /* NYPLAccount.m in Sources */ = {isa = PBXBuildFile; fileRef = 11172763197F31280043EFBF /* NYPLAccount.m */; };
		111E757A1A80165C00718AD7 /* NYPLSettingsSplitViewController.m in Sources */ = {isa = PBXBuildFile; fileRef = 111E75791A80165C00718AD7 /* NYPLSettingsSplitViewController.m */; };
		111E757D1A801A6F00718AD7 /* NYPLSettingsPrimaryNavigationController.m in Sources */ = {isa = PBXBuildFile; fileRef = 111E757C1A801A6F00718AD7 /* NYPLSettingsPrimaryNavigationController.m */; };
		111E75831A815CFB00718AD7 /* NYPLSettingsPrimaryTableViewController.m in Sources */ = {isa = PBXBuildFile; fileRef = 111E75821A815CFB00718AD7 /* NYPLSettingsPrimaryTableViewController.m */; };
		1120749319D20BF9008203A4 /* NYPLBookCellCollectionViewController.m in Sources */ = {isa = PBXBuildFile; fileRef = 1120749219D20BF9008203A4 /* NYPLBookCellCollectionViewController.m */; };
		112C684F19EF003300106973 /* NYPLCatalogFacetGroup.m in Sources */ = {isa = PBXBuildFile; fileRef = 112C684E19EF003300106973 /* NYPLCatalogFacetGroup.m */; };
		112C694D197301FE00C48F95 /* NYPLBookRegistryRecord.m in Sources */ = {isa = PBXBuildFile; fileRef = 112C694C197301FE00C48F95 /* NYPLBookRegistryRecord.m */; };
		113137E71A48DAB90082954E /* NYPLReaderReadiumView.m in Sources */ = {isa = PBXBuildFile; fileRef = 113137E61A48DAB90082954E /* NYPLReaderReadiumView.m */; };
		11369D48199527C200BB11F8 /* NYPLJSON.m in Sources */ = {isa = PBXBuildFile; fileRef = 11369D47199527C200BB11F8 /* NYPLJSON.m */; };
		11396FB9193D289100E16EE8 /* NSDate+NYPLDateAdditions.m in Sources */ = {isa = PBXBuildFile; fileRef = 11396FB8193D289100E16EE8 /* NSDate+NYPLDateAdditions.m */; };
		1139DA6519C7755D00A07810 /* NYPLBookCoverRegistry.m in Sources */ = {isa = PBXBuildFile; fileRef = 1139DA6419C7755D00A07810 /* NYPLBookCoverRegistry.m */; };
		113DB8A719C24E54004E1154 /* NYPLIndeterminateProgressView.m in Sources */ = {isa = PBXBuildFile; fileRef = 113DB8A619C24E54004E1154 /* NYPLIndeterminateProgressView.m */; };
		114B7F161A3644CF00B8582B /* NYPLTenPrintCoverView+NYPLImageAdditions.m in Sources */ = {isa = PBXBuildFile; fileRef = 114B7F151A3644CF00B8582B /* NYPLTenPrintCoverView+NYPLImageAdditions.m */; };
		114C8CD719BE2FD300719B72 /* NYPLAttributedString.m in Sources */ = {isa = PBXBuildFile; fileRef = 114C8CD619BE2FD300719B72 /* NYPLAttributedString.m */; };
		114C8CDA19BF55F900719B72 /* NYPLRoundedButton.m in Sources */ = {isa = PBXBuildFile; fileRef = 114C8CD919BF55F900719B72 /* NYPLRoundedButton.m */; };
		11548C0B1939136C009DBF2E /* NYPLRootTabBarController.m in Sources */ = {isa = PBXBuildFile; fileRef = 11548C0A1939136C009DBF2E /* NYPLRootTabBarController.m */; };
		11548C0E1939147D009DBF2E /* NYPLCatalogNavigationController.m in Sources */ = {isa = PBXBuildFile; fileRef = 11548C0D1939147D009DBF2E /* NYPLCatalogNavigationController.m */; };
		11580AC81986A77B00949A15 /* NYPLBookCell.m in Sources */ = {isa = PBXBuildFile; fileRef = 11580AC71986A77B00949A15 /* NYPLBookCell.m */; };
		1158812E1A894F4E008672C3 /* NYPLAccountSignInViewController.m in Sources */ = {isa = PBXBuildFile; fileRef = 1158812D1A894F4E008672C3 /* NYPLAccountSignInViewController.m */; };
		11616E11196B0531003D60D9 /* NYPLBookRegistry.m in Sources */ = {isa = PBXBuildFile; fileRef = 11616E10196B0531003D60D9 /* NYPLBookRegistry.m */; };
		1164F106199AC236009BF8BF /* NYPLBookLocation.m in Sources */ = {isa = PBXBuildFile; fileRef = 1164F105199AC236009BF8BF /* NYPLBookLocation.m */; };
		116A5EAF194767B200491A21 /* NYPLMyBooksNavigationController.m in Sources */ = {isa = PBXBuildFile; fileRef = 116A5EAE194767B200491A21 /* NYPLMyBooksNavigationController.m */; };
		116A5EB3194767DC00491A21 /* NYPLMyBooksViewController.m in Sources */ = {isa = PBXBuildFile; fileRef = 116A5EB2194767DC00491A21 /* NYPLMyBooksViewController.m */; };
		116A5EB91947B57500491A21 /* NYPLConfiguration.m in Sources */ = {isa = PBXBuildFile; fileRef = 116A5EB81947B57500491A21 /* NYPLConfiguration.m */; };
		1183F33B194B775900DC322F /* NYPLCatalogLaneCell.m in Sources */ = {isa = PBXBuildFile; fileRef = 1183F33A194B775900DC322F /* NYPLCatalogLaneCell.m */; };
		1183F341194F723D00DC322F /* NYPLCatalogLane.m in Sources */ = {isa = PBXBuildFile; fileRef = 1183F340194F723D00DC322F /* NYPLCatalogLane.m */; };
		1183F347194F744D00DC322F /* NYPLBook.m in Sources */ = {isa = PBXBuildFile; fileRef = 1183F346194F744D00DC322F /* NYPLBook.m */; };
		1183F35B194F847100DC322F /* NYPLAsync.m in Sources */ = {isa = PBXBuildFile; fileRef = 1183F35A194F847100DC322F /* NYPLAsync.m */; };
		1188F3E11A1ECC4B006B2F36 /* NYPLReaderSettings.m in Sources */ = {isa = PBXBuildFile; fileRef = 1188F3E01A1ECC4B006B2F36 /* NYPLReaderSettings.m */; };
		118A0B1B19915BDF00792DDE /* NYPLCatalogSearchViewController.m in Sources */ = {isa = PBXBuildFile; fileRef = 118A0B1A19915BDF00792DDE /* NYPLCatalogSearchViewController.m */; };
		118B7ABF195CBF72005CE3E7 /* NYPLSession.m in Sources */ = {isa = PBXBuildFile; fileRef = 118B7ABE195CBF72005CE3E7 /* NYPLSession.m */; };
		119503E71993F914009FB788 /* libxml2.dylib in Frameworks */ = {isa = PBXBuildFile; fileRef = 119503E61993F914009FB788 /* libxml2.dylib */; };
		119503E91993F919009FB788 /* libz.dylib in Frameworks */ = {isa = PBXBuildFile; fileRef = 119503E81993F919009FB788 /* libz.dylib */; };
		1195040B1994075B009FB788 /* NYPLReaderViewController.m in Sources */ = {isa = PBXBuildFile; fileRef = 1195040A1994075B009FB788 /* NYPLReaderViewController.m */; };
		1196F75B1970727C00F62670 /* NYPLMyBooksDownloadCenter.m in Sources */ = {isa = PBXBuildFile; fileRef = 1196F75A1970727C00F62670 /* NYPLMyBooksDownloadCenter.m */; };
		119BEB89198C43A600121439 /* NSString+NYPLStringAdditions.m in Sources */ = {isa = PBXBuildFile; fileRef = 119BEB88198C43A600121439 /* NSString+NYPLStringAdditions.m */; };
		119BEBB919902A8800121439 /* NYPLOpenSearchDescription.m in Sources */ = {isa = PBXBuildFile; fileRef = 119BEBB819902A8800121439 /* NYPLOpenSearchDescription.m */; };
		11A14DF41A1BF94F00D6C510 /* UIColor+NYPLColorAdditions.m in Sources */ = {isa = PBXBuildFile; fileRef = 11A14DF31A1BF94F00D6C510 /* UIColor+NYPLColorAdditions.m */; };
		11A16E69195B2BD3004147F4 /* NYPLCatalogUngroupedFeedViewController.m in Sources */ = {isa = PBXBuildFile; fileRef = 11A16E68195B2BD3004147F4 /* NYPLCatalogUngroupedFeedViewController.m */; };
		11A16E6F195B60DF004147F4 /* NYPLBookNormalCell.m in Sources */ = {isa = PBXBuildFile; fileRef = 11A16E6E195B60DF004147F4 /* NYPLBookNormalCell.m */; };
		11B20E6E19D9F6DD00877A23 /* NYPLReloadView.m in Sources */ = {isa = PBXBuildFile; fileRef = 11B20E6D19D9F6DD00877A23 /* NYPLReloadView.m */; };
		11B6020519806CD300800DA9 /* NYPLBookDownloadingCell.m in Sources */ = {isa = PBXBuildFile; fileRef = 11B6020419806CD300800DA9 /* NYPLBookDownloadingCell.m */; };
		11BFDB33199C01F700378691 /* NYPLReaderTOCViewController.m in Sources */ = {isa = PBXBuildFile; fileRef = 11BFDB32199C01F700378691 /* NYPLReaderTOCViewController.m */; };
		11BFDB36199C08E900378691 /* NYPLReaderTOCElement.m in Sources */ = {isa = PBXBuildFile; fileRef = 11BFDB35199C08E900378691 /* NYPLReaderTOCElement.m */; };
		11BFDB39199C117B00378691 /* NYPLReaderTOCCell.m in Sources */ = {isa = PBXBuildFile; fileRef = 11BFDB38199C117B00378691 /* NYPLReaderTOCCell.m */; };
		11C113D019F842B9005B3F63 /* reader.html in Resources */ = {isa = PBXBuildFile; fileRef = 11C113CF19F842B9005B3F63 /* reader.html */; };
		11C113D219F842BE005B3F63 /* host_app_feedback.js in Resources */ = {isa = PBXBuildFile; fileRef = 11C113D119F842BE005B3F63 /* host_app_feedback.js */; };
		11C113D719F84613005B3F63 /* simplified.js in Resources */ = {isa = PBXBuildFile; fileRef = 11C113D519F84613005B3F63 /* simplified.js */; };
		11C5DCF21976D1E0005A9945 /* NYPLHoldsNavigationController.m in Sources */ = {isa = PBXBuildFile; fileRef = 11C5DCF11976D1E0005A9945 /* NYPLHoldsNavigationController.m */; };
		11C5DCF51976D22F005A9945 /* NYPLHoldsViewController.m in Sources */ = {isa = PBXBuildFile; fileRef = 11C5DCF41976D22F005A9945 /* NYPLHoldsViewController.m */; };
		11C5DD16197727A6005A9945 /* NYPLKeychain.m in Sources */ = {isa = PBXBuildFile; fileRef = 11C5DD15197727A6005A9945 /* NYPLKeychain.m */; };
		11DC19281A12F92500721DBA /* NYPLReaderSettingsView.m in Sources */ = {isa = PBXBuildFile; fileRef = 11DC19271A12F92500721DBA /* NYPLReaderSettingsView.m */; };
		11E0208D197F05D9009DEA93 /* UIFont+NYPLSystemFontOverride.m in Sources */ = {isa = PBXBuildFile; fileRef = 11E0208C197F05D9009DEA93 /* UIFont+NYPLSystemFontOverride.m */; };
		11F3771F19DB62B000487769 /* NYPLFacetView.m in Sources */ = {isa = PBXBuildFile; fileRef = 11F3771E19DB62B000487769 /* NYPLFacetView.m */; };
		11F3773319E0876F00487769 /* NYPLCatalogFacet.m in Sources */ = {isa = PBXBuildFile; fileRef = 11F3773219E0876F00487769 /* NYPLCatalogFacet.m */; };
		145798F6215BE9E300F68AFD /* ProblemReportEmail.swift in Sources */ = {isa = PBXBuildFile; fileRef = 145798F5215BE9E300F68AFD /* ProblemReportEmail.swift */; };
		145DA48E215441A70055DB93 /* ZXingObjC.framework in Frameworks */ = {isa = PBXBuildFile; fileRef = 145DA48D215441A70055DB93 /* ZXingObjC.framework */; };
		145DA4922154464F0055DB93 /* SQLite.framework in Frameworks */ = {isa = PBXBuildFile; fileRef = 145DA4912154464F0055DB93 /* SQLite.framework */; };
		145DA49421544A3F0055DB93 /* NYPLCardCreator.framework in Frameworks */ = {isa = PBXBuildFile; fileRef = 145DA49321544A3F0055DB93 /* NYPLCardCreator.framework */; };
		145DA49621544A430055DB93 /* PureLayout.framework in Frameworks */ = {isa = PBXBuildFile; fileRef = 145DA49521544A420055DB93 /* PureLayout.framework */; };
		148B1C2D21768EAA00FF64AB /* NYPLAEToolkit.framework in Frameworks */ = {isa = PBXBuildFile; fileRef = 148B1C1721710C6800FF64AB /* NYPLAEToolkit.framework */; };
		148B1C2E21768EAA00FF64AB /* NYPLAudiobookToolkit.framework in Frameworks */ = {isa = PBXBuildFile; fileRef = 148B1C1C21710C6800FF64AB /* NYPLAudiobookToolkit.framework */; };
		148B1C392176900F00FF64AB /* AudioEngine.framework in Frameworks */ = {isa = PBXBuildFile; fileRef = 148B1C342176900E00FF64AB /* AudioEngine.framework */; settings = {ATTRIBUTES = (Weak, ); }; };
		17071065242A923400E2648F /* NYPLSecrets.swift in Sources */ = {isa = PBXBuildFile; fileRef = 17071060242A923400E2648F /* NYPLSecrets.swift */; };
		171966A924170819007BB87E /* NYPLBookState.swift in Sources */ = {isa = PBXBuildFile; fileRef = 171966A824170819007BB87E /* NYPLBookState.swift */; };
		173F0823241AAA4E00A64658 /* NYPLBookStateTests.swift in Sources */ = {isa = PBXBuildFile; fileRef = 173F0822241AAA4E00A64658 /* NYPLBookStateTests.swift */; };
		179699D124131BA500EC309F /* UIColor+LabelColor.swift in Sources */ = {isa = PBXBuildFile; fileRef = 179699D024131BA500EC309F /* UIColor+LabelColor.swift */; };
		2D2B477C1D08F821007F7764 /* UpdateCheckTests.swift in Sources */ = {isa = PBXBuildFile; fileRef = 2D2B47631D08F1ED007F7764 /* UpdateCheckTests.swift */; };
		2D2B47841D08F8E2007F7764 /* UpdateCheckUpToDate.json in Resources */ = {isa = PBXBuildFile; fileRef = 2D2B47691D08F264007F7764 /* UpdateCheckUpToDate.json */; };
		2D2B478E1D08FDF5007F7764 /* UpdateCheckNeedsUpdate.json in Resources */ = {isa = PBXBuildFile; fileRef = 2D2B478A1D08FC78007F7764 /* UpdateCheckNeedsUpdate.json */; };
		2D2B478F1D08FDF5007F7764 /* UpdateCheckUnknown.json in Resources */ = {isa = PBXBuildFile; fileRef = 2D2B47891D08FC78007F7764 /* UpdateCheckUnknown.json */; };
		2D382BD71D08BA99002C423D /* Log.swift in Sources */ = {isa = PBXBuildFile; fileRef = 2D382BD61D08BA99002C423D /* Log.swift */; };
		2D4379FE1C46FDB600AE1AD5 /* ReaderClientCert.sig in Resources */ = {isa = PBXBuildFile; fileRef = 085D31FB1BE7BE86007F7672 /* ReaderClientCert.sig */; };
		2D62568B1D412BCB0080A81F /* BundledHTMLViewController.swift in Sources */ = {isa = PBXBuildFile; fileRef = 2D62568A1D412BCB0080A81F /* BundledHTMLViewController.swift */; };
		2D6256911D41582A0080A81F /* software-licenses.html in Resources */ = {isa = PBXBuildFile; fileRef = 2D6256901D41582A0080A81F /* software-licenses.html */; };
		2D754BBB2002E2FB0061D34F /* NYPLOPDSAcquisition.m in Sources */ = {isa = PBXBuildFile; fileRef = 2D754BBA2002E2FB0061D34F /* NYPLOPDSAcquisition.m */; };
		2D754BC22002F1B10061D34F /* NYPLOPDSIndirectAcquisition.m in Sources */ = {isa = PBXBuildFile; fileRef = 2D754BC12002F1B10061D34F /* NYPLOPDSIndirectAcquisition.m */; };
		2D87909D20127AA300E2763F /* NYPLBookAcquisitionPath.m in Sources */ = {isa = PBXBuildFile; fileRef = 2D87909C20127AA300E2763F /* NYPLBookAcquisitionPath.m */; };
		2D8790A320129AC400E2763F /* NYPLBookAcquisitionPathEntry.xml in Resources */ = {isa = PBXBuildFile; fileRef = 2D8790A220129AC400E2763F /* NYPLBookAcquisitionPathEntry.xml */; };
		2D8790A520129AF200E2763F /* NYPLBookAcquisitionPathTests.swift in Sources */ = {isa = PBXBuildFile; fileRef = 2D8790A420129AF200E2763F /* NYPLBookAcquisitionPathTests.swift */; };
		2DA4F2331C68363B008853D7 /* LocalAuthentication.framework in Frameworks */ = {isa = PBXBuildFile; fileRef = 2DA4F2321C68363B008853D7 /* LocalAuthentication.framework */; };
		2DB436381D4C049200F8E69D /* NYPLReachability.m in Sources */ = {isa = PBXBuildFile; fileRef = 2DB436371D4C049200F8E69D /* NYPLReachability.m */; };
		2DC8D9DC1D09F797007DD125 /* UpdateCheck.swift in Sources */ = {isa = PBXBuildFile; fileRef = 2DC8D9DB1D09F797007DD125 /* UpdateCheck.swift */; };
		2DCB71EE2017DFB5000E041A /* NYPLOPDSAcquisitionAvailability.m in Sources */ = {isa = PBXBuildFile; fileRef = 2DCB71ED2017DFB5000E041A /* NYPLOPDSAcquisitionAvailability.m */; };
		2DE514351DC3F0BE005A58BD /* NYPLCirculationAnalytics.swift in Sources */ = {isa = PBXBuildFile; fileRef = E66AE32F1DC0FCFC00124AE2 /* NYPLCirculationAnalytics.swift */; };
		2DEF10BA201ECCEA0082843A /* NYPLMyBooksSimplifiedBearerToken.m in Sources */ = {isa = PBXBuildFile; fileRef = 2DEF10B9201ECCEA0082843A /* NYPLMyBooksSimplifiedBearerToken.m */; };
		2DF321831DC3B83500E1858F /* NYPLAnnotations.swift in Sources */ = {isa = PBXBuildFile; fileRef = 2DF321821DC3B83500E1858F /* NYPLAnnotations.swift */; };
		2DFAC8ED1CD8DDD1003D9EC0 /* NYPLOPDSCategory.m in Sources */ = {isa = PBXBuildFile; fileRef = 2DFAC8EC1CD8DDD1003D9EC0 /* NYPLOPDSCategory.m */; };
		52545185217A76FF00BBC1B4 /* NYPLUserNotifications.swift in Sources */ = {isa = PBXBuildFile; fileRef = 52545184217A76FF00BBC1B4 /* NYPLUserNotifications.swift */; };
		52592BB821220A1100587288 /* NYPLLocalization.m in Sources */ = {isa = PBXBuildFile; fileRef = 52592BB721220A1100587288 /* NYPLLocalization.m */; };
		5A5B901B1B946FAD002C53E9 /* NYPLReaderContainerDelegate.mm in Sources */ = {isa = PBXBuildFile; fileRef = 5A5B901A1B946FAD002C53E9 /* NYPLReaderContainerDelegate.mm */; };
		5A69290E1B95ACC600FB4C10 /* readium-shared-js_all.js in Resources */ = {isa = PBXBuildFile; fileRef = 5A69290D1B95ACC600FB4C10 /* readium-shared-js_all.js */; };
		5A6929101B95ACD100FB4C10 /* sdk.css in Resources */ = {isa = PBXBuildFile; fileRef = 5A69290F1B95ACD100FB4C10 /* sdk.css */; };
		5A6929241B95C8B400FB4C10 /* readium-shared-js_all.js.bundles.js in Resources */ = {isa = PBXBuildFile; fileRef = 5A6929231B95C8B400FB4C10 /* readium-shared-js_all.js.bundles.js */; };
		5A6929251B95C93B00FB4C10 /* readium-shared-js_all.js.map in Resources */ = {isa = PBXBuildFile; fileRef = 5A69291D1B95C8AD00FB4C10 /* readium-shared-js_all.js.map */; };
		5AEA9E011B947419009F71DB /* libc++.dylib in Frameworks */ = {isa = PBXBuildFile; fileRef = 119503EA1993F91E009FB788 /* libc++.dylib */; };
		5D1B141522CBE3570006C964 /* NYPLProblemDocument.swift in Sources */ = {isa = PBXBuildFile; fileRef = 5D1B141422CBE3570006C964 /* NYPLProblemDocument.swift */; };
		5D1B142A22CC179F0006C964 /* NYPLAlertUtils.swift in Sources */ = {isa = PBXBuildFile; fileRef = 5D1B142922CC179F0006C964 /* NYPLAlertUtils.swift */; };
		5D3A28CC22D3DA850042B3BD /* NYPLUserProfileDocument.swift in Sources */ = {isa = PBXBuildFile; fileRef = 5D3A28CB22D3DA850042B3BD /* NYPLUserProfileDocument.swift */; };
		5D3A28D522D400D00042B3BD /* UserProfileDocumentTests.swift in Sources */ = {isa = PBXBuildFile; fileRef = 5D3A28D322D3FBB90042B3BD /* UserProfileDocumentTests.swift */; };
		5D60D3542297353C001080D0 /* NYPLMigrationManager.swift in Sources */ = {isa = PBXBuildFile; fileRef = 5D60D3532297353C001080D0 /* NYPLMigrationManager.swift */; };
		5D73DA4322A080BA00162CB8 /* NYPLMyBooksDownloadCenterTests.swift in Sources */ = {isa = PBXBuildFile; fileRef = 5D73DA3D22A07B9A00162CB8 /* NYPLMyBooksDownloadCenterTests.swift */; };
		5D7CF86422C19EBA007CAA34 /* NYPLReaderContainerDelegateBase.m in Sources */ = {isa = PBXBuildFile; fileRef = 5D7CF86322C19EBA007CAA34 /* NYPLReaderContainerDelegateBase.m */; };
		5D7CF8B922C3FC06007CAA34 /* NYPLErrorLogger.swift in Sources */ = {isa = PBXBuildFile; fileRef = 5D7CF8B422C3FC06007CAA34 /* NYPLErrorLogger.swift */; };
		5D7CF8BC22C42AE2007CAA34 /* LogTests.swift in Sources */ = {isa = PBXBuildFile; fileRef = 5D7CF8BA22C427F6007CAA34 /* LogTests.swift */; };
		5DD5674522B303DF001F0C83 /* NYPLDeveloperSettingsTableViewController.swift in Sources */ = {isa = PBXBuildFile; fileRef = 5DD5674422B303DF001F0C83 /* NYPLDeveloperSettingsTableViewController.swift */; };
		5DD5677222B7ECE3001F0C83 /* NYPLSettings.swift in Sources */ = {isa = PBXBuildFile; fileRef = 5DD5677122B7ECE3001F0C83 /* NYPLSettings.swift */; };
		5DD567AF22B95A30001F0C83 /* String+MD5.swift in Sources */ = {isa = PBXBuildFile; fileRef = 5DD567AE22B95A30001F0C83 /* String+MD5.swift */; };
		5DD567B522B97344001F0C83 /* Data+Base64.swift in Sources */ = {isa = PBXBuildFile; fileRef = 5DD567B422B97344001F0C83 /* Data+Base64.swift */; };
		7307A5ED23FF1A8500DE53DE /* NYPLOpenSearchDescriptionTests.swift in Sources */ = {isa = PBXBuildFile; fileRef = 7307A5EC23FF1A8500DE53DE /* NYPLOpenSearchDescriptionTests.swift */; };
		7307A5F223FF22EC00DE53DE /* ZXingObjC.framework in Frameworks */ = {isa = PBXBuildFile; fileRef = 145DA48D215441A70055DB93 /* ZXingObjC.framework */; };
		7307A5F423FF2A6000DE53DE /* NYPLStringAdditionsTests.swift in Sources */ = {isa = PBXBuildFile; fileRef = 7307A5F323FF2A6000DE53DE /* NYPLStringAdditionsTests.swift */; };
		731DA5FA2407105F009CC191 /* Crashlytics.framework in Frameworks */ = {isa = PBXBuildFile; fileRef = 731DA5F52407105E009CC191 /* Crashlytics.framework */; };
		731DA5FC240711F5009CC191 /* Fabric.framework in Frameworks */ = {isa = PBXBuildFile; fileRef = 731DA5FB240711F5009CC191 /* Fabric.framework */; };
		7327A89323EE017300954748 /* NYPLMainThreadChecker.swift in Sources */ = {isa = PBXBuildFile; fileRef = 7327A89223EE017300954748 /* NYPLMainThreadChecker.swift */; };
		732F929323ECB51F0099244C /* NYPLBackgroundExecutor.swift in Sources */ = {isa = PBXBuildFile; fileRef = 732F929223ECB51F0099244C /* NYPLBackgroundExecutor.swift */; };
<<<<<<< HEAD
		733527A224172A81009E3F19 /* OutlineTableViewController.swift in Sources */ = {isa = PBXBuildFile; fileRef = 7335279F24172A81009E3F19 /* OutlineTableViewController.swift */; };
		733527A324172A81009E3F19 /* Outline.storyboard in Resources */ = {isa = PBXBuildFile; fileRef = 733527A024172A81009E3F19 /* Outline.storyboard */; };
		733527A524172BD6009E3F19 /* ReaderFactory.swift in Sources */ = {isa = PBXBuildFile; fileRef = 733527A424172BD6009E3F19 /* ReaderFactory.swift */; };
		733DEC9024108D8D008C74BC /* DRMLibraryService.swift in Sources */ = {isa = PBXBuildFile; fileRef = 733DEC8B24108D8D008C74BC /* DRMLibraryService.swift */; };
		733DEC92241090C7008C74BC /* NYPLReaderExtensions.swift in Sources */ = {isa = PBXBuildFile; fileRef = 733DEC91241090C7008C74BC /* NYPLReaderExtensions.swift */; };
		734917D1242D77D800059AA5 /* NYPLUserSettingsVC.swift in Sources */ = {isa = PBXBuildFile; fileRef = 734917D0242D77D800059AA5 /* NYPLUserSettingsVC.swift */; };
		734917DA242EB79700059AA5 /* NYPLR1R2UserSettings.swift in Sources */ = {isa = PBXBuildFile; fileRef = 734917D9242EB79700059AA5 /* NYPLR1R2UserSettings.swift */; };
		7360891C240DFBF7007EE66F /* NYPLErrorLogger.swift in Sources */ = {isa = PBXBuildFile; fileRef = 5D7CF8B422C3FC06007CAA34 /* NYPLErrorLogger.swift */; };
=======
		733875652423E1B0000FEB67 /* NYPLNetworkExecutor.swift in Sources */ = {isa = PBXBuildFile; fileRef = 733875642423E1B0000FEB67 /* NYPLNetworkExecutor.swift */; };
		733875672423E540000FEB67 /* NYPLCaching.swift in Sources */ = {isa = PBXBuildFile; fileRef = 733875662423E540000FEB67 /* NYPLCaching.swift */; };
		735FED262427494900144C97 /* NYPLNetworkResponder.swift in Sources */ = {isa = PBXBuildFile; fileRef = 735FED252427494900144C97 /* NYPLNetworkResponder.swift */; };
		7384C800242BB43400D5F960 /* NYPLCachingTests.swift in Sources */ = {isa = PBXBuildFile; fileRef = 7384C7FF242BB43300D5F960 /* NYPLCachingTests.swift */; };
		7384C802242BCC4800D5F960 /* Date+NYPLAdditions.swift in Sources */ = {isa = PBXBuildFile; fileRef = 7384C801242BCC4800D5F960 /* Date+NYPLAdditions.swift */; };
		7384C804242BCE5900D5F960 /* Date+NYPLAdditionsTests.swift in Sources */ = {isa = PBXBuildFile; fileRef = 7384C803242BCE5900D5F960 /* Date+NYPLAdditionsTests.swift */; };
>>>>>>> fe0ae487
		738EF2D02405E38800F388FB /* GoogleService-Info.plist in Resources */ = {isa = PBXBuildFile; fileRef = 738EF2CB2405E38800F388FB /* GoogleService-Info.plist */; };
		738EF2DB2405EA6000F388FB /* Firebase.framework in Frameworks */ = {isa = PBXBuildFile; fileRef = 738EF2D22405EA5F00F388FB /* Firebase.framework */; };
		738EF2DC2405EA6000F388FB /* FirebaseCoreDiagnostics.framework in Frameworks */ = {isa = PBXBuildFile; fileRef = 738EF2D32405EA5F00F388FB /* FirebaseCoreDiagnostics.framework */; };
		738EF2DD2405EA6000F388FB /* FirebaseCore.framework in Frameworks */ = {isa = PBXBuildFile; fileRef = 738EF2D42405EA5F00F388FB /* FirebaseCore.framework */; };
		738EF2DE2405EA6000F388FB /* FirebaseAnalytics.framework in Frameworks */ = {isa = PBXBuildFile; fileRef = 738EF2D52405EA5F00F388FB /* FirebaseAnalytics.framework */; };
		738EF2E02405EA6000F388FB /* nanopb.framework in Frameworks */ = {isa = PBXBuildFile; fileRef = 738EF2D72405EA6000F388FB /* nanopb.framework */; };
		738EF2E12405EA6000F388FB /* GoogleUtilities.framework in Frameworks */ = {isa = PBXBuildFile; fileRef = 738EF2D82405EA6000F388FB /* GoogleUtilities.framework */; };
		738EF2E22405EA6000F388FB /* GoogleAppMeasurement.framework in Frameworks */ = {isa = PBXBuildFile; fileRef = 738EF2D92405EA6000F388FB /* GoogleAppMeasurement.framework */; };
		738EF2E32405EA6000F388FB /* FIRAnalyticsConnector.framework in Frameworks */ = {isa = PBXBuildFile; fileRef = 738EF2DA2405EA6000F388FB /* FIRAnalyticsConnector.framework */; };
		738EF2E72405EBAD00F388FB /* GoogleDataTransport.framework in Frameworks */ = {isa = PBXBuildFile; fileRef = 738EF2E52405EBAD00F388FB /* GoogleDataTransport.framework */; };
		738EF2E92405EBC100F388FB /* GoogleDataTransportCCTSupport.framework in Frameworks */ = {isa = PBXBuildFile; fileRef = 738EF2E82405EBC100F388FB /* GoogleDataTransportCCTSupport.framework */; };
		738EF2EA2405EC1100F388FB /* FirebaseInstallations.framework in Frameworks */ = {isa = PBXBuildFile; fileRef = 738EF2E42405EBAD00F388FB /* FirebaseInstallations.framework */; };
		738EF2EC2405EC5900F388FB /* PromisesObjC.framework in Frameworks */ = {isa = PBXBuildFile; fileRef = 738EF2EB2405EC5900F388FB /* PromisesObjC.framework */; };
		73A2298B240F38AE006B9EAD /* CryptoSwift.framework in Frameworks */ = {isa = PBXBuildFile; fileRef = 73A22986240F38AE006B9EAD /* CryptoSwift.framework */; };
		73A2298D240F38CC006B9EAD /* Fuzi.framework in Frameworks */ = {isa = PBXBuildFile; fileRef = 73A2298C240F38CC006B9EAD /* Fuzi.framework */; };
		73A2298F240F38D0006B9EAD /* GCDWebServer.framework in Frameworks */ = {isa = PBXBuildFile; fileRef = 73A2298E240F38D0006B9EAD /* GCDWebServer.framework */; };
		73A22991240F38D9006B9EAD /* Minizip.framework in Frameworks */ = {isa = PBXBuildFile; fileRef = 73A22990240F38D9006B9EAD /* Minizip.framework */; };
		73A22996240F3900006B9EAD /* ReadiumOPDS.framework in Frameworks */ = {isa = PBXBuildFile; fileRef = 73A22992240F3900006B9EAD /* ReadiumOPDS.framework */; };
		73A22997240F3900006B9EAD /* R2Navigator.framework in Frameworks */ = {isa = PBXBuildFile; fileRef = 73A22993240F3900006B9EAD /* R2Navigator.framework */; };
		73A22998240F3900006B9EAD /* R2Shared.framework in Frameworks */ = {isa = PBXBuildFile; fileRef = 73A22994240F3900006B9EAD /* R2Shared.framework */; };
		73A22999240F3900006B9EAD /* R2Streamer.framework in Frameworks */ = {isa = PBXBuildFile; fileRef = 73A22995240F3900006B9EAD /* R2Streamer.framework */; };
		73A2299B240F3B9B006B9EAD /* NYPLR2Owner.swift in Sources */ = {isa = PBXBuildFile; fileRef = 73A2299A240F3B9B006B9EAD /* NYPLR2Owner.swift */; };
		73A229A0240F3BEB006B9EAD /* LibraryModule.swift in Sources */ = {isa = PBXBuildFile; fileRef = 73A2299C240F3BEA006B9EAD /* LibraryModule.swift */; };
		73A229A2240F3BEB006B9EAD /* LibraryService.swift in Sources */ = {isa = PBXBuildFile; fileRef = 73A2299E240F3BEA006B9EAD /* LibraryService.swift */; };
		73A229A5240F3D1B006B9EAD /* CancellableResult.swift in Sources */ = {isa = PBXBuildFile; fileRef = 73A229A4240F3D1B006B9EAD /* CancellableResult.swift */; };
		73A229A7240F40C2006B9EAD /* ReaderModule.swift in Sources */ = {isa = PBXBuildFile; fileRef = 73A229A6240F40C2006B9EAD /* ReaderModule.swift */; };
		73A229AB241021F2006B9EAD /* ReaderError.swift in Sources */ = {isa = PBXBuildFile; fileRef = 73A229AA241021F2006B9EAD /* ReaderError.swift */; };
		73A229AD2410221E006B9EAD /* EPUBModule.swift in Sources */ = {isa = PBXBuildFile; fileRef = 73A229AC2410221E006B9EAD /* EPUBModule.swift */; };
		73A229AF24102272006B9EAD /* ReaderFormatModule.swift in Sources */ = {isa = PBXBuildFile; fileRef = 73A229AE24102272006B9EAD /* ReaderFormatModule.swift */; };
		73A3EAED2400A9560061A7FB /* NYPLSettingsAccountURLSessionChallengeHandler.m in Sources */ = {isa = PBXBuildFile; fileRef = 73A3EAEC2400A9560061A7FB /* NYPLSettingsAccountURLSessionChallengeHandler.m */; };
		73F713562417200F00C63B81 /* NYPLEPUBViewController.swift in Sources */ = {isa = PBXBuildFile; fileRef = 73F713502417200F00C63B81 /* NYPLEPUBViewController.swift */; };
		73F713572417200F00C63B81 /* ReaderViewController.swift in Sources */ = {isa = PBXBuildFile; fileRef = 73F713552417200F00C63B81 /* ReaderViewController.swift */; };
		73F71361241723B100C63B81 /* UserSettings.strings in Resources */ = {isa = PBXBuildFile; fileRef = 73F71359241723B100C63B81 /* UserSettings.strings */; };
		73F71362241723B100C63B81 /* UserSettingsTableViewController.swift in Sources */ = {isa = PBXBuildFile; fileRef = 73F7135B241723B100C63B81 /* UserSettingsTableViewController.swift */; };
		73F71363241723B100C63B81 /* AdvancedSettingsViewController.swift in Sources */ = {isa = PBXBuildFile; fileRef = 73F7135C241723B100C63B81 /* AdvancedSettingsViewController.swift */; };
		73F71364241723B100C63B81 /* UserSettings.storyboard in Resources */ = {isa = PBXBuildFile; fileRef = 73F7135D241723B100C63B81 /* UserSettings.storyboard */; };
		73F71365241723B100C63B81 /* UserSettingsNavigationController.swift in Sources */ = {isa = PBXBuildFile; fileRef = 73F7135F241723B100C63B81 /* UserSettingsNavigationController.swift */; };
		73F71366241723B100C63B81 /* FontSelectionViewController.swift in Sources */ = {isa = PBXBuildFile; fileRef = 73F71360241723B100C63B81 /* FontSelectionViewController.swift */; };
		73F713682417240100C63B81 /* UIViewController+NYPL.swift in Sources */ = {isa = PBXBuildFile; fileRef = 73F713672417240100C63B81 /* UIViewController+NYPL.swift */; };
		73F7136A2417243200C63B81 /* AssociatedColors.swift in Sources */ = {isa = PBXBuildFile; fileRef = 73F713692417243200C63B81 /* AssociatedColors.swift */; };
		841B55431B740F2700FAC1AF /* NYPLSettingsEULAViewController.m in Sources */ = {isa = PBXBuildFile; fileRef = 841B55421B740F2700FAC1AF /* NYPLSettingsEULAViewController.m */; };
		84B7A3461B84E8FE00584FB2 /* OFL.txt in Resources */ = {isa = PBXBuildFile; fileRef = 84B7A3431B84E8FE00584FB2 /* OFL.txt */; };
		84B7A3471B84E8FE00584FB2 /* OpenDyslexic3-Bold.ttf in Resources */ = {isa = PBXBuildFile; fileRef = 84B7A3441B84E8FE00584FB2 /* OpenDyslexic3-Bold.ttf */; };
		84B7A3481B84E8FE00584FB2 /* OpenDyslexic3-Regular.ttf in Resources */ = {isa = PBXBuildFile; fileRef = 84B7A3451B84E8FE00584FB2 /* OpenDyslexic3-Regular.ttf */; };
		84FCD2611B7BA79200BFEDD9 /* CoreLocation.framework in Frameworks */ = {isa = PBXBuildFile; fileRef = 84FCD2601B7BA79200BFEDD9 /* CoreLocation.framework */; };
		8C40D6A72375FF8B006EA63B /* NYPLProblemDocumentCacheManager.swift in Sources */ = {isa = PBXBuildFile; fileRef = 8C40D6A62375FF8B006EA63B /* NYPLProblemDocumentCacheManager.swift */; };
		8C835DD5234D0B900050A18D /* NYPLFacetBarView.swift in Sources */ = {isa = PBXBuildFile; fileRef = 8C835DD4234D0B900050A18D /* NYPLFacetBarView.swift */; };
		8CC26F832370C1DF0000D8E1 /* Account.swift in Sources */ = {isa = PBXBuildFile; fileRef = 8CC26F822370C1DF0000D8E1 /* Account.swift */; };
		8CE9C471237F84820072E964 /* NYPLBookDetailsProblemDocumentViewController.swift in Sources */ = {isa = PBXBuildFile; fileRef = 8CE9C470237F84820072E964 /* NYPLBookDetailsProblemDocumentViewController.swift */; };
		A4276F481B00046300CA7194 /* NYPLMyBooksDownloadInfo.m in Sources */ = {isa = PBXBuildFile; fileRef = A4276F471B00046300CA7194 /* NYPLMyBooksDownloadInfo.m */; };
		A42E0DF11B3F5A490095EBAE /* NYPLRemoteViewController.m in Sources */ = {isa = PBXBuildFile; fileRef = A42E0DF01B3F5A490095EBAE /* NYPLRemoteViewController.m */; };
		A42E0DF41B40F4E00095EBAE /* NYPLCatalogFeedViewController.m in Sources */ = {isa = PBXBuildFile; fileRef = A42E0DF31B40F4E00095EBAE /* NYPLCatalogFeedViewController.m */; };
		A46226271B39D4980063F549 /* NYPLOPDSGroup.m in Sources */ = {isa = PBXBuildFile; fileRef = A46226251B39D4980063F549 /* NYPLOPDSGroup.m */; };
		A499BF261B39EFC7002F8B8B /* NYPLOPDSEntryGroupAttributes.m in Sources */ = {isa = PBXBuildFile; fileRef = A499BF251B39EFC7002F8B8B /* NYPLOPDSEntryGroupAttributes.m */; };
		A4BA1D0E1B430341006F83DF /* NYPLCatalogGroupedFeedViewController.m in Sources */ = {isa = PBXBuildFile; fileRef = A4BA1D0D1B430341006F83DF /* NYPLCatalogGroupedFeedViewController.m */; };
		A4BA1D131B43046B006F83DF /* NYPLCatalogGroupedFeed.m in Sources */ = {isa = PBXBuildFile; fileRef = A4BA1D121B43046B006F83DF /* NYPLCatalogGroupedFeed.m */; };
		A4E254FA1B0E610900193FE4 /* NYPLBasicAuth.m in Sources */ = {isa = PBXBuildFile; fileRef = A4E254F91B0E610900193FE4 /* NYPLBasicAuth.m */; };
		A823D811192BABA400B55DE2 /* Foundation.framework in Frameworks */ = {isa = PBXBuildFile; fileRef = A823D810192BABA400B55DE2 /* Foundation.framework */; };
		A823D813192BABA400B55DE2 /* CoreGraphics.framework in Frameworks */ = {isa = PBXBuildFile; fileRef = A823D812192BABA400B55DE2 /* CoreGraphics.framework */; };
		A823D815192BABA400B55DE2 /* UIKit.framework in Frameworks */ = {isa = PBXBuildFile; fileRef = A823D814192BABA400B55DE2 /* UIKit.framework */; };
		A823D81B192BABA400B55DE2 /* InfoPlist.strings in Resources */ = {isa = PBXBuildFile; fileRef = A823D819192BABA400B55DE2 /* InfoPlist.strings */; };
		A823D81D192BABA400B55DE2 /* main.m in Sources */ = {isa = PBXBuildFile; fileRef = A823D81C192BABA400B55DE2 /* main.m */; };
		A823D821192BABA400B55DE2 /* NYPLAppDelegate.m in Sources */ = {isa = PBXBuildFile; fileRef = A823D820192BABA400B55DE2 /* NYPLAppDelegate.m */; };
		A823D823192BABA400B55DE2 /* Images.xcassets in Resources */ = {isa = PBXBuildFile; fileRef = A823D822192BABA400B55DE2 /* Images.xcassets */; };
		A92FB0F921CDCE3D004740F4 /* NYPLReturnPromptHelper.swift in Sources */ = {isa = PBXBuildFile; fileRef = A92FB0F821CDCE3D004740F4 /* NYPLReturnPromptHelper.swift */; };
		A93F9F9721CDACF700BD3B0C /* NYPLAppReviewPrompt.swift in Sources */ = {isa = PBXBuildFile; fileRef = A93F9F9621CDACF700BD3B0C /* NYPLAppReviewPrompt.swift */; };
		A949984F2235826500CE4241 /* NYPLPDFViewControllerDelegate.swift in Sources */ = {isa = PBXBuildFile; fileRef = A949984E2235826500CE4241 /* NYPLPDFViewControllerDelegate.swift */; };
		A9AD99402225D4AF009FF54A /* PDFRendererProvider.framework in Frameworks */ = {isa = PBXBuildFile; fileRef = A9AD993F2225D4AF009FF54A /* PDFRendererProvider.framework */; };
		AE77E7E37D89FB3EED630624 /* NYPLOPDSType.m in Sources */ = {isa = PBXBuildFile; fileRef = AE77EFD5622206475B6715A9 /* NYPLOPDSType.m */; };
		AE77E9B832371587493FF281 /* NYPLOPDSEntry.m in Sources */ = {isa = PBXBuildFile; fileRef = AE77E4AF64208439F78B3D73 /* NYPLOPDSEntry.m */; };
		AE77EB0CB5B94AEC591E2D91 /* NYPLOPDSLink.m in Sources */ = {isa = PBXBuildFile; fileRef = AE77ECC029F3DABDB46A64EB /* NYPLOPDSLink.m */; };
		AE77EE7AACC975280BAB9A4C /* NYPLOPDSFeed.m in Sources */ = {isa = PBXBuildFile; fileRef = AE77E94D56B65997B861C0C0 /* NYPLOPDSFeed.m */; };
		B51C1DFA2285FDF9003B49A5 /* OPDS2CatalogsFeed.swift in Sources */ = {isa = PBXBuildFile; fileRef = B51C1DF92285FDF9003B49A5 /* OPDS2CatalogsFeed.swift */; };
		B51C1DFC22860513003B49A5 /* OPDS2CatalogsFeed.json in Resources */ = {isa = PBXBuildFile; fileRef = B51C1DFB22860513003B49A5 /* OPDS2CatalogsFeed.json */; };
		B51C1DFE22860563003B49A5 /* OPDS2CatalogsFeedTests.swift in Sources */ = {isa = PBXBuildFile; fileRef = B51C1DFD22860563003B49A5 /* OPDS2CatalogsFeedTests.swift */; };
		B51C1E0022861BAD003B49A5 /* OPDS2Link.swift in Sources */ = {isa = PBXBuildFile; fileRef = B51C1DFF22861BAD003B49A5 /* OPDS2Link.swift */; };
		B51C1E0222861BBF003B49A5 /* OPDS2Publication.swift in Sources */ = {isa = PBXBuildFile; fileRef = B51C1E0122861BBF003B49A5 /* OPDS2Publication.swift */; };
		B51C1E0422861C1A003B49A5 /* OPDS2AuthenticationDocument.swift in Sources */ = {isa = PBXBuildFile; fileRef = B51C1E0322861C1A003B49A5 /* OPDS2AuthenticationDocument.swift */; };
		B51C1E17229456E2003B49A5 /* acl_authentication_document.json in Resources */ = {isa = PBXBuildFile; fileRef = B51C1E13229456E2003B49A5 /* acl_authentication_document.json */; };
		B51C1E18229456E2003B49A5 /* gpl_authentication_document.json in Resources */ = {isa = PBXBuildFile; fileRef = B51C1E14229456E2003B49A5 /* gpl_authentication_document.json */; };
		B51C1E19229456E2003B49A5 /* nypl_authentication_document.json in Resources */ = {isa = PBXBuildFile; fileRef = B51C1E15229456E2003B49A5 /* nypl_authentication_document.json */; };
		B51C1E1A229456E2003B49A5 /* dpl_authentication_document.json in Resources */ = {isa = PBXBuildFile; fileRef = B51C1E16229456E2003B49A5 /* dpl_authentication_document.json */; };
		B5ED41DA1B8F6E2E009FC164 /* NYPLBookButtonsView.m in Sources */ = {isa = PBXBuildFile; fileRef = B5ED41D91B8F6E2E009FC164 /* NYPLBookButtonsView.m */; };
		D787E8441FB6B0290016D9D5 /* NYPLSettingsAdvancedViewController.swift in Sources */ = {isa = PBXBuildFile; fileRef = D787E8431FB6B0290016D9D5 /* NYPLSettingsAdvancedViewController.swift */; };
		E6202A021DD4E6F300C99553 /* NYPLSettingsAccountDetailViewController.m in Sources */ = {isa = PBXBuildFile; fileRef = E6202A011DD4E6F300C99553 /* NYPLSettingsAccountDetailViewController.m */; };
		E6202A041DD52B8600C99553 /* NYPLWelcomeScreen.swift in Sources */ = {isa = PBXBuildFile; fileRef = E6202A031DD52B8600C99553 /* NYPLWelcomeScreen.swift */; };
		E6207B652118973800864143 /* NYPLAppTheme.swift in Sources */ = {isa = PBXBuildFile; fileRef = E6207B642118973800864143 /* NYPLAppTheme.swift */; };
		E627B554216D4A9700A7D1D5 /* NYPLBookContentType.m in Sources */ = {isa = PBXBuildFile; fileRef = E627B553216D4A9700A7D1D5 /* NYPLBookContentType.m */; };
		E63F2C6C1EAA81B3002B6373 /* ExtendedNavBarView.swift in Sources */ = {isa = PBXBuildFile; fileRef = E63F2C6B1EAA81B3002B6373 /* ExtendedNavBarView.swift */; };
		E65977C51F82AC91003CD6BC /* NYPL_Launch_Screen.storyboard in Resources */ = {isa = PBXBuildFile; fileRef = E65977C41F82AC91003CD6BC /* NYPL_Launch_Screen.storyboard */; };
		E66A6C441EAFB63300AA282D /* NYPLBookDetailButtonsView.m in Sources */ = {isa = PBXBuildFile; fileRef = E66A6C431EAFB63300AA282D /* NYPLBookDetailButtonsView.m */; };
		E671FF7D1E3A7068002AB13F /* NYPLNetworkQueue.swift in Sources */ = {isa = PBXBuildFile; fileRef = E671FF7C1E3A7068002AB13F /* NYPLNetworkQueue.swift */; };
		E683953B217663B100371072 /* NYPLFacetViewDefaultDataSource.swift in Sources */ = {isa = PBXBuildFile; fileRef = E683953A217663B100371072 /* NYPLFacetViewDefaultDataSource.swift */; };
		E6845D971FB38D1300EBF69A /* NYPLReadiumViewSyncManager.m in Sources */ = {isa = PBXBuildFile; fileRef = E6845D961FB38D1300EBF69A /* NYPLReadiumViewSyncManager.m */; };
		E68CCFC51F9F80CF003DDA6C /* NYPLBarcode.swift in Sources */ = {isa = PBXBuildFile; fileRef = E68CCFC41F9F80CF003DDA6C /* NYPLBarcode.swift */; };
		E694040A1E4A789800E566ED /* NYPLReachabilityManager.m in Sources */ = {isa = PBXBuildFile; fileRef = E69404091E4A789800E566ED /* NYPLReachabilityManager.m */; };
		E699BA402166598B00A0736A /* NYPLEntryPointView.swift in Sources */ = {isa = PBXBuildFile; fileRef = E699BA3F2166598B00A0736A /* NYPLEntryPointView.swift */; };
		E6B1F4FB1DD20EA900D73CA1 /* NYPLSettingsAccountsList.swift in Sources */ = {isa = PBXBuildFile; fileRef = E6B1F4FA1DD20EA900D73CA1 /* NYPLSettingsAccountsList.swift */; };
		E6B3269F1EE066DE00DB877A /* NYPLBookDetailTableView.swift in Sources */ = {isa = PBXBuildFile; fileRef = E6B3269E1EE066DE00DB877A /* NYPLBookDetailTableView.swift */; };
		E6B6E76F1F6859A4007EE361 /* NYPLKeychainManager.swift in Sources */ = {isa = PBXBuildFile; fileRef = E6B6E76E1F6859A4007EE361 /* NYPLKeychainManager.swift */; };
		E6BA02B81DE4B6F600F76404 /* RemoteHTMLViewController.swift in Sources */ = {isa = PBXBuildFile; fileRef = E6BA02B71DE4B6F600F76404 /* RemoteHTMLViewController.swift */; };
		E6BC315D1E009F3E0021B65E /* NYPLAgeCheck.swift in Sources */ = {isa = PBXBuildFile; fileRef = E6BC315C1E009F3E0021B65E /* NYPLAgeCheck.swift */; };
		E6C91BC21FD5F63B00A32F42 /* NYPLZXingEncoder.m in Sources */ = {isa = PBXBuildFile; fileRef = E6C91BC11FD5F63B00A32F42 /* NYPLZXingEncoder.m */; };
		E6D775421F9FE0AF00C0B722 /* NYPLBarcodeScanningViewController.m in Sources */ = {isa = PBXBuildFile; fileRef = E6D7753D1F9FE0AF00C0B722 /* NYPLBarcodeScanningViewController.m */; };
		E6D848E32171334800CEC142 /* NYPLContentTypeBadge.swift in Sources */ = {isa = PBXBuildFile; fileRef = E6D848E22171334800CEC142 /* NYPLContentTypeBadge.swift */; };
		E6DA7EA01F2A718600CFBEC8 /* NYPLBookAuthor.swift in Sources */ = {isa = PBXBuildFile; fileRef = E6DA7E9F1F2A718600CFBEC8 /* NYPLBookAuthor.swift */; };
		E6F26E731DFF672F00C103CA /* NYPLDirectoryManager.swift in Sources */ = {isa = PBXBuildFile; fileRef = E6F26E721DFF672F00C103CA /* NYPLDirectoryManager.swift */; };
/* End PBXBuildFile section */

/* Begin PBXContainerItemProxy section */
		1112A81E1A322C53002B8CC1 /* PBXContainerItemProxy */ = {
			isa = PBXContainerItemProxy;
			containerPortal = 1112A8191A322C53002B8CC1 /* TenPrintCover.xcodeproj */;
			proxyType = 2;
			remoteGlobalIDString = CCAC4FAE195B3DD700D775F5;
			remoteInfo = TenPrintCover;
		};
		2D2B47771D08F808007F7764 /* PBXContainerItemProxy */ = {
			isa = PBXContainerItemProxy;
			containerPortal = A823D805192BABA400B55DE2 /* Project object */;
			proxyType = 1;
			remoteGlobalIDString = A823D80C192BABA400B55DE2;
			remoteInfo = SimplyE;
		};
		5A569A2B1B8351C6003B5B61 /* PBXContainerItemProxy */ = {
			isa = PBXContainerItemProxy;
			containerPortal = 5A569A261B8351C6003B5B61 /* ADEPT.xcodeproj */;
			proxyType = 2;
			remoteGlobalIDString = A4FD2F3A1B601DDA0013DF4F;
			remoteInfo = ADEPT;
		};
		5A7048951B94A6710046FFF0 /* PBXContainerItemProxy */ = {
			isa = PBXContainerItemProxy;
			containerPortal = 5A7048911B94A6700046FFF0 /* Adobe Content Filter.xcodeproj */;
			proxyType = 2;
			remoteGlobalIDString = 5A5B8F981B9455A5002C53E9;
			remoteInfo = "Adobe Content Filter";
		};
		A49C25451AE05A2600D63B89 /* PBXContainerItemProxy */ = {
			isa = PBXContainerItemProxy;
			containerPortal = A49C25401AE05A2600D63B89 /* RDServices.xcodeproj */;
			proxyType = 2;
			remoteGlobalIDString = 118A0E281992B3FD00792DDE;
			remoteInfo = RDServices;
		};
/* End PBXContainerItemProxy section */

/* Begin PBXFileReference section */
		032A31061DC02E8E0001E4AF /* en */ = {isa = PBXFileReference; lastKnownFileType = text.plist.strings; name = en; path = en.lproj/Localizable.strings; sourceTree = "<group>"; };
		032A310C1DC02EAD0001E4AF /* it */ = {isa = PBXFileReference; lastKnownFileType = text.plist.strings; name = it; path = it.lproj/Localizable.strings; sourceTree = "<group>"; };
		032A310D1DC02EB30001E4AF /* de */ = {isa = PBXFileReference; lastKnownFileType = text.plist.strings; name = de; path = de.lproj/Localizable.strings; sourceTree = "<group>"; };
		032A310E1DC02EC00001E4AF /* es */ = {isa = PBXFileReference; lastKnownFileType = text.plist.strings; name = es; path = es.lproj/Localizable.strings; sourceTree = "<group>"; };
		0345BFD61DBF002E00398B6F /* APIKeys.swift */ = {isa = PBXFileReference; fileEncoding = 4; lastKnownFileType = sourcecode.swift; path = APIKeys.swift; sourceTree = "<group>"; };
		03690E221EB2B35000F75D5F /* NYPLReaderBookmarkCell.swift */ = {isa = PBXFileReference; fileEncoding = 4; lastKnownFileType = sourcecode.swift; path = NYPLReaderBookmarkCell.swift; sourceTree = "<group>"; };
		03690E281EB2B44300F75D5F /* NYPLReadiumBookmark.swift */ = {isa = PBXFileReference; fileEncoding = 4; lastKnownFileType = sourcecode.swift; path = NYPLReadiumBookmark.swift; sourceTree = "<group>"; };
		03B092231E78839D00AD338D /* QuartzCore.framework */ = {isa = PBXFileReference; lastKnownFileType = wrapper.framework; name = QuartzCore.framework; path = System/Library/Frameworks/QuartzCore.framework; sourceTree = SDKROOT; };
		03B092251E7883C400AD338D /* libiconv.tbd */ = {isa = PBXFileReference; lastKnownFileType = "sourcecode.text-based-dylib-definition"; name = libiconv.tbd; path = usr/lib/libiconv.tbd; sourceTree = SDKROOT; };
		03B092271E78859E00AD338D /* CoreMedia.framework */ = {isa = PBXFileReference; lastKnownFileType = wrapper.framework; name = CoreMedia.framework; path = System/Library/Frameworks/CoreMedia.framework; sourceTree = SDKROOT; };
		03B092291E7885A600AD338D /* AudioToolbox.framework */ = {isa = PBXFileReference; lastKnownFileType = wrapper.framework; name = AudioToolbox.framework; path = System/Library/Frameworks/AudioToolbox.framework; sourceTree = SDKROOT; };
		03B0922B1E7886C900AD338D /* AVFoundation.framework */ = {isa = PBXFileReference; lastKnownFileType = wrapper.framework; name = AVFoundation.framework; path = System/Library/Frameworks/AVFoundation.framework; sourceTree = SDKROOT; };
		03B0922D1E7886ED00AD338D /* CoreVideo.framework */ = {isa = PBXFileReference; lastKnownFileType = wrapper.framework; name = CoreVideo.framework; path = System/Library/Frameworks/CoreVideo.framework; sourceTree = SDKROOT; };
		03B0922F1E78871A00AD338D /* MediaPlayer.framework */ = {isa = PBXFileReference; lastKnownFileType = wrapper.framework; name = MediaPlayer.framework; path = System/Library/Frameworks/MediaPlayer.framework; sourceTree = SDKROOT; };
		03E5F42A1EA5BCE400DFFC3A /* NYPLReaderTOC.storyboard */ = {isa = PBXFileReference; fileEncoding = 4; lastKnownFileType = file.storyboard; path = NYPLReaderTOC.storyboard; sourceTree = "<group>"; };
		03F94CCE1DD627AA00CE8F4F /* Accounts.json */ = {isa = PBXFileReference; fileEncoding = 4; lastKnownFileType = text.json; path = Accounts.json; sourceTree = "<group>"; };
		03F94CD01DD6288C00CE8F4F /* AccountsManager.swift */ = {isa = PBXFileReference; fileEncoding = 4; lastKnownFileType = sourcecode.swift; path = AccountsManager.swift; sourceTree = "<group>"; };
		081387551BC574DA003DEA6A /* UILabel+NYPLAppearanceAdditions.h */ = {isa = PBXFileReference; fileEncoding = 4; lastKnownFileType = sourcecode.c.h; path = "UILabel+NYPLAppearanceAdditions.h"; sourceTree = "<group>"; };
		081387561BC574DA003DEA6A /* UILabel+NYPLAppearanceAdditions.m */ = {isa = PBXFileReference; fileEncoding = 4; lastKnownFileType = sourcecode.c.objc; path = "UILabel+NYPLAppearanceAdditions.m"; sourceTree = "<group>"; };
		081387581BC5767F003DEA6A /* UIButton+NYPLAppearanceAdditions.h */ = {isa = PBXFileReference; fileEncoding = 4; lastKnownFileType = sourcecode.c.h; path = "UIButton+NYPLAppearanceAdditions.h"; sourceTree = "<group>"; };
		081387591BC5767F003DEA6A /* UIButton+NYPLAppearanceAdditions.m */ = {isa = PBXFileReference; fileEncoding = 4; lastKnownFileType = sourcecode.c.objc; path = "UIButton+NYPLAppearanceAdditions.m"; sourceTree = "<group>"; };
		085640CC1BB99FC30088BDBF /* NSURL+NYPLURLAdditions.h */ = {isa = PBXFileReference; fileEncoding = 4; lastKnownFileType = sourcecode.c.h; path = "NSURL+NYPLURLAdditions.h"; sourceTree = "<group>"; };
		085640CD1BB99FC30088BDBF /* NSURL+NYPLURLAdditions.m */ = {isa = PBXFileReference; fileEncoding = 4; lastKnownFileType = sourcecode.c.objc; path = "NSURL+NYPLURLAdditions.m"; sourceTree = "<group>"; };
		085D31D51BE29E38007F7672 /* NYPLProblemReportViewController.h */ = {isa = PBXFileReference; fileEncoding = 4; lastKnownFileType = sourcecode.c.h; path = NYPLProblemReportViewController.h; sourceTree = "<group>"; };
		085D31D61BE29E38007F7672 /* NYPLProblemReportViewController.m */ = {isa = PBXFileReference; fileEncoding = 4; lastKnownFileType = sourcecode.c.objc; path = NYPLProblemReportViewController.m; sourceTree = "<group>"; };
		085D31D81BE29ED4007F7672 /* NYPLProblemReportViewController.xib */ = {isa = PBXFileReference; fileEncoding = 4; lastKnownFileType = file.xib; path = NYPLProblemReportViewController.xib; sourceTree = "<group>"; };
		085D31DD1BE3CD3C007F7672 /* NSURLRequest+NYPLURLRequestAdditions.h */ = {isa = PBXFileReference; fileEncoding = 4; lastKnownFileType = sourcecode.c.h; path = "NSURLRequest+NYPLURLRequestAdditions.h"; sourceTree = "<group>"; };
		085D31DE1BE3CD3C007F7672 /* NSURLRequest+NYPLURLRequestAdditions.m */ = {isa = PBXFileReference; fileEncoding = 4; lastKnownFileType = sourcecode.c.objc; path = "NSURLRequest+NYPLURLRequestAdditions.m"; sourceTree = "<group>"; };
		085D31FB1BE7BE86007F7672 /* ReaderClientCert.sig */ = {isa = PBXFileReference; fileEncoding = 4; lastKnownFileType = text; path = ReaderClientCert.sig; sourceTree = "<group>"; };
		08A3521F1BDE8E410040BF1D /* CFNetwork.framework */ = {isa = PBXFileReference; lastKnownFileType = wrapper.framework; name = CFNetwork.framework; path = System/Library/Frameworks/CFNetwork.framework; sourceTree = SDKROOT; };
		08A352211BDE8E560040BF1D /* libicucore.tbd */ = {isa = PBXFileReference; lastKnownFileType = "sourcecode.text-based-dylib-definition"; name = libicucore.tbd; path = usr/lib/libicucore.tbd; sourceTree = SDKROOT; };
		08A352231BDE8E640040BF1D /* Security.framework */ = {isa = PBXFileReference; lastKnownFileType = wrapper.framework; name = Security.framework; path = System/Library/Frameworks/Security.framework; sourceTree = SDKROOT; };
		08A352251BDE8E700040BF1D /* SystemConfiguration.framework */ = {isa = PBXFileReference; lastKnownFileType = wrapper.framework; name = SystemConfiguration.framework; path = System/Library/Frameworks/SystemConfiguration.framework; sourceTree = SDKROOT; };
		11068C53196DD37900E8A94B /* NYPLNull.h */ = {isa = PBXFileReference; fileEncoding = 4; lastKnownFileType = sourcecode.c.h; path = NYPLNull.h; sourceTree = "<group>"; };
		11068C54196DD37900E8A94B /* NYPLNull.m */ = {isa = PBXFileReference; fileEncoding = 4; lastKnownFileType = sourcecode.c.objc; path = NYPLNull.m; sourceTree = "<group>"; };
		11078355198160A50071AB1E /* NYPLBookDownloadFailedCell.h */ = {isa = PBXFileReference; fileEncoding = 4; lastKnownFileType = sourcecode.c.h; path = NYPLBookDownloadFailedCell.h; sourceTree = "<group>"; };
		11078356198160A50071AB1E /* NYPLBookDownloadFailedCell.m */ = {isa = PBXFileReference; fileEncoding = 4; lastKnownFileType = sourcecode.c.objc; path = NYPLBookDownloadFailedCell.m; sourceTree = "<group>"; };
		1107835C19816E3D0071AB1E /* UIView+NYPLViewAdditions.h */ = {isa = PBXFileReference; fileEncoding = 4; lastKnownFileType = sourcecode.c.h; path = "UIView+NYPLViewAdditions.h"; sourceTree = "<group>"; };
		1107835D19816E3D0071AB1E /* UIView+NYPLViewAdditions.m */ = {isa = PBXFileReference; fileEncoding = 4; lastKnownFileType = sourcecode.c.objc; path = "UIView+NYPLViewAdditions.m"; sourceTree = "<group>"; };
		110AD83A19E4960C005724C3 /* NYPLOPDSAttribute.h */ = {isa = PBXFileReference; lastKnownFileType = sourcecode.c.h; path = NYPLOPDSAttribute.h; sourceTree = "<group>"; };
		110AD83B19E497D6005724C3 /* NYPLOPDSAttribute.m */ = {isa = PBXFileReference; fileEncoding = 4; lastKnownFileType = sourcecode.c.objc; path = NYPLOPDSAttribute.m; sourceTree = "<group>"; };
		110AF8941961D94D004887C3 /* NYPLBookDetailView.h */ = {isa = PBXFileReference; fileEncoding = 4; lastKnownFileType = sourcecode.c.h; path = NYPLBookDetailView.h; sourceTree = "<group>"; };
		110AF8951961D94D004887C3 /* NYPLBookDetailView.m */ = {isa = PBXFileReference; fileEncoding = 4; lastKnownFileType = sourcecode.c.objc; lineEnding = 0; path = NYPLBookDetailView.m; sourceTree = "<group>"; xcLanguageSpecificationIdentifier = xcode.lang.objc; };
		110AF89A1961ED1F004887C3 /* NYPLBookDetailViewController.h */ = {isa = PBXFileReference; fileEncoding = 4; lastKnownFileType = sourcecode.c.h; path = NYPLBookDetailViewController.h; sourceTree = "<group>"; };
		110AF89B1961ED1F004887C3 /* NYPLBookDetailViewController.m */ = {isa = PBXFileReference; fileEncoding = 4; lastKnownFileType = sourcecode.c.objc; path = NYPLBookDetailViewController.m; sourceTree = "<group>"; };
		110F853C19D5FA7300052DF7 /* DetailSummaryTemplate.html */ = {isa = PBXFileReference; fileEncoding = 4; lastKnownFileType = text.html; path = DetailSummaryTemplate.html; sourceTree = "<group>"; };
		111197261986B43B0014462F /* NYPLBookCellDelegate.h */ = {isa = PBXFileReference; fileEncoding = 4; lastKnownFileType = sourcecode.c.h; path = NYPLBookCellDelegate.h; sourceTree = "<group>"; };
		111197271986B43B0014462F /* NYPLBookCellDelegate.m */ = {isa = PBXFileReference; fileEncoding = 4; lastKnownFileType = sourcecode.c.objc; path = NYPLBookCellDelegate.m; sourceTree = "<group>"; };
		111197321986D7550014462F /* NYPLDismissibleViewController.h */ = {isa = PBXFileReference; fileEncoding = 4; lastKnownFileType = sourcecode.c.h; path = NYPLDismissibleViewController.h; sourceTree = "<group>"; };
		111197331986D7550014462F /* NYPLDismissibleViewController.m */ = {isa = PBXFileReference; fileEncoding = 4; lastKnownFileType = sourcecode.c.objc; path = NYPLDismissibleViewController.m; sourceTree = "<group>"; };
		111197371987F4070014462F /* NYPLBookDetailNormalView.h */ = {isa = PBXFileReference; fileEncoding = 4; lastKnownFileType = sourcecode.c.h; path = NYPLBookDetailNormalView.h; sourceTree = "<group>"; };
		111197381987F4070014462F /* NYPLBookDetailNormalView.m */ = {isa = PBXFileReference; fileEncoding = 4; lastKnownFileType = sourcecode.c.objc; path = NYPLBookDetailNormalView.m; sourceTree = "<group>"; };
		1111973A19880E8D0014462F /* NYPLLinearView.h */ = {isa = PBXFileReference; fileEncoding = 4; lastKnownFileType = sourcecode.c.h; path = NYPLLinearView.h; sourceTree = "<group>"; };
		1111973B19880E8D0014462F /* NYPLLinearView.m */ = {isa = PBXFileReference; fileEncoding = 4; lastKnownFileType = sourcecode.c.objc; path = NYPLLinearView.m; sourceTree = "<group>"; };
		1111973D1988226F0014462F /* NYPLBookDetailDownloadFailedView.h */ = {isa = PBXFileReference; fileEncoding = 4; lastKnownFileType = sourcecode.c.h; path = NYPLBookDetailDownloadFailedView.h; sourceTree = "<group>"; };
		1111973E1988226F0014462F /* NYPLBookDetailDownloadFailedView.m */ = {isa = PBXFileReference; fileEncoding = 4; lastKnownFileType = sourcecode.c.objc; path = NYPLBookDetailDownloadFailedView.m; sourceTree = "<group>"; };
		11119740198827850014462F /* NYPLBookDetailDownloadingView.h */ = {isa = PBXFileReference; fileEncoding = 4; lastKnownFileType = sourcecode.c.h; path = NYPLBookDetailDownloadingView.h; sourceTree = "<group>"; };
		11119741198827850014462F /* NYPLBookDetailDownloadingView.m */ = {isa = PBXFileReference; fileEncoding = 4; lastKnownFileType = sourcecode.c.objc; path = NYPLBookDetailDownloadingView.m; sourceTree = "<group>"; };
		1112A8191A322C53002B8CC1 /* TenPrintCover.xcodeproj */ = {isa = PBXFileReference; lastKnownFileType = "wrapper.pb-project"; name = TenPrintCover.xcodeproj; path = "tenprintcover-ios/TenPrintCover.xcodeproj"; sourceTree = "<group>"; };
		1114A69F195884CB007507A2 /* NYPLCatalogUngroupedFeed.h */ = {isa = PBXFileReference; fileEncoding = 4; lastKnownFileType = sourcecode.c.h; path = NYPLCatalogUngroupedFeed.h; sourceTree = "<group>"; };
		1114A6A0195884CB007507A2 /* NYPLCatalogUngroupedFeed.m */ = {isa = PBXFileReference; fileEncoding = 4; lastKnownFileType = sourcecode.c.objc; path = NYPLCatalogUngroupedFeed.m; sourceTree = "<group>"; };
		1114A6AC1958B215007507A2 /* NYPLLOG.h */ = {isa = PBXFileReference; lastKnownFileType = sourcecode.c.h; lineEnding = 0; path = NYPLLOG.h; sourceTree = "<group>"; xcLanguageSpecificationIdentifier = xcode.lang.objcpp; };
		111559EB19B8FA530003BE94 /* NYPLXML.h */ = {isa = PBXFileReference; fileEncoding = 4; lastKnownFileType = sourcecode.c.h; path = NYPLXML.h; sourceTree = "<group>"; };
		111559EC19B8FA590003BE94 /* NYPLXML.m */ = {isa = PBXFileReference; fileEncoding = 4; lastKnownFileType = sourcecode.c.objc; path = NYPLXML.m; sourceTree = "<group>"; };
		111559EE19B8FA8E0003BE94 /* NYPLXMLTests.m */ = {isa = PBXFileReference; fileEncoding = 4; lastKnownFileType = sourcecode.c.objc; path = NYPLXMLTests.m; sourceTree = "<group>"; };
		111559F019B8FAA10003BE94 /* invalid.xml */ = {isa = PBXFileReference; fileEncoding = 4; lastKnownFileType = text.xml; path = invalid.xml; sourceTree = "<group>"; };
		111559F119B8FAA10003BE94 /* valid.xml */ = {isa = PBXFileReference; fileEncoding = 4; lastKnownFileType = text.xml; path = valid.xml; sourceTree = "<group>"; };
		11172762197F31280043EFBF /* NYPLAccount.h */ = {isa = PBXFileReference; fileEncoding = 4; lastKnownFileType = sourcecode.c.h; path = NYPLAccount.h; sourceTree = "<group>"; };
		11172763197F31280043EFBF /* NYPLAccount.m */ = {isa = PBXFileReference; fileEncoding = 4; lastKnownFileType = sourcecode.c.objc; path = NYPLAccount.m; sourceTree = "<group>"; };
		111E75781A80165C00718AD7 /* NYPLSettingsSplitViewController.h */ = {isa = PBXFileReference; fileEncoding = 4; lastKnownFileType = sourcecode.c.h; path = NYPLSettingsSplitViewController.h; sourceTree = "<group>"; };
		111E75791A80165C00718AD7 /* NYPLSettingsSplitViewController.m */ = {isa = PBXFileReference; fileEncoding = 4; lastKnownFileType = sourcecode.c.objc; path = NYPLSettingsSplitViewController.m; sourceTree = "<group>"; };
		111E757B1A801A6F00718AD7 /* NYPLSettingsPrimaryNavigationController.h */ = {isa = PBXFileReference; fileEncoding = 4; lastKnownFileType = sourcecode.c.h; path = NYPLSettingsPrimaryNavigationController.h; sourceTree = "<group>"; };
		111E757C1A801A6F00718AD7 /* NYPLSettingsPrimaryNavigationController.m */ = {isa = PBXFileReference; fileEncoding = 4; lastKnownFileType = sourcecode.c.objc; path = NYPLSettingsPrimaryNavigationController.m; sourceTree = "<group>"; };
		111E75811A815CFB00718AD7 /* NYPLSettingsPrimaryTableViewController.h */ = {isa = PBXFileReference; fileEncoding = 4; lastKnownFileType = sourcecode.c.h; path = NYPLSettingsPrimaryTableViewController.h; sourceTree = "<group>"; };
		111E75821A815CFB00718AD7 /* NYPLSettingsPrimaryTableViewController.m */ = {isa = PBXFileReference; fileEncoding = 4; lastKnownFileType = sourcecode.c.objc; path = NYPLSettingsPrimaryTableViewController.m; sourceTree = "<group>"; };
		1120749119D20BF9008203A4 /* NYPLBookCellCollectionViewController.h */ = {isa = PBXFileReference; fileEncoding = 4; lastKnownFileType = sourcecode.c.h; path = NYPLBookCellCollectionViewController.h; sourceTree = "<group>"; };
		1120749219D20BF9008203A4 /* NYPLBookCellCollectionViewController.m */ = {isa = PBXFileReference; fileEncoding = 4; lastKnownFileType = sourcecode.c.objc; path = NYPLBookCellCollectionViewController.m; sourceTree = "<group>"; };
		112492571A5B5B690054D6E2 /* libstdc++.6.dylib */ = {isa = PBXFileReference; lastKnownFileType = "compiled.mach-o.dylib"; name = "libstdc++.6.dylib"; path = "usr/lib/libstdc++.6.dylib"; sourceTree = SDKROOT; };
		112C684D19EF003300106973 /* NYPLCatalogFacetGroup.h */ = {isa = PBXFileReference; fileEncoding = 4; lastKnownFileType = sourcecode.c.h; path = NYPLCatalogFacetGroup.h; sourceTree = "<group>"; };
		112C684E19EF003300106973 /* NYPLCatalogFacetGroup.m */ = {isa = PBXFileReference; fileEncoding = 4; lastKnownFileType = sourcecode.c.objc; path = NYPLCatalogFacetGroup.m; sourceTree = "<group>"; };
		112C694B197301FE00C48F95 /* NYPLBookRegistryRecord.h */ = {isa = PBXFileReference; fileEncoding = 4; lastKnownFileType = sourcecode.c.h; path = NYPLBookRegistryRecord.h; sourceTree = "<group>"; };
		112C694C197301FE00C48F95 /* NYPLBookRegistryRecord.m */ = {isa = PBXFileReference; fileEncoding = 4; lastKnownFileType = sourcecode.c.objc; path = NYPLBookRegistryRecord.m; sourceTree = "<group>"; };
		113137E51A48DAB90082954E /* NYPLReaderReadiumView.h */ = {isa = PBXFileReference; fileEncoding = 4; lastKnownFileType = sourcecode.c.h; path = NYPLReaderReadiumView.h; sourceTree = "<group>"; };
		113137E61A48DAB90082954E /* NYPLReaderReadiumView.m */ = {isa = PBXFileReference; fileEncoding = 4; indentWidth = 2; lastKnownFileType = sourcecode.c.objc; path = NYPLReaderReadiumView.m; sourceTree = "<group>"; tabWidth = 2; };
		11369D46199527C200BB11F8 /* NYPLJSON.h */ = {isa = PBXFileReference; fileEncoding = 4; lastKnownFileType = sourcecode.c.h; path = NYPLJSON.h; sourceTree = "<group>"; };
		11369D47199527C200BB11F8 /* NYPLJSON.m */ = {isa = PBXFileReference; fileEncoding = 4; lastKnownFileType = sourcecode.c.objc; path = NYPLJSON.m; sourceTree = "<group>"; };
		11396FB7193D289100E16EE8 /* NSDate+NYPLDateAdditions.h */ = {isa = PBXFileReference; fileEncoding = 4; lastKnownFileType = sourcecode.c.h; path = "NSDate+NYPLDateAdditions.h"; sourceTree = "<group>"; };
		11396FB8193D289100E16EE8 /* NSDate+NYPLDateAdditions.m */ = {isa = PBXFileReference; fileEncoding = 4; lastKnownFileType = sourcecode.c.objc; path = "NSDate+NYPLDateAdditions.m"; sourceTree = "<group>"; };
		11396FBA193D2FAC00E16EE8 /* NYPLDateAdditionsTests.m */ = {isa = PBXFileReference; fileEncoding = 4; lastKnownFileType = sourcecode.c.objc; path = NYPLDateAdditionsTests.m; sourceTree = "<group>"; };
		11396FC8193F674F00E16EE8 /* NYPLOPDSFeedTests.m */ = {isa = PBXFileReference; fileEncoding = 4; lastKnownFileType = sourcecode.c.objc; path = NYPLOPDSFeedTests.m; sourceTree = "<group>"; };
		1139DA6319C7755D00A07810 /* NYPLBookCoverRegistry.h */ = {isa = PBXFileReference; fileEncoding = 4; lastKnownFileType = sourcecode.c.h; path = NYPLBookCoverRegistry.h; sourceTree = "<group>"; };
		1139DA6419C7755D00A07810 /* NYPLBookCoverRegistry.m */ = {isa = PBXFileReference; fileEncoding = 4; lastKnownFileType = sourcecode.c.objc; path = NYPLBookCoverRegistry.m; sourceTree = "<group>"; };
		113DB8A519C24E54004E1154 /* NYPLIndeterminateProgressView.h */ = {isa = PBXFileReference; fileEncoding = 4; lastKnownFileType = sourcecode.c.h; path = NYPLIndeterminateProgressView.h; sourceTree = "<group>"; };
		113DB8A619C24E54004E1154 /* NYPLIndeterminateProgressView.m */ = {isa = PBXFileReference; fileEncoding = 4; lastKnownFileType = sourcecode.c.objc; path = NYPLIndeterminateProgressView.m; sourceTree = "<group>"; };
		1142E4E719EEC7C500D9B3D9 /* NYPLCatalogFacetTests.m */ = {isa = PBXFileReference; fileEncoding = 4; lastKnownFileType = sourcecode.c.objc; path = NYPLCatalogFacetTests.m; sourceTree = "<group>"; };
		1146EE3F1A5DD071009F7576 /* CoreText.framework */ = {isa = PBXFileReference; lastKnownFileType = wrapper.framework; name = CoreText.framework; path = System/Library/Frameworks/CoreText.framework; sourceTree = SDKROOT; };
		114B7F141A3644CF00B8582B /* NYPLTenPrintCoverView+NYPLImageAdditions.h */ = {isa = PBXFileReference; fileEncoding = 4; lastKnownFileType = sourcecode.c.h; path = "NYPLTenPrintCoverView+NYPLImageAdditions.h"; sourceTree = "<group>"; };
		114B7F151A3644CF00B8582B /* NYPLTenPrintCoverView+NYPLImageAdditions.m */ = {isa = PBXFileReference; fileEncoding = 4; lastKnownFileType = sourcecode.c.objc; path = "NYPLTenPrintCoverView+NYPLImageAdditions.m"; sourceTree = "<group>"; };
		114C8CD519BE2FD300719B72 /* NYPLAttributedString.h */ = {isa = PBXFileReference; fileEncoding = 4; lastKnownFileType = sourcecode.c.h; path = NYPLAttributedString.h; sourceTree = "<group>"; };
		114C8CD619BE2FD300719B72 /* NYPLAttributedString.m */ = {isa = PBXFileReference; fileEncoding = 4; lastKnownFileType = sourcecode.c.objc; path = NYPLAttributedString.m; sourceTree = "<group>"; };
		114C8CD819BF55F900719B72 /* NYPLRoundedButton.h */ = {isa = PBXFileReference; fileEncoding = 4; lastKnownFileType = sourcecode.c.h; path = NYPLRoundedButton.h; sourceTree = "<group>"; };
		114C8CD919BF55F900719B72 /* NYPLRoundedButton.m */ = {isa = PBXFileReference; fileEncoding = 4; lastKnownFileType = sourcecode.c.objc; path = NYPLRoundedButton.m; sourceTree = "<group>"; };
		115081381A48E1220007AEA5 /* NYPLReaderRenderer.h */ = {isa = PBXFileReference; lastKnownFileType = sourcecode.c.h; path = NYPLReaderRenderer.h; sourceTree = "<group>"; };
		11548C091939136C009DBF2E /* NYPLRootTabBarController.h */ = {isa = PBXFileReference; fileEncoding = 4; lastKnownFileType = sourcecode.c.h; path = NYPLRootTabBarController.h; sourceTree = "<group>"; };
		11548C0A1939136C009DBF2E /* NYPLRootTabBarController.m */ = {isa = PBXFileReference; fileEncoding = 4; lastKnownFileType = sourcecode.c.objc; path = NYPLRootTabBarController.m; sourceTree = "<group>"; };
		11548C0C1939147D009DBF2E /* NYPLCatalogNavigationController.h */ = {isa = PBXFileReference; fileEncoding = 4; lastKnownFileType = sourcecode.c.h; path = NYPLCatalogNavigationController.h; sourceTree = "<group>"; };
		11548C0D1939147D009DBF2E /* NYPLCatalogNavigationController.m */ = {isa = PBXFileReference; fileEncoding = 4; indentWidth = 2; lastKnownFileType = sourcecode.c.objc; path = NYPLCatalogNavigationController.m; sourceTree = "<group>"; tabWidth = 2; };
		1157E92D19CA0009003BFDBF /* NSString+NYPLStringAdditionsTests.m */ = {isa = PBXFileReference; fileEncoding = 4; lastKnownFileType = sourcecode.c.objc; path = "NSString+NYPLStringAdditionsTests.m"; sourceTree = "<group>"; };
		11580AC61986A77B00949A15 /* NYPLBookCell.h */ = {isa = PBXFileReference; fileEncoding = 4; lastKnownFileType = sourcecode.c.h; path = NYPLBookCell.h; sourceTree = "<group>"; };
		11580AC71986A77B00949A15 /* NYPLBookCell.m */ = {isa = PBXFileReference; fileEncoding = 4; lastKnownFileType = sourcecode.c.objc; lineEnding = 0; path = NYPLBookCell.m; sourceTree = "<group>"; xcLanguageSpecificationIdentifier = xcode.lang.objc; };
		1158812C1A894F4E008672C3 /* NYPLAccountSignInViewController.h */ = {isa = PBXFileReference; fileEncoding = 4; lastKnownFileType = sourcecode.c.h; path = NYPLAccountSignInViewController.h; sourceTree = "<group>"; };
		1158812D1A894F4E008672C3 /* NYPLAccountSignInViewController.m */ = {isa = PBXFileReference; fileEncoding = 4; lastKnownFileType = sourcecode.c.objc; path = NYPLAccountSignInViewController.m; sourceTree = "<group>"; };
		11616E0F196B0531003D60D9 /* NYPLBookRegistry.h */ = {isa = PBXFileReference; fileEncoding = 4; lastKnownFileType = sourcecode.c.h; lineEnding = 0; path = NYPLBookRegistry.h; sourceTree = "<group>"; xcLanguageSpecificationIdentifier = xcode.lang.objcpp; };
		11616E10196B0531003D60D9 /* NYPLBookRegistry.m */ = {isa = PBXFileReference; fileEncoding = 4; lastKnownFileType = sourcecode.c.objc; lineEnding = 0; path = NYPLBookRegistry.m; sourceTree = "<group>"; xcLanguageSpecificationIdentifier = xcode.lang.objc; };
		11616E12196B2FB8003D60D9 /* NYPLMyBooksRegistryTests.m */ = {isa = PBXFileReference; fileEncoding = 4; lastKnownFileType = sourcecode.c.objc; path = NYPLMyBooksRegistryTests.m; sourceTree = "<group>"; };
		1164F104199AC236009BF8BF /* NYPLBookLocation.h */ = {isa = PBXFileReference; fileEncoding = 4; lastKnownFileType = sourcecode.c.h; path = NYPLBookLocation.h; sourceTree = "<group>"; };
		1164F105199AC236009BF8BF /* NYPLBookLocation.m */ = {isa = PBXFileReference; fileEncoding = 4; lastKnownFileType = sourcecode.c.objc; path = NYPLBookLocation.m; sourceTree = "<group>"; };
		116A5EAD194767B200491A21 /* NYPLMyBooksNavigationController.h */ = {isa = PBXFileReference; fileEncoding = 4; lastKnownFileType = sourcecode.c.h; path = NYPLMyBooksNavigationController.h; sourceTree = "<group>"; };
		116A5EAE194767B200491A21 /* NYPLMyBooksNavigationController.m */ = {isa = PBXFileReference; fileEncoding = 4; lastKnownFileType = sourcecode.c.objc; path = NYPLMyBooksNavigationController.m; sourceTree = "<group>"; };
		116A5EB1194767DC00491A21 /* NYPLMyBooksViewController.h */ = {isa = PBXFileReference; fileEncoding = 4; lastKnownFileType = sourcecode.c.h; path = NYPLMyBooksViewController.h; sourceTree = "<group>"; };
		116A5EB2194767DC00491A21 /* NYPLMyBooksViewController.m */ = {isa = PBXFileReference; fileEncoding = 4; lastKnownFileType = sourcecode.c.objc; path = NYPLMyBooksViewController.m; sourceTree = "<group>"; };
		116A5EB71947B57500491A21 /* NYPLConfiguration.h */ = {isa = PBXFileReference; fileEncoding = 4; lastKnownFileType = sourcecode.c.h; path = NYPLConfiguration.h; sourceTree = "<group>"; };
		116A5EB81947B57500491A21 /* NYPLConfiguration.m */ = {isa = PBXFileReference; fileEncoding = 4; indentWidth = 2; lastKnownFileType = sourcecode.c.objc; path = NYPLConfiguration.m; sourceTree = "<group>"; tabWidth = 2; };
		1183F339194B775900DC322F /* NYPLCatalogLaneCell.h */ = {isa = PBXFileReference; fileEncoding = 4; lastKnownFileType = sourcecode.c.h; path = NYPLCatalogLaneCell.h; sourceTree = "<group>"; };
		1183F33A194B775900DC322F /* NYPLCatalogLaneCell.m */ = {isa = PBXFileReference; fileEncoding = 4; lastKnownFileType = sourcecode.c.objc; path = NYPLCatalogLaneCell.m; sourceTree = "<group>"; };
		1183F33F194F723D00DC322F /* NYPLCatalogLane.h */ = {isa = PBXFileReference; fileEncoding = 4; lastKnownFileType = sourcecode.c.h; path = NYPLCatalogLane.h; sourceTree = "<group>"; };
		1183F340194F723D00DC322F /* NYPLCatalogLane.m */ = {isa = PBXFileReference; fileEncoding = 4; lastKnownFileType = sourcecode.c.objc; path = NYPLCatalogLane.m; sourceTree = "<group>"; };
		1183F345194F744D00DC322F /* NYPLBook.h */ = {isa = PBXFileReference; fileEncoding = 4; lastKnownFileType = sourcecode.c.h; path = NYPLBook.h; sourceTree = "<group>"; };
		1183F346194F744D00DC322F /* NYPLBook.m */ = {isa = PBXFileReference; fileEncoding = 4; lastKnownFileType = sourcecode.c.objc; path = NYPLBook.m; sourceTree = "<group>"; };
		1183F359194F847100DC322F /* NYPLAsync.h */ = {isa = PBXFileReference; fileEncoding = 4; lastKnownFileType = sourcecode.c.h; path = NYPLAsync.h; sourceTree = "<group>"; };
		1183F35A194F847100DC322F /* NYPLAsync.m */ = {isa = PBXFileReference; fileEncoding = 4; lastKnownFileType = sourcecode.c.objc; lineEnding = 0; path = NYPLAsync.m; sourceTree = "<group>"; xcLanguageSpecificationIdentifier = xcode.lang.objc; };
		1188F3DF1A1ECC4B006B2F36 /* NYPLReaderSettings.h */ = {isa = PBXFileReference; fileEncoding = 4; lastKnownFileType = sourcecode.c.h; path = NYPLReaderSettings.h; sourceTree = "<group>"; };
		1188F3E01A1ECC4B006B2F36 /* NYPLReaderSettings.m */ = {isa = PBXFileReference; fileEncoding = 4; lastKnownFileType = sourcecode.c.objc; path = NYPLReaderSettings.m; sourceTree = "<group>"; };
		118A0B1919915BDF00792DDE /* NYPLCatalogSearchViewController.h */ = {isa = PBXFileReference; fileEncoding = 4; lastKnownFileType = sourcecode.c.h; path = NYPLCatalogSearchViewController.h; sourceTree = "<group>"; };
		118A0B1A19915BDF00792DDE /* NYPLCatalogSearchViewController.m */ = {isa = PBXFileReference; fileEncoding = 4; lastKnownFileType = sourcecode.c.objc; path = NYPLCatalogSearchViewController.m; sourceTree = "<group>"; };
		118B7ABD195CBF72005CE3E7 /* NYPLSession.h */ = {isa = PBXFileReference; fileEncoding = 4; lastKnownFileType = sourcecode.c.h; path = NYPLSession.h; sourceTree = "<group>"; };
		118B7ABE195CBF72005CE3E7 /* NYPLSession.m */ = {isa = PBXFileReference; fileEncoding = 4; lastKnownFileType = sourcecode.c.objc; path = NYPLSession.m; sourceTree = "<group>"; };
		119503E41993F90C009FB788 /* libePub3-iOS.a */ = {isa = PBXFileReference; lastKnownFileType = archive.ar; name = "libePub3-iOS.a"; path = "readium-sdk/Platform/Apple/build/Debug-iphoneos/libePub3-iOS.a"; sourceTree = "<group>"; };
		119503E61993F914009FB788 /* libxml2.dylib */ = {isa = PBXFileReference; lastKnownFileType = "compiled.mach-o.dylib"; name = libxml2.dylib; path = usr/lib/libxml2.dylib; sourceTree = SDKROOT; };
		119503E81993F919009FB788 /* libz.dylib */ = {isa = PBXFileReference; lastKnownFileType = "compiled.mach-o.dylib"; name = libz.dylib; path = usr/lib/libz.dylib; sourceTree = SDKROOT; };
		119503EA1993F91E009FB788 /* libc++.dylib */ = {isa = PBXFileReference; lastKnownFileType = "compiled.mach-o.dylib"; name = "libc++.dylib"; path = "usr/lib/libc++.dylib"; sourceTree = SDKROOT; };
		119503EE1993FB90009FB788 /* NYPLReadium.h */ = {isa = PBXFileReference; lastKnownFileType = sourcecode.c.h; path = NYPLReadium.h; sourceTree = "<group>"; };
		119504091994075B009FB788 /* NYPLReaderViewController.h */ = {isa = PBXFileReference; fileEncoding = 4; lastKnownFileType = sourcecode.c.h; path = NYPLReaderViewController.h; sourceTree = "<group>"; };
		1195040A1994075B009FB788 /* NYPLReaderViewController.m */ = {isa = PBXFileReference; fileEncoding = 4; lastKnownFileType = sourcecode.c.objc; path = NYPLReaderViewController.m; sourceTree = "<group>"; };
		1196F7591970727C00F62670 /* NYPLMyBooksDownloadCenter.h */ = {isa = PBXFileReference; fileEncoding = 4; lastKnownFileType = sourcecode.c.h; path = NYPLMyBooksDownloadCenter.h; sourceTree = "<group>"; };
		1196F75A1970727C00F62670 /* NYPLMyBooksDownloadCenter.m */ = {isa = PBXFileReference; fileEncoding = 4; lastKnownFileType = sourcecode.c.objc; lineEnding = 0; path = NYPLMyBooksDownloadCenter.m; sourceTree = "<group>"; xcLanguageSpecificationIdentifier = xcode.lang.objc; };
		119BEB87198C43A600121439 /* NSString+NYPLStringAdditions.h */ = {isa = PBXFileReference; fileEncoding = 4; lastKnownFileType = sourcecode.c.h; path = "NSString+NYPLStringAdditions.h"; sourceTree = "<group>"; };
		119BEB88198C43A600121439 /* NSString+NYPLStringAdditions.m */ = {isa = PBXFileReference; fileEncoding = 4; lastKnownFileType = sourcecode.c.objc; path = "NSString+NYPLStringAdditions.m"; sourceTree = "<group>"; };
		119BEB8D19901E1000121439 /* NYPLOPDS.h */ = {isa = PBXFileReference; lastKnownFileType = sourcecode.c.h; path = NYPLOPDS.h; sourceTree = "<group>"; };
		119BEBB719902A8800121439 /* NYPLOpenSearchDescription.h */ = {isa = PBXFileReference; fileEncoding = 4; lastKnownFileType = sourcecode.c.h; path = NYPLOpenSearchDescription.h; sourceTree = "<group>"; };
		119BEBB819902A8800121439 /* NYPLOpenSearchDescription.m */ = {isa = PBXFileReference; fileEncoding = 4; lastKnownFileType = sourcecode.c.objc; path = NYPLOpenSearchDescription.m; sourceTree = "<group>"; };
		11A14DF21A1BF94F00D6C510 /* UIColor+NYPLColorAdditions.h */ = {isa = PBXFileReference; fileEncoding = 4; lastKnownFileType = sourcecode.c.h; path = "UIColor+NYPLColorAdditions.h"; sourceTree = "<group>"; };
		11A14DF31A1BF94F00D6C510 /* UIColor+NYPLColorAdditions.m */ = {isa = PBXFileReference; fileEncoding = 4; lastKnownFileType = sourcecode.c.objc; path = "UIColor+NYPLColorAdditions.m"; sourceTree = "<group>"; };
		11A14DF51A1BFBED00D6C510 /* UIColor+NYPLColorAdditionsTests.m */ = {isa = PBXFileReference; fileEncoding = 4; lastKnownFileType = sourcecode.c.objc; path = "UIColor+NYPLColorAdditionsTests.m"; sourceTree = "<group>"; };
		11A16E67195B2BD3004147F4 /* NYPLCatalogUngroupedFeedViewController.h */ = {isa = PBXFileReference; fileEncoding = 4; lastKnownFileType = sourcecode.c.h; path = NYPLCatalogUngroupedFeedViewController.h; sourceTree = "<group>"; };
		11A16E68195B2BD3004147F4 /* NYPLCatalogUngroupedFeedViewController.m */ = {isa = PBXFileReference; fileEncoding = 4; lastKnownFileType = sourcecode.c.objc; path = NYPLCatalogUngroupedFeedViewController.m; sourceTree = "<group>"; };
		11A16E6D195B60DF004147F4 /* NYPLBookNormalCell.h */ = {isa = PBXFileReference; fileEncoding = 4; lastKnownFileType = sourcecode.c.h; path = NYPLBookNormalCell.h; sourceTree = "<group>"; };
		11A16E6E195B60DF004147F4 /* NYPLBookNormalCell.m */ = {isa = PBXFileReference; fileEncoding = 4; lastKnownFileType = sourcecode.c.objc; path = NYPLBookNormalCell.m; sourceTree = "<group>"; };
		11B20E6C19D9F6DD00877A23 /* NYPLReloadView.h */ = {isa = PBXFileReference; fileEncoding = 4; lastKnownFileType = sourcecode.c.h; path = NYPLReloadView.h; sourceTree = "<group>"; };
		11B20E6D19D9F6DD00877A23 /* NYPLReloadView.m */ = {isa = PBXFileReference; fileEncoding = 4; lastKnownFileType = sourcecode.c.objc; path = NYPLReloadView.m; sourceTree = "<group>"; };
		11B6020319806CD300800DA9 /* NYPLBookDownloadingCell.h */ = {isa = PBXFileReference; fileEncoding = 4; lastKnownFileType = sourcecode.c.h; path = NYPLBookDownloadingCell.h; sourceTree = "<group>"; };
		11B6020419806CD300800DA9 /* NYPLBookDownloadingCell.m */ = {isa = PBXFileReference; fileEncoding = 4; lastKnownFileType = sourcecode.c.objc; path = NYPLBookDownloadingCell.m; sourceTree = "<group>"; };
		11BFDB31199C01F700378691 /* NYPLReaderTOCViewController.h */ = {isa = PBXFileReference; fileEncoding = 4; lastKnownFileType = sourcecode.c.h; path = NYPLReaderTOCViewController.h; sourceTree = "<group>"; };
		11BFDB32199C01F700378691 /* NYPLReaderTOCViewController.m */ = {isa = PBXFileReference; fileEncoding = 4; indentWidth = 2; lastKnownFileType = sourcecode.c.objc; path = NYPLReaderTOCViewController.m; sourceTree = "<group>"; tabWidth = 2; };
		11BFDB34199C08E900378691 /* NYPLReaderTOCElement.h */ = {isa = PBXFileReference; fileEncoding = 4; lastKnownFileType = sourcecode.c.h; path = NYPLReaderTOCElement.h; sourceTree = "<group>"; };
		11BFDB35199C08E900378691 /* NYPLReaderTOCElement.m */ = {isa = PBXFileReference; fileEncoding = 4; lastKnownFileType = sourcecode.c.objc; path = NYPLReaderTOCElement.m; sourceTree = "<group>"; };
		11BFDB37199C117B00378691 /* NYPLReaderTOCCell.h */ = {isa = PBXFileReference; fileEncoding = 4; lastKnownFileType = sourcecode.c.h; path = NYPLReaderTOCCell.h; sourceTree = "<group>"; };
		11BFDB38199C117B00378691 /* NYPLReaderTOCCell.m */ = {isa = PBXFileReference; fileEncoding = 4; lastKnownFileType = sourcecode.c.objc; path = NYPLReaderTOCCell.m; sourceTree = "<group>"; };
		11C113CF19F842B9005B3F63 /* reader.html */ = {isa = PBXFileReference; fileEncoding = 4; lastKnownFileType = text.html; path = reader.html; sourceTree = "<group>"; };
		11C113D119F842BE005B3F63 /* host_app_feedback.js */ = {isa = PBXFileReference; fileEncoding = 4; lastKnownFileType = sourcecode.javascript; path = host_app_feedback.js; sourceTree = "<group>"; };
		11C113D519F84613005B3F63 /* simplified.js */ = {isa = PBXFileReference; fileEncoding = 4; lastKnownFileType = sourcecode.javascript; path = simplified.js; sourceTree = "<group>"; };
		11C5DCF01976D1E0005A9945 /* NYPLHoldsNavigationController.h */ = {isa = PBXFileReference; fileEncoding = 4; lastKnownFileType = sourcecode.c.h; path = NYPLHoldsNavigationController.h; sourceTree = "<group>"; };
		11C5DCF11976D1E0005A9945 /* NYPLHoldsNavigationController.m */ = {isa = PBXFileReference; fileEncoding = 4; lastKnownFileType = sourcecode.c.objc; path = NYPLHoldsNavigationController.m; sourceTree = "<group>"; };
		11C5DCF31976D22F005A9945 /* NYPLHoldsViewController.h */ = {isa = PBXFileReference; fileEncoding = 4; lastKnownFileType = sourcecode.c.h; path = NYPLHoldsViewController.h; sourceTree = "<group>"; };
		11C5DCF41976D22F005A9945 /* NYPLHoldsViewController.m */ = {isa = PBXFileReference; fileEncoding = 4; lastKnownFileType = sourcecode.c.objc; path = NYPLHoldsViewController.m; sourceTree = "<group>"; };
		11C5DD14197727A6005A9945 /* NYPLKeychain.h */ = {isa = PBXFileReference; fileEncoding = 4; lastKnownFileType = sourcecode.c.h; path = NYPLKeychain.h; sourceTree = "<group>"; };
		11C5DD15197727A6005A9945 /* NYPLKeychain.m */ = {isa = PBXFileReference; fileEncoding = 4; lastKnownFileType = sourcecode.c.objc; path = NYPLKeychain.m; sourceTree = "<group>"; };
		11C5DD171977335E005A9945 /* NYPLKeychainTests.m */ = {isa = PBXFileReference; fileEncoding = 4; lastKnownFileType = sourcecode.c.objc; path = NYPLKeychainTests.m; sourceTree = "<group>"; };
		11D521991A44980D00636240 /* librmservices_iphone.a */ = {isa = PBXFileReference; lastKnownFileType = archive.ar; name = librmservices_iphone.a; path = "../../Code/RMSDK-10_0_2014-08-25/samples/rmservices/build/xc3/build/Release-iphoneos/librmservices_iphone.a"; sourceTree = "<group>"; };
		11D5219B1A449ABA00636240 /* libstdc++.dylib */ = {isa = PBXFileReference; lastKnownFileType = "compiled.mach-o.dylib"; name = "libstdc++.dylib"; path = "usr/lib/libstdc++.dylib"; sourceTree = SDKROOT; };
		11DC19261A12F92500721DBA /* NYPLReaderSettingsView.h */ = {isa = PBXFileReference; fileEncoding = 4; lastKnownFileType = sourcecode.c.h; path = NYPLReaderSettingsView.h; sourceTree = "<group>"; };
		11DC19271A12F92500721DBA /* NYPLReaderSettingsView.m */ = {isa = PBXFileReference; fileEncoding = 4; indentWidth = 2; lastKnownFileType = sourcecode.c.objc; path = NYPLReaderSettingsView.m; sourceTree = "<group>"; tabWidth = 2; };
		11E0208B197F05D9009DEA93 /* UIFont+NYPLSystemFontOverride.h */ = {isa = PBXFileReference; fileEncoding = 4; lastKnownFileType = sourcecode.c.h; path = "UIFont+NYPLSystemFontOverride.h"; sourceTree = "<group>"; };
		11E0208C197F05D9009DEA93 /* UIFont+NYPLSystemFontOverride.m */ = {isa = PBXFileReference; fileEncoding = 4; lastKnownFileType = sourcecode.c.objc; path = "UIFont+NYPLSystemFontOverride.m"; sourceTree = "<group>"; };
		11F3771D19DB62B000487769 /* NYPLFacetView.h */ = {isa = PBXFileReference; fileEncoding = 4; lastKnownFileType = sourcecode.c.h; path = NYPLFacetView.h; sourceTree = "<group>"; };
		11F3771E19DB62B000487769 /* NYPLFacetView.m */ = {isa = PBXFileReference; fileEncoding = 4; lastKnownFileType = sourcecode.c.objc; path = NYPLFacetView.m; sourceTree = "<group>"; };
		11F3773119E0876F00487769 /* NYPLCatalogFacet.h */ = {isa = PBXFileReference; fileEncoding = 4; lastKnownFileType = sourcecode.c.h; path = NYPLCatalogFacet.h; sourceTree = "<group>"; };
		11F3773219E0876F00487769 /* NYPLCatalogFacet.m */ = {isa = PBXFileReference; fileEncoding = 4; lastKnownFileType = sourcecode.c.objc; path = NYPLCatalogFacet.m; sourceTree = "<group>"; };
		11F54C1D194109120086FCAF /* main.xml */ = {isa = PBXFileReference; fileEncoding = 4; lastKnownFileType = text.xml; path = main.xml; sourceTree = "<group>"; };
		11F54C2419410BE40086FCAF /* single_entry.xml */ = {isa = PBXFileReference; fileEncoding = 4; lastKnownFileType = text.xml; path = single_entry.xml; sourceTree = "<group>"; };
		11F54C2619410C700086FCAF /* NYPLOPDSEntryTests.m */ = {isa = PBXFileReference; fileEncoding = 4; lastKnownFileType = sourcecode.c.objc; path = NYPLOPDSEntryTests.m; sourceTree = "<group>"; };
		11F54C2919423A040086FCAF /* NYPLOPDSLinkTests.m */ = {isa = PBXFileReference; fileEncoding = 4; lastKnownFileType = sourcecode.c.objc; path = NYPLOPDSLinkTests.m; sourceTree = "<group>"; };
		145798F5215BE9E300F68AFD /* ProblemReportEmail.swift */ = {isa = PBXFileReference; lastKnownFileType = sourcecode.swift; path = ProblemReportEmail.swift; sourceTree = "<group>"; };
		145DA48D215441A70055DB93 /* ZXingObjC.framework */ = {isa = PBXFileReference; lastKnownFileType = wrapper.framework; name = ZXingObjC.framework; path = Carthage/Build/iOS/ZXingObjC.framework; sourceTree = "<group>"; };
		145DA48F2154429E0055DB93 /* Bugsnag.framework */ = {isa = PBXFileReference; lastKnownFileType = wrapper.framework; name = Bugsnag.framework; path = Carthage/Build/iOS/Bugsnag.framework; sourceTree = "<group>"; };
		145DA4912154464F0055DB93 /* SQLite.framework */ = {isa = PBXFileReference; lastKnownFileType = wrapper.framework; name = SQLite.framework; path = Carthage/Build/iOS/SQLite.framework; sourceTree = "<group>"; };
		145DA49321544A3F0055DB93 /* NYPLCardCreator.framework */ = {isa = PBXFileReference; lastKnownFileType = wrapper.framework; name = NYPLCardCreator.framework; path = Carthage/Build/iOS/NYPLCardCreator.framework; sourceTree = "<group>"; };
		145DA49521544A420055DB93 /* PureLayout.framework */ = {isa = PBXFileReference; lastKnownFileType = wrapper.framework; name = PureLayout.framework; path = Carthage/Build/iOS/PureLayout.framework; sourceTree = "<group>"; };
		148B1C1721710C6800FF64AB /* NYPLAEToolkit.framework */ = {isa = PBXFileReference; lastKnownFileType = wrapper.framework; name = NYPLAEToolkit.framework; path = Carthage/Build/iOS/NYPLAEToolkit.framework; sourceTree = "<group>"; };
		148B1C1C21710C6800FF64AB /* NYPLAudiobookToolkit.framework */ = {isa = PBXFileReference; lastKnownFileType = wrapper.framework; name = NYPLAudiobookToolkit.framework; path = Carthage/Build/iOS/NYPLAudiobookToolkit.framework; sourceTree = "<group>"; };
		148B1C342176900E00FF64AB /* AudioEngine.framework */ = {isa = PBXFileReference; lastKnownFileType = wrapper.framework; name = AudioEngine.framework; path = Carthage/Build/iOS/AudioEngine.framework; sourceTree = "<group>"; };
		17071060242A923400E2648F /* NYPLSecrets.swift */ = {isa = PBXFileReference; fileEncoding = 4; lastKnownFileType = sourcecode.swift; path = NYPLSecrets.swift; sourceTree = "<group>"; };
		171966A824170819007BB87E /* NYPLBookState.swift */ = {isa = PBXFileReference; lastKnownFileType = sourcecode.swift; path = NYPLBookState.swift; sourceTree = "<group>"; };
		173F0822241AAA4E00A64658 /* NYPLBookStateTests.swift */ = {isa = PBXFileReference; lastKnownFileType = sourcecode.swift; path = NYPLBookStateTests.swift; sourceTree = "<group>"; };
		179699D024131BA500EC309F /* UIColor+LabelColor.swift */ = {isa = PBXFileReference; lastKnownFileType = sourcecode.swift; path = "UIColor+LabelColor.swift"; sourceTree = "<group>"; };
		2D2B47621D08F1ED007F7764 /* SimplyETests-Bridging-Header.h */ = {isa = PBXFileReference; lastKnownFileType = sourcecode.c.h; path = "SimplyETests-Bridging-Header.h"; sourceTree = "<group>"; };
		2D2B47631D08F1ED007F7764 /* UpdateCheckTests.swift */ = {isa = PBXFileReference; fileEncoding = 4; lastKnownFileType = sourcecode.swift; path = UpdateCheckTests.swift; sourceTree = "<group>"; };
		2D2B47691D08F264007F7764 /* UpdateCheckUpToDate.json */ = {isa = PBXFileReference; fileEncoding = 4; lastKnownFileType = text.json; path = UpdateCheckUpToDate.json; sourceTree = "<group>"; };
		2D2B47721D08F807007F7764 /* SimplyETests.xctest */ = {isa = PBXFileReference; explicitFileType = wrapper.cfbundle; includeInIndex = 0; path = SimplyETests.xctest; sourceTree = BUILT_PRODUCTS_DIR; };
		2D2B47761D08F808007F7764 /* Info.plist */ = {isa = PBXFileReference; lastKnownFileType = text.plist.xml; name = Info.plist; path = ../SimplyETests/Info.plist; sourceTree = "<group>"; };
		2D2B47891D08FC78007F7764 /* UpdateCheckUnknown.json */ = {isa = PBXFileReference; fileEncoding = 4; lastKnownFileType = text.json; path = UpdateCheckUnknown.json; sourceTree = "<group>"; };
		2D2B478A1D08FC78007F7764 /* UpdateCheckNeedsUpdate.json */ = {isa = PBXFileReference; fileEncoding = 4; lastKnownFileType = text.json; path = UpdateCheckNeedsUpdate.json; sourceTree = "<group>"; };
		2D382BCF1D08B1F5002C423D /* SimplyE-Bridging-Header.h */ = {isa = PBXFileReference; lastKnownFileType = sourcecode.c.h; path = "SimplyE-Bridging-Header.h"; sourceTree = "<group>"; };
		2D382BD61D08BA99002C423D /* Log.swift */ = {isa = PBXFileReference; fileEncoding = 4; lastKnownFileType = sourcecode.swift; path = Log.swift; sourceTree = "<group>"; };
		2D62568A1D412BCB0080A81F /* BundledHTMLViewController.swift */ = {isa = PBXFileReference; fileEncoding = 4; lastKnownFileType = sourcecode.swift; path = BundledHTMLViewController.swift; sourceTree = "<group>"; };
		2D6256901D41582A0080A81F /* software-licenses.html */ = {isa = PBXFileReference; fileEncoding = 4; lastKnownFileType = text.html; path = "software-licenses.html"; sourceTree = "<group>"; };
		2D6AF74A1E7E341F005CEC90 /* Simplified+RMSDK.xcconfig */ = {isa = PBXFileReference; lastKnownFileType = text.xcconfig; path = "Simplified+RMSDK.xcconfig"; sourceTree = "<group>"; };
		2D754BB92002E2FB0061D34F /* NYPLOPDSAcquisition.h */ = {isa = PBXFileReference; lastKnownFileType = sourcecode.c.h; path = NYPLOPDSAcquisition.h; sourceTree = "<group>"; };
		2D754BBA2002E2FB0061D34F /* NYPLOPDSAcquisition.m */ = {isa = PBXFileReference; lastKnownFileType = sourcecode.c.objc; path = NYPLOPDSAcquisition.m; sourceTree = "<group>"; };
		2D754BC02002F1B10061D34F /* NYPLOPDSIndirectAcquisition.h */ = {isa = PBXFileReference; lastKnownFileType = sourcecode.c.h; path = NYPLOPDSIndirectAcquisition.h; sourceTree = "<group>"; };
		2D754BC12002F1B10061D34F /* NYPLOPDSIndirectAcquisition.m */ = {isa = PBXFileReference; lastKnownFileType = sourcecode.c.objc; path = NYPLOPDSIndirectAcquisition.m; sourceTree = "<group>"; };
		2D87909B20127AA300E2763F /* NYPLBookAcquisitionPath.h */ = {isa = PBXFileReference; lastKnownFileType = sourcecode.c.h; path = NYPLBookAcquisitionPath.h; sourceTree = "<group>"; };
		2D87909C20127AA300E2763F /* NYPLBookAcquisitionPath.m */ = {isa = PBXFileReference; lastKnownFileType = sourcecode.c.objc; path = NYPLBookAcquisitionPath.m; sourceTree = "<group>"; };
		2D8790A220129AC400E2763F /* NYPLBookAcquisitionPathEntry.xml */ = {isa = PBXFileReference; lastKnownFileType = text.xml; path = NYPLBookAcquisitionPathEntry.xml; sourceTree = "<group>"; };
		2D8790A420129AF200E2763F /* NYPLBookAcquisitionPathTests.swift */ = {isa = PBXFileReference; lastKnownFileType = sourcecode.swift; path = NYPLBookAcquisitionPathTests.swift; sourceTree = "<group>"; };
		2DA4F2321C68363B008853D7 /* LocalAuthentication.framework */ = {isa = PBXFileReference; lastKnownFileType = wrapper.framework; name = LocalAuthentication.framework; path = System/Library/Frameworks/LocalAuthentication.framework; sourceTree = SDKROOT; };
		2DB436361D4C049200F8E69D /* NYPLReachability.h */ = {isa = PBXFileReference; fileEncoding = 4; lastKnownFileType = sourcecode.c.h; path = NYPLReachability.h; sourceTree = "<group>"; };
		2DB436371D4C049200F8E69D /* NYPLReachability.m */ = {isa = PBXFileReference; fileEncoding = 4; lastKnownFileType = sourcecode.c.objc; path = NYPLReachability.m; sourceTree = "<group>"; };
		2DC8D9DB1D09F797007DD125 /* UpdateCheck.swift */ = {isa = PBXFileReference; fileEncoding = 4; lastKnownFileType = sourcecode.swift; path = UpdateCheck.swift; sourceTree = "<group>"; };
		2DC8D9DD1D09F9B4007DD125 /* UpdateCheckShim.swift */ = {isa = PBXFileReference; fileEncoding = 4; lastKnownFileType = sourcecode.swift; path = UpdateCheckShim.swift; sourceTree = "<group>"; };
		2DCB71EC2017DFB5000E041A /* NYPLOPDSAcquisitionAvailability.h */ = {isa = PBXFileReference; lastKnownFileType = sourcecode.c.h; path = NYPLOPDSAcquisitionAvailability.h; sourceTree = "<group>"; };
		2DCB71ED2017DFB5000E041A /* NYPLOPDSAcquisitionAvailability.m */ = {isa = PBXFileReference; lastKnownFileType = sourcecode.c.objc; path = NYPLOPDSAcquisitionAvailability.m; sourceTree = "<group>"; };
		2DEF10B8201ECCEA0082843A /* NYPLMyBooksSimplifiedBearerToken.h */ = {isa = PBXFileReference; lastKnownFileType = sourcecode.c.h; path = NYPLMyBooksSimplifiedBearerToken.h; sourceTree = "<group>"; };
		2DEF10B9201ECCEA0082843A /* NYPLMyBooksSimplifiedBearerToken.m */ = {isa = PBXFileReference; lastKnownFileType = sourcecode.c.objc; path = NYPLMyBooksSimplifiedBearerToken.m; sourceTree = "<group>"; };
		2DF321821DC3B83500E1858F /* NYPLAnnotations.swift */ = {isa = PBXFileReference; fileEncoding = 4; lastKnownFileType = sourcecode.swift; path = NYPLAnnotations.swift; sourceTree = "<group>"; };
		2DFAC8EB1CD8DDD1003D9EC0 /* NYPLOPDSCategory.h */ = {isa = PBXFileReference; fileEncoding = 4; lastKnownFileType = sourcecode.c.h; path = NYPLOPDSCategory.h; sourceTree = "<group>"; };
		2DFAC8EC1CD8DDD1003D9EC0 /* NYPLOPDSCategory.m */ = {isa = PBXFileReference; fileEncoding = 4; lastKnownFileType = sourcecode.c.objc; path = NYPLOPDSCategory.m; sourceTree = "<group>"; };
		52545184217A76FF00BBC1B4 /* NYPLUserNotifications.swift */ = {isa = PBXFileReference; lastKnownFileType = sourcecode.swift; path = NYPLUserNotifications.swift; sourceTree = "<group>"; };
		52592BB721220A1100587288 /* NYPLLocalization.m */ = {isa = PBXFileReference; lastKnownFileType = sourcecode.c.objc; path = NYPLLocalization.m; sourceTree = "<group>"; };
		52592BBB21220A4F00587288 /* NYPLLocalization.h */ = {isa = PBXFileReference; lastKnownFileType = sourcecode.c.h; path = NYPLLocalization.h; sourceTree = "<group>"; };
		5A569A261B8351C6003B5B61 /* ADEPT.xcodeproj */ = {isa = PBXFileReference; lastKnownFileType = "wrapper.pb-project"; name = ADEPT.xcodeproj; path = "adept-ios/ADEPT.xcodeproj"; sourceTree = "<group>"; };
		5A5B90111B946763002C53E9 /* libc++.1.dylib */ = {isa = PBXFileReference; lastKnownFileType = "compiled.mach-o.dylib"; name = "libc++.1.dylib"; path = "usr/lib/libc++.1.dylib"; sourceTree = SDKROOT; };
		5A5B90141B946CBD002C53E9 /* libstdc++.6.0.9.dylib */ = {isa = PBXFileReference; lastKnownFileType = "compiled.mach-o.dylib"; name = "libstdc++.6.0.9.dylib"; path = "usr/lib/libstdc++.6.0.9.dylib"; sourceTree = SDKROOT; };
		5A5B90191B946FAD002C53E9 /* NYPLReaderContainerDelegate.h */ = {isa = PBXFileReference; fileEncoding = 4; lastKnownFileType = sourcecode.c.h; path = NYPLReaderContainerDelegate.h; sourceTree = "<group>"; };
		5A5B901A1B946FAD002C53E9 /* NYPLReaderContainerDelegate.mm */ = {isa = PBXFileReference; fileEncoding = 4; lastKnownFileType = sourcecode.cpp.objcpp; path = NYPLReaderContainerDelegate.mm; sourceTree = "<group>"; };
		5A69290D1B95ACC600FB4C10 /* readium-shared-js_all.js */ = {isa = PBXFileReference; fileEncoding = 4; lastKnownFileType = sourcecode.javascript; name = "readium-shared-js_all.js"; path = "readium-shared-js/build-output/_single-bundle/readium-shared-js_all.js"; sourceTree = SOURCE_ROOT; };
		5A69290F1B95ACD100FB4C10 /* sdk.css */ = {isa = PBXFileReference; fileEncoding = 4; lastKnownFileType = text.css; name = sdk.css; path = "readium-shared-js/build-output/css/sdk.css"; sourceTree = SOURCE_ROOT; };
		5A69291D1B95C8AD00FB4C10 /* readium-shared-js_all.js.map */ = {isa = PBXFileReference; fileEncoding = 4; lastKnownFileType = "sourcecode.module-map"; name = "readium-shared-js_all.js.map"; path = "readium-shared-js/build-output/_single-bundle/readium-shared-js_all.js.map"; sourceTree = SOURCE_ROOT; };
		5A6929231B95C8B400FB4C10 /* readium-shared-js_all.js.bundles.js */ = {isa = PBXFileReference; fileEncoding = 4; lastKnownFileType = sourcecode.javascript; name = "readium-shared-js_all.js.bundles.js"; path = "readium-shared-js/build-output/_single-bundle/readium-shared-js_all.js.bundles.js"; sourceTree = SOURCE_ROOT; };
		5A7048911B94A6700046FFF0 /* Adobe Content Filter.xcodeproj */ = {isa = PBXFileReference; lastKnownFileType = "wrapper.pb-project"; name = "Adobe Content Filter.xcodeproj"; path = "adobe-content-filter/build/iOS/Adobe Content Filter.xcodeproj"; sourceTree = "<group>"; };
		5D1B141422CBE3570006C964 /* NYPLProblemDocument.swift */ = {isa = PBXFileReference; lastKnownFileType = sourcecode.swift; path = NYPLProblemDocument.swift; sourceTree = "<group>"; };
		5D1B142922CC179F0006C964 /* NYPLAlertUtils.swift */ = {isa = PBXFileReference; lastKnownFileType = sourcecode.swift; path = NYPLAlertUtils.swift; sourceTree = "<group>"; };
		5D3A28CB22D3DA850042B3BD /* NYPLUserProfileDocument.swift */ = {isa = PBXFileReference; lastKnownFileType = sourcecode.swift; path = NYPLUserProfileDocument.swift; sourceTree = "<group>"; };
		5D3A28D322D3FBB90042B3BD /* UserProfileDocumentTests.swift */ = {isa = PBXFileReference; lastKnownFileType = sourcecode.swift; path = UserProfileDocumentTests.swift; sourceTree = "<group>"; };
		5D60D3532297353C001080D0 /* NYPLMigrationManager.swift */ = {isa = PBXFileReference; lastKnownFileType = sourcecode.swift; path = NYPLMigrationManager.swift; sourceTree = "<group>"; };
		5D73DA3D22A07B9A00162CB8 /* NYPLMyBooksDownloadCenterTests.swift */ = {isa = PBXFileReference; lastKnownFileType = sourcecode.swift; path = NYPLMyBooksDownloadCenterTests.swift; sourceTree = "<group>"; };
		5D7CF86322C19EBA007CAA34 /* NYPLReaderContainerDelegateBase.m */ = {isa = PBXFileReference; lastKnownFileType = sourcecode.c.objc; path = NYPLReaderContainerDelegateBase.m; sourceTree = "<group>"; };
		5D7CF86922C1A2F1007CAA34 /* NYPLReaderContainerDelegateBase.h */ = {isa = PBXFileReference; lastKnownFileType = sourcecode.c.h; path = NYPLReaderContainerDelegateBase.h; sourceTree = "<group>"; };
		5D7CF8B422C3FC06007CAA34 /* NYPLErrorLogger.swift */ = {isa = PBXFileReference; fileEncoding = 4; lastKnownFileType = sourcecode.swift; path = NYPLErrorLogger.swift; sourceTree = "<group>"; };
		5D7CF8BA22C427F6007CAA34 /* LogTests.swift */ = {isa = PBXFileReference; lastKnownFileType = sourcecode.swift; path = LogTests.swift; sourceTree = "<group>"; };
		5DD5674422B303DF001F0C83 /* NYPLDeveloperSettingsTableViewController.swift */ = {isa = PBXFileReference; lastKnownFileType = sourcecode.swift; path = NYPLDeveloperSettingsTableViewController.swift; sourceTree = "<group>"; };
		5DD5677122B7ECE3001F0C83 /* NYPLSettings.swift */ = {isa = PBXFileReference; lastKnownFileType = sourcecode.swift; path = NYPLSettings.swift; sourceTree = "<group>"; };
		5DD567AE22B95A30001F0C83 /* String+MD5.swift */ = {isa = PBXFileReference; lastKnownFileType = sourcecode.swift; path = "String+MD5.swift"; sourceTree = "<group>"; };
		5DD567B422B97344001F0C83 /* Data+Base64.swift */ = {isa = PBXFileReference; lastKnownFileType = sourcecode.swift; path = "Data+Base64.swift"; sourceTree = "<group>"; };
		7307A5EC23FF1A8500DE53DE /* NYPLOpenSearchDescriptionTests.swift */ = {isa = PBXFileReference; lastKnownFileType = sourcecode.swift; path = NYPLOpenSearchDescriptionTests.swift; sourceTree = "<group>"; };
		7307A5F323FF2A6000DE53DE /* NYPLStringAdditionsTests.swift */ = {isa = PBXFileReference; lastKnownFileType = sourcecode.swift; path = NYPLStringAdditionsTests.swift; sourceTree = "<group>"; };
		731DA5F52407105E009CC191 /* Crashlytics.framework */ = {isa = PBXFileReference; lastKnownFileType = wrapper.framework; name = Crashlytics.framework; path = Carthage/Build/iOS/Crashlytics.framework; sourceTree = "<group>"; };
		731DA5FB240711F5009CC191 /* Fabric.framework */ = {isa = PBXFileReference; lastKnownFileType = wrapper.framework; name = Fabric.framework; path = Carthage/Build/iOS/Fabric.framework; sourceTree = "<group>"; };
		7327A89223EE017300954748 /* NYPLMainThreadChecker.swift */ = {isa = PBXFileReference; lastKnownFileType = sourcecode.swift; path = NYPLMainThreadChecker.swift; sourceTree = "<group>"; };
		732F929223ECB51F0099244C /* NYPLBackgroundExecutor.swift */ = {isa = PBXFileReference; lastKnownFileType = sourcecode.swift; path = NYPLBackgroundExecutor.swift; sourceTree = "<group>"; };
<<<<<<< HEAD
		7335279F24172A81009E3F19 /* OutlineTableViewController.swift */ = {isa = PBXFileReference; fileEncoding = 4; lastKnownFileType = sourcecode.swift; path = OutlineTableViewController.swift; sourceTree = "<group>"; };
		733527A124172A81009E3F19 /* Base */ = {isa = PBXFileReference; lastKnownFileType = file.storyboard; name = Base; path = Base.lproj/Outline.storyboard; sourceTree = "<group>"; };
		733527A424172BD6009E3F19 /* ReaderFactory.swift */ = {isa = PBXFileReference; fileEncoding = 4; lastKnownFileType = sourcecode.swift; path = ReaderFactory.swift; sourceTree = "<group>"; };
		733DEC8B24108D8D008C74BC /* DRMLibraryService.swift */ = {isa = PBXFileReference; fileEncoding = 4; lastKnownFileType = sourcecode.swift; path = DRMLibraryService.swift; sourceTree = "<group>"; };
		733DEC91241090C7008C74BC /* NYPLReaderExtensions.swift */ = {isa = PBXFileReference; lastKnownFileType = sourcecode.swift; path = NYPLReaderExtensions.swift; sourceTree = "<group>"; };
		734917D0242D77D800059AA5 /* NYPLUserSettingsVC.swift */ = {isa = PBXFileReference; lastKnownFileType = sourcecode.swift; path = NYPLUserSettingsVC.swift; sourceTree = "<group>"; };
		734917D9242EB79700059AA5 /* NYPLR1R2UserSettings.swift */ = {isa = PBXFileReference; lastKnownFileType = sourcecode.swift; path = NYPLR1R2UserSettings.swift; sourceTree = "<group>"; };
=======
		733875642423E1B0000FEB67 /* NYPLNetworkExecutor.swift */ = {isa = PBXFileReference; lastKnownFileType = sourcecode.swift; path = NYPLNetworkExecutor.swift; sourceTree = "<group>"; };
		733875662423E540000FEB67 /* NYPLCaching.swift */ = {isa = PBXFileReference; lastKnownFileType = sourcecode.swift; path = NYPLCaching.swift; sourceTree = "<group>"; };
		735FED252427494900144C97 /* NYPLNetworkResponder.swift */ = {isa = PBXFileReference; lastKnownFileType = sourcecode.swift; path = NYPLNetworkResponder.swift; sourceTree = "<group>"; };
		7384C7FF242BB43300D5F960 /* NYPLCachingTests.swift */ = {isa = PBXFileReference; lastKnownFileType = sourcecode.swift; path = NYPLCachingTests.swift; sourceTree = "<group>"; };
		7384C801242BCC4800D5F960 /* Date+NYPLAdditions.swift */ = {isa = PBXFileReference; lastKnownFileType = sourcecode.swift; path = "Date+NYPLAdditions.swift"; sourceTree = "<group>"; };
		7384C803242BCE5900D5F960 /* Date+NYPLAdditionsTests.swift */ = {isa = PBXFileReference; lastKnownFileType = sourcecode.swift; path = "Date+NYPLAdditionsTests.swift"; sourceTree = "<group>"; };
>>>>>>> fe0ae487
		738EF2CB2405E38800F388FB /* GoogleService-Info.plist */ = {isa = PBXFileReference; lastKnownFileType = text.plist; path = "GoogleService-Info.plist"; sourceTree = SOURCE_ROOT; };
		738EF2D12405E3D900F388FB /* .gitignore */ = {isa = PBXFileReference; lastKnownFileType = text; path = .gitignore; sourceTree = SOURCE_ROOT; };
		738EF2D22405EA5F00F388FB /* Firebase.framework */ = {isa = PBXFileReference; lastKnownFileType = wrapper.framework; name = Firebase.framework; path = Carthage/Build/iOS/Firebase.framework; sourceTree = "<group>"; };
		738EF2D32405EA5F00F388FB /* FirebaseCoreDiagnostics.framework */ = {isa = PBXFileReference; lastKnownFileType = wrapper.framework; name = FirebaseCoreDiagnostics.framework; path = Carthage/Build/iOS/FirebaseCoreDiagnostics.framework; sourceTree = "<group>"; };
		738EF2D42405EA5F00F388FB /* FirebaseCore.framework */ = {isa = PBXFileReference; lastKnownFileType = wrapper.framework; name = FirebaseCore.framework; path = Carthage/Build/iOS/FirebaseCore.framework; sourceTree = "<group>"; };
		738EF2D52405EA5F00F388FB /* FirebaseAnalytics.framework */ = {isa = PBXFileReference; lastKnownFileType = wrapper.framework; name = FirebaseAnalytics.framework; path = Carthage/Build/iOS/FirebaseAnalytics.framework; sourceTree = "<group>"; };
		738EF2D72405EA6000F388FB /* nanopb.framework */ = {isa = PBXFileReference; lastKnownFileType = wrapper.framework; name = nanopb.framework; path = Carthage/Build/iOS/nanopb.framework; sourceTree = "<group>"; };
		738EF2D82405EA6000F388FB /* GoogleUtilities.framework */ = {isa = PBXFileReference; lastKnownFileType = wrapper.framework; name = GoogleUtilities.framework; path = Carthage/Build/iOS/GoogleUtilities.framework; sourceTree = "<group>"; };
		738EF2D92405EA6000F388FB /* GoogleAppMeasurement.framework */ = {isa = PBXFileReference; lastKnownFileType = wrapper.framework; name = GoogleAppMeasurement.framework; path = Carthage/Build/iOS/GoogleAppMeasurement.framework; sourceTree = "<group>"; };
		738EF2DA2405EA6000F388FB /* FIRAnalyticsConnector.framework */ = {isa = PBXFileReference; lastKnownFileType = wrapper.framework; name = FIRAnalyticsConnector.framework; path = Carthage/Build/iOS/FIRAnalyticsConnector.framework; sourceTree = "<group>"; };
		738EF2E42405EBAD00F388FB /* FirebaseInstallations.framework */ = {isa = PBXFileReference; lastKnownFileType = wrapper.framework; name = FirebaseInstallations.framework; path = Carthage/Build/iOS/FirebaseInstallations.framework; sourceTree = "<group>"; };
		738EF2E52405EBAD00F388FB /* GoogleDataTransport.framework */ = {isa = PBXFileReference; lastKnownFileType = wrapper.framework; name = GoogleDataTransport.framework; path = Carthage/Build/iOS/GoogleDataTransport.framework; sourceTree = "<group>"; };
		738EF2E82405EBC100F388FB /* GoogleDataTransportCCTSupport.framework */ = {isa = PBXFileReference; lastKnownFileType = wrapper.framework; name = GoogleDataTransportCCTSupport.framework; path = Carthage/Build/iOS/GoogleDataTransportCCTSupport.framework; sourceTree = "<group>"; };
		738EF2EB2405EC5900F388FB /* PromisesObjC.framework */ = {isa = PBXFileReference; lastKnownFileType = wrapper.framework; name = PromisesObjC.framework; path = Carthage/Build/iOS/PromisesObjC.framework; sourceTree = "<group>"; };
		73A22986240F38AE006B9EAD /* CryptoSwift.framework */ = {isa = PBXFileReference; lastKnownFileType = wrapper.framework; name = CryptoSwift.framework; path = Carthage/Build/iOS/CryptoSwift.framework; sourceTree = "<group>"; };
		73A2298C240F38CC006B9EAD /* Fuzi.framework */ = {isa = PBXFileReference; lastKnownFileType = wrapper.framework; name = Fuzi.framework; path = Carthage/Build/iOS/Fuzi.framework; sourceTree = "<group>"; };
		73A2298E240F38D0006B9EAD /* GCDWebServer.framework */ = {isa = PBXFileReference; lastKnownFileType = wrapper.framework; name = GCDWebServer.framework; path = Carthage/Build/iOS/GCDWebServer.framework; sourceTree = "<group>"; };
		73A22990240F38D9006B9EAD /* Minizip.framework */ = {isa = PBXFileReference; lastKnownFileType = wrapper.framework; name = Minizip.framework; path = Carthage/Build/iOS/Minizip.framework; sourceTree = "<group>"; };
		73A22992240F3900006B9EAD /* ReadiumOPDS.framework */ = {isa = PBXFileReference; lastKnownFileType = wrapper.framework; name = ReadiumOPDS.framework; path = Carthage/Build/iOS/ReadiumOPDS.framework; sourceTree = "<group>"; };
		73A22993240F3900006B9EAD /* R2Navigator.framework */ = {isa = PBXFileReference; lastKnownFileType = wrapper.framework; name = R2Navigator.framework; path = Carthage/Build/iOS/R2Navigator.framework; sourceTree = "<group>"; };
		73A22994240F3900006B9EAD /* R2Shared.framework */ = {isa = PBXFileReference; lastKnownFileType = wrapper.framework; name = R2Shared.framework; path = Carthage/Build/iOS/R2Shared.framework; sourceTree = "<group>"; };
		73A22995240F3900006B9EAD /* R2Streamer.framework */ = {isa = PBXFileReference; lastKnownFileType = wrapper.framework; name = R2Streamer.framework; path = Carthage/Build/iOS/R2Streamer.framework; sourceTree = "<group>"; };
		73A2299A240F3B9B006B9EAD /* NYPLR2Owner.swift */ = {isa = PBXFileReference; fileEncoding = 4; lastKnownFileType = sourcecode.swift; path = NYPLR2Owner.swift; sourceTree = "<group>"; };
		73A2299C240F3BEA006B9EAD /* LibraryModule.swift */ = {isa = PBXFileReference; fileEncoding = 4; lastKnownFileType = sourcecode.swift; path = LibraryModule.swift; sourceTree = "<group>"; };
		73A2299E240F3BEA006B9EAD /* LibraryService.swift */ = {isa = PBXFileReference; fileEncoding = 4; lastKnownFileType = sourcecode.swift; path = LibraryService.swift; sourceTree = "<group>"; };
		73A229A4240F3D1B006B9EAD /* CancellableResult.swift */ = {isa = PBXFileReference; fileEncoding = 4; lastKnownFileType = sourcecode.swift; path = CancellableResult.swift; sourceTree = "<group>"; };
		73A229A6240F40C2006B9EAD /* ReaderModule.swift */ = {isa = PBXFileReference; fileEncoding = 4; lastKnownFileType = sourcecode.swift; path = ReaderModule.swift; sourceTree = "<group>"; };
		73A229AA241021F2006B9EAD /* ReaderError.swift */ = {isa = PBXFileReference; fileEncoding = 4; lastKnownFileType = sourcecode.swift; path = ReaderError.swift; sourceTree = "<group>"; };
		73A229AC2410221E006B9EAD /* EPUBModule.swift */ = {isa = PBXFileReference; fileEncoding = 4; lastKnownFileType = sourcecode.swift; path = EPUBModule.swift; sourceTree = "<group>"; };
		73A229AE24102272006B9EAD /* ReaderFormatModule.swift */ = {isa = PBXFileReference; fileEncoding = 4; lastKnownFileType = sourcecode.swift; path = ReaderFormatModule.swift; sourceTree = "<group>"; };
		73A3EAEB2400A9560061A7FB /* NYPLSettingsAccountURLSessionChallengeHandler.h */ = {isa = PBXFileReference; lastKnownFileType = sourcecode.c.h; path = NYPLSettingsAccountURLSessionChallengeHandler.h; sourceTree = "<group>"; };
		73A3EAEC2400A9560061A7FB /* NYPLSettingsAccountURLSessionChallengeHandler.m */ = {isa = PBXFileReference; lastKnownFileType = sourcecode.c.objc; path = NYPLSettingsAccountURLSessionChallengeHandler.m; sourceTree = "<group>"; };
		73DA43A02404B4A900985482 /* Crashlytics.json */ = {isa = PBXFileReference; lastKnownFileType = text.json; path = Crashlytics.json; sourceTree = SOURCE_ROOT; };
		73DA43A12404B4A900985482 /* Cartfile */ = {isa = PBXFileReference; lastKnownFileType = text; path = Cartfile; sourceTree = SOURCE_ROOT; };
		73DA43A32404B92E00985482 /* Cartfile.resolved */ = {isa = PBXFileReference; lastKnownFileType = text; path = Cartfile.resolved; sourceTree = SOURCE_ROOT; };
		73DA43A42404B95B00985482 /* AudioEngine.json */ = {isa = PBXFileReference; lastKnownFileType = text.json; path = AudioEngine.json; sourceTree = SOURCE_ROOT; };
		73DA43A52404BA5500985482 /* build-3rd-parties-dependencies.sh */ = {isa = PBXFileReference; lastKnownFileType = text.script.sh; path = "build-3rd-parties-dependencies.sh"; sourceTree = SOURCE_ROOT; };
		73DA43A62404BA5600985482 /* build-carthage.sh */ = {isa = PBXFileReference; lastKnownFileType = text.script.sh; path = "build-carthage.sh"; sourceTree = SOURCE_ROOT; };
		73DA43A72404BA5600985482 /* build_curl.sh */ = {isa = PBXFileReference; lastKnownFileType = text.script.sh; path = build_curl.sh; sourceTree = SOURCE_ROOT; };
		73DA43A82404BA5600985482 /* build-openssl-curl.sh */ = {isa = PBXFileReference; lastKnownFileType = text.script.sh; path = "build-openssl-curl.sh"; sourceTree = SOURCE_ROOT; };
		73F713502417200F00C63B81 /* NYPLEPUBViewController.swift */ = {isa = PBXFileReference; fileEncoding = 4; lastKnownFileType = sourcecode.swift; name = NYPLEPUBViewController.swift; path = Simplified/Reader2/UI/NYPLEPUBViewController.swift; sourceTree = SOURCE_ROOT; };
		73F713552417200F00C63B81 /* ReaderViewController.swift */ = {isa = PBXFileReference; fileEncoding = 4; lastKnownFileType = sourcecode.swift; name = ReaderViewController.swift; path = Simplified/Reader2/UI/ReaderViewController.swift; sourceTree = SOURCE_ROOT; };
		73F7135A241723B100C63B81 /* en */ = {isa = PBXFileReference; lastKnownFileType = text.plist.strings; name = en; path = en.lproj/UserSettings.strings; sourceTree = "<group>"; };
		73F7135B241723B100C63B81 /* UserSettingsTableViewController.swift */ = {isa = PBXFileReference; fileEncoding = 4; lastKnownFileType = sourcecode.swift; path = UserSettingsTableViewController.swift; sourceTree = "<group>"; };
		73F7135C241723B100C63B81 /* AdvancedSettingsViewController.swift */ = {isa = PBXFileReference; fileEncoding = 4; lastKnownFileType = sourcecode.swift; path = AdvancedSettingsViewController.swift; sourceTree = "<group>"; };
		73F7135E241723B100C63B81 /* Base */ = {isa = PBXFileReference; lastKnownFileType = file.storyboard; name = Base; path = Base.lproj/UserSettings.storyboard; sourceTree = "<group>"; };
		73F7135F241723B100C63B81 /* UserSettingsNavigationController.swift */ = {isa = PBXFileReference; fileEncoding = 4; lastKnownFileType = sourcecode.swift; path = UserSettingsNavigationController.swift; sourceTree = "<group>"; };
		73F71360241723B100C63B81 /* FontSelectionViewController.swift */ = {isa = PBXFileReference; fileEncoding = 4; lastKnownFileType = sourcecode.swift; path = FontSelectionViewController.swift; sourceTree = "<group>"; };
		73F713672417240100C63B81 /* UIViewController+NYPL.swift */ = {isa = PBXFileReference; fileEncoding = 4; lastKnownFileType = sourcecode.swift; name = "UIViewController+NYPL.swift"; path = "Simplified/Reader2/UI/UIViewController+NYPL.swift"; sourceTree = SOURCE_ROOT; };
		73F713692417243200C63B81 /* AssociatedColors.swift */ = {isa = PBXFileReference; fileEncoding = 4; lastKnownFileType = sourcecode.swift; name = AssociatedColors.swift; path = Simplified/Reader2/UI/AssociatedColors.swift; sourceTree = SOURCE_ROOT; };
		841B55411B740F2700FAC1AF /* NYPLSettingsEULAViewController.h */ = {isa = PBXFileReference; fileEncoding = 4; lastKnownFileType = sourcecode.c.h; path = NYPLSettingsEULAViewController.h; sourceTree = "<group>"; };
		841B55421B740F2700FAC1AF /* NYPLSettingsEULAViewController.m */ = {isa = PBXFileReference; fileEncoding = 4; lastKnownFileType = sourcecode.c.objc; path = NYPLSettingsEULAViewController.m; sourceTree = "<group>"; };
		84B7A3431B84E8FE00584FB2 /* OFL.txt */ = {isa = PBXFileReference; fileEncoding = 4; lastKnownFileType = text; path = OFL.txt; sourceTree = "<group>"; };
		84B7A3441B84E8FE00584FB2 /* OpenDyslexic3-Bold.ttf */ = {isa = PBXFileReference; lastKnownFileType = file; path = "OpenDyslexic3-Bold.ttf"; sourceTree = "<group>"; };
		84B7A3451B84E8FE00584FB2 /* OpenDyslexic3-Regular.ttf */ = {isa = PBXFileReference; lastKnownFileType = file; path = "OpenDyslexic3-Regular.ttf"; sourceTree = "<group>"; };
		84FCD2601B7BA79200BFEDD9 /* CoreLocation.framework */ = {isa = PBXFileReference; lastKnownFileType = wrapper.framework; name = CoreLocation.framework; path = System/Library/Frameworks/CoreLocation.framework; sourceTree = SDKROOT; };
		8C40D6A62375FF8B006EA63B /* NYPLProblemDocumentCacheManager.swift */ = {isa = PBXFileReference; lastKnownFileType = sourcecode.swift; path = NYPLProblemDocumentCacheManager.swift; sourceTree = "<group>"; };
		8C835DD4234D0B900050A18D /* NYPLFacetBarView.swift */ = {isa = PBXFileReference; indentWidth = 2; lastKnownFileType = sourcecode.swift; path = NYPLFacetBarView.swift; sourceTree = "<group>"; tabWidth = 2; };
		8CC26F822370C1DF0000D8E1 /* Account.swift */ = {isa = PBXFileReference; lastKnownFileType = sourcecode.swift; path = Account.swift; sourceTree = "<group>"; };
		8CE9C470237F84820072E964 /* NYPLBookDetailsProblemDocumentViewController.swift */ = {isa = PBXFileReference; lastKnownFileType = sourcecode.swift; path = NYPLBookDetailsProblemDocumentViewController.swift; sourceTree = "<group>"; };
		A4276F461B00046300CA7194 /* NYPLMyBooksDownloadInfo.h */ = {isa = PBXFileReference; fileEncoding = 4; lastKnownFileType = sourcecode.c.h; path = NYPLMyBooksDownloadInfo.h; sourceTree = "<group>"; };
		A4276F471B00046300CA7194 /* NYPLMyBooksDownloadInfo.m */ = {isa = PBXFileReference; fileEncoding = 4; lastKnownFileType = sourcecode.c.objc; path = NYPLMyBooksDownloadInfo.m; sourceTree = "<group>"; };
		A42E0DEF1B3F5A490095EBAE /* NYPLRemoteViewController.h */ = {isa = PBXFileReference; fileEncoding = 4; lastKnownFileType = sourcecode.c.h; path = NYPLRemoteViewController.h; sourceTree = "<group>"; };
		A42E0DF01B3F5A490095EBAE /* NYPLRemoteViewController.m */ = {isa = PBXFileReference; fileEncoding = 4; lastKnownFileType = sourcecode.c.objc; path = NYPLRemoteViewController.m; sourceTree = "<group>"; };
		A42E0DF21B40F4E00095EBAE /* NYPLCatalogFeedViewController.h */ = {isa = PBXFileReference; fileEncoding = 4; lastKnownFileType = sourcecode.c.h; path = NYPLCatalogFeedViewController.h; sourceTree = "<group>"; };
		A42E0DF31B40F4E00095EBAE /* NYPLCatalogFeedViewController.m */ = {isa = PBXFileReference; fileEncoding = 4; lastKnownFileType = sourcecode.c.objc; path = NYPLCatalogFeedViewController.m; sourceTree = "<group>"; };
		A46226251B39D4980063F549 /* NYPLOPDSGroup.m */ = {isa = PBXFileReference; fileEncoding = 4; lastKnownFileType = sourcecode.c.objc; path = NYPLOPDSGroup.m; sourceTree = "<group>"; };
		A46226261B39D4980063F549 /* NYPLOPDSGroup.h */ = {isa = PBXFileReference; fileEncoding = 4; lastKnownFileType = sourcecode.c.h; path = NYPLOPDSGroup.h; sourceTree = "<group>"; };
		A499BF241B39EFC7002F8B8B /* NYPLOPDSEntryGroupAttributes.h */ = {isa = PBXFileReference; fileEncoding = 4; lastKnownFileType = sourcecode.c.h; path = NYPLOPDSEntryGroupAttributes.h; sourceTree = "<group>"; };
		A499BF251B39EFC7002F8B8B /* NYPLOPDSEntryGroupAttributes.m */ = {isa = PBXFileReference; fileEncoding = 4; lastKnownFileType = sourcecode.c.objc; path = NYPLOPDSEntryGroupAttributes.m; sourceTree = "<group>"; };
		A49C25401AE05A2600D63B89 /* RDServices.xcodeproj */ = {isa = PBXFileReference; lastKnownFileType = "wrapper.pb-project"; path = RDServices.xcodeproj; sourceTree = "<group>"; };
		A4BA1D0C1B430341006F83DF /* NYPLCatalogGroupedFeedViewController.h */ = {isa = PBXFileReference; fileEncoding = 4; lastKnownFileType = sourcecode.c.h; path = NYPLCatalogGroupedFeedViewController.h; sourceTree = "<group>"; };
		A4BA1D0D1B430341006F83DF /* NYPLCatalogGroupedFeedViewController.m */ = {isa = PBXFileReference; fileEncoding = 4; lastKnownFileType = sourcecode.c.objc; path = NYPLCatalogGroupedFeedViewController.m; sourceTree = "<group>"; };
		A4BA1D111B43046B006F83DF /* NYPLCatalogGroupedFeed.h */ = {isa = PBXFileReference; fileEncoding = 4; lastKnownFileType = sourcecode.c.h; path = NYPLCatalogGroupedFeed.h; sourceTree = "<group>"; };
		A4BA1D121B43046B006F83DF /* NYPLCatalogGroupedFeed.m */ = {isa = PBXFileReference; fileEncoding = 4; lastKnownFileType = sourcecode.c.objc; path = NYPLCatalogGroupedFeed.m; sourceTree = "<group>"; };
		A4E254F81B0E610900193FE4 /* NYPLBasicAuth.h */ = {isa = PBXFileReference; fileEncoding = 4; lastKnownFileType = sourcecode.c.h; path = NYPLBasicAuth.h; sourceTree = "<group>"; };
		A4E254F91B0E610900193FE4 /* NYPLBasicAuth.m */ = {isa = PBXFileReference; fileEncoding = 4; lastKnownFileType = sourcecode.c.objc; path = NYPLBasicAuth.m; sourceTree = "<group>"; };
		A823D80D192BABA400B55DE2 /* SimplyE.app */ = {isa = PBXFileReference; explicitFileType = wrapper.application; includeInIndex = 0; path = SimplyE.app; sourceTree = BUILT_PRODUCTS_DIR; };
		A823D810192BABA400B55DE2 /* Foundation.framework */ = {isa = PBXFileReference; lastKnownFileType = wrapper.framework; name = Foundation.framework; path = System/Library/Frameworks/Foundation.framework; sourceTree = SDKROOT; };
		A823D812192BABA400B55DE2 /* CoreGraphics.framework */ = {isa = PBXFileReference; lastKnownFileType = wrapper.framework; name = CoreGraphics.framework; path = System/Library/Frameworks/CoreGraphics.framework; sourceTree = SDKROOT; };
		A823D814192BABA400B55DE2 /* UIKit.framework */ = {isa = PBXFileReference; lastKnownFileType = wrapper.framework; name = UIKit.framework; path = System/Library/Frameworks/UIKit.framework; sourceTree = SDKROOT; };
		A823D818192BABA400B55DE2 /* Simplified-Info.plist */ = {isa = PBXFileReference; lastKnownFileType = text.plist.xml; path = "Simplified-Info.plist"; sourceTree = "<group>"; };
		A823D81A192BABA400B55DE2 /* en */ = {isa = PBXFileReference; lastKnownFileType = text.plist.strings; name = en; path = en.lproj/InfoPlist.strings; sourceTree = "<group>"; };
		A823D81C192BABA400B55DE2 /* main.m */ = {isa = PBXFileReference; lastKnownFileType = sourcecode.c.objc; path = main.m; sourceTree = "<group>"; };
		A823D81E192BABA400B55DE2 /* Simplified-Prefix.pch */ = {isa = PBXFileReference; lastKnownFileType = sourcecode.c.h; path = "Simplified-Prefix.pch"; sourceTree = "<group>"; };
		A823D81F192BABA400B55DE2 /* NYPLAppDelegate.h */ = {isa = PBXFileReference; lastKnownFileType = sourcecode.c.h; path = NYPLAppDelegate.h; sourceTree = "<group>"; };
		A823D820192BABA400B55DE2 /* NYPLAppDelegate.m */ = {isa = PBXFileReference; lastKnownFileType = sourcecode.c.objc; path = NYPLAppDelegate.m; sourceTree = "<group>"; };
		A823D822192BABA400B55DE2 /* Images.xcassets */ = {isa = PBXFileReference; lastKnownFileType = folder.assetcatalog; path = Images.xcassets; sourceTree = "<group>"; };
		A823D833192BABA400B55DE2 /* en */ = {isa = PBXFileReference; lastKnownFileType = text.plist.strings; name = en; path = en.lproj/InfoPlist.strings; sourceTree = "<group>"; };
		A92FB0F821CDCE3D004740F4 /* NYPLReturnPromptHelper.swift */ = {isa = PBXFileReference; lastKnownFileType = sourcecode.swift; path = NYPLReturnPromptHelper.swift; sourceTree = "<group>"; };
		A93F9F9621CDACF700BD3B0C /* NYPLAppReviewPrompt.swift */ = {isa = PBXFileReference; lastKnownFileType = sourcecode.swift; path = NYPLAppReviewPrompt.swift; sourceTree = "<group>"; };
		A949984E2235826500CE4241 /* NYPLPDFViewControllerDelegate.swift */ = {isa = PBXFileReference; lastKnownFileType = sourcecode.swift; path = NYPLPDFViewControllerDelegate.swift; sourceTree = "<group>"; };
		A9AD993F2225D4AF009FF54A /* PDFRendererProvider.framework */ = {isa = PBXFileReference; lastKnownFileType = wrapper.framework; name = PDFRendererProvider.framework; path = Carthage/Build/iOS/PDFRendererProvider.framework; sourceTree = "<group>"; };
		AE77E0F3FB181D0C1529C865 /* NYPLOPDSLink.h */ = {isa = PBXFileReference; fileEncoding = 4; lastKnownFileType = sourcecode.c.h; path = NYPLOPDSLink.h; sourceTree = "<group>"; };
		AE77E304AA30ABF2921B6393 /* NYPLOPDSFeed.h */ = {isa = PBXFileReference; fileEncoding = 4; lastKnownFileType = sourcecode.c.h; path = NYPLOPDSFeed.h; sourceTree = "<group>"; };
		AE77E4AF64208439F78B3D73 /* NYPLOPDSEntry.m */ = {isa = PBXFileReference; fileEncoding = 4; lastKnownFileType = sourcecode.c.objc; path = NYPLOPDSEntry.m; sourceTree = "<group>"; };
		AE77E6379B5F7ACD56AE86EF /* NYPLOPDSEntry.h */ = {isa = PBXFileReference; fileEncoding = 4; lastKnownFileType = sourcecode.c.h; path = NYPLOPDSEntry.h; sourceTree = "<group>"; };
		AE77E83151ED3A20FFBE1194 /* NYPLOPDSRelation.h */ = {isa = PBXFileReference; fileEncoding = 4; lastKnownFileType = sourcecode.c.h; path = NYPLOPDSRelation.h; sourceTree = "<group>"; };
		AE77E94D56B65997B861C0C0 /* NYPLOPDSFeed.m */ = {isa = PBXFileReference; fileEncoding = 4; lastKnownFileType = sourcecode.c.objc; path = NYPLOPDSFeed.m; sourceTree = "<group>"; };
		AE77ECC029F3DABDB46A64EB /* NYPLOPDSLink.m */ = {isa = PBXFileReference; fileEncoding = 4; lastKnownFileType = sourcecode.c.objc; path = NYPLOPDSLink.m; sourceTree = "<group>"; };
		AE77EDCF05BE5D54CF8E0E70 /* NYPLOPDSType.h */ = {isa = PBXFileReference; fileEncoding = 4; lastKnownFileType = sourcecode.c.h; path = NYPLOPDSType.h; sourceTree = "<group>"; };
		AE77EFD5622206475B6715A9 /* NYPLOPDSType.m */ = {isa = PBXFileReference; fileEncoding = 4; lastKnownFileType = sourcecode.c.objc; path = NYPLOPDSType.m; sourceTree = "<group>"; };
		B51C1DF92285FDF9003B49A5 /* OPDS2CatalogsFeed.swift */ = {isa = PBXFileReference; lastKnownFileType = sourcecode.swift; path = OPDS2CatalogsFeed.swift; sourceTree = "<group>"; };
		B51C1DFB22860513003B49A5 /* OPDS2CatalogsFeed.json */ = {isa = PBXFileReference; fileEncoding = 4; lastKnownFileType = text.json; path = OPDS2CatalogsFeed.json; sourceTree = "<group>"; };
		B51C1DFD22860563003B49A5 /* OPDS2CatalogsFeedTests.swift */ = {isa = PBXFileReference; lastKnownFileType = sourcecode.swift; path = OPDS2CatalogsFeedTests.swift; sourceTree = "<group>"; };
		B51C1DFF22861BAD003B49A5 /* OPDS2Link.swift */ = {isa = PBXFileReference; lastKnownFileType = sourcecode.swift; path = OPDS2Link.swift; sourceTree = "<group>"; };
		B51C1E0122861BBF003B49A5 /* OPDS2Publication.swift */ = {isa = PBXFileReference; lastKnownFileType = sourcecode.swift; path = OPDS2Publication.swift; sourceTree = "<group>"; };
		B51C1E0322861C1A003B49A5 /* OPDS2AuthenticationDocument.swift */ = {isa = PBXFileReference; lastKnownFileType = sourcecode.swift; path = OPDS2AuthenticationDocument.swift; sourceTree = "<group>"; };
		B51C1E13229456E2003B49A5 /* acl_authentication_document.json */ = {isa = PBXFileReference; fileEncoding = 4; lastKnownFileType = text.json; path = acl_authentication_document.json; sourceTree = "<group>"; };
		B51C1E14229456E2003B49A5 /* gpl_authentication_document.json */ = {isa = PBXFileReference; fileEncoding = 4; lastKnownFileType = text.json; path = gpl_authentication_document.json; sourceTree = "<group>"; };
		B51C1E15229456E2003B49A5 /* nypl_authentication_document.json */ = {isa = PBXFileReference; fileEncoding = 4; lastKnownFileType = text.json; path = nypl_authentication_document.json; sourceTree = "<group>"; };
		B51C1E16229456E2003B49A5 /* dpl_authentication_document.json */ = {isa = PBXFileReference; fileEncoding = 4; lastKnownFileType = text.json; path = dpl_authentication_document.json; sourceTree = "<group>"; };
		B5ED41D81B8F6E2E009FC164 /* NYPLBookButtonsView.h */ = {isa = PBXFileReference; fileEncoding = 4; lastKnownFileType = sourcecode.c.h; path = NYPLBookButtonsView.h; sourceTree = "<group>"; };
		B5ED41D91B8F6E2E009FC164 /* NYPLBookButtonsView.m */ = {isa = PBXFileReference; fileEncoding = 4; lastKnownFileType = sourcecode.c.objc; path = NYPLBookButtonsView.m; sourceTree = "<group>"; };
		CAE35BBA1B86289500BF9BC5 /* Simplified.xcconfig */ = {isa = PBXFileReference; lastKnownFileType = text.xcconfig; path = Simplified.xcconfig; sourceTree = "<group>"; };
		D787E8431FB6B0290016D9D5 /* NYPLSettingsAdvancedViewController.swift */ = {isa = PBXFileReference; lastKnownFileType = sourcecode.swift; path = NYPLSettingsAdvancedViewController.swift; sourceTree = "<group>"; };
		E61D7F631F6AC78B0091C781 /* SimplyE.entitlements */ = {isa = PBXFileReference; lastKnownFileType = text.plist.entitlements; path = SimplyE.entitlements; sourceTree = "<group>"; };
		E6202A001DD4E6F300C99553 /* NYPLSettingsAccountDetailViewController.h */ = {isa = PBXFileReference; fileEncoding = 4; lastKnownFileType = sourcecode.c.h; path = NYPLSettingsAccountDetailViewController.h; sourceTree = "<group>"; };
		E6202A011DD4E6F300C99553 /* NYPLSettingsAccountDetailViewController.m */ = {isa = PBXFileReference; fileEncoding = 4; indentWidth = 2; lastKnownFileType = sourcecode.c.objc; path = NYPLSettingsAccountDetailViewController.m; sourceTree = "<group>"; tabWidth = 2; };
		E6202A031DD52B8600C99553 /* NYPLWelcomeScreen.swift */ = {isa = PBXFileReference; fileEncoding = 4; lastKnownFileType = sourcecode.swift; path = NYPLWelcomeScreen.swift; sourceTree = "<group>"; };
		E6207B642118973800864143 /* NYPLAppTheme.swift */ = {isa = PBXFileReference; lastKnownFileType = sourcecode.swift; path = NYPLAppTheme.swift; sourceTree = "<group>"; };
		E627B553216D4A9700A7D1D5 /* NYPLBookContentType.m */ = {isa = PBXFileReference; lastKnownFileType = sourcecode.c.objc; path = NYPLBookContentType.m; sourceTree = "<group>"; };
		E627B559216D4ADD00A7D1D5 /* NYPLBookContentType.h */ = {isa = PBXFileReference; lastKnownFileType = sourcecode.c.h; path = NYPLBookContentType.h; sourceTree = "<group>"; };
		E63F2C6B1EAA81B3002B6373 /* ExtendedNavBarView.swift */ = {isa = PBXFileReference; fileEncoding = 4; lastKnownFileType = sourcecode.swift; path = ExtendedNavBarView.swift; sourceTree = "<group>"; };
		E65977C41F82AC91003CD6BC /* NYPL_Launch_Screen.storyboard */ = {isa = PBXFileReference; lastKnownFileType = file.storyboard; path = NYPL_Launch_Screen.storyboard; sourceTree = "<group>"; };
		E66A6C421EAFB63300AA282D /* NYPLBookDetailButtonsView.h */ = {isa = PBXFileReference; fileEncoding = 4; lastKnownFileType = sourcecode.c.h; path = NYPLBookDetailButtonsView.h; sourceTree = "<group>"; };
		E66A6C431EAFB63300AA282D /* NYPLBookDetailButtonsView.m */ = {isa = PBXFileReference; fileEncoding = 4; lastKnownFileType = sourcecode.c.objc; path = NYPLBookDetailButtonsView.m; sourceTree = "<group>"; };
		E66AE32F1DC0FCFC00124AE2 /* NYPLCirculationAnalytics.swift */ = {isa = PBXFileReference; fileEncoding = 4; lastKnownFileType = sourcecode.swift; path = NYPLCirculationAnalytics.swift; sourceTree = "<group>"; };
		E671FF7C1E3A7068002AB13F /* NYPLNetworkQueue.swift */ = {isa = PBXFileReference; fileEncoding = 4; lastKnownFileType = sourcecode.swift; path = NYPLNetworkQueue.swift; sourceTree = "<group>"; };
		E683953A217663B100371072 /* NYPLFacetViewDefaultDataSource.swift */ = {isa = PBXFileReference; lastKnownFileType = sourcecode.swift; path = NYPLFacetViewDefaultDataSource.swift; sourceTree = "<group>"; };
		E6845D951FB38D1300EBF69A /* NYPLReadiumViewSyncManager.h */ = {isa = PBXFileReference; lastKnownFileType = sourcecode.c.h; path = NYPLReadiumViewSyncManager.h; sourceTree = "<group>"; };
		E6845D961FB38D1300EBF69A /* NYPLReadiumViewSyncManager.m */ = {isa = PBXFileReference; lastKnownFileType = sourcecode.c.objc; path = NYPLReadiumViewSyncManager.m; sourceTree = "<group>"; };
		E68CCFC41F9F80CF003DDA6C /* NYPLBarcode.swift */ = {isa = PBXFileReference; lastKnownFileType = sourcecode.swift; path = NYPLBarcode.swift; sourceTree = "<group>"; };
		E69404081E4A789800E566ED /* NYPLReachabilityManager.h */ = {isa = PBXFileReference; fileEncoding = 4; lastKnownFileType = sourcecode.c.h; path = NYPLReachabilityManager.h; sourceTree = "<group>"; };
		E69404091E4A789800E566ED /* NYPLReachabilityManager.m */ = {isa = PBXFileReference; fileEncoding = 4; lastKnownFileType = sourcecode.c.objc; path = NYPLReachabilityManager.m; sourceTree = "<group>"; };
		E699BA3F2166598B00A0736A /* NYPLEntryPointView.swift */ = {isa = PBXFileReference; lastKnownFileType = sourcecode.swift; path = NYPLEntryPointView.swift; sourceTree = "<group>"; };
		E6B1F4FA1DD20EA900D73CA1 /* NYPLSettingsAccountsList.swift */ = {isa = PBXFileReference; fileEncoding = 4; lastKnownFileType = sourcecode.swift; path = NYPLSettingsAccountsList.swift; sourceTree = "<group>"; };
		E6B3269E1EE066DE00DB877A /* NYPLBookDetailTableView.swift */ = {isa = PBXFileReference; fileEncoding = 4; indentWidth = 2; lastKnownFileType = sourcecode.swift; path = NYPLBookDetailTableView.swift; sourceTree = "<group>"; tabWidth = 2; };
		E6B6E76E1F6859A4007EE361 /* NYPLKeychainManager.swift */ = {isa = PBXFileReference; lastKnownFileType = sourcecode.swift; path = NYPLKeychainManager.swift; sourceTree = "<group>"; };
		E6BA02B71DE4B6F600F76404 /* RemoteHTMLViewController.swift */ = {isa = PBXFileReference; fileEncoding = 4; lastKnownFileType = sourcecode.swift; path = RemoteHTMLViewController.swift; sourceTree = "<group>"; };
		E6BC315C1E009F3E0021B65E /* NYPLAgeCheck.swift */ = {isa = PBXFileReference; fileEncoding = 4; lastKnownFileType = sourcecode.swift; path = NYPLAgeCheck.swift; sourceTree = "<group>"; };
		E6C91BC01FD5F63B00A32F42 /* NYPLZXingEncoder.h */ = {isa = PBXFileReference; lastKnownFileType = sourcecode.c.h; path = NYPLZXingEncoder.h; sourceTree = "<group>"; };
		E6C91BC11FD5F63B00A32F42 /* NYPLZXingEncoder.m */ = {isa = PBXFileReference; lastKnownFileType = sourcecode.c.objc; path = NYPLZXingEncoder.m; sourceTree = "<group>"; };
		E6D7753D1F9FE0AF00C0B722 /* NYPLBarcodeScanningViewController.m */ = {isa = PBXFileReference; fileEncoding = 4; lastKnownFileType = sourcecode.c.objc; path = NYPLBarcodeScanningViewController.m; sourceTree = "<group>"; };
		E6D775431F9FE0C400C0B722 /* NYPLBarcodeScanningViewController.h */ = {isa = PBXFileReference; fileEncoding = 4; lastKnownFileType = sourcecode.c.h; path = NYPLBarcodeScanningViewController.h; sourceTree = "<group>"; };
		E6D848E22171334800CEC142 /* NYPLContentTypeBadge.swift */ = {isa = PBXFileReference; lastKnownFileType = sourcecode.swift; path = NYPLContentTypeBadge.swift; sourceTree = "<group>"; };
		E6DA7E9F1F2A718600CFBEC8 /* NYPLBookAuthor.swift */ = {isa = PBXFileReference; fileEncoding = 4; lastKnownFileType = sourcecode.swift; path = NYPLBookAuthor.swift; sourceTree = "<group>"; };
		E6F26E721DFF672F00C103CA /* NYPLDirectoryManager.swift */ = {isa = PBXFileReference; fileEncoding = 4; lastKnownFileType = sourcecode.swift; path = NYPLDirectoryManager.swift; sourceTree = "<group>"; };
/* End PBXFileReference section */

/* Begin PBXFrameworksBuildPhase section */
		2D2B476F1D08F807007F7764 /* Frameworks */ = {
			isa = PBXFrameworksBuildPhase;
			buildActionMask = 2147483647;
			files = (
				7307A5F223FF22EC00DE53DE /* ZXingObjC.framework in Frameworks */,
			);
			runOnlyForDeploymentPostprocessing = 0;
		};
		A823D80A192BABA400B55DE2 /* Frameworks */ = {
			isa = PBXFrameworksBuildPhase;
			buildActionMask = 2147483647;
			files = (
				A9AD99402225D4AF009FF54A /* PDFRendererProvider.framework in Frameworks */,
				148B1C392176900F00FF64AB /* AudioEngine.framework in Frameworks */,
				03B092301E78871A00AD338D /* MediaPlayer.framework in Frameworks */,
				03B092281E78859E00AD338D /* CoreMedia.framework in Frameworks */,
				03B0922E1E7886ED00AD338D /* CoreVideo.framework in Frameworks */,
				03B0922C1E7886C900AD338D /* AVFoundation.framework in Frameworks */,
				03B0922A1E7885A600AD338D /* AudioToolbox.framework in Frameworks */,
				03B092261E7883C400AD338D /* libiconv.tbd in Frameworks */,
				A823D813192BABA400B55DE2 /* CoreGraphics.framework in Frameworks */,
				03B092241E78839D00AD338D /* QuartzCore.framework in Frameworks */,
				08C469C11BDAAEB1009D8AFD /* libADEPT.a in Frameworks */,
				08C469C21BDAAEB1009D8AFD /* libAdobe Content Filter.a in Frameworks */,
				08A352271BDE91B80040BF1D /* libRDServices.a in Frameworks */,
				08A352221BDE8E560040BF1D /* libicucore.tbd in Frameworks */,
				5AEA9E011B947419009F71DB /* libc++.dylib in Frameworks */,
				2DA4F2331C68363B008853D7 /* LocalAuthentication.framework in Frameworks */,
				08A352261BDE8E700040BF1D /* SystemConfiguration.framework in Frameworks */,
				08A352241BDE8E640040BF1D /* Security.framework in Frameworks */,
				08A352201BDE8E410040BF1D /* CFNetwork.framework in Frameworks */,
				84FCD2611B7BA79200BFEDD9 /* CoreLocation.framework in Frameworks */,
				A823D815192BABA400B55DE2 /* UIKit.framework in Frameworks */,
				A823D811192BABA400B55DE2 /* Foundation.framework in Frameworks */,
				1112A8431A3249B4002B8CC1 /* libTenPrintCover.a in Frameworks */,
				119503E91993F919009FB788 /* libz.dylib in Frameworks */,
				119503E71993F914009FB788 /* libxml2.dylib in Frameworks */,
				145DA48E215441A70055DB93 /* ZXingObjC.framework in Frameworks */,
				145DA49421544A3F0055DB93 /* NYPLCardCreator.framework in Frameworks */,
				145DA49621544A430055DB93 /* PureLayout.framework in Frameworks */,
				145DA4922154464F0055DB93 /* SQLite.framework in Frameworks */,
				148B1C2D21768EAA00FF64AB /* NYPLAEToolkit.framework in Frameworks */,
				148B1C2E21768EAA00FF64AB /* NYPLAudiobookToolkit.framework in Frameworks */,
				738EF2DB2405EA6000F388FB /* Firebase.framework in Frameworks */,
				738EF2DC2405EA6000F388FB /* FirebaseCoreDiagnostics.framework in Frameworks */,
				738EF2DD2405EA6000F388FB /* FirebaseCore.framework in Frameworks */,
				738EF2DE2405EA6000F388FB /* FirebaseAnalytics.framework in Frameworks */,
				738EF2E02405EA6000F388FB /* nanopb.framework in Frameworks */,
				738EF2E12405EA6000F388FB /* GoogleUtilities.framework in Frameworks */,
				738EF2E22405EA6000F388FB /* GoogleAppMeasurement.framework in Frameworks */,
				738EF2E32405EA6000F388FB /* FIRAnalyticsConnector.framework in Frameworks */,
				738EF2E72405EBAD00F388FB /* GoogleDataTransport.framework in Frameworks */,
				738EF2E92405EBC100F388FB /* GoogleDataTransportCCTSupport.framework in Frameworks */,
				738EF2EA2405EC1100F388FB /* FirebaseInstallations.framework in Frameworks */,
				738EF2EC2405EC5900F388FB /* PromisesObjC.framework in Frameworks */,
				731DA5FC240711F5009CC191 /* Fabric.framework in Frameworks */,
				731DA5FA2407105F009CC191 /* Crashlytics.framework in Frameworks */,
				73A2298B240F38AE006B9EAD /* CryptoSwift.framework in Frameworks */,
				73A2298D240F38CC006B9EAD /* Fuzi.framework in Frameworks */,
				73A2298F240F38D0006B9EAD /* GCDWebServer.framework in Frameworks */,
				73A22991240F38D9006B9EAD /* Minizip.framework in Frameworks */,
				73A22996240F3900006B9EAD /* ReadiumOPDS.framework in Frameworks */,
				73A22997240F3900006B9EAD /* R2Navigator.framework in Frameworks */,
				73A22998240F3900006B9EAD /* R2Shared.framework in Frameworks */,
				73A22999240F3900006B9EAD /* R2Streamer.framework in Frameworks */,
			);
			runOnlyForDeploymentPostprocessing = 0;
		};
/* End PBXFrameworksBuildPhase section */

/* Begin PBXGroup section */
		0345BFEE1DBF031B00398B6F /* CardCreator */ = {
			isa = PBXGroup;
			children = (
				0345BFD61DBF002E00398B6F /* APIKeys.swift */,
			);
			name = CardCreator;
			sourceTree = "<group>";
		};
		110AF8881961D652004887C3 /* My Books */ = {
			isa = PBXGroup;
			children = (
				1196F7591970727C00F62670 /* NYPLMyBooksDownloadCenter.h */,
				1196F75A1970727C00F62670 /* NYPLMyBooksDownloadCenter.m */,
				A4276F461B00046300CA7194 /* NYPLMyBooksDownloadInfo.h */,
				A4276F471B00046300CA7194 /* NYPLMyBooksDownloadInfo.m */,
				116A5EAD194767B200491A21 /* NYPLMyBooksNavigationController.h */,
				116A5EAE194767B200491A21 /* NYPLMyBooksNavigationController.m */,
				2DEF10B8201ECCEA0082843A /* NYPLMyBooksSimplifiedBearerToken.h */,
				2DEF10B9201ECCEA0082843A /* NYPLMyBooksSimplifiedBearerToken.m */,
				116A5EB1194767DC00491A21 /* NYPLMyBooksViewController.h */,
				116A5EB2194767DC00491A21 /* NYPLMyBooksViewController.m */,
			);
			name = "My Books";
			sourceTree = "<group>";
		};
		110AF8891961D66C004887C3 /* Additions */ = {
			isa = PBXGroup;
			children = (
				11396FB7193D289100E16EE8 /* NSDate+NYPLDateAdditions.h */,
				11396FB8193D289100E16EE8 /* NSDate+NYPLDateAdditions.m */,
				119BEB87198C43A600121439 /* NSString+NYPLStringAdditions.h */,
				119BEB88198C43A600121439 /* NSString+NYPLStringAdditions.m */,
				114B7F141A3644CF00B8582B /* NYPLTenPrintCoverView+NYPLImageAdditions.h */,
				114B7F151A3644CF00B8582B /* NYPLTenPrintCoverView+NYPLImageAdditions.m */,
				11A14DF21A1BF94F00D6C510 /* UIColor+NYPLColorAdditions.h */,
				11A14DF31A1BF94F00D6C510 /* UIColor+NYPLColorAdditions.m */,
				11E0208B197F05D9009DEA93 /* UIFont+NYPLSystemFontOverride.h */,
				11E0208C197F05D9009DEA93 /* UIFont+NYPLSystemFontOverride.m */,
				1107835C19816E3D0071AB1E /* UIView+NYPLViewAdditions.h */,
				1107835D19816E3D0071AB1E /* UIView+NYPLViewAdditions.m */,
				085640CC1BB99FC30088BDBF /* NSURL+NYPLURLAdditions.h */,
				085640CD1BB99FC30088BDBF /* NSURL+NYPLURLAdditions.m */,
				085D31DD1BE3CD3C007F7672 /* NSURLRequest+NYPLURLRequestAdditions.h */,
				085D31DE1BE3CD3C007F7672 /* NSURLRequest+NYPLURLRequestAdditions.m */,
				081387551BC574DA003DEA6A /* UILabel+NYPLAppearanceAdditions.h */,
				081387561BC574DA003DEA6A /* UILabel+NYPLAppearanceAdditions.m */,
				081387581BC5767F003DEA6A /* UIButton+NYPLAppearanceAdditions.h */,
				081387591BC5767F003DEA6A /* UIButton+NYPLAppearanceAdditions.m */,
				5DD567B422B97344001F0C83 /* Data+Base64.swift */,
				5DD567AE22B95A30001F0C83 /* String+MD5.swift */,
			);
			name = Additions;
			sourceTree = "<group>";
		};
		110AF8901961D822004887C3 /* Book */ = {
			isa = PBXGroup;
			children = (
				112C59FF1AA2A1B600D5A06B /* Models */,
				112C5A001AA2A1DA00D5A06B /* UI */,
			);
			name = Book;
			sourceTree = "<group>";
		};
		1112A81A1A322C53002B8CC1 /* Products */ = {
			isa = PBXGroup;
			children = (
				1112A81F1A322C53002B8CC1 /* libTenPrintCover.a */,
			);
			name = Products;
			sourceTree = "<group>";
		};
		112C59FF1AA2A1B600D5A06B /* Models */ = {
			isa = PBXGroup;
			children = (
				1183F345194F744D00DC322F /* NYPLBook.h */,
				1183F346194F744D00DC322F /* NYPLBook.m */,
				2D87909B20127AA300E2763F /* NYPLBookAcquisitionPath.h */,
				2D87909C20127AA300E2763F /* NYPLBookAcquisitionPath.m */,
				E6DA7E9F1F2A718600CFBEC8 /* NYPLBookAuthor.swift */,
				E627B559216D4ADD00A7D1D5 /* NYPLBookContentType.h */,
				E627B553216D4A9700A7D1D5 /* NYPLBookContentType.m */,
				1139DA6319C7755D00A07810 /* NYPLBookCoverRegistry.h */,
				1139DA6419C7755D00A07810 /* NYPLBookCoverRegistry.m */,
				1164F104199AC236009BF8BF /* NYPLBookLocation.h */,
				1164F105199AC236009BF8BF /* NYPLBookLocation.m */,
				11616E0F196B0531003D60D9 /* NYPLBookRegistry.h */,
				11616E10196B0531003D60D9 /* NYPLBookRegistry.m */,
				112C694B197301FE00C48F95 /* NYPLBookRegistryRecord.h */,
				112C694C197301FE00C48F95 /* NYPLBookRegistryRecord.m */,
				171966A824170819007BB87E /* NYPLBookState.swift */,
				A949984E2235826500CE4241 /* NYPLPDFViewControllerDelegate.swift */,
			);
			name = Models;
			sourceTree = "<group>";
		};
		112C5A001AA2A1DA00D5A06B /* UI */ = {
			isa = PBXGroup;
			children = (
				B5ED41D81B8F6E2E009FC164 /* NYPLBookButtonsView.h */,
				B5ED41D91B8F6E2E009FC164 /* NYPLBookButtonsView.m */,
				11580AC61986A77B00949A15 /* NYPLBookCell.h */,
				11580AC71986A77B00949A15 /* NYPLBookCell.m */,
				1120749119D20BF9008203A4 /* NYPLBookCellCollectionViewController.h */,
				1120749219D20BF9008203A4 /* NYPLBookCellCollectionViewController.m */,
				111197261986B43B0014462F /* NYPLBookCellDelegate.h */,
				111197271986B43B0014462F /* NYPLBookCellDelegate.m */,
				E66A6C421EAFB63300AA282D /* NYPLBookDetailButtonsView.h */,
				E66A6C431EAFB63300AA282D /* NYPLBookDetailButtonsView.m */,
				1111973D1988226F0014462F /* NYPLBookDetailDownloadFailedView.h */,
				1111973E1988226F0014462F /* NYPLBookDetailDownloadFailedView.m */,
				11119740198827850014462F /* NYPLBookDetailDownloadingView.h */,
				11119741198827850014462F /* NYPLBookDetailDownloadingView.m */,
				111197371987F4070014462F /* NYPLBookDetailNormalView.h */,
				111197381987F4070014462F /* NYPLBookDetailNormalView.m */,
				8CE9C470237F84820072E964 /* NYPLBookDetailsProblemDocumentViewController.swift */,
				E6B3269E1EE066DE00DB877A /* NYPLBookDetailTableView.swift */,
				110AF8941961D94D004887C3 /* NYPLBookDetailView.h */,
				110AF8951961D94D004887C3 /* NYPLBookDetailView.m */,
				110AF89A1961ED1F004887C3 /* NYPLBookDetailViewController.h */,
				110AF89B1961ED1F004887C3 /* NYPLBookDetailViewController.m */,
				11078355198160A50071AB1E /* NYPLBookDownloadFailedCell.h */,
				11078356198160A50071AB1E /* NYPLBookDownloadFailedCell.m */,
				11B6020319806CD300800DA9 /* NYPLBookDownloadingCell.h */,
				11B6020419806CD300800DA9 /* NYPLBookDownloadingCell.m */,
				11A16E6D195B60DF004147F4 /* NYPLBookNormalCell.h */,
				11A16E6E195B60DF004147F4 /* NYPLBookNormalCell.m */,
				085D31D51BE29E38007F7672 /* NYPLProblemReportViewController.h */,
				085D31D61BE29E38007F7672 /* NYPLProblemReportViewController.m */,
				085D31D81BE29ED4007F7672 /* NYPLProblemReportViewController.xib */,
			);
			name = UI;
			sourceTree = "<group>";
		};
		1183F349194F74EF00DC322F /* Catalog */ = {
			isa = PBXGroup;
			children = (
				11F3773119E0876F00487769 /* NYPLCatalogFacet.h */,
				11F3773219E0876F00487769 /* NYPLCatalogFacet.m */,
				112C684D19EF003300106973 /* NYPLCatalogFacetGroup.h */,
				112C684E19EF003300106973 /* NYPLCatalogFacetGroup.m */,
				A42E0DF21B40F4E00095EBAE /* NYPLCatalogFeedViewController.h */,
				A42E0DF31B40F4E00095EBAE /* NYPLCatalogFeedViewController.m */,
				A4BA1D111B43046B006F83DF /* NYPLCatalogGroupedFeed.h */,
				A4BA1D121B43046B006F83DF /* NYPLCatalogGroupedFeed.m */,
				A4BA1D0C1B430341006F83DF /* NYPLCatalogGroupedFeedViewController.h */,
				A4BA1D0D1B430341006F83DF /* NYPLCatalogGroupedFeedViewController.m */,
				1183F33F194F723D00DC322F /* NYPLCatalogLane.h */,
				1183F340194F723D00DC322F /* NYPLCatalogLane.m */,
				1183F339194B775900DC322F /* NYPLCatalogLaneCell.h */,
				1183F33A194B775900DC322F /* NYPLCatalogLaneCell.m */,
				E6D848E22171334800CEC142 /* NYPLContentTypeBadge.swift */,
				11548C0C1939147D009DBF2E /* NYPLCatalogNavigationController.h */,
				11548C0D1939147D009DBF2E /* NYPLCatalogNavigationController.m */,
				118A0B1919915BDF00792DDE /* NYPLCatalogSearchViewController.h */,
				118A0B1A19915BDF00792DDE /* NYPLCatalogSearchViewController.m */,
				1114A69F195884CB007507A2 /* NYPLCatalogUngroupedFeed.h */,
				1114A6A0195884CB007507A2 /* NYPLCatalogUngroupedFeed.m */,
				11A16E67195B2BD3004147F4 /* NYPLCatalogUngroupedFeedViewController.h */,
				11A16E68195B2BD3004147F4 /* NYPLCatalogUngroupedFeedViewController.m */,
				E683953A217663B100371072 /* NYPLFacetViewDefaultDataSource.swift */,
			);
			name = Catalog;
			sourceTree = "<group>";
		};
		1183F34D194F775400DC322F /* OPDS */ = {
			isa = PBXGroup;
			children = (
				11396FC8193F674F00E16EE8 /* NYPLOPDSFeedTests.m */,
				11F54C2619410C700086FCAF /* NYPLOPDSEntryTests.m */,
				11F54C2919423A040086FCAF /* NYPLOPDSLinkTests.m */,
			);
			name = OPDS;
			sourceTree = "<group>";
		};
		119504051994061E009FB788 /* Reader */ = {
			isa = PBXGroup;
			children = (
				119503EE1993FB90009FB788 /* NYPLReadium.h */,
				03690E281EB2B44300F75D5F /* NYPLReadiumBookmark.swift */,
				03690E221EB2B35000F75D5F /* NYPLReaderBookmarkCell.swift */,
				E63F2C6B1EAA81B3002B6373 /* ExtendedNavBarView.swift */,
				113137E51A48DAB90082954E /* NYPLReaderReadiumView.h */,
				113137E61A48DAB90082954E /* NYPLReaderReadiumView.m */,
				5D7CF86922C1A2F1007CAA34 /* NYPLReaderContainerDelegateBase.h */,
				5D7CF86322C19EBA007CAA34 /* NYPLReaderContainerDelegateBase.m */,
				5A5B90191B946FAD002C53E9 /* NYPLReaderContainerDelegate.h */,
				5A5B901A1B946FAD002C53E9 /* NYPLReaderContainerDelegate.mm */,
				115081381A48E1220007AEA5 /* NYPLReaderRenderer.h */,
				1188F3DF1A1ECC4B006B2F36 /* NYPLReaderSettings.h */,
				1188F3E01A1ECC4B006B2F36 /* NYPLReaderSettings.m */,
				11DC19261A12F92500721DBA /* NYPLReaderSettingsView.h */,
				11DC19271A12F92500721DBA /* NYPLReaderSettingsView.m */,
				03E5F42A1EA5BCE400DFFC3A /* NYPLReaderTOC.storyboard */,
				11BFDB37199C117B00378691 /* NYPLReaderTOCCell.h */,
				11BFDB38199C117B00378691 /* NYPLReaderTOCCell.m */,
				11BFDB34199C08E900378691 /* NYPLReaderTOCElement.h */,
				11BFDB35199C08E900378691 /* NYPLReaderTOCElement.m */,
				11BFDB31199C01F700378691 /* NYPLReaderTOCViewController.h */,
				11BFDB32199C01F700378691 /* NYPLReaderTOCViewController.m */,
				119504091994075B009FB788 /* NYPLReaderViewController.h */,
				1195040A1994075B009FB788 /* NYPLReaderViewController.m */,
				E6845D951FB38D1300EBF69A /* NYPLReadiumViewSyncManager.h */,
				E6845D961FB38D1300EBF69A /* NYPLReadiumViewSyncManager.m */,
			);
			name = Reader;
			sourceTree = "<group>";
		};
		11C113D319F842E2005B3F63 /* Reader */ = {
			isa = PBXGroup;
			children = (
				11C113D119F842BE005B3F63 /* host_app_feedback.js */,
				11C113CF19F842B9005B3F63 /* reader.html */,
				11C113D519F84613005B3F63 /* simplified.js */,
				5A69290F1B95ACD100FB4C10 /* sdk.css */,
				5A6929231B95C8B400FB4C10 /* readium-shared-js_all.js.bundles.js */,
				5A69291D1B95C8AD00FB4C10 /* readium-shared-js_all.js.map */,
				5A69290D1B95ACC600FB4C10 /* readium-shared-js_all.js */,
			);
			name = Reader;
			sourceTree = "<group>";
		};
		11C5DCEE1976D19E005A9945 /* Settings */ = {
			isa = PBXGroup;
			children = (
				8CC26F822370C1DF0000D8E1 /* Account.swift */,
				03F94CCE1DD627AA00CE8F4F /* Accounts.json */,
				03F94CD01DD6288C00CE8F4F /* AccountsManager.swift */,
				2D62568A1D412BCB0080A81F /* BundledHTMLViewController.swift */,
				E6207B642118973800864143 /* NYPLAppTheme.swift */,
				E68CCFC41F9F80CF003DDA6C /* NYPLBarcode.swift */,
				E6D775431F9FE0C400C0B722 /* NYPLBarcodeScanningViewController.h */,
				E6D7753D1F9FE0AF00C0B722 /* NYPLBarcodeScanningViewController.m */,
				5DD5674422B303DF001F0C83 /* NYPLDeveloperSettingsTableViewController.swift */,
				5DD5677122B7ECE3001F0C83 /* NYPLSettings.swift */,
				E6202A001DD4E6F300C99553 /* NYPLSettingsAccountDetailViewController.h */,
				E6202A011DD4E6F300C99553 /* NYPLSettingsAccountDetailViewController.m */,
				73A3EAEB2400A9560061A7FB /* NYPLSettingsAccountURLSessionChallengeHandler.h */,
				73A3EAEC2400A9560061A7FB /* NYPLSettingsAccountURLSessionChallengeHandler.m */,
				E6B1F4FA1DD20EA900D73CA1 /* NYPLSettingsAccountsList.swift */,
				D787E8431FB6B0290016D9D5 /* NYPLSettingsAdvancedViewController.swift */,
				841B55411B740F2700FAC1AF /* NYPLSettingsEULAViewController.h */,
				841B55421B740F2700FAC1AF /* NYPLSettingsEULAViewController.m */,
				111E757B1A801A6F00718AD7 /* NYPLSettingsPrimaryNavigationController.h */,
				111E757C1A801A6F00718AD7 /* NYPLSettingsPrimaryNavigationController.m */,
				111E75811A815CFB00718AD7 /* NYPLSettingsPrimaryTableViewController.h */,
				111E75821A815CFB00718AD7 /* NYPLSettingsPrimaryTableViewController.m */,
				111E75781A80165C00718AD7 /* NYPLSettingsSplitViewController.h */,
				111E75791A80165C00718AD7 /* NYPLSettingsSplitViewController.m */,
				E6BA02B71DE4B6F600F76404 /* RemoteHTMLViewController.swift */,
			);
			name = Settings;
			sourceTree = "<group>";
		};
		11C5DCEF1976D1BA005A9945 /* Holds */ = {
			isa = PBXGroup;
			children = (
				11C5DCF01976D1E0005A9945 /* NYPLHoldsNavigationController.h */,
				11C5DCF11976D1E0005A9945 /* NYPLHoldsNavigationController.m */,
				11C5DCF31976D22F005A9945 /* NYPLHoldsViewController.h */,
				11C5DCF41976D22F005A9945 /* NYPLHoldsViewController.m */,
				52545184217A76FF00BBC1B4 /* NYPLUserNotifications.swift */,
			);
			name = Holds;
			sourceTree = "<group>";
		};
		5A569A271B8351C6003B5B61 /* Products */ = {
			isa = PBXGroup;
			children = (
				5A569A2C1B8351C6003B5B61 /* libADEPT.a */,
			);
			name = Products;
			sourceTree = "<group>";
		};
		5A7048921B94A6700046FFF0 /* Products */ = {
			isa = PBXGroup;
			children = (
				5A7048961B94A6710046FFF0 /* libAdobe Content Filter.a */,
			);
			name = Products;
			sourceTree = "<group>";
		};
		7327A88D23EE00FE00954748 /* Utilities */ = {
			isa = PBXGroup;
			children = (
				1183F359194F847100DC322F /* NYPLAsync.h */,
				1183F35A194F847100DC322F /* NYPLAsync.m */,
				114C8CD519BE2FD300719B72 /* NYPLAttributedString.h */,
				114C8CD619BE2FD300719B72 /* NYPLAttributedString.m */,
				732F929223ECB51F0099244C /* NYPLBackgroundExecutor.swift */,
				11369D46199527C200BB11F8 /* NYPLJSON.h */,
				11369D47199527C200BB11F8 /* NYPLJSON.m */,
				52592BBB21220A4F00587288 /* NYPLLocalization.h */,
				52592BB721220A1100587288 /* NYPLLocalization.m */,
				7327A89223EE017300954748 /* NYPLMainThreadChecker.swift */,
				11068C53196DD37900E8A94B /* NYPLNull.h */,
				11068C54196DD37900E8A94B /* NYPLNull.m */,
				111559EB19B8FA530003BE94 /* NYPLXML.h */,
				111559EC19B8FA590003BE94 /* NYPLXML.m */,
				179699D024131BA500EC309F /* UIColor+LabelColor.swift */,
				7384C801242BCC4800D5F960 /* Date+NYPLAdditions.swift */,
			);
			path = Utilities;
			sourceTree = "<group>";
		};
<<<<<<< HEAD
		7335279E24172A81009E3F19 /* TOC */ = {
			isa = PBXGroup;
			children = (
				7335279F24172A81009E3F19 /* OutlineTableViewController.swift */,
				733527A024172A81009E3F19 /* Outline.storyboard */,
			);
			path = TOC;
=======
		7338755E2423E108000FEB67 /* Network */ = {
			isa = PBXGroup;
			children = (
				733875642423E1B0000FEB67 /* NYPLNetworkExecutor.swift */,
				733875662423E540000FEB67 /* NYPLCaching.swift */,
				735FED252427494900144C97 /* NYPLNetworkResponder.swift */,
			);
			path = Network;
>>>>>>> fe0ae487
			sourceTree = "<group>";
		};
		7360891B240DFB93007EE66F /* Logging */ = {
			isa = PBXGroup;
			children = (
				2D382BD61D08BA99002C423D /* Log.swift */,
				5D7CF8B422C3FC06007CAA34 /* NYPLErrorLogger.swift */,
				1114A6AC1958B215007507A2 /* NYPLLOG.h */,
			);
			name = Logging;
			sourceTree = "<group>";
		};
		73A22980240F26C6006B9EAD /* Reader2 */ = {
			isa = PBXGroup;
			children = (
				733DEC91241090C7008C74BC /* NYPLReaderExtensions.swift */,
				73A2299A240F3B9B006B9EAD /* NYPLR2Owner.swift */,
				73F7136D2417260700C63B81 /* UI */,
				73DB2D0924132C8B008346ED /* Internal */,
			);
			path = Reader2;
			sourceTree = "<group>";
		};
		73DB2D0924132C8B008346ED /* Internal */ = {
			isa = PBXGroup;
			children = (
				73A229A4240F3D1B006B9EAD /* CancellableResult.swift */,
				73A229AA241021F2006B9EAD /* ReaderError.swift */,
				73A2299C240F3BEA006B9EAD /* LibraryModule.swift */,
				73A2299E240F3BEA006B9EAD /* LibraryService.swift */,
				73A229AC2410221E006B9EAD /* EPUBModule.swift */,
				73A229AE24102272006B9EAD /* ReaderFormatModule.swift */,
				73A229A6240F40C2006B9EAD /* ReaderModule.swift */,
				733DEC8B24108D8D008C74BC /* DRMLibraryService.swift */,
			);
			path = Internal;
			sourceTree = "<group>";
		};
		73F71358241723B100C63B81 /* User Settings */ = {
			isa = PBXGroup;
			children = (
				734917D0242D77D800059AA5 /* NYPLUserSettingsVC.swift */,
				734917D9242EB79700059AA5 /* NYPLR1R2UserSettings.swift */,
				73F7135B241723B100C63B81 /* UserSettingsTableViewController.swift */,
				73F7135C241723B100C63B81 /* AdvancedSettingsViewController.swift */,
				73F7135F241723B100C63B81 /* UserSettingsNavigationController.swift */,
				73F71360241723B100C63B81 /* FontSelectionViewController.swift */,
				73F71359241723B100C63B81 /* UserSettings.strings */,
				73F7135D241723B100C63B81 /* UserSettings.storyboard */,
			);
			name = "User Settings";
			path = "Simplified/Reader2/UI/User Settings";
			sourceTree = SOURCE_ROOT;
		};
		73F7136D2417260700C63B81 /* UI */ = {
			isa = PBXGroup;
			children = (
				73F713552417200F00C63B81 /* ReaderViewController.swift */,
				73F713502417200F00C63B81 /* NYPLEPUBViewController.swift */,
				733527A424172BD6009E3F19 /* ReaderFactory.swift */,
				73F713672417240100C63B81 /* UIViewController+NYPL.swift */,
				73F713692417243200C63B81 /* AssociatedColors.swift */,
				7335279E24172A81009E3F19 /* TOC */,
				73F71358241723B100C63B81 /* User Settings */,
			);
			path = UI;
			sourceTree = "<group>";
		};
		84B7A3421B84E8FE00584FB2 /* OpenDyslexicFont */ = {
			isa = PBXGroup;
			children = (
				84B7A3431B84E8FE00584FB2 /* OFL.txt */,
				84B7A3441B84E8FE00584FB2 /* OpenDyslexic3-Bold.ttf */,
				84B7A3451B84E8FE00584FB2 /* OpenDyslexic3-Regular.ttf */,
			);
			name = OpenDyslexicFont;
			path = Resources/OpenDyslexicFont;
			sourceTree = "<group>";
		};
		A49C25411AE05A2600D63B89 /* Products */ = {
			isa = PBXGroup;
			children = (
				A49C25461AE05A2600D63B89 /* libRDServices.a */,
			);
			name = Products;
			sourceTree = "<group>";
		};
		A823D804192BABA400B55DE2 = {
			isa = PBXGroup;
			children = (
				CAE35BBA1B86289500BF9BC5 /* Simplified.xcconfig */,
				2D6AF74A1E7E341F005CEC90 /* Simplified+RMSDK.xcconfig */,
				5A569A261B8351C6003B5B61 /* ADEPT.xcodeproj */,
				5A7048911B94A6700046FFF0 /* Adobe Content Filter.xcodeproj */,
				A49C25401AE05A2600D63B89 /* RDServices.xcodeproj */,
				1112A8191A322C53002B8CC1 /* TenPrintCover.xcodeproj */,
				A823D816192BABA400B55DE2 /* Simplified */,
				A823D82F192BABA400B55DE2 /* SimplifiedTests */,
				A823D80E192BABA400B55DE2 /* Products */,
				A823D80F192BABA400B55DE2 /* Frameworks */,
			);
			sourceTree = "<group>";
		};
		A823D80E192BABA400B55DE2 /* Products */ = {
			isa = PBXGroup;
			children = (
				A823D80D192BABA400B55DE2 /* SimplyE.app */,
				2D2B47721D08F807007F7764 /* SimplyETests.xctest */,
			);
			name = Products;
			sourceTree = "<group>";
		};
		A823D80F192BABA400B55DE2 /* Frameworks */ = {
			isa = PBXGroup;
			children = (
				73A22993240F3900006B9EAD /* R2Navigator.framework */,
				73A22994240F3900006B9EAD /* R2Shared.framework */,
				73A22995240F3900006B9EAD /* R2Streamer.framework */,
				73A22992240F3900006B9EAD /* ReadiumOPDS.framework */,
				73A22990240F38D9006B9EAD /* Minizip.framework */,
				73A2298E240F38D0006B9EAD /* GCDWebServer.framework */,
				73A2298C240F38CC006B9EAD /* Fuzi.framework */,
				73A22986240F38AE006B9EAD /* CryptoSwift.framework */,
				731DA5FB240711F5009CC191 /* Fabric.framework */,
				731DA5F52407105E009CC191 /* Crashlytics.framework */,
				738EF2EB2405EC5900F388FB /* PromisesObjC.framework */,
				738EF2E82405EBC100F388FB /* GoogleDataTransportCCTSupport.framework */,
				738EF2E42405EBAD00F388FB /* FirebaseInstallations.framework */,
				738EF2E52405EBAD00F388FB /* GoogleDataTransport.framework */,
				738EF2DA2405EA6000F388FB /* FIRAnalyticsConnector.framework */,
				738EF2D22405EA5F00F388FB /* Firebase.framework */,
				738EF2D52405EA5F00F388FB /* FirebaseAnalytics.framework */,
				738EF2D42405EA5F00F388FB /* FirebaseCore.framework */,
				738EF2D32405EA5F00F388FB /* FirebaseCoreDiagnostics.framework */,
				738EF2D92405EA6000F388FB /* GoogleAppMeasurement.framework */,
				738EF2D82405EA6000F388FB /* GoogleUtilities.framework */,
				738EF2D72405EA6000F388FB /* nanopb.framework */,
				A9AD993F2225D4AF009FF54A /* PDFRendererProvider.framework */,
				148B1C342176900E00FF64AB /* AudioEngine.framework */,
				148B1C1721710C6800FF64AB /* NYPLAEToolkit.framework */,
				148B1C1C21710C6800FF64AB /* NYPLAudiobookToolkit.framework */,
				145DA49521544A420055DB93 /* PureLayout.framework */,
				145DA49321544A3F0055DB93 /* NYPLCardCreator.framework */,
				145DA4912154464F0055DB93 /* SQLite.framework */,
				145DA48F2154429E0055DB93 /* Bugsnag.framework */,
				145DA48D215441A70055DB93 /* ZXingObjC.framework */,
				03B0922F1E78871A00AD338D /* MediaPlayer.framework */,
				03B0922D1E7886ED00AD338D /* CoreVideo.framework */,
				03B0922B1E7886C900AD338D /* AVFoundation.framework */,
				03B092291E7885A600AD338D /* AudioToolbox.framework */,
				03B092271E78859E00AD338D /* CoreMedia.framework */,
				03B092251E7883C400AD338D /* libiconv.tbd */,
				03B092231E78839D00AD338D /* QuartzCore.framework */,
				2DA4F2321C68363B008853D7 /* LocalAuthentication.framework */,
				08A352251BDE8E700040BF1D /* SystemConfiguration.framework */,
				08A352231BDE8E640040BF1D /* Security.framework */,
				08A352211BDE8E560040BF1D /* libicucore.tbd */,
				08A3521F1BDE8E410040BF1D /* CFNetwork.framework */,
				5A5B90141B946CBD002C53E9 /* libstdc++.6.0.9.dylib */,
				5A5B90111B946763002C53E9 /* libc++.1.dylib */,
				84FCD2601B7BA79200BFEDD9 /* CoreLocation.framework */,
				1146EE3F1A5DD071009F7576 /* CoreText.framework */,
				112492571A5B5B690054D6E2 /* libstdc++.6.dylib */,
				11D5219B1A449ABA00636240 /* libstdc++.dylib */,
				11D521991A44980D00636240 /* librmservices_iphone.a */,
				119503EA1993F91E009FB788 /* libc++.dylib */,
				119503E81993F919009FB788 /* libz.dylib */,
				119503E61993F914009FB788 /* libxml2.dylib */,
				119503E41993F90C009FB788 /* libePub3-iOS.a */,
				A823D810192BABA400B55DE2 /* Foundation.framework */,
				A823D812192BABA400B55DE2 /* CoreGraphics.framework */,
				A823D814192BABA400B55DE2 /* UIKit.framework */,
			);
			name = Frameworks;
			sourceTree = "<group>";
		};
		A823D816192BABA400B55DE2 /* Simplified */ = {
			isa = PBXGroup;
			children = (
				110AF8891961D66C004887C3 /* Additions */,
				110AF8901961D822004887C3 /* Book */,
				0345BFEE1DBF031B00398B6F /* CardCreator */,
				1183F349194F74EF00DC322F /* Catalog */,
				11C5DCEF1976D1BA005A9945 /* Holds */,
				7360891B240DFB93007EE66F /* Logging */,
				110AF8881961D652004887C3 /* My Books */,
				7338755E2423E108000FEB67 /* Network */,
				11172762197F31280043EFBF /* NYPLAccount.h */,
				11172763197F31280043EFBF /* NYPLAccount.m */,
				1158812C1A894F4E008672C3 /* NYPLAccountSignInViewController.h */,
				1158812D1A894F4E008672C3 /* NYPLAccountSignInViewController.m */,
				E6BC315C1E009F3E0021B65E /* NYPLAgeCheck.swift */,
				5D1B142922CC179F0006C964 /* NYPLAlertUtils.swift */,
				2DF321821DC3B83500E1858F /* NYPLAnnotations.swift */,
				A823D81F192BABA400B55DE2 /* NYPLAppDelegate.h */,
				A823D820192BABA400B55DE2 /* NYPLAppDelegate.m */,
				A93F9F9621CDACF700BD3B0C /* NYPLAppReviewPrompt.swift */,
				A4E254F81B0E610900193FE4 /* NYPLBasicAuth.h */,
				A4E254F91B0E610900193FE4 /* NYPLBasicAuth.m */,
				E66AE32F1DC0FCFC00124AE2 /* NYPLCirculationAnalytics.swift */,
				116A5EB71947B57500491A21 /* NYPLConfiguration.h */,
				116A5EB81947B57500491A21 /* NYPLConfiguration.m */,
				E6F26E721DFF672F00C103CA /* NYPLDirectoryManager.swift */,
				111197321986D7550014462F /* NYPLDismissibleViewController.h */,
				111197331986D7550014462F /* NYPLDismissibleViewController.m */,
				E699BA3F2166598B00A0736A /* NYPLEntryPointView.swift */,
				8C835DD4234D0B900050A18D /* NYPLFacetBarView.swift */,
				11F3771D19DB62B000487769 /* NYPLFacetView.h */,
				11F3771E19DB62B000487769 /* NYPLFacetView.m */,
				113DB8A519C24E54004E1154 /* NYPLIndeterminateProgressView.h */,
				113DB8A619C24E54004E1154 /* NYPLIndeterminateProgressView.m */,
				11C5DD14197727A6005A9945 /* NYPLKeychain.h */,
				11C5DD15197727A6005A9945 /* NYPLKeychain.m */,
				E6B6E76E1F6859A4007EE361 /* NYPLKeychainManager.swift */,
				1111973A19880E8D0014462F /* NYPLLinearView.h */,
				1111973B19880E8D0014462F /* NYPLLinearView.m */,
				5D60D3532297353C001080D0 /* NYPLMigrationManager.swift */,
				E671FF7C1E3A7068002AB13F /* NYPLNetworkQueue.swift */,
				119BEBB719902A8800121439 /* NYPLOpenSearchDescription.h */,
				119BEBB819902A8800121439 /* NYPLOpenSearchDescription.m */,
				5D1B141422CBE3570006C964 /* NYPLProblemDocument.swift */,
				8C40D6A62375FF8B006EA63B /* NYPLProblemDocumentCacheManager.swift */,
				2DB436361D4C049200F8E69D /* NYPLReachability.h */,
				2DB436371D4C049200F8E69D /* NYPLReachability.m */,
				E69404081E4A789800E566ED /* NYPLReachabilityManager.h */,
				E69404091E4A789800E566ED /* NYPLReachabilityManager.m */,
				11B20E6C19D9F6DD00877A23 /* NYPLReloadView.h */,
				11B20E6D19D9F6DD00877A23 /* NYPLReloadView.m */,
				A42E0DEF1B3F5A490095EBAE /* NYPLRemoteViewController.h */,
				A42E0DF01B3F5A490095EBAE /* NYPLRemoteViewController.m */,
				A92FB0F821CDCE3D004740F4 /* NYPLReturnPromptHelper.swift */,
				11548C091939136C009DBF2E /* NYPLRootTabBarController.h */,
				11548C0A1939136C009DBF2E /* NYPLRootTabBarController.m */,
				114C8CD819BF55F900719B72 /* NYPLRoundedButton.h */,
				114C8CD919BF55F900719B72 /* NYPLRoundedButton.m */,
				118B7ABD195CBF72005CE3E7 /* NYPLSession.h */,
				118B7ABE195CBF72005CE3E7 /* NYPLSession.m */,
				5D3A28CB22D3DA850042B3BD /* NYPLUserProfileDocument.swift */,
				E6202A031DD52B8600C99553 /* NYPLWelcomeScreen.swift */,
				E6C91BC01FD5F63B00A32F42 /* NYPLZXingEncoder.h */,
				E6C91BC11FD5F63B00A32F42 /* NYPLZXingEncoder.m */,
				AE77E8DE5454517F1AE119BF /* OPDS */,
				B51C1DF42285FD51003B49A5 /* OPDS2 */,
				145798F5215BE9E300F68AFD /* ProblemReportEmail.swift */,
				119504051994061E009FB788 /* Reader */,
				73A22980240F26C6006B9EAD /* Reader2 */,
				11C5DCEE1976D19E005A9945 /* Settings */,
				2DC8D9DB1D09F797007DD125 /* UpdateCheck.swift */,
				2DC8D9DD1D09F9B4007DD125 /* UpdateCheckShim.swift */,
				7327A88D23EE00FE00954748 /* Utilities */,
				A823D817192BABA400B55DE2 /* Supporting Files */,
			);
			path = Simplified;
			sourceTree = "<group>";
		};
		A823D817192BABA400B55DE2 /* Supporting Files */ = {
			isa = PBXGroup;
			children = (
				17071060242A923400E2648F /* NYPLSecrets.swift */,
				110F853C19D5FA7300052DF7 /* DetailSummaryTemplate.html */,
				A823D822192BABA400B55DE2 /* Images.xcassets */,
				A823D819192BABA400B55DE2 /* InfoPlist.strings */,
				032A31071DC02E8E0001E4AF /* Localizable.strings */,
				A823D81C192BABA400B55DE2 /* main.m */,
				E65977C41F82AC91003CD6BC /* NYPL_Launch_Screen.storyboard */,
				84B7A3421B84E8FE00584FB2 /* OpenDyslexicFont */,
				11C113D319F842E2005B3F63 /* Reader */,
				085D31FB1BE7BE86007F7672 /* ReaderClientCert.sig */,
				A823D818192BABA400B55DE2 /* Simplified-Info.plist */,
				A823D81E192BABA400B55DE2 /* Simplified-Prefix.pch */,
				2D382BCF1D08B1F5002C423D /* SimplyE-Bridging-Header.h */,
				E61D7F631F6AC78B0091C781 /* SimplyE.entitlements */,
				2D6256901D41582A0080A81F /* software-licenses.html */,
				738EF2D12405E3D900F388FB /* .gitignore */,
				73DA43A72404BA5600985482 /* build_curl.sh */,
				73DA43A52404BA5500985482 /* build-3rd-parties-dependencies.sh */,
				73DA43A62404BA5600985482 /* build-carthage.sh */,
				73DA43A82404BA5600985482 /* build-openssl-curl.sh */,
				73DA43A42404B95B00985482 /* AudioEngine.json */,
				73DA43A12404B4A900985482 /* Cartfile */,
				73DA43A32404B92E00985482 /* Cartfile.resolved */,
				73DA43A02404B4A900985482 /* Crashlytics.json */,
				738EF2CB2405E38800F388FB /* GoogleService-Info.plist */,
			);
			name = "Supporting Files";
			sourceTree = "<group>";
		};
		A823D82F192BABA400B55DE2 /* SimplifiedTests */ = {
			isa = PBXGroup;
			children = (
				7384C803242BCE5900D5F960 /* Date+NYPLAdditionsTests.swift */,
				5D7CF8BA22C427F6007CAA34 /* LogTests.swift */,
				1157E92D19CA0009003BFDBF /* NSString+NYPLStringAdditionsTests.m */,
				2D8790A420129AF200E2763F /* NYPLBookAcquisitionPathTests.swift */,
				173F0822241AAA4E00A64658 /* NYPLBookStateTests.swift */,
				7384C7FF242BB43300D5F960 /* NYPLCachingTests.swift */,
				1142E4E719EEC7C500D9B3D9 /* NYPLCatalogFacetTests.m */,
				11396FBA193D2FAC00E16EE8 /* NYPLDateAdditionsTests.m */,
				11C5DD171977335E005A9945 /* NYPLKeychainTests.m */,
				5D73DA3D22A07B9A00162CB8 /* NYPLMyBooksDownloadCenterTests.swift */,
				11616E12196B2FB8003D60D9 /* NYPLMyBooksRegistryTests.m */,
				7307A5EC23FF1A8500DE53DE /* NYPLOpenSearchDescriptionTests.swift */,
				7307A5F323FF2A6000DE53DE /* NYPLStringAdditionsTests.swift */,
				111559EE19B8FA8E0003BE94 /* NYPLXMLTests.m */,
				1183F34D194F775400DC322F /* OPDS */,
				B51C1DFD22860563003B49A5 /* OPDS2CatalogsFeedTests.swift */,
				2D2B47621D08F1ED007F7764 /* SimplyETests-Bridging-Header.h */,
				A823D830192BABA400B55DE2 /* Supporting Files */,
				11A14DF51A1BFBED00D6C510 /* UIColor+NYPLColorAdditionsTests.m */,
				2D2B47631D08F1ED007F7764 /* UpdateCheckTests.swift */,
				5D3A28D322D3FBB90042B3BD /* UserProfileDocumentTests.swift */,
			);
			path = SimplifiedTests;
			sourceTree = "<group>";
		};
		A823D830192BABA400B55DE2 /* Supporting Files */ = {
			isa = PBXGroup;
			children = (
				B51C1DFB22860513003B49A5 /* OPDS2CatalogsFeed.json */,
				B51C1E13229456E2003B49A5 /* acl_authentication_document.json */,
				B51C1E16229456E2003B49A5 /* dpl_authentication_document.json */,
				B51C1E14229456E2003B49A5 /* gpl_authentication_document.json */,
				B51C1E15229456E2003B49A5 /* nypl_authentication_document.json */,
				2D2B47761D08F808007F7764 /* Info.plist */,
				A823D832192BABA400B55DE2 /* InfoPlist.strings */,
				111559F019B8FAA10003BE94 /* invalid.xml */,
				11F54C1D194109120086FCAF /* main.xml */,
				11F54C2419410BE40086FCAF /* single_entry.xml */,
				2D2B478A1D08FC78007F7764 /* UpdateCheckNeedsUpdate.json */,
				2D2B47891D08FC78007F7764 /* UpdateCheckUnknown.json */,
				2D2B47691D08F264007F7764 /* UpdateCheckUpToDate.json */,
				111559F119B8FAA10003BE94 /* valid.xml */,
				2D8790A220129AC400E2763F /* NYPLBookAcquisitionPathEntry.xml */,
			);
			name = "Supporting Files";
			sourceTree = "<group>";
		};
		AE77E8DE5454517F1AE119BF /* OPDS */ = {
			isa = PBXGroup;
			children = (
				119BEB8D19901E1000121439 /* NYPLOPDS.h */,
				2D754BB92002E2FB0061D34F /* NYPLOPDSAcquisition.h */,
				2D754BBA2002E2FB0061D34F /* NYPLOPDSAcquisition.m */,
				2DCB71EC2017DFB5000E041A /* NYPLOPDSAcquisitionAvailability.h */,
				2DCB71ED2017DFB5000E041A /* NYPLOPDSAcquisitionAvailability.m */,
				110AD83A19E4960C005724C3 /* NYPLOPDSAttribute.h */,
				110AD83B19E497D6005724C3 /* NYPLOPDSAttribute.m */,
				2DFAC8EB1CD8DDD1003D9EC0 /* NYPLOPDSCategory.h */,
				2DFAC8EC1CD8DDD1003D9EC0 /* NYPLOPDSCategory.m */,
				AE77E6379B5F7ACD56AE86EF /* NYPLOPDSEntry.h */,
				AE77E4AF64208439F78B3D73 /* NYPLOPDSEntry.m */,
				A499BF241B39EFC7002F8B8B /* NYPLOPDSEntryGroupAttributes.h */,
				A499BF251B39EFC7002F8B8B /* NYPLOPDSEntryGroupAttributes.m */,
				AE77E304AA30ABF2921B6393 /* NYPLOPDSFeed.h */,
				AE77E94D56B65997B861C0C0 /* NYPLOPDSFeed.m */,
				A46226261B39D4980063F549 /* NYPLOPDSGroup.h */,
				A46226251B39D4980063F549 /* NYPLOPDSGroup.m */,
				2D754BC02002F1B10061D34F /* NYPLOPDSIndirectAcquisition.h */,
				2D754BC12002F1B10061D34F /* NYPLOPDSIndirectAcquisition.m */,
				AE77E0F3FB181D0C1529C865 /* NYPLOPDSLink.h */,
				AE77ECC029F3DABDB46A64EB /* NYPLOPDSLink.m */,
				AE77E83151ED3A20FFBE1194 /* NYPLOPDSRelation.h */,
				AE77EDCF05BE5D54CF8E0E70 /* NYPLOPDSType.h */,
				AE77EFD5622206475B6715A9 /* NYPLOPDSType.m */,
			);
			name = OPDS;
			sourceTree = "<group>";
		};
		B51C1DF42285FD51003B49A5 /* OPDS2 */ = {
			isa = PBXGroup;
			children = (
				B51C1E0322861C1A003B49A5 /* OPDS2AuthenticationDocument.swift */,
				B51C1DF92285FDF9003B49A5 /* OPDS2CatalogsFeed.swift */,
				B51C1DFF22861BAD003B49A5 /* OPDS2Link.swift */,
				B51C1E0122861BBF003B49A5 /* OPDS2Publication.swift */,
			);
			name = OPDS2;
			sourceTree = "<group>";
		};
/* End PBXGroup section */

/* Begin PBXNativeTarget section */
		2D2B47711D08F807007F7764 /* SimplyETests */ = {
			isa = PBXNativeTarget;
			buildConfigurationList = 2D2B47791D08F808007F7764 /* Build configuration list for PBXNativeTarget "SimplyETests" */;
			buildPhases = (
				2D2B476E1D08F807007F7764 /* Sources */,
				2D2B476F1D08F807007F7764 /* Frameworks */,
				2D2B47701D08F807007F7764 /* Resources */,
			);
			buildRules = (
			);
			dependencies = (
				2D2B47781D08F808007F7764 /* PBXTargetDependency */,
			);
			name = SimplyETests;
			productName = SimplyETests;
			productReference = 2D2B47721D08F807007F7764 /* SimplyETests.xctest */;
			productType = "com.apple.product-type.bundle.unit-test";
		};
		A823D80C192BABA400B55DE2 /* SimplyE */ = {
			isa = PBXNativeTarget;
			buildConfigurationList = A823D839192BABA400B55DE2 /* Build configuration list for PBXNativeTarget "SimplyE" */;
			buildPhases = (
				A823D809192BABA400B55DE2 /* Sources */,
				A823D80A192BABA400B55DE2 /* Frameworks */,
				A823D80B192BABA400B55DE2 /* Resources */,
				145DA48C215441260055DB93 /* Copy Frameworks (Carthage) */,
				73DA43AD2404CA9500985482 /* Crashlytics */,
			);
			buildRules = (
			);
			dependencies = (
			);
			name = SimplyE;
			productName = Simplified;
			productReference = A823D80D192BABA400B55DE2 /* SimplyE.app */;
			productType = "com.apple.product-type.application";
		};
/* End PBXNativeTarget section */

/* Begin PBXProject section */
		A823D805192BABA400B55DE2 /* Project object */ = {
			isa = PBXProject;
			attributes = {
				CLASSPREFIX = NYPL;
				LastSwiftUpdateCheck = 0730;
				LastUpgradeCheck = 0920;
				ORGANIZATIONNAME = "NYPL Labs";
				TargetAttributes = {
					2D2B47711D08F807007F7764 = {
						CreatedOnToolsVersion = 7.3.1;
						LastSwiftMigration = 1130;
						TestTargetID = A823D80C192BABA400B55DE2;
					};
					A823D80C192BABA400B55DE2 = {
						DevelopmentTeam = 7262U6ST2R;
						LastSwiftMigration = 1130;
						ProvisioningStyle = Manual;
						SystemCapabilities = {
							com.apple.BackgroundModes = {
								enabled = 1;
							};
							com.apple.Keychain = {
								enabled = 1;
							};
						};
					};
				};
			};
			buildConfigurationList = A823D808192BABA400B55DE2 /* Build configuration list for PBXProject "Simplified" */;
			compatibilityVersion = "Xcode 3.2";
			developmentRegion = en;
			hasScannedForEncodings = 0;
			knownRegions = (
				en,
				it,
				de,
				es,
				Base,
			);
			mainGroup = A823D804192BABA400B55DE2;
			productRefGroup = A823D80E192BABA400B55DE2 /* Products */;
			projectDirPath = "";
			projectReferences = (
				{
					ProductGroup = 5A569A271B8351C6003B5B61 /* Products */;
					ProjectRef = 5A569A261B8351C6003B5B61 /* ADEPT.xcodeproj */;
				},
				{
					ProductGroup = 5A7048921B94A6700046FFF0 /* Products */;
					ProjectRef = 5A7048911B94A6700046FFF0 /* Adobe Content Filter.xcodeproj */;
				},
				{
					ProductGroup = A49C25411AE05A2600D63B89 /* Products */;
					ProjectRef = A49C25401AE05A2600D63B89 /* RDServices.xcodeproj */;
				},
				{
					ProductGroup = 1112A81A1A322C53002B8CC1 /* Products */;
					ProjectRef = 1112A8191A322C53002B8CC1 /* TenPrintCover.xcodeproj */;
				},
			);
			projectRoot = "";
			targets = (
				A823D80C192BABA400B55DE2 /* SimplyE */,
				2D2B47711D08F807007F7764 /* SimplyETests */,
			);
		};
/* End PBXProject section */

/* Begin PBXReferenceProxy section */
		1112A81F1A322C53002B8CC1 /* libTenPrintCover.a */ = {
			isa = PBXReferenceProxy;
			fileType = archive.ar;
			path = libTenPrintCover.a;
			remoteRef = 1112A81E1A322C53002B8CC1 /* PBXContainerItemProxy */;
			sourceTree = BUILT_PRODUCTS_DIR;
		};
		5A569A2C1B8351C6003B5B61 /* libADEPT.a */ = {
			isa = PBXReferenceProxy;
			fileType = archive.ar;
			path = libADEPT.a;
			remoteRef = 5A569A2B1B8351C6003B5B61 /* PBXContainerItemProxy */;
			sourceTree = BUILT_PRODUCTS_DIR;
		};
		5A7048961B94A6710046FFF0 /* libAdobe Content Filter.a */ = {
			isa = PBXReferenceProxy;
			fileType = archive.ar;
			path = "libAdobe Content Filter.a";
			remoteRef = 5A7048951B94A6710046FFF0 /* PBXContainerItemProxy */;
			sourceTree = BUILT_PRODUCTS_DIR;
		};
		A49C25461AE05A2600D63B89 /* libRDServices.a */ = {
			isa = PBXReferenceProxy;
			fileType = archive.ar;
			path = libRDServices.a;
			remoteRef = A49C25451AE05A2600D63B89 /* PBXContainerItemProxy */;
			sourceTree = BUILT_PRODUCTS_DIR;
		};
/* End PBXReferenceProxy section */

/* Begin PBXResourcesBuildPhase section */
		2D2B47701D08F807007F7764 /* Resources */ = {
			isa = PBXResourcesBuildPhase;
			buildActionMask = 2147483647;
			files = (
				2D8790A320129AC400E2763F /* NYPLBookAcquisitionPathEntry.xml in Resources */,
				2D2B478E1D08FDF5007F7764 /* UpdateCheckNeedsUpdate.json in Resources */,
				B51C1E18229456E2003B49A5 /* gpl_authentication_document.json in Resources */,
				B51C1E19229456E2003B49A5 /* nypl_authentication_document.json in Resources */,
				B51C1E17229456E2003B49A5 /* acl_authentication_document.json in Resources */,
				B51C1E1A229456E2003B49A5 /* dpl_authentication_document.json in Resources */,
				2D2B478F1D08FDF5007F7764 /* UpdateCheckUnknown.json in Resources */,
				B51C1DFC22860513003B49A5 /* OPDS2CatalogsFeed.json in Resources */,
				2D2B47841D08F8E2007F7764 /* UpdateCheckUpToDate.json in Resources */,
			);
			runOnlyForDeploymentPostprocessing = 0;
		};
		A823D80B192BABA400B55DE2 /* Resources */ = {
			isa = PBXResourcesBuildPhase;
			buildActionMask = 2147483647;
			files = (
				84B7A3461B84E8FE00584FB2 /* OFL.txt in Resources */,
				11C113D719F84613005B3F63 /* simplified.js in Resources */,
				085D31D91BE29ED4007F7672 /* NYPLProblemReportViewController.xib in Resources */,
				5A69290E1B95ACC600FB4C10 /* readium-shared-js_all.js in Resources */,
				2D4379FE1C46FDB600AE1AD5 /* ReaderClientCert.sig in Resources */,
				2D6256911D41582A0080A81F /* software-licenses.html in Resources */,
				E65977C51F82AC91003CD6BC /* NYPL_Launch_Screen.storyboard in Resources */,
				03F94CCF1DD627AA00CE8F4F /* Accounts.json in Resources */,
				A823D81B192BABA400B55DE2 /* InfoPlist.strings in Resources */,
				11C113D019F842B9005B3F63 /* reader.html in Resources */,
				110F853E19D5FA7300052DF7 /* DetailSummaryTemplate.html in Resources */,
				032A31051DC02E8E0001E4AF /* Localizable.strings in Resources */,
				A823D823192BABA400B55DE2 /* Images.xcassets in Resources */,
				5A6929101B95ACD100FB4C10 /* sdk.css in Resources */,
				73F71364241723B100C63B81 /* UserSettings.storyboard in Resources */,
				73F71361241723B100C63B81 /* UserSettings.strings in Resources */,
				84B7A3471B84E8FE00584FB2 /* OpenDyslexic3-Bold.ttf in Resources */,
				733527A324172A81009E3F19 /* Outline.storyboard in Resources */,
				03E5F42D1EA5BCE400DFFC3A /* NYPLReaderTOC.storyboard in Resources */,
				5A6929251B95C93B00FB4C10 /* readium-shared-js_all.js.map in Resources */,
				11C113D219F842BE005B3F63 /* host_app_feedback.js in Resources */,
				5A6929241B95C8B400FB4C10 /* readium-shared-js_all.js.bundles.js in Resources */,
				84B7A3481B84E8FE00584FB2 /* OpenDyslexic3-Regular.ttf in Resources */,
				738EF2D02405E38800F388FB /* GoogleService-Info.plist in Resources */,
			);
			runOnlyForDeploymentPostprocessing = 0;
		};
/* End PBXResourcesBuildPhase section */

/* Begin PBXShellScriptBuildPhase section */
		145DA48C215441260055DB93 /* Copy Frameworks (Carthage) */ = {
			isa = PBXShellScriptBuildPhase;
			buildActionMask = 2147483647;
			files = (
			);
			inputFileListPaths = (
			);
			inputPaths = (
				"$(SRCROOT)/Carthage/Build/iOS/ZXingObjC.framework",
				"$(SRCROOT)/Carthage/Build/iOS/SQLite.framework",
				"$(SRCROOT)/Carthage/Build/iOS/PureLayout.framework",
				"$(SRCROOT)/Carthage/Build/iOS/NYPLCardCreator.framework",
				"$(SRCROOT)/Carthage/Build/iOS/NYPLAEToolkit.framework",
				"$(SRCROOT)/Carthage/Build/iOS/NYPLAudiobookToolkit.framework",
				"$(SRCROOT)/Carthage/Build/iOS/AudioEngine.framework",
				"$(SRCROOT)/Carthage/Build/iOS/PDFRendererProvider.framework",
				"$(SRCROOT)/Carthage/Build/iOS/R2Navigator.framework",
				"$(SRCROOT)/Carthage/Build/iOS/R2Shared.framework",
				"$(SRCROOT)/Carthage/Build/iOS/R2Streamer.framework",
				"$(SRCROOT)/Carthage/Build/iOS/ReadiumOPDS.framework",
				"$(SRCROOT)/Carthage/Build/iOS/CryptoSwift.framework",
				"$(SRCROOT)/Carthage/Build/iOS/Fuzi.framework",
				"$(SRCROOT)/Carthage/Build/iOS/GCDWebServer.framework",
				"$(SRCROOT)/Carthage/Build/iOS/Minizip.framework",
			);
			name = "Copy Frameworks (Carthage)";
			outputFileListPaths = (
			);
			outputPaths = (
				"$(BUILT_PRODUCTS_DIR)/$(FRAMEWORKS_FOLDER_PATH)/ZXingObjC.framework",
				"$(BUILT_PRODUCTS_DIR)/$(FRAMEWORKS_FOLDER_PATH)/SQLite.framework",
				"$(BUILT_PRODUCTS_DIR)/$(FRAMEWORKS_FOLDER_PATH)/PureLayout.framework",
				"$(BUILT_PRODUCTS_DIR)/$(FRAMEWORKS_FOLDER_PATH)/NYPLCardCreator.framework",
				"$(BUILT_PRODUCTS_DIR)/$(FRAMEWORKS_FOLDER_PATH)/NYPLAEToolkit.framework",
				"$(BUILT_PRODUCTS_DIR)/$(FRAMEWORKS_FOLDER_PATH)/NYPLAudiobookToolkit.framework",
				"$(BUILT_PRODUCTS_DIR)/$(FRAMEWORKS_FOLDER_PATH)/AudioEngine.framework",
				"$(BUILT_PRODUCTS_DIR)/$(FRAMEWORKS_FOLDER_PATH)/PDFRendererProvider.framework",
				"$(BUILT_PRODUCTS_DIR)/$(FRAMEWORKS_FOLDER_PATH)/R2Navigator.framework",
				"$(BUILT_PRODUCTS_DIR)/$(FRAMEWORKS_FOLDER_PATH)/R2Shared.framework",
				"$(BUILT_PRODUCTS_DIR)/$(FRAMEWORKS_FOLDER_PATH)/R2Streamer.framework",
				"$(BUILT_PRODUCTS_DIR)/$(FRAMEWORKS_FOLDER_PATH)/ReadiumOPDS.framework",
				"$(BUILT_PRODUCTS_DIR)/$(FRAMEWORKS_FOLDER_PATH)/CryptoSwift.framework",
				"$(BUILT_PRODUCTS_DIR)/$(FRAMEWORKS_FOLDER_PATH)/Fuzi.framework",
				"$(BUILT_PRODUCTS_DIR)/$(FRAMEWORKS_FOLDER_PATH)/GCDWebServer.framework",
				"$(BUILT_PRODUCTS_DIR)/$(FRAMEWORKS_FOLDER_PATH)/Minizip.framework",
			);
			runOnlyForDeploymentPostprocessing = 0;
			shellPath = /bin/sh;
			shellScript = "/usr/local/bin/carthage copy-frameworks\n";
		};
		73DA43AD2404CA9500985482 /* Crashlytics */ = {
			isa = PBXShellScriptBuildPhase;
			buildActionMask = 2147483647;
			files = (
			);
			inputFileListPaths = (
			);
			inputPaths = (
				"$(BUILT_PRODUCTS_DIR)/$(INFOPLIST_PATH)",
				"${BUILT_PRODUCTS_DIR}/${FULL_PRODUCT_NAME}/GoogleService-Info.plist",
				"${DWARF_DSYM_FOLDER_PATH}/${DWARF_DSYM_FILE_NAME}",
			);
			name = Crashlytics;
			outputFileListPaths = (
			);
			outputPaths = (
			);
			runOnlyForDeploymentPostprocessing = 0;
			shellPath = /bin/sh;
			shellScript = "\"${PROJECT_DIR}/Carthage/Build/iOS/Fabric.framework/run\"\n";
		};
/* End PBXShellScriptBuildPhase section */

/* Begin PBXSourcesBuildPhase section */
		2D2B476E1D08F807007F7764 /* Sources */ = {
			isa = PBXSourcesBuildPhase;
			buildActionMask = 2147483647;
			files = (
				7384C800242BB43400D5F960 /* NYPLCachingTests.swift in Sources */,
				5D3A28D522D400D00042B3BD /* UserProfileDocumentTests.swift in Sources */,
				7307A5ED23FF1A8500DE53DE /* NYPLOpenSearchDescriptionTests.swift in Sources */,
				B51C1DFE22860563003B49A5 /* OPDS2CatalogsFeedTests.swift in Sources */,
				5D73DA4322A080BA00162CB8 /* NYPLMyBooksDownloadCenterTests.swift in Sources */,
				5D7CF8BC22C42AE2007CAA34 /* LogTests.swift in Sources */,
				173F0823241AAA4E00A64658 /* NYPLBookStateTests.swift in Sources */,
				2D2B477C1D08F821007F7764 /* UpdateCheckTests.swift in Sources */,
				7307A5F423FF2A6000DE53DE /* NYPLStringAdditionsTests.swift in Sources */,
				2D8790A520129AF200E2763F /* NYPLBookAcquisitionPathTests.swift in Sources */,
				7384C804242BCE5900D5F960 /* Date+NYPLAdditionsTests.swift in Sources */,
			);
			runOnlyForDeploymentPostprocessing = 0;
		};
		A823D809192BABA400B55DE2 /* Sources */ = {
			isa = PBXSourcesBuildPhase;
			buildActionMask = 2147483647;
			files = (
				2DE514351DC3F0BE005A58BD /* NYPLCirculationAnalytics.swift in Sources */,
				171966A924170819007BB87E /* NYPLBookState.swift in Sources */,
				03DE7BE91DBF0DE400E89064 /* UpdateCheckShim.swift in Sources */,
				0345BFE81DBF027200398B6F /* APIKeys.swift in Sources */,
				733DEC9024108D8D008C74BC /* DRMLibraryService.swift in Sources */,
				11172764197F31280043EFBF /* NYPLAccount.m in Sources */,
				73F713572417200F00C63B81 /* ReaderViewController.swift in Sources */,
				114C8CD719BE2FD300719B72 /* NYPLAttributedString.m in Sources */,
				73A229AD2410221E006B9EAD /* EPUBModule.swift in Sources */,
				5DD5677222B7ECE3001F0C83 /* NYPLSettings.swift in Sources */,
				73A229A5240F3D1B006B9EAD /* CancellableResult.swift in Sources */,
				E6BC315D1E009F3E0021B65E /* NYPLAgeCheck.swift in Sources */,
				2D382BD71D08BA99002C423D /* Log.swift in Sources */,
				11616E11196B0531003D60D9 /* NYPLBookRegistry.m in Sources */,
				081387571BC574DA003DEA6A /* UILabel+NYPLAppearanceAdditions.m in Sources */,
				734917D1242D77D800059AA5 /* NYPLUserSettingsVC.swift in Sources */,
				11369D48199527C200BB11F8 /* NYPLJSON.m in Sources */,
				7327A89323EE017300954748 /* NYPLMainThreadChecker.swift in Sources */,
				116A5EB91947B57500491A21 /* NYPLConfiguration.m in Sources */,
				5D1B142A22CC179F0006C964 /* NYPLAlertUtils.swift in Sources */,
				B51C1E0222861BBF003B49A5 /* OPDS2Publication.swift in Sources */,
				5DD567AF22B95A30001F0C83 /* String+MD5.swift in Sources */,
				E671FF7D1E3A7068002AB13F /* NYPLNetworkQueue.swift in Sources */,
				116A5EAF194767B200491A21 /* NYPLMyBooksNavigationController.m in Sources */,
				1120749319D20BF9008203A4 /* NYPLBookCellCollectionViewController.m in Sources */,
				111559ED19B8FA590003BE94 /* NYPLXML.m in Sources */,
				11580AC81986A77B00949A15 /* NYPLBookCell.m in Sources */,
				085640CE1BB99FC30088BDBF /* NSURL+NYPLURLAdditions.m in Sources */,
				1183F35B194F847100DC322F /* NYPLAsync.m in Sources */,
				11B20E6E19D9F6DD00877A23 /* NYPLReloadView.m in Sources */,
				E694040A1E4A789800E566ED /* NYPLReachabilityManager.m in Sources */,
				73F71363241723B100C63B81 /* AdvancedSettingsViewController.swift in Sources */,
				E6845D971FB38D1300EBF69A /* NYPLReadiumViewSyncManager.m in Sources */,
				A4BA1D0E1B430341006F83DF /* NYPLCatalogGroupedFeedViewController.m in Sources */,
				732F929323ECB51F0099244C /* NYPLBackgroundExecutor.swift in Sources */,
				5D1B141522CBE3570006C964 /* NYPLProblemDocument.swift in Sources */,
				A92FB0F921CDCE3D004740F4 /* NYPLReturnPromptHelper.swift in Sources */,
				03690E231EB2B35000F75D5F /* NYPLReaderBookmarkCell.swift in Sources */,
				119BEBB919902A8800121439 /* NYPLOpenSearchDescription.m in Sources */,
				11BFDB36199C08E900378691 /* NYPLReaderTOCElement.m in Sources */,
				2DC8D9DC1D09F797007DD125 /* UpdateCheck.swift in Sources */,
				11BFDB33199C01F700378691 /* NYPLReaderTOCViewController.m in Sources */,
				B51C1DFA2285FDF9003B49A5 /* OPDS2CatalogsFeed.swift in Sources */,
				2D62568B1D412BCB0080A81F /* BundledHTMLViewController.swift in Sources */,
				110AF8961961D94D004887C3 /* NYPLBookDetailView.m in Sources */,
				0813875A1BC5767F003DEA6A /* UIButton+NYPLAppearanceAdditions.m in Sources */,
				1139DA6519C7755D00A07810 /* NYPLBookCoverRegistry.m in Sources */,
				11119742198827850014462F /* NYPLBookDetailDownloadingView.m in Sources */,
				2DFAC8ED1CD8DDD1003D9EC0 /* NYPLOPDSCategory.m in Sources */,
				11068C55196DD37900E8A94B /* NYPLNull.m in Sources */,
				1111973C19880E8D0014462F /* NYPLLinearView.m in Sources */,
				73A229AF24102272006B9EAD /* ReaderFormatModule.swift in Sources */,
				11396FB9193D289100E16EE8 /* NSDate+NYPLDateAdditions.m in Sources */,
				1183F347194F744D00DC322F /* NYPLBook.m in Sources */,
				52545185217A76FF00BBC1B4 /* NYPLUserNotifications.swift in Sources */,
				1183F341194F723D00DC322F /* NYPLCatalogLane.m in Sources */,
				11A16E6F195B60DF004147F4 /* NYPLBookNormalCell.m in Sources */,
				11548C0E1939147D009DBF2E /* NYPLCatalogNavigationController.m in Sources */,
				733527A524172BD6009E3F19 /* ReaderFactory.swift in Sources */,
				E699BA402166598B00A0736A /* NYPLEntryPointView.swift in Sources */,
				A46226271B39D4980063F549 /* NYPLOPDSGroup.m in Sources */,
				B5ED41DA1B8F6E2E009FC164 /* NYPLBookButtonsView.m in Sources */,
				A93F9F9721CDACF700BD3B0C /* NYPLAppReviewPrompt.swift in Sources */,
				8C835DD5234D0B900050A18D /* NYPLFacetBarView.swift in Sources */,
				111197341986D7550014462F /* NYPLDismissibleViewController.m in Sources */,
				A823D81D192BABA400B55DE2 /* main.m in Sources */,
<<<<<<< HEAD
				73F713682417240100C63B81 /* UIViewController+NYPL.swift in Sources */,
=======
				733875672423E540000FEB67 /* NYPLCaching.swift in Sources */,
>>>>>>> fe0ae487
				1107835E19816E3D0071AB1E /* UIView+NYPLViewAdditions.m in Sources */,
				111E75831A815CFB00718AD7 /* NYPLSettingsPrimaryTableViewController.m in Sources */,
				11E0208D197F05D9009DEA93 /* UIFont+NYPLSystemFontOverride.m in Sources */,
				03690E291EB2B44300F75D5F /* NYPLReadiumBookmark.swift in Sources */,
				E683953B217663B100371072 /* NYPLFacetViewDefaultDataSource.swift in Sources */,
				E6207B652118973800864143 /* NYPLAppTheme.swift in Sources */,
				11A14DF41A1BF94F00D6C510 /* UIColor+NYPLColorAdditions.m in Sources */,
				A42E0DF41B40F4E00095EBAE /* NYPLCatalogFeedViewController.m in Sources */,
				11B6020519806CD300800DA9 /* NYPLBookDownloadingCell.m in Sources */,
				73F7136A2417243200C63B81 /* AssociatedColors.swift in Sources */,
				114B7F161A3644CF00B8582B /* NYPLTenPrintCoverView+NYPLImageAdditions.m in Sources */,
				733875652423E1B0000FEB67 /* NYPLNetworkExecutor.swift in Sources */,
				2D87909D20127AA300E2763F /* NYPLBookAcquisitionPath.m in Sources */,
				2DCB71EE2017DFB5000E041A /* NYPLOPDSAcquisitionAvailability.m in Sources */,
				2DB436381D4C049200F8E69D /* NYPLReachability.m in Sources */,
				1195040B1994075B009FB788 /* NYPLReaderViewController.m in Sources */,
				1183F33B194B775900DC322F /* NYPLCatalogLaneCell.m in Sources */,
				E6202A021DD4E6F300C99553 /* NYPLSettingsAccountDetailViewController.m in Sources */,
				113137E71A48DAB90082954E /* NYPLReaderReadiumView.m in Sources */,
				E68CCFC51F9F80CF003DDA6C /* NYPLBarcode.swift in Sources */,
				118B7ABF195CBF72005CE3E7 /* NYPLSession.m in Sources */,
				841B55431B740F2700FAC1AF /* NYPLSettingsEULAViewController.m in Sources */,
				A4276F481B00046300CA7194 /* NYPLMyBooksDownloadInfo.m in Sources */,
				73F71366241723B100C63B81 /* FontSelectionViewController.swift in Sources */,
				1164F106199AC236009BF8BF /* NYPLBookLocation.m in Sources */,
				11F3771F19DB62B000487769 /* NYPLFacetView.m in Sources */,
				5A5B901B1B946FAD002C53E9 /* NYPLReaderContainerDelegate.mm in Sources */,
				145798F6215BE9E300F68AFD /* ProblemReportEmail.swift in Sources */,
				111197281986B43B0014462F /* NYPLBookCellDelegate.m in Sources */,
				111197391987F4070014462F /* NYPLBookDetailNormalView.m in Sources */,
				111E757D1A801A6F00718AD7 /* NYPLSettingsPrimaryNavigationController.m in Sources */,
				11A16E69195B2BD3004147F4 /* NYPLCatalogUngroupedFeedViewController.m in Sources */,
				D787E8441FB6B0290016D9D5 /* NYPLSettingsAdvancedViewController.swift in Sources */,
				5D60D3542297353C001080D0 /* NYPLMigrationManager.swift in Sources */,
				111E757A1A80165C00718AD7 /* NYPLSettingsSplitViewController.m in Sources */,
				7384C802242BCC4800D5F960 /* Date+NYPLAdditions.swift in Sources */,
				B51C1E0422861C1A003B49A5 /* OPDS2AuthenticationDocument.swift in Sources */,
				112C694D197301FE00C48F95 /* NYPLBookRegistryRecord.m in Sources */,
				5DD5674522B303DF001F0C83 /* NYPLDeveloperSettingsTableViewController.swift in Sources */,
				E627B554216D4A9700A7D1D5 /* NYPLBookContentType.m in Sources */,
				73A229A0240F3BEB006B9EAD /* LibraryModule.swift in Sources */,
				2D754BC22002F1B10061D34F /* NYPLOPDSIndirectAcquisition.m in Sources */,
				734917DA242EB79700059AA5 /* NYPLR1R2UserSettings.swift in Sources */,
				116A5EB3194767DC00491A21 /* NYPLMyBooksViewController.m in Sources */,
				E6B3269F1EE066DE00DB877A /* NYPLBookDetailTableView.swift in Sources */,
				8CC26F832370C1DF0000D8E1 /* Account.swift in Sources */,
				11078357198160A50071AB1E /* NYPLBookDownloadFailedCell.m in Sources */,
				110AF89C1961ED1F004887C3 /* NYPLBookDetailViewController.m in Sources */,
				11BFDB39199C117B00378691 /* NYPLReaderTOCCell.m in Sources */,
				E6F26E731DFF672F00C103CA /* NYPLDirectoryManager.swift in Sources */,
				E6D848E32171334800CEC142 /* NYPLContentTypeBadge.swift in Sources */,
				E6C91BC21FD5F63B00A32F42 /* NYPLZXingEncoder.m in Sources */,
				085D31D71BE29E38007F7672 /* NYPLProblemReportViewController.m in Sources */,
				11C5DCF21976D1E0005A9945 /* NYPLHoldsNavigationController.m in Sources */,
				A42E0DF11B3F5A490095EBAE /* NYPLRemoteViewController.m in Sources */,
				E6202A041DD52B8600C99553 /* NYPLWelcomeScreen.swift in Sources */,
				73A3EAED2400A9560061A7FB /* NYPLSettingsAccountURLSessionChallengeHandler.m in Sources */,
				110AD83D19E497D6005724C3 /* NYPLOPDSAttribute.m in Sources */,
				1114A6A1195884CB007507A2 /* NYPLCatalogUngroupedFeed.m in Sources */,
				73A229A7240F40C2006B9EAD /* ReaderModule.swift in Sources */,
				11C5DCF51976D22F005A9945 /* NYPLHoldsViewController.m in Sources */,
				E6B1F4FB1DD20EA900D73CA1 /* NYPLSettingsAccountsList.swift in Sources */,
				5DD567B522B97344001F0C83 /* Data+Base64.swift in Sources */,
				A823D821192BABA400B55DE2 /* NYPLAppDelegate.m in Sources */,
				73F71365241723B100C63B81 /* UserSettingsNavigationController.swift in Sources */,
				112C684F19EF003300106973 /* NYPLCatalogFacetGroup.m in Sources */,
				2D754BBB2002E2FB0061D34F /* NYPLOPDSAcquisition.m in Sources */,
				085D31DF1BE3CD3C007F7672 /* NSURLRequest+NYPLURLRequestAdditions.m in Sources */,
				11548C0B1939136C009DBF2E /* NYPLRootTabBarController.m in Sources */,
				E63F2C6C1EAA81B3002B6373 /* ExtendedNavBarView.swift in Sources */,
				73F713562417200F00C63B81 /* NYPLEPUBViewController.swift in Sources */,
				B51C1E0022861BAD003B49A5 /* OPDS2Link.swift in Sources */,
				E6DA7EA01F2A718600CFBEC8 /* NYPLBookAuthor.swift in Sources */,
				118A0B1B19915BDF00792DDE /* NYPLCatalogSearchViewController.m in Sources */,
				179699D124131BA500EC309F /* UIColor+LabelColor.swift in Sources */,
				735FED262427494900144C97 /* NYPLNetworkResponder.swift in Sources */,
				A4E254FA1B0E610900193FE4 /* NYPLBasicAuth.m in Sources */,
				1188F3E11A1ECC4B006B2F36 /* NYPLReaderSettings.m in Sources */,
				11C5DD16197727A6005A9945 /* NYPLKeychain.m in Sources */,
				73F71362241723B100C63B81 /* UserSettingsTableViewController.swift in Sources */,
				5D7CF86422C19EBA007CAA34 /* NYPLReaderContainerDelegateBase.m in Sources */,
				73A229A2240F3BEB006B9EAD /* LibraryService.swift in Sources */,
				AE77E9B832371587493FF281 /* NYPLOPDSEntry.m in Sources */,
				11DC19281A12F92500721DBA /* NYPLReaderSettingsView.m in Sources */,
				73A229AB241021F2006B9EAD /* ReaderError.swift in Sources */,
				733DEC92241090C7008C74BC /* NYPLReaderExtensions.swift in Sources */,
				113DB8A719C24E54004E1154 /* NYPLIndeterminateProgressView.m in Sources */,
				119BEB89198C43A600121439 /* NSString+NYPLStringAdditions.m in Sources */,
				E6B6E76F1F6859A4007EE361 /* NYPLKeychainManager.swift in Sources */,
				5D7CF8B922C3FC06007CAA34 /* NYPLErrorLogger.swift in Sources */,
				A499BF261B39EFC7002F8B8B /* NYPLOPDSEntryGroupAttributes.m in Sources */,
				1196F75B1970727C00F62670 /* NYPLMyBooksDownloadCenter.m in Sources */,
				8C40D6A72375FF8B006EA63B /* NYPLProblemDocumentCacheManager.swift in Sources */,
				E66A6C441EAFB63300AA282D /* NYPLBookDetailButtonsView.m in Sources */,
				2DEF10BA201ECCEA0082843A /* NYPLMyBooksSimplifiedBearerToken.m in Sources */,
				2DF321831DC3B83500E1858F /* NYPLAnnotations.swift in Sources */,
				E6BA02B81DE4B6F600F76404 /* RemoteHTMLViewController.swift in Sources */,
				8CE9C471237F84820072E964 /* NYPLBookDetailsProblemDocumentViewController.swift in Sources */,
				73A2299B240F3B9B006B9EAD /* NYPLR2Owner.swift in Sources */,
				A4BA1D131B43046B006F83DF /* NYPLCatalogGroupedFeed.m in Sources */,
				11F3773319E0876F00487769 /* NYPLCatalogFacet.m in Sources */,
				1158812E1A894F4E008672C3 /* NYPLAccountSignInViewController.m in Sources */,
				5D3A28CC22D3DA850042B3BD /* NYPLUserProfileDocument.swift in Sources */,
				03F94CD11DD6288C00CE8F4F /* AccountsManager.swift in Sources */,
				52592BB821220A1100587288 /* NYPLLocalization.m in Sources */,
				17071065242A923400E2648F /* NYPLSecrets.swift in Sources */,
				E6D775421F9FE0AF00C0B722 /* NYPLBarcodeScanningViewController.m in Sources */,
				1111973F1988226F0014462F /* NYPLBookDetailDownloadFailedView.m in Sources */,
				AE77EE7AACC975280BAB9A4C /* NYPLOPDSFeed.m in Sources */,
				114C8CDA19BF55F900719B72 /* NYPLRoundedButton.m in Sources */,
				AE77EB0CB5B94AEC591E2D91 /* NYPLOPDSLink.m in Sources */,
				AE77E7E37D89FB3EED630624 /* NYPLOPDSType.m in Sources */,
				A949984F2235826500CE4241 /* NYPLPDFViewControllerDelegate.swift in Sources */,
				733527A224172A81009E3F19 /* OutlineTableViewController.swift in Sources */,
			);
			runOnlyForDeploymentPostprocessing = 0;
		};
/* End PBXSourcesBuildPhase section */

/* Begin PBXTargetDependency section */
		2D2B47781D08F808007F7764 /* PBXTargetDependency */ = {
			isa = PBXTargetDependency;
			target = A823D80C192BABA400B55DE2 /* SimplyE */;
			targetProxy = 2D2B47771D08F808007F7764 /* PBXContainerItemProxy */;
		};
/* End PBXTargetDependency section */

/* Begin PBXVariantGroup section */
		032A31071DC02E8E0001E4AF /* Localizable.strings */ = {
			isa = PBXVariantGroup;
			children = (
				032A31061DC02E8E0001E4AF /* en */,
				032A310C1DC02EAD0001E4AF /* it */,
				032A310D1DC02EB30001E4AF /* de */,
				032A310E1DC02EC00001E4AF /* es */,
			);
			name = Localizable.strings;
			sourceTree = "<group>";
		};
		733527A024172A81009E3F19 /* Outline.storyboard */ = {
			isa = PBXVariantGroup;
			children = (
				733527A124172A81009E3F19 /* Base */,
			);
			name = Outline.storyboard;
			sourceTree = "<group>";
		};
		73F71359241723B100C63B81 /* UserSettings.strings */ = {
			isa = PBXVariantGroup;
			children = (
				73F7135A241723B100C63B81 /* en */,
			);
			name = UserSettings.strings;
			sourceTree = "<group>";
		};
		73F7135D241723B100C63B81 /* UserSettings.storyboard */ = {
			isa = PBXVariantGroup;
			children = (
				73F7135E241723B100C63B81 /* Base */,
			);
			name = UserSettings.storyboard;
			sourceTree = "<group>";
		};
		A823D819192BABA400B55DE2 /* InfoPlist.strings */ = {
			isa = PBXVariantGroup;
			children = (
				A823D81A192BABA400B55DE2 /* en */,
			);
			name = InfoPlist.strings;
			sourceTree = "<group>";
		};
		A823D832192BABA400B55DE2 /* InfoPlist.strings */ = {
			isa = PBXVariantGroup;
			children = (
				A823D833192BABA400B55DE2 /* en */,
			);
			name = InfoPlist.strings;
			sourceTree = "<group>";
		};
/* End PBXVariantGroup section */

/* Begin XCBuildConfiguration section */
		2D2B477A1D08F808007F7764 /* Debug */ = {
			isa = XCBuildConfiguration;
			buildSettings = {
				ALWAYS_SEARCH_USER_PATHS = NO;
				BUNDLE_LOADER = "$(TEST_HOST)";
				CLANG_ANALYZER_NONNULL = YES;
				CLANG_CXX_LANGUAGE_STANDARD = "gnu++0x";
				CLANG_CXX_LIBRARY = "libc++";
				CLANG_WARN_UNREACHABLE_CODE = YES;
				DEBUG_INFORMATION_FORMAT = dwarf;
				ENABLE_STRICT_OBJC_MSGSEND = YES;
				ENABLE_TESTABILITY = YES;
				FRAMEWORK_SEARCH_PATHS = (
					"$(inherited)",
					"$(PROJECT_DIR)/Carthage/Build/iOS",
				);
				GCC_C_LANGUAGE_STANDARD = gnu99;
				GCC_NO_COMMON_BLOCKS = YES;
				INFOPLIST_FILE = SimplyETests/Info.plist;
				IPHONEOS_DEPLOYMENT_TARGET = 9.3;
				LD_RUNPATH_SEARCH_PATHS = "$(inherited) @executable_path/Frameworks @loader_path/Frameworks";
				MTL_ENABLE_DEBUG_INFO = YES;
				PRODUCT_BUNDLE_IDENTIFIER = org.nypl.SimplyETests;
				PRODUCT_NAME = "$(TARGET_NAME)";
				SWIFT_OBJC_BRIDGING_HEADER = "SimplifiedTests/SimplyETests-Bridging-Header.h";
				SWIFT_OPTIMIZATION_LEVEL = "-Onone";
				SWIFT_SWIFT3_OBJC_INFERENCE = Default;
				SWIFT_VERSION = 4.2;
				TEST_HOST = "$(BUILT_PRODUCTS_DIR)/SimplyE.app/SimplyE";
			};
			name = Debug;
		};
		2D2B477B1D08F808007F7764 /* Release */ = {
			isa = XCBuildConfiguration;
			buildSettings = {
				ALWAYS_SEARCH_USER_PATHS = NO;
				BUNDLE_LOADER = "$(TEST_HOST)";
				CLANG_ANALYZER_NONNULL = YES;
				CLANG_CXX_LANGUAGE_STANDARD = "gnu++0x";
				CLANG_CXX_LIBRARY = "libc++";
				CLANG_WARN_UNREACHABLE_CODE = YES;
				COPY_PHASE_STRIP = NO;
				DEBUG_INFORMATION_FORMAT = "dwarf-with-dsym";
				ENABLE_STRICT_OBJC_MSGSEND = YES;
				FRAMEWORK_SEARCH_PATHS = (
					"$(inherited)",
					"$(PROJECT_DIR)/Carthage/Build/iOS",
				);
				GCC_C_LANGUAGE_STANDARD = gnu99;
				GCC_NO_COMMON_BLOCKS = YES;
				INFOPLIST_FILE = SimplyETests/Info.plist;
				IPHONEOS_DEPLOYMENT_TARGET = 9.3;
				LD_RUNPATH_SEARCH_PATHS = "$(inherited) @executable_path/Frameworks @loader_path/Frameworks";
				MTL_ENABLE_DEBUG_INFO = NO;
				PRODUCT_BUNDLE_IDENTIFIER = org.nypl.SimplyETests;
				PRODUCT_NAME = "$(TARGET_NAME)";
				SWIFT_OBJC_BRIDGING_HEADER = "SimplifiedTests/SimplyETests-Bridging-Header.h";
				SWIFT_SWIFT3_OBJC_INFERENCE = Default;
				SWIFT_VERSION = 4.2;
				TEST_HOST = "$(BUILT_PRODUCTS_DIR)/SimplyE.app/SimplyE";
			};
			name = Release;
		};
		A823D837192BABA400B55DE2 /* Debug */ = {
			isa = XCBuildConfiguration;
			baseConfigurationReference = CAE35BBA1B86289500BF9BC5 /* Simplified.xcconfig */;
			buildSettings = {
				ALWAYS_EMBED_SWIFT_STANDARD_LIBRARIES = YES;
				ALWAYS_SEARCH_USER_PATHS = YES;
				CLANG_ANALYZER_LOCALIZABILITY_NONLOCALIZED = YES;
				CLANG_ENABLE_MODULES = YES;
				CLANG_ENABLE_OBJC_ARC = YES;
				CLANG_WARN_BLOCK_CAPTURE_AUTORELEASING = YES;
				CLANG_WARN_BOOL_CONVERSION = YES;
				CLANG_WARN_COMMA = YES;
				CLANG_WARN_CONSTANT_CONVERSION = YES;
				CLANG_WARN_DEPRECATED_OBJC_IMPLEMENTATIONS = YES;
				CLANG_WARN_DIRECT_OBJC_ISA_USAGE = YES_ERROR;
				CLANG_WARN_EMPTY_BODY = YES;
				CLANG_WARN_ENUM_CONVERSION = YES;
				CLANG_WARN_INFINITE_RECURSION = YES;
				CLANG_WARN_INT_CONVERSION = YES;
				CLANG_WARN_NON_LITERAL_NULL_CONVERSION = YES;
				CLANG_WARN_OBJC_IMPLICIT_RETAIN_SELF = YES;
				CLANG_WARN_OBJC_LITERAL_CONVERSION = YES;
				CLANG_WARN_OBJC_ROOT_CLASS = YES_ERROR;
				CLANG_WARN_RANGE_LOOP_ANALYSIS = YES;
				CLANG_WARN_STRICT_PROTOTYPES = YES;
				CLANG_WARN_SUSPICIOUS_MOVE = YES;
				CLANG_WARN_UNREACHABLE_CODE = YES;
				CLANG_WARN__DUPLICATE_METHOD_MATCH = YES;
				"CODE_SIGN_IDENTITY[sdk=iphoneos*]" = "iPhone Developer";
				COPY_PHASE_STRIP = NO;
				DEFINES_MODULE = YES;
				ENABLE_STRICT_OBJC_MSGSEND = YES;
				ENABLE_TESTABILITY = YES;
				GCC_C_LANGUAGE_STANDARD = c99;
				GCC_DYNAMIC_NO_PIC = NO;
				GCC_NO_COMMON_BLOCKS = YES;
				GCC_OPTIMIZATION_LEVEL = 0;
				GCC_PREPROCESSOR_DEFINITIONS = (
					"DEBUG=1",
					"$(inherited)",
				);
				GCC_SYMBOLS_PRIVATE_EXTERN = NO;
				GCC_WARN_64_TO_32_BIT_CONVERSION = YES;
				GCC_WARN_ABOUT_RETURN_TYPE = YES_ERROR;
				GCC_WARN_UNDECLARED_SELECTOR = YES;
				GCC_WARN_UNINITIALIZED_AUTOS = YES_AGGRESSIVE;
				GCC_WARN_UNUSED_FUNCTION = YES;
				GCC_WARN_UNUSED_VARIABLE = YES;
				IPHONEOS_DEPLOYMENT_TARGET = 8.0;
				ONLY_ACTIVE_ARCH = YES;
				OTHER_LDFLAGS = (
					"$(inherited)",
					"-ObjC",
				);
				PRODUCT_NAME = SimplyE;
				SDKROOT = iphoneos;
				SWIFT_VERSION = "";
				TARGETED_DEVICE_FAMILY = "1,2";
			};
			name = Debug;
		};
		A823D838192BABA400B55DE2 /* Release */ = {
			isa = XCBuildConfiguration;
			baseConfigurationReference = CAE35BBA1B86289500BF9BC5 /* Simplified.xcconfig */;
			buildSettings = {
				ALWAYS_EMBED_SWIFT_STANDARD_LIBRARIES = YES;
				ALWAYS_SEARCH_USER_PATHS = YES;
				CLANG_ANALYZER_LOCALIZABILITY_NONLOCALIZED = YES;
				CLANG_ENABLE_MODULES = YES;
				CLANG_ENABLE_OBJC_ARC = YES;
				CLANG_WARN_BLOCK_CAPTURE_AUTORELEASING = YES;
				CLANG_WARN_BOOL_CONVERSION = YES;
				CLANG_WARN_COMMA = YES;
				CLANG_WARN_CONSTANT_CONVERSION = YES;
				CLANG_WARN_DEPRECATED_OBJC_IMPLEMENTATIONS = YES;
				CLANG_WARN_DIRECT_OBJC_ISA_USAGE = YES_ERROR;
				CLANG_WARN_EMPTY_BODY = YES;
				CLANG_WARN_ENUM_CONVERSION = YES;
				CLANG_WARN_INFINITE_RECURSION = YES;
				CLANG_WARN_INT_CONVERSION = YES;
				CLANG_WARN_NON_LITERAL_NULL_CONVERSION = YES;
				CLANG_WARN_OBJC_IMPLICIT_RETAIN_SELF = YES;
				CLANG_WARN_OBJC_LITERAL_CONVERSION = YES;
				CLANG_WARN_OBJC_ROOT_CLASS = YES_ERROR;
				CLANG_WARN_RANGE_LOOP_ANALYSIS = YES;
				CLANG_WARN_STRICT_PROTOTYPES = YES;
				CLANG_WARN_SUSPICIOUS_MOVE = YES;
				CLANG_WARN_UNREACHABLE_CODE = YES;
				CLANG_WARN__DUPLICATE_METHOD_MATCH = YES;
				"CODE_SIGN_IDENTITY[sdk=iphoneos*]" = "iPhone Developer";
				COPY_PHASE_STRIP = YES;
				DEFINES_MODULE = YES;
				ENABLE_NS_ASSERTIONS = NO;
				ENABLE_STRICT_OBJC_MSGSEND = YES;
				GCC_C_LANGUAGE_STANDARD = c99;
				GCC_NO_COMMON_BLOCKS = YES;
				GCC_WARN_64_TO_32_BIT_CONVERSION = YES;
				GCC_WARN_ABOUT_RETURN_TYPE = YES_ERROR;
				GCC_WARN_UNDECLARED_SELECTOR = YES;
				GCC_WARN_UNINITIALIZED_AUTOS = YES_AGGRESSIVE;
				GCC_WARN_UNUSED_FUNCTION = YES;
				GCC_WARN_UNUSED_VARIABLE = YES;
				IPHONEOS_DEPLOYMENT_TARGET = 8.0;
				OTHER_LDFLAGS = (
					"$(inherited)",
					"-ObjC",
				);
				PRODUCT_NAME = SimplyE;
				SDKROOT = iphoneos;
				SWIFT_OPTIMIZATION_LEVEL = "-Owholemodule";
				SWIFT_VERSION = "";
				TARGETED_DEVICE_FAMILY = "1,2";
				VALIDATE_PRODUCT = YES;
			};
			name = Release;
		};
		A823D83A192BABA400B55DE2 /* Debug */ = {
			isa = XCBuildConfiguration;
			buildSettings = {
				ASSETCATALOG_COMPILER_APPICON_NAME = AppIcon;
				CLANG_ENABLE_MODULES = YES;
				CODE_SIGN_ENTITLEMENTS = Simplified/SimplyE.entitlements;
				CODE_SIGN_IDENTITY = "iPhone Developer";
				CURRENT_PROJECT_VERSION = 1;
				DEVELOPMENT_TEAM = 7262U6ST2R;
				ENABLE_BITCODE = NO;
				FRAMEWORK_SEARCH_PATHS = (
					"$(inherited)",
					"$(PROJECT_DIR)",
					"$(PROJECT_DIR)/Carthage/Build/iOS",
				);
				GCC_PRECOMPILE_PREFIX_HEADER = YES;
				GCC_PREFIX_HEADER = "Simplified/Simplified-Prefix.pch";
				INFOPLIST_FILE = "Simplified/Simplified-Info.plist";
				IPHONEOS_DEPLOYMENT_TARGET = 9.3;
				LD_RUNPATH_SEARCH_PATHS = "$(inherited) @executable_path/Frameworks";
				MARKETING_VERSION = 3.3.7;
				PRODUCT_BUNDLE_IDENTIFIER = org.nypl.labs.SimplyE;
				PRODUCT_NAME = "$(TARGET_NAME)";
				PROVISIONING_PROFILE = "2e185b6c-271e-4b02-a05e-860b8c3831f6";
				PROVISIONING_PROFILE_SPECIFIER = "SimplyE Development (Keychain Migration)";
				SWIFT_ACTIVE_COMPILATION_CONDITIONS = "DEBUG FEATURE_DRM_CONNECTOR";
				SWIFT_OBJC_BRIDGING_HEADER = "Simplified/SimplyE-Bridging-Header.h";
				SWIFT_OPTIMIZATION_LEVEL = "-Onone";
				SWIFT_SWIFT3_OBJC_INFERENCE = Default;
				SWIFT_VERSION = 4.2;
				TARGETED_DEVICE_FAMILY = "1,2";
				WARNING_CFLAGS = (
					"-Wall",
					"-Wextra",
					"-Wno-documentation",
					"-Wno-c++98-compat-pedantic",
					"-Wno-c++98-compat",
					"-Wno-c11-extensions",
					"-Wno-objc-missing-property-synthesis",
				);
				WRAPPER_EXTENSION = app;
			};
			name = Debug;
		};
		A823D83B192BABA400B55DE2 /* Release */ = {
			isa = XCBuildConfiguration;
			buildSettings = {
				ASSETCATALOG_COMPILER_APPICON_NAME = AppIcon;
				CLANG_ENABLE_MODULES = YES;
				CODE_SIGN_ENTITLEMENTS = Simplified/SimplyE.entitlements;
				CODE_SIGN_IDENTITY = "iPhone Distribution";
				CURRENT_PROJECT_VERSION = 1;
				DEVELOPMENT_TEAM = 7262U6ST2R;
				ENABLE_BITCODE = NO;
				FRAMEWORK_SEARCH_PATHS = (
					"$(inherited)",
					"$(PROJECT_DIR)",
					"$(PROJECT_DIR)/Carthage/Build/iOS",
				);
				GCC_PRECOMPILE_PREFIX_HEADER = YES;
				GCC_PREFIX_HEADER = "Simplified/Simplified-Prefix.pch";
				GCC_PREPROCESSOR_DEFINITIONS = (
					"DEBUG=0",
					"$(inherited)",
				);
				INFOPLIST_FILE = "Simplified/Simplified-Info.plist";
				IPHONEOS_DEPLOYMENT_TARGET = 9.3;
				LD_RUNPATH_SEARCH_PATHS = "$(inherited) @executable_path/Frameworks";
				MARKETING_VERSION = 3.3.7;
				PRODUCT_BUNDLE_IDENTIFIER = org.nypl.labs.SimplyE;
				PRODUCT_NAME = "$(TARGET_NAME)";
				PROVISIONING_PROFILE = "b3d9154d-70e1-48d6-a0c5-869431277a5c";
				PROVISIONING_PROFILE_SPECIFIER = "SimplyE Distribution 2019";
				SWIFT_ACTIVE_COMPILATION_CONDITIONS = FEATURE_DRM_CONNECTOR;
				SWIFT_OBJC_BRIDGING_HEADER = "Simplified/SimplyE-Bridging-Header.h";
				SWIFT_SWIFT3_OBJC_INFERENCE = Default;
				SWIFT_VERSION = 4.2;
				TARGETED_DEVICE_FAMILY = "1,2";
				WARNING_CFLAGS = (
					"-Wall",
					"-Wextra",
					"-Wno-documentation",
					"-Wno-c++98-compat-pedantic",
					"-Wno-c++98-compat",
					"-Wno-c11-extensions",
					"-Wno-objc-missing-property-synthesis",
				);
				WRAPPER_EXTENSION = app;
			};
			name = Release;
		};
/* End XCBuildConfiguration section */

/* Begin XCConfigurationList section */
		2D2B47791D08F808007F7764 /* Build configuration list for PBXNativeTarget "SimplyETests" */ = {
			isa = XCConfigurationList;
			buildConfigurations = (
				2D2B477A1D08F808007F7764 /* Debug */,
				2D2B477B1D08F808007F7764 /* Release */,
			);
			defaultConfigurationIsVisible = 0;
			defaultConfigurationName = Release;
		};
		A823D808192BABA400B55DE2 /* Build configuration list for PBXProject "Simplified" */ = {
			isa = XCConfigurationList;
			buildConfigurations = (
				A823D837192BABA400B55DE2 /* Debug */,
				A823D838192BABA400B55DE2 /* Release */,
			);
			defaultConfigurationIsVisible = 0;
			defaultConfigurationName = Release;
		};
		A823D839192BABA400B55DE2 /* Build configuration list for PBXNativeTarget "SimplyE" */ = {
			isa = XCConfigurationList;
			buildConfigurations = (
				A823D83A192BABA400B55DE2 /* Debug */,
				A823D83B192BABA400B55DE2 /* Release */,
			);
			defaultConfigurationIsVisible = 0;
			defaultConfigurationName = Release;
		};
/* End XCConfigurationList section */
	};
	rootObject = A823D805192BABA400B55DE2 /* Project object */;
}<|MERGE_RESOLUTION|>--- conflicted
+++ resolved
@@ -167,7 +167,6 @@
 		731DA5FC240711F5009CC191 /* Fabric.framework in Frameworks */ = {isa = PBXBuildFile; fileRef = 731DA5FB240711F5009CC191 /* Fabric.framework */; };
 		7327A89323EE017300954748 /* NYPLMainThreadChecker.swift in Sources */ = {isa = PBXBuildFile; fileRef = 7327A89223EE017300954748 /* NYPLMainThreadChecker.swift */; };
 		732F929323ECB51F0099244C /* NYPLBackgroundExecutor.swift in Sources */ = {isa = PBXBuildFile; fileRef = 732F929223ECB51F0099244C /* NYPLBackgroundExecutor.swift */; };
-<<<<<<< HEAD
 		733527A224172A81009E3F19 /* OutlineTableViewController.swift in Sources */ = {isa = PBXBuildFile; fileRef = 7335279F24172A81009E3F19 /* OutlineTableViewController.swift */; };
 		733527A324172A81009E3F19 /* Outline.storyboard in Resources */ = {isa = PBXBuildFile; fileRef = 733527A024172A81009E3F19 /* Outline.storyboard */; };
 		733527A524172BD6009E3F19 /* ReaderFactory.swift in Sources */ = {isa = PBXBuildFile; fileRef = 733527A424172BD6009E3F19 /* ReaderFactory.swift */; };
@@ -175,15 +174,12 @@
 		733DEC92241090C7008C74BC /* NYPLReaderExtensions.swift in Sources */ = {isa = PBXBuildFile; fileRef = 733DEC91241090C7008C74BC /* NYPLReaderExtensions.swift */; };
 		734917D1242D77D800059AA5 /* NYPLUserSettingsVC.swift in Sources */ = {isa = PBXBuildFile; fileRef = 734917D0242D77D800059AA5 /* NYPLUserSettingsVC.swift */; };
 		734917DA242EB79700059AA5 /* NYPLR1R2UserSettings.swift in Sources */ = {isa = PBXBuildFile; fileRef = 734917D9242EB79700059AA5 /* NYPLR1R2UserSettings.swift */; };
-		7360891C240DFBF7007EE66F /* NYPLErrorLogger.swift in Sources */ = {isa = PBXBuildFile; fileRef = 5D7CF8B422C3FC06007CAA34 /* NYPLErrorLogger.swift */; };
-=======
 		733875652423E1B0000FEB67 /* NYPLNetworkExecutor.swift in Sources */ = {isa = PBXBuildFile; fileRef = 733875642423E1B0000FEB67 /* NYPLNetworkExecutor.swift */; };
 		733875672423E540000FEB67 /* NYPLCaching.swift in Sources */ = {isa = PBXBuildFile; fileRef = 733875662423E540000FEB67 /* NYPLCaching.swift */; };
 		735FED262427494900144C97 /* NYPLNetworkResponder.swift in Sources */ = {isa = PBXBuildFile; fileRef = 735FED252427494900144C97 /* NYPLNetworkResponder.swift */; };
 		7384C800242BB43400D5F960 /* NYPLCachingTests.swift in Sources */ = {isa = PBXBuildFile; fileRef = 7384C7FF242BB43300D5F960 /* NYPLCachingTests.swift */; };
 		7384C802242BCC4800D5F960 /* Date+NYPLAdditions.swift in Sources */ = {isa = PBXBuildFile; fileRef = 7384C801242BCC4800D5F960 /* Date+NYPLAdditions.swift */; };
 		7384C804242BCE5900D5F960 /* Date+NYPLAdditionsTests.swift in Sources */ = {isa = PBXBuildFile; fileRef = 7384C803242BCE5900D5F960 /* Date+NYPLAdditionsTests.swift */; };
->>>>>>> fe0ae487
 		738EF2D02405E38800F388FB /* GoogleService-Info.plist in Resources */ = {isa = PBXBuildFile; fileRef = 738EF2CB2405E38800F388FB /* GoogleService-Info.plist */; };
 		738EF2DB2405EA6000F388FB /* Firebase.framework in Frameworks */ = {isa = PBXBuildFile; fileRef = 738EF2D22405EA5F00F388FB /* Firebase.framework */; };
 		738EF2DC2405EA6000F388FB /* FirebaseCoreDiagnostics.framework in Frameworks */ = {isa = PBXBuildFile; fileRef = 738EF2D32405EA5F00F388FB /* FirebaseCoreDiagnostics.framework */; };
@@ -602,7 +598,6 @@
 		731DA5FB240711F5009CC191 /* Fabric.framework */ = {isa = PBXFileReference; lastKnownFileType = wrapper.framework; name = Fabric.framework; path = Carthage/Build/iOS/Fabric.framework; sourceTree = "<group>"; };
 		7327A89223EE017300954748 /* NYPLMainThreadChecker.swift */ = {isa = PBXFileReference; lastKnownFileType = sourcecode.swift; path = NYPLMainThreadChecker.swift; sourceTree = "<group>"; };
 		732F929223ECB51F0099244C /* NYPLBackgroundExecutor.swift */ = {isa = PBXFileReference; lastKnownFileType = sourcecode.swift; path = NYPLBackgroundExecutor.swift; sourceTree = "<group>"; };
-<<<<<<< HEAD
 		7335279F24172A81009E3F19 /* OutlineTableViewController.swift */ = {isa = PBXFileReference; fileEncoding = 4; lastKnownFileType = sourcecode.swift; path = OutlineTableViewController.swift; sourceTree = "<group>"; };
 		733527A124172A81009E3F19 /* Base */ = {isa = PBXFileReference; lastKnownFileType = file.storyboard; name = Base; path = Base.lproj/Outline.storyboard; sourceTree = "<group>"; };
 		733527A424172BD6009E3F19 /* ReaderFactory.swift */ = {isa = PBXFileReference; fileEncoding = 4; lastKnownFileType = sourcecode.swift; path = ReaderFactory.swift; sourceTree = "<group>"; };
@@ -610,14 +605,12 @@
 		733DEC91241090C7008C74BC /* NYPLReaderExtensions.swift */ = {isa = PBXFileReference; lastKnownFileType = sourcecode.swift; path = NYPLReaderExtensions.swift; sourceTree = "<group>"; };
 		734917D0242D77D800059AA5 /* NYPLUserSettingsVC.swift */ = {isa = PBXFileReference; lastKnownFileType = sourcecode.swift; path = NYPLUserSettingsVC.swift; sourceTree = "<group>"; };
 		734917D9242EB79700059AA5 /* NYPLR1R2UserSettings.swift */ = {isa = PBXFileReference; lastKnownFileType = sourcecode.swift; path = NYPLR1R2UserSettings.swift; sourceTree = "<group>"; };
-=======
 		733875642423E1B0000FEB67 /* NYPLNetworkExecutor.swift */ = {isa = PBXFileReference; lastKnownFileType = sourcecode.swift; path = NYPLNetworkExecutor.swift; sourceTree = "<group>"; };
 		733875662423E540000FEB67 /* NYPLCaching.swift */ = {isa = PBXFileReference; lastKnownFileType = sourcecode.swift; path = NYPLCaching.swift; sourceTree = "<group>"; };
 		735FED252427494900144C97 /* NYPLNetworkResponder.swift */ = {isa = PBXFileReference; lastKnownFileType = sourcecode.swift; path = NYPLNetworkResponder.swift; sourceTree = "<group>"; };
 		7384C7FF242BB43300D5F960 /* NYPLCachingTests.swift */ = {isa = PBXFileReference; lastKnownFileType = sourcecode.swift; path = NYPLCachingTests.swift; sourceTree = "<group>"; };
 		7384C801242BCC4800D5F960 /* Date+NYPLAdditions.swift */ = {isa = PBXFileReference; lastKnownFileType = sourcecode.swift; path = "Date+NYPLAdditions.swift"; sourceTree = "<group>"; };
 		7384C803242BCE5900D5F960 /* Date+NYPLAdditionsTests.swift */ = {isa = PBXFileReference; lastKnownFileType = sourcecode.swift; path = "Date+NYPLAdditionsTests.swift"; sourceTree = "<group>"; };
->>>>>>> fe0ae487
 		738EF2CB2405E38800F388FB /* GoogleService-Info.plist */ = {isa = PBXFileReference; lastKnownFileType = text.plist; path = "GoogleService-Info.plist"; sourceTree = SOURCE_ROOT; };
 		738EF2D12405E3D900F388FB /* .gitignore */ = {isa = PBXFileReference; lastKnownFileType = text; path = .gitignore; sourceTree = SOURCE_ROOT; };
 		738EF2D22405EA5F00F388FB /* Firebase.framework */ = {isa = PBXFileReference; lastKnownFileType = wrapper.framework; name = Firebase.framework; path = Carthage/Build/iOS/Firebase.framework; sourceTree = "<group>"; };
@@ -1144,7 +1137,6 @@
 			path = Utilities;
 			sourceTree = "<group>";
 		};
-<<<<<<< HEAD
 		7335279E24172A81009E3F19 /* TOC */ = {
 			isa = PBXGroup;
 			children = (
@@ -1152,7 +1144,8 @@
 				733527A024172A81009E3F19 /* Outline.storyboard */,
 			);
 			path = TOC;
-=======
+			sourceTree = "<group>";
+		};		
 		7338755E2423E108000FEB67 /* Network */ = {
 			isa = PBXGroup;
 			children = (
@@ -1161,7 +1154,6 @@
 				735FED252427494900144C97 /* NYPLNetworkResponder.swift */,
 			);
 			path = Network;
->>>>>>> fe0ae487
 			sourceTree = "<group>";
 		};
 		7360891B240DFB93007EE66F /* Logging */ = {
@@ -1896,11 +1888,8 @@
 				8C835DD5234D0B900050A18D /* NYPLFacetBarView.swift in Sources */,
 				111197341986D7550014462F /* NYPLDismissibleViewController.m in Sources */,
 				A823D81D192BABA400B55DE2 /* main.m in Sources */,
-<<<<<<< HEAD
 				73F713682417240100C63B81 /* UIViewController+NYPL.swift in Sources */,
-=======
 				733875672423E540000FEB67 /* NYPLCaching.swift in Sources */,
->>>>>>> fe0ae487
 				1107835E19816E3D0071AB1E /* UIView+NYPLViewAdditions.m in Sources */,
 				111E75831A815CFB00718AD7 /* NYPLSettingsPrimaryTableViewController.m in Sources */,
 				11E0208D197F05D9009DEA93 /* UIFont+NYPLSystemFontOverride.m in Sources */,
