--- conflicted
+++ resolved
@@ -131,8 +131,6 @@
 		179699D124131BA500EC309F /* UIColor+LabelColor.swift in Sources */ = {isa = PBXBuildFile; fileRef = 179699D024131BA500EC309F /* UIColor+LabelColor.swift */; };
 		17CE5305243C020800315E63 /* NYPLUserAccount.swift in Sources */ = {isa = PBXBuildFile; fileRef = 17CE5304243C020800315E63 /* NYPLUserAccount.swift */; };
 		17D08381248E938000092AA9 /* OverdriveProcessor.framework in Frameworks */ = {isa = PBXBuildFile; fileRef = 17D08378248E8EEB00092AA9 /* OverdriveProcessor.framework */; };
-<<<<<<< HEAD
-=======
 		17DFC5ED251E7FBC003A19CC /* AudioEngine.xcframework in Frameworks */ = {isa = PBXBuildFile; fileRef = 176F8A802519684D00CE5BFB /* AudioEngine.xcframework */; settings = {ATTRIBUTES = (Required, ); }; };
 		17DFC5F0251E802A003A19CC /* AudioEngine.xcframework in Frameworks */ = {isa = PBXBuildFile; fileRef = 176F8A802519684D00CE5BFB /* AudioEngine.xcframework */; };
 		17DFC5F1251E802A003A19CC /* AudioEngine.xcframework in CopyFiles */ = {isa = PBXBuildFile; fileRef = 176F8A802519684D00CE5BFB /* AudioEngine.xcframework */; settings = {ATTRIBUTES = (CodeSignOnCopy, ); }; };
@@ -140,7 +138,6 @@
 		17DFC5F6251E84CF003A19CC /* AudioEngine.xcframework in CopyFiles */ = {isa = PBXBuildFile; fileRef = 176F8A802519684D00CE5BFB /* AudioEngine.xcframework */; settings = {ATTRIBUTES = (CodeSignOnCopy, ); }; };
 		17DFC5F8251E8644003A19CC /* AudioEngine.xcframework in CopyFiles */ = {isa = PBXBuildFile; fileRef = 176F8A802519684D00CE5BFB /* AudioEngine.xcframework */; settings = {ATTRIBUTES = (CodeSignOnCopy, ); }; };
 		21196605250956C000A6D0EF /* JWKResponse.swift in Sources */ = {isa = PBXBuildFile; fileRef = 2199020724FD35DC001BC727 /* JWKResponse.swift */; };
->>>>>>> a06d4bbb
 		2198F910250A90EE000D9DAB /* AudioBookVendorsHelper.swift in Sources */ = {isa = PBXBuildFile; fileRef = 2198F90F250A90EE000D9DAB /* AudioBookVendorsHelper.swift */; };
 		219901F424FD2DE9001BC727 /* jwk.json in Resources */ = {isa = PBXBuildFile; fileRef = 219901F324FD2DE9001BC727 /* jwk.json */; };
 		219901F524FD2DE9001BC727 /* jwk.json in Resources */ = {isa = PBXBuildFile; fileRef = 219901F324FD2DE9001BC727 /* jwk.json */; };
@@ -216,15 +213,12 @@
 		73085E3525030D27008F6244 /* SEMigrations.swift in Sources */ = {isa = PBXBuildFile; fileRef = 73085E3425030D27008F6244 /* SEMigrations.swift */; };
 		73085E3625030D27008F6244 /* SEMigrations.swift in Sources */ = {isa = PBXBuildFile; fileRef = 73085E3425030D27008F6244 /* SEMigrations.swift */; };
 		73085E3A25030D80008F6244 /* OEMigrations.swift in Sources */ = {isa = PBXBuildFile; fileRef = 73085E3725030D66008F6244 /* OEMigrations.swift */; };
-<<<<<<< HEAD
 		730B7868249AB9D7008F28B3 /* StdLib+NYPLAdditions.swift in Sources */ = {isa = PBXBuildFile; fileRef = 730B7867249AB9D7008F28B3 /* StdLib+NYPLAdditions.swift */; };
 		730B7869249AB9D7008F28B3 /* StdLib+NYPLAdditions.swift in Sources */ = {isa = PBXBuildFile; fileRef = 730B7867249AB9D7008F28B3 /* StdLib+NYPLAdditions.swift */; };
 		730EDFEA2515378C0038DD9F /* KeychainStoredVariable.swift in Sources */ = {isa = PBXBuildFile; fileRef = 0857A0FE247835FF00C7984E /* KeychainStoredVariable.swift */; };
 		730EDFEF251537AF0038DD9F /* NYPLSessionCredentials.swift in Sources */ = {isa = PBXBuildFile; fileRef = 0857A0F62478337D00C7984E /* NYPLSessionCredentials.swift */; };
-=======
 		730EDFEA2515378C0038DD9F /* NYPLKeychainStoredVariable.swift in Sources */ = {isa = PBXBuildFile; fileRef = 0857A0FE247835FF00C7984E /* NYPLKeychainStoredVariable.swift */; };
 		730EDFEF251537AF0038DD9F /* NYPLCredentials.swift in Sources */ = {isa = PBXBuildFile; fileRef = 0857A0F62478337D00C7984E /* NYPLCredentials.swift */; };
->>>>>>> a06d4bbb
 		730EDFF02515380D0038DD9F /* NYPLAnnouncementBusinessLogic.swift in Sources */ = {isa = PBXBuildFile; fileRef = 175E480724EF36520066A6CF /* NYPLAnnouncementBusinessLogic.swift */; };
 		730EDFF12515383B0038DD9F /* NYPLAnnouncementViewController.swift in Sources */ = {isa = PBXBuildFile; fileRef = 175E480D24EF46EA0066A6CF /* NYPLAnnouncementViewController.swift */; };
 		730EDFF22515384F0038DD9F /* NYPLLoginCellTypes.swift in Sources */ = {isa = PBXBuildFile; fileRef = 089E430B24A2459100310360 /* NYPLLoginCellTypes.swift */; };
@@ -1216,23 +1210,18 @@
 /* End PBXContainerItemProxy section */
 
 /* Begin PBXCopyFilesBuildPhase section */
-<<<<<<< HEAD
 		731B2B24244A2B6C00A7A649 /* Embed Frameworks */ = {
-=======
 		17DFC5F5251E84C5003A19CC /* CopyFiles */ = {
->>>>>>> a06d4bbb
 			isa = PBXCopyFilesBuildPhase;
 			buildActionMask = 2147483647;
 			dstPath = "";
 			dstSubfolderSpec = 10;
 			files = (
-<<<<<<< HEAD
 				73E4959D244E5FA500BD8F15 /* R2Streamer.framework in Embed Frameworks */,
 				731B2B23244A2B6C00A7A649 /* R2Navigator.framework in Embed Frameworks */,
 				731B2B26244A2B6F00A7A649 /* R2Shared.framework in Embed Frameworks */,
 			);
 			name = "Embed Frameworks";
-=======
 				17DFC5F6251E84CF003A19CC /* AudioEngine.xcframework in CopyFiles */,
 			);
 			runOnlyForDeploymentPostprocessing = 0;
@@ -1245,7 +1234,6 @@
 			files = (
 				17DFC5F8251E8644003A19CC /* AudioEngine.xcframework in CopyFiles */,
 			);
->>>>>>> a06d4bbb
 			runOnlyForDeploymentPostprocessing = 0;
 		};
 		7347F134245A50A900558D7F /* CopyFiles */ = {
@@ -1956,11 +1944,8 @@
 				A823D815192BABA400B55DE2 /* UIKit.framework in Frameworks */,
 				A823D811192BABA400B55DE2 /* Foundation.framework in Frameworks */,
 				1112A8431A3249B4002B8CC1 /* libTenPrintCover.a in Frameworks */,
-<<<<<<< HEAD
 				7326AB3724BD280B00C3BA29 /* SwiftSoup.framework in Frameworks */,
-=======
 				17DFC5ED251E7FBC003A19CC /* AudioEngine.xcframework in Frameworks */,
->>>>>>> a06d4bbb
 				119503E91993F919009FB788 /* libz.dylib in Frameworks */,
 				119503E71993F914009FB788 /* libxml2.dylib in Frameworks */,
 				145DA48E215441A70055DB93 /* ZXingObjC.framework in Frameworks */,
@@ -2567,7 +2552,6 @@
 		A823D80F192BABA400B55DE2 /* Frameworks */ = {
 			isa = PBXGroup;
 			children = (
-<<<<<<< HEAD
 				735FC2D42485C178009CF11E /* SwiftSoup.framework */,
 				731B2B1C244A1EB400A7A649 /* CryptoSwift.framework */,
 				731B2B1A244A1EB300A7A649 /* Fuzi.framework */,
@@ -2576,9 +2560,7 @@
 				731B2B18244A1D8600A7A649 /* R2Navigator.framework */,
 				731B2B12244A1D6500A7A649 /* R2Streamer.framework */,
 				739E6157244A0F6D00D00301 /* R2Shared.framework */,
-=======
 				176F8A802519684D00CE5BFB /* AudioEngine.xcframework */,
->>>>>>> a06d4bbb
 				7347F132245A508400558D7F /* NYPLCardCreator.framework */,
 				7326AB3224BD271F00C3BA29 /* R2Shared.framework */,
 				7326AB3324BD272000C3BA29 /* R2Navigator.framework */,
@@ -3519,12 +3501,9 @@
 				7342702D24DCB30B00A4F605 /* LibraryModule.swift in Sources */,
 				7347F04E245A4DE200558D7F /* NSURL+NYPLURLAdditions.m in Sources */,
 				7347F04F245A4DE200558D7F /* NYPLAsync.m in Sources */,
-<<<<<<< HEAD
 				7342702524DCB26700A4F605 /* URLResponse+NYPL.swift in Sources */,
 				730EDFEF251537AF0038DD9F /* NYPLSessionCredentials.swift in Sources */,
-=======
 				730EDFEF251537AF0038DD9F /* NYPLCredentials.swift in Sources */,
->>>>>>> a06d4bbb
 				7347F050245A4DE200558D7F /* NYPLReloadView.m in Sources */,
 				7347F051245A4DE200558D7F /* NYPLReachabilityManager.m in Sources */,
 				7347F052245A4DE200558D7F /* NYPLReadiumViewSyncManager.m in Sources */,
@@ -4484,16 +4463,13 @@
 				GCC_PREPROCESSOR_DEFINITIONS_NOT_USED_IN_PRECOMPS = "SIMPLYE=1";
 				INFOPLIST_FILE = "Simplified/Simplified-Info.plist";
 				IPHONEOS_DEPLOYMENT_TARGET = 9.3;
-<<<<<<< HEAD
 				LD_RUNPATH_SEARCH_PATHS = "$(inherited) @executable_path/Frameworks";
 				MARKETING_VERSION = 3.7.0;
-=======
 				LD_RUNPATH_SEARCH_PATHS = (
 					"$(inherited)",
 					"@executable_path/Frameworks",
 				);
 				MARKETING_VERSION = 3.6.0;
->>>>>>> a06d4bbb
 				PRODUCT_BUNDLE_IDENTIFIER = org.nypl.labs.SimplyE;
 				PRODUCT_NAME = SimplyE;
 				PROVISIONING_PROFILE = "2e185b6c-271e-4b02-a05e-860b8c3831f6";
@@ -4543,7 +4519,6 @@
 				GCC_PREPROCESSOR_DEFINITIONS_NOT_USED_IN_PRECOMPS = "SIMPLYE=1";
 				INFOPLIST_FILE = "Simplified/Simplified-Info.plist";
 				IPHONEOS_DEPLOYMENT_TARGET = 9.3;
-<<<<<<< HEAD
 				LD_RUNPATH_SEARCH_PATHS = "$(inherited) @executable_path/Frameworks";
 				MARKETING_VERSION = 3.7.0;
 				PRODUCT_BUNDLE_IDENTIFIER = org.nypl.labs.SimplyE;
@@ -4647,13 +4622,11 @@
 				IPHONEOS_DEPLOYMENT_TARGET = 10.0;
 				LD_RUNPATH_SEARCH_PATHS = "$(inherited) @executable_path/Frameworks";
 				MARKETING_VERSION = 3.7.0;
-=======
 				LD_RUNPATH_SEARCH_PATHS = (
 					"$(inherited)",
 					"@executable_path/Frameworks",
 				);
 				MARKETING_VERSION = 3.6.0;
->>>>>>> a06d4bbb
 				PRODUCT_BUNDLE_IDENTIFIER = org.nypl.labs.SimplyE;
 				PRODUCT_NAME = SimplyE;
 				PROVISIONING_PROFILE = "b3d9154d-70e1-48d6-a0c5-869431277a5c";
