--- conflicted
+++ resolved
@@ -178,15 +178,12 @@
 		7335BA9F2453C5B6000295F2 /* NYPLReaderPositions.storyboard in Resources */ = {isa = PBXBuildFile; fileRef = 7335BA9A2453C48F000295F2 /* NYPLReaderPositions.storyboard */; };
 		733875652423E1B0000FEB67 /* NYPLNetworkExecutor.swift in Sources */ = {isa = PBXBuildFile; fileRef = 733875642423E1B0000FEB67 /* NYPLNetworkExecutor.swift */; };
 		733875672423E540000FEB67 /* NYPLCaching.swift in Sources */ = {isa = PBXBuildFile; fileRef = 733875662423E540000FEB67 /* NYPLCaching.swift */; };
-<<<<<<< HEAD
 		733DEC9024108D8D008C74BC /* DRMLibraryService.swift in Sources */ = {isa = PBXBuildFile; fileRef = 733DEC8B24108D8D008C74BC /* DRMLibraryService.swift */; };
 		733DEC92241090C7008C74BC /* NYPLReaderExtensions.swift in Sources */ = {isa = PBXBuildFile; fileRef = 733DEC91241090C7008C74BC /* NYPLReaderExtensions.swift */; };
 		7347F0272459E10900558D7F /* NYPLReaderPositions.storyboard in Resources */ = {isa = PBXBuildFile; fileRef = 7335BA9A2453C48F000295F2 /* NYPLReaderPositions.storyboard */; };
 		734917D1242D77D800059AA5 /* NYPLUserSettingsVC.swift in Sources */ = {isa = PBXBuildFile; fileRef = 734917D0242D77D800059AA5 /* NYPLUserSettingsVC.swift */; };
 		734917DA242EB79700059AA5 /* NYPLR1R2UserSettings.swift in Sources */ = {isa = PBXBuildFile; fileRef = 734917D9242EB79700059AA5 /* NYPLR1R2UserSettings.swift */; };
-=======
 		735350B724918432006021BD /* URLRequest+NYPLTests.swift in Sources */ = {isa = PBXBuildFile; fileRef = 735350B624918432006021BD /* URLRequest+NYPLTests.swift */; };
->>>>>>> 6d228ec6
 		735F41A3243E381D00046182 /* String+NYPLAdditionsTests.swift in Sources */ = {isa = PBXBuildFile; fileRef = 735F41A2243E381D00046182 /* String+NYPLAdditionsTests.swift */; };
 		735FC2CF2485B7E4009CF11E /* NYPLSignInBusinessLogic.swift in Sources */ = {isa = PBXBuildFile; fileRef = 731A5B1124621F2B00B5E663 /* NYPLSignInBusinessLogic.swift */; };
 		735FC2D52485C178009CF11E /* SwiftSoup.framework in Frameworks */ = {isa = PBXBuildFile; fileRef = 735FC2D42485C178009CF11E /* SwiftSoup.framework */; };
@@ -872,14 +869,11 @@
 		7335BA9A2453C48F000295F2 /* NYPLReaderPositions.storyboard */ = {isa = PBXFileReference; lastKnownFileType = file.storyboard; path = NYPLReaderPositions.storyboard; sourceTree = "<group>"; };
 		733875642423E1B0000FEB67 /* NYPLNetworkExecutor.swift */ = {isa = PBXFileReference; lastKnownFileType = sourcecode.swift; path = NYPLNetworkExecutor.swift; sourceTree = "<group>"; };
 		733875662423E540000FEB67 /* NYPLCaching.swift */ = {isa = PBXFileReference; lastKnownFileType = sourcecode.swift; path = NYPLCaching.swift; sourceTree = "<group>"; };
-<<<<<<< HEAD
 		733DEC8B24108D8D008C74BC /* DRMLibraryService.swift */ = {isa = PBXFileReference; fileEncoding = 4; lastKnownFileType = sourcecode.swift; path = DRMLibraryService.swift; sourceTree = "<group>"; };
 		733DEC91241090C7008C74BC /* NYPLReaderExtensions.swift */ = {isa = PBXFileReference; lastKnownFileType = sourcecode.swift; path = NYPLReaderExtensions.swift; sourceTree = "<group>"; };
 		734917D0242D77D800059AA5 /* NYPLUserSettingsVC.swift */ = {isa = PBXFileReference; lastKnownFileType = sourcecode.swift; path = NYPLUserSettingsVC.swift; sourceTree = "<group>"; };
 		734917D9242EB79700059AA5 /* NYPLR1R2UserSettings.swift */ = {isa = PBXFileReference; lastKnownFileType = sourcecode.swift; path = NYPLR1R2UserSettings.swift; sourceTree = "<group>"; };
-=======
 		735350B624918432006021BD /* URLRequest+NYPLTests.swift */ = {isa = PBXFileReference; lastKnownFileType = sourcecode.swift; path = "URLRequest+NYPLTests.swift"; sourceTree = "<group>"; };
->>>>>>> 6d228ec6
 		735F41A2243E381D00046182 /* String+NYPLAdditionsTests.swift */ = {isa = PBXFileReference; lastKnownFileType = sourcecode.swift; path = "String+NYPLAdditionsTests.swift"; sourceTree = "<group>"; };
 		735FC2D42485C178009CF11E /* SwiftSoup.framework */ = {isa = PBXFileReference; lastKnownFileType = wrapper.framework; name = SwiftSoup.framework; path = "../r2-navigator-swift/Carthage/Build/iOS/SwiftSoup.framework"; sourceTree = "<group>"; };
 		735FED252427494900144C97 /* NYPLNetworkResponder.swift */ = {isa = PBXFileReference; lastKnownFileType = sourcecode.swift; path = NYPLNetworkResponder.swift; sourceTree = "<group>"; };
