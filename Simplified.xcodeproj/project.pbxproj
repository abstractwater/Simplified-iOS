// !$*UTF8*$!
{
	archiveVersion = 1;
	classes = {
	};
	objectVersion = 46;
	objects = {

/* Begin PBXBuildFile section */
		030713661E749D5600DDE3FA /* CodabarLarge.ttf in Resources */ = {isa = PBXBuildFile; fileRef = 030713641E749D5600DDE3FA /* CodabarLarge.ttf */; };
		030713671E749D5600DDE3FA /* CodabarMedium.ttf in Resources */ = {isa = PBXBuildFile; fileRef = 030713651E749D5600DDE3FA /* CodabarMedium.ttf */; };
		032A31051DC02E8E0001E4AF /* Localizable.strings in Resources */ = {isa = PBXBuildFile; fileRef = 032A31071DC02E8E0001E4AF /* Localizable.strings */; };
		033C1FCB1E7C4D4700318B68 /* ScanditBarcodeScanner.framework in Frameworks */ = {isa = PBXBuildFile; fileRef = 033C1FCA1E7C4D4700318B68 /* ScanditBarcodeScanner.framework */; };
		033C1FCD1E7C4D5400318B68 /* ScanditBarcodeScanner.bundle in Resources */ = {isa = PBXBuildFile; fileRef = 033C1FCC1E7C4D5400318B68 /* ScanditBarcodeScanner.bundle */; };
		0345BFE81DBF027200398B6F /* APIKeys.swift in Sources */ = {isa = PBXBuildFile; fileRef = 0345BFD61DBF002E00398B6F /* APIKeys.swift */; };
		036B02C11DCBF3360098784A /* HelpStackStoryboard.storyboard in Resources */ = {isa = PBXBuildFile; fileRef = 036B02C01DCBF3360098784A /* HelpStackStoryboard.storyboard */; };
		036B02C71DCBF33B0098784A /* HelpStackStoryboard-iPad.storyboard in Resources */ = {isa = PBXBuildFile; fileRef = 036B02C61DCBF33A0098784A /* HelpStackStoryboard-iPad.storyboard */; };
		0378BC1C1E27FFC80095428E /* NYPLDeviceManager.swift in Sources */ = {isa = PBXBuildFile; fileRef = 0378BC1B1E27FFC80095428E /* NYPLDeviceManager.swift */; };
		03AC46C51E39573500D88541 /* attach.png in Resources */ = {isa = PBXBuildFile; fileRef = 03AC46C31E39573500D88541 /* attach.png */; };
		03AC46C61E39573500D88541 /* attach@2x.png in Resources */ = {isa = PBXBuildFile; fileRef = 03AC46C41E39573500D88541 /* attach@2x.png */; };
		03B092241E78839D00AD338D /* QuartzCore.framework in Frameworks */ = {isa = PBXBuildFile; fileRef = 03B092231E78839D00AD338D /* QuartzCore.framework */; };
		03B092261E7883C400AD338D /* libiconv.tbd in Frameworks */ = {isa = PBXBuildFile; fileRef = 03B092251E7883C400AD338D /* libiconv.tbd */; };
		03B092281E78859E00AD338D /* CoreMedia.framework in Frameworks */ = {isa = PBXBuildFile; fileRef = 03B092271E78859E00AD338D /* CoreMedia.framework */; };
		03B0922A1E7885A600AD338D /* AudioToolbox.framework in Frameworks */ = {isa = PBXBuildFile; fileRef = 03B092291E7885A600AD338D /* AudioToolbox.framework */; };
		03B0922C1E7886C900AD338D /* AVFoundation.framework in Frameworks */ = {isa = PBXBuildFile; fileRef = 03B0922B1E7886C900AD338D /* AVFoundation.framework */; };
		03B0922E1E7886ED00AD338D /* CoreVideo.framework in Frameworks */ = {isa = PBXBuildFile; fileRef = 03B0922D1E7886ED00AD338D /* CoreVideo.framework */; };
		03B092301E78871A00AD338D /* MediaPlayer.framework in Frameworks */ = {isa = PBXBuildFile; fileRef = 03B0922F1E78871A00AD338D /* MediaPlayer.framework */; };
		03CE00EA1E0C436400C91489 /* libePub3-iOS.a in Frameworks */ = {isa = PBXBuildFile; fileRef = 03CE00E91E0C436400C91489 /* libePub3-iOS.a */; };
		03DE7BE91DBF0DE400E89064 /* UpdateCheckShim.swift in Sources */ = {isa = PBXBuildFile; fileRef = 2DC8D9DD1D09F9B4007DD125 /* UpdateCheckShim.swift */; };
		03F94CCF1DD627AA00CE8F4F /* Accounts.json in Resources */ = {isa = PBXBuildFile; fileRef = 03F94CCE1DD627AA00CE8F4F /* Accounts.json */; };
		03F94CD11DD6288C00CE8F4F /* Accounts.swift in Sources */ = {isa = PBXBuildFile; fileRef = 03F94CD01DD6288C00CE8F4F /* Accounts.swift */; };
		081387571BC574DA003DEA6A /* UILabel+NYPLAppearanceAdditions.m in Sources */ = {isa = PBXBuildFile; fileRef = 081387561BC574DA003DEA6A /* UILabel+NYPLAppearanceAdditions.m */; };
		0813875A1BC5767F003DEA6A /* UIButton+NYPLAppearanceAdditions.m in Sources */ = {isa = PBXBuildFile; fileRef = 081387591BC5767F003DEA6A /* UIButton+NYPLAppearanceAdditions.m */; };
		085640CE1BB99FC30088BDBF /* NSURL+NYPLURLAdditions.m in Sources */ = {isa = PBXBuildFile; fileRef = 085640CD1BB99FC30088BDBF /* NSURL+NYPLURLAdditions.m */; };
		085D31C41BE2987E007F7672 /* NYPLProblemDocument.m in Sources */ = {isa = PBXBuildFile; fileRef = 085D31C31BE2987E007F7672 /* NYPLProblemDocument.m */; };
		085D31D71BE29E38007F7672 /* NYPLProblemReportViewController.m in Sources */ = {isa = PBXBuildFile; fileRef = 085D31D61BE29E38007F7672 /* NYPLProblemReportViewController.m */; };
		085D31D91BE29ED4007F7672 /* NYPLProblemReportViewController.xib in Resources */ = {isa = PBXBuildFile; fileRef = 085D31D81BE29ED4007F7672 /* NYPLProblemReportViewController.xib */; };
		085D31DF1BE3CD3C007F7672 /* NSURLRequest+NYPLURLRequestAdditions.m in Sources */ = {isa = PBXBuildFile; fileRef = 085D31DE1BE3CD3C007F7672 /* NSURLRequest+NYPLURLRequestAdditions.m */; };
		08A352201BDE8E410040BF1D /* CFNetwork.framework in Frameworks */ = {isa = PBXBuildFile; fileRef = 08A3521F1BDE8E410040BF1D /* CFNetwork.framework */; };
		08A352221BDE8E560040BF1D /* libicucore.tbd in Frameworks */ = {isa = PBXBuildFile; fileRef = 08A352211BDE8E560040BF1D /* libicucore.tbd */; };
		08A352241BDE8E640040BF1D /* Security.framework in Frameworks */ = {isa = PBXBuildFile; fileRef = 08A352231BDE8E640040BF1D /* Security.framework */; };
		08A352261BDE8E700040BF1D /* SystemConfiguration.framework in Frameworks */ = {isa = PBXBuildFile; fileRef = 08A352251BDE8E700040BF1D /* SystemConfiguration.framework */; };
		08A352271BDE91B80040BF1D /* libRDServices.a in Frameworks */ = {isa = PBXBuildFile; fileRef = A49C25461AE05A2600D63B89 /* libRDServices.a */; };
		08A352731BDFF5380040BF1D /* NYPLAlertController.m in Sources */ = {isa = PBXBuildFile; fileRef = 08A352721BDFF5380040BF1D /* NYPLAlertController.m */; };
		08C469C11BDAAEB1009D8AFD /* libADEPT.a in Frameworks */ = {isa = PBXBuildFile; fileRef = 5A569A2C1B8351C6003B5B61 /* libADEPT.a */; };
		08C469C21BDAAEB1009D8AFD /* libAdobe Content Filter.a in Frameworks */ = {isa = PBXBuildFile; fileRef = 5A7048961B94A6710046FFF0 /* libAdobe Content Filter.a */; };
		11068C55196DD37900E8A94B /* NYPLNull.m in Sources */ = {isa = PBXBuildFile; fileRef = 11068C54196DD37900E8A94B /* NYPLNull.m */; };
		11078357198160A50071AB1E /* NYPLBookDownloadFailedCell.m in Sources */ = {isa = PBXBuildFile; fileRef = 11078356198160A50071AB1E /* NYPLBookDownloadFailedCell.m */; };
		1107835E19816E3D0071AB1E /* UIView+NYPLViewAdditions.m in Sources */ = {isa = PBXBuildFile; fileRef = 1107835D19816E3D0071AB1E /* UIView+NYPLViewAdditions.m */; };
		110AD83D19E497D6005724C3 /* NYPLOPDSAttribute.m in Sources */ = {isa = PBXBuildFile; fileRef = 110AD83B19E497D6005724C3 /* NYPLOPDSAttribute.m */; };
		110AF8961961D94D004887C3 /* NYPLBookDetailView.m in Sources */ = {isa = PBXBuildFile; fileRef = 110AF8951961D94D004887C3 /* NYPLBookDetailView.m */; };
		110AF89C1961ED1F004887C3 /* NYPLBookDetailViewController.m in Sources */ = {isa = PBXBuildFile; fileRef = 110AF89B1961ED1F004887C3 /* NYPLBookDetailViewController.m */; };
		110F853E19D5FA7300052DF7 /* DetailSummaryTemplate.html in Resources */ = {isa = PBXBuildFile; fileRef = 110F853C19D5FA7300052DF7 /* DetailSummaryTemplate.html */; };
		111197281986B43B0014462F /* NYPLBookCellDelegate.m in Sources */ = {isa = PBXBuildFile; fileRef = 111197271986B43B0014462F /* NYPLBookCellDelegate.m */; };
		111197341986D7550014462F /* NYPLDismissibleViewController.m in Sources */ = {isa = PBXBuildFile; fileRef = 111197331986D7550014462F /* NYPLDismissibleViewController.m */; };
		111197391987F4070014462F /* NYPLBookDetailNormalView.m in Sources */ = {isa = PBXBuildFile; fileRef = 111197381987F4070014462F /* NYPLBookDetailNormalView.m */; };
		1111973C19880E8D0014462F /* NYPLLinearView.m in Sources */ = {isa = PBXBuildFile; fileRef = 1111973B19880E8D0014462F /* NYPLLinearView.m */; };
		1111973F1988226F0014462F /* NYPLBookDetailDownloadFailedView.m in Sources */ = {isa = PBXBuildFile; fileRef = 1111973E1988226F0014462F /* NYPLBookDetailDownloadFailedView.m */; };
		11119742198827850014462F /* NYPLBookDetailDownloadingView.m in Sources */ = {isa = PBXBuildFile; fileRef = 11119741198827850014462F /* NYPLBookDetailDownloadingView.m */; };
		1112A8431A3249B4002B8CC1 /* libTenPrintCover.a in Frameworks */ = {isa = PBXBuildFile; fileRef = 1112A81F1A322C53002B8CC1 /* libTenPrintCover.a */; };
		1114A6A1195884CB007507A2 /* NYPLCatalogUngroupedFeed.m in Sources */ = {isa = PBXBuildFile; fileRef = 1114A6A0195884CB007507A2 /* NYPLCatalogUngroupedFeed.m */; };
		111559ED19B8FA590003BE94 /* NYPLXML.m in Sources */ = {isa = PBXBuildFile; fileRef = 111559EC19B8FA590003BE94 /* NYPLXML.m */; };
		11172764197F31280043EFBF /* NYPLAccount.m in Sources */ = {isa = PBXBuildFile; fileRef = 11172763197F31280043EFBF /* NYPLAccount.m */; };
		111E757A1A80165C00718AD7 /* NYPLSettingsSplitViewController.m in Sources */ = {isa = PBXBuildFile; fileRef = 111E75791A80165C00718AD7 /* NYPLSettingsSplitViewController.m */; };
		111E757D1A801A6F00718AD7 /* NYPLSettingsPrimaryNavigationController.m in Sources */ = {isa = PBXBuildFile; fileRef = 111E757C1A801A6F00718AD7 /* NYPLSettingsPrimaryNavigationController.m */; };
		111E75831A815CFB00718AD7 /* NYPLSettingsPrimaryTableViewController.m in Sources */ = {isa = PBXBuildFile; fileRef = 111E75821A815CFB00718AD7 /* NYPLSettingsPrimaryTableViewController.m */; };
		1120749319D20BF9008203A4 /* NYPLBookCellCollectionViewController.m in Sources */ = {isa = PBXBuildFile; fileRef = 1120749219D20BF9008203A4 /* NYPLBookCellCollectionViewController.m */; };
		112C684F19EF003300106973 /* NYPLCatalogFacetGroup.m in Sources */ = {isa = PBXBuildFile; fileRef = 112C684E19EF003300106973 /* NYPLCatalogFacetGroup.m */; };
		112C694D197301FE00C48F95 /* NYPLBookRegistryRecord.m in Sources */ = {isa = PBXBuildFile; fileRef = 112C694C197301FE00C48F95 /* NYPLBookRegistryRecord.m */; };
		112C6953197309C500C48F95 /* NYPLBookState.m in Sources */ = {isa = PBXBuildFile; fileRef = 112C6952197309C500C48F95 /* NYPLBookState.m */; };
		113137E71A48DAB90082954E /* NYPLReaderReadiumView.m in Sources */ = {isa = PBXBuildFile; fileRef = 113137E61A48DAB90082954E /* NYPLReaderReadiumView.m */; };
		11369D48199527C200BB11F8 /* NYPLJSON.m in Sources */ = {isa = PBXBuildFile; fileRef = 11369D47199527C200BB11F8 /* NYPLJSON.m */; };
		11396FB9193D289100E16EE8 /* NSDate+NYPLDateAdditions.m in Sources */ = {isa = PBXBuildFile; fileRef = 11396FB8193D289100E16EE8 /* NSDate+NYPLDateAdditions.m */; };
		1139DA6519C7755D00A07810 /* NYPLBookCoverRegistry.m in Sources */ = {isa = PBXBuildFile; fileRef = 1139DA6419C7755D00A07810 /* NYPLBookCoverRegistry.m */; };
		113DB8A719C24E54004E1154 /* NYPLIndeterminateProgressView.m in Sources */ = {isa = PBXBuildFile; fileRef = 113DB8A619C24E54004E1154 /* NYPLIndeterminateProgressView.m */; };
		1142E4EB19EED86A00D9B3D9 /* NYPLFacetBarView.m in Sources */ = {isa = PBXBuildFile; fileRef = 1142E4EA19EED86A00D9B3D9 /* NYPLFacetBarView.m */; };
		114B7F161A3644CF00B8582B /* NYPLTenPrintCoverView+NYPLImageAdditions.m in Sources */ = {isa = PBXBuildFile; fileRef = 114B7F151A3644CF00B8582B /* NYPLTenPrintCoverView+NYPLImageAdditions.m */; };
		114C8CD719BE2FD300719B72 /* NYPLAttributedString.m in Sources */ = {isa = PBXBuildFile; fileRef = 114C8CD619BE2FD300719B72 /* NYPLAttributedString.m */; };
		114C8CDA19BF55F900719B72 /* NYPLRoundedButton.m in Sources */ = {isa = PBXBuildFile; fileRef = 114C8CD919BF55F900719B72 /* NYPLRoundedButton.m */; };
		11548C0B1939136C009DBF2E /* NYPLRootTabBarController.m in Sources */ = {isa = PBXBuildFile; fileRef = 11548C0A1939136C009DBF2E /* NYPLRootTabBarController.m */; };
		11548C0E1939147D009DBF2E /* NYPLCatalogNavigationController.m in Sources */ = {isa = PBXBuildFile; fileRef = 11548C0D1939147D009DBF2E /* NYPLCatalogNavigationController.m */; };
		11580AC81986A77B00949A15 /* NYPLBookCell.m in Sources */ = {isa = PBXBuildFile; fileRef = 11580AC71986A77B00949A15 /* NYPLBookCell.m */; };
		1158812E1A894F4E008672C3 /* NYPLAccountSignInViewController.m in Sources */ = {isa = PBXBuildFile; fileRef = 1158812D1A894F4E008672C3 /* NYPLAccountSignInViewController.m */; };
		11616E11196B0531003D60D9 /* NYPLBookRegistry.m in Sources */ = {isa = PBXBuildFile; fileRef = 11616E10196B0531003D60D9 /* NYPLBookRegistry.m */; };
		1164A9F71A797238002BD3AE /* NYPLSettings.m in Sources */ = {isa = PBXBuildFile; fileRef = 1164A9F61A797238002BD3AE /* NYPLSettings.m */; };
		1164F106199AC236009BF8BF /* NYPLBookLocation.m in Sources */ = {isa = PBXBuildFile; fileRef = 1164F105199AC236009BF8BF /* NYPLBookLocation.m */; };
		116A5EAF194767B200491A21 /* NYPLMyBooksNavigationController.m in Sources */ = {isa = PBXBuildFile; fileRef = 116A5EAE194767B200491A21 /* NYPLMyBooksNavigationController.m */; };
		116A5EB3194767DC00491A21 /* NYPLMyBooksViewController.m in Sources */ = {isa = PBXBuildFile; fileRef = 116A5EB2194767DC00491A21 /* NYPLMyBooksViewController.m */; };
		116A5EB91947B57500491A21 /* NYPLConfiguration.m in Sources */ = {isa = PBXBuildFile; fileRef = 116A5EB81947B57500491A21 /* NYPLConfiguration.m */; };
		1183F33B194B775900DC322F /* NYPLCatalogLaneCell.m in Sources */ = {isa = PBXBuildFile; fileRef = 1183F33A194B775900DC322F /* NYPLCatalogLaneCell.m */; };
		1183F341194F723D00DC322F /* NYPLCatalogLane.m in Sources */ = {isa = PBXBuildFile; fileRef = 1183F340194F723D00DC322F /* NYPLCatalogLane.m */; };
		1183F347194F744D00DC322F /* NYPLBook.m in Sources */ = {isa = PBXBuildFile; fileRef = 1183F346194F744D00DC322F /* NYPLBook.m */; };
		1183F353194F795800DC322F /* NYPLBookAcquisition.m in Sources */ = {isa = PBXBuildFile; fileRef = 1183F352194F795800DC322F /* NYPLBookAcquisition.m */; };
		1183F35B194F847100DC322F /* NYPLAsync.m in Sources */ = {isa = PBXBuildFile; fileRef = 1183F35A194F847100DC322F /* NYPLAsync.m */; };
		1188F3E11A1ECC4B006B2F36 /* NYPLReaderSettings.m in Sources */ = {isa = PBXBuildFile; fileRef = 1188F3E01A1ECC4B006B2F36 /* NYPLReaderSettings.m */; };
		118A0B1B19915BDF00792DDE /* NYPLCatalogSearchViewController.m in Sources */ = {isa = PBXBuildFile; fileRef = 118A0B1A19915BDF00792DDE /* NYPLCatalogSearchViewController.m */; };
		118B7ABF195CBF72005CE3E7 /* NYPLSession.m in Sources */ = {isa = PBXBuildFile; fileRef = 118B7ABE195CBF72005CE3E7 /* NYPLSession.m */; };
		119503E71993F914009FB788 /* libxml2.dylib in Frameworks */ = {isa = PBXBuildFile; fileRef = 119503E61993F914009FB788 /* libxml2.dylib */; };
		119503E91993F919009FB788 /* libz.dylib in Frameworks */ = {isa = PBXBuildFile; fileRef = 119503E81993F919009FB788 /* libz.dylib */; };
		1195040B1994075B009FB788 /* NYPLReaderViewController.m in Sources */ = {isa = PBXBuildFile; fileRef = 1195040A1994075B009FB788 /* NYPLReaderViewController.m */; };
		1196F75B1970727C00F62670 /* NYPLMyBooksDownloadCenter.m in Sources */ = {isa = PBXBuildFile; fileRef = 1196F75A1970727C00F62670 /* NYPLMyBooksDownloadCenter.m */; };
		119BEB89198C43A600121439 /* NSString+NYPLStringAdditions.m in Sources */ = {isa = PBXBuildFile; fileRef = 119BEB88198C43A600121439 /* NSString+NYPLStringAdditions.m */; };
		119BEBB919902A8800121439 /* NYPLOpenSearchDescription.m in Sources */ = {isa = PBXBuildFile; fileRef = 119BEBB819902A8800121439 /* NYPLOpenSearchDescription.m */; };
		11A14DF41A1BF94F00D6C510 /* UIColor+NYPLColorAdditions.m in Sources */ = {isa = PBXBuildFile; fileRef = 11A14DF31A1BF94F00D6C510 /* UIColor+NYPLColorAdditions.m */; };
		11A16E69195B2BD3004147F4 /* NYPLCatalogUngroupedFeedViewController.m in Sources */ = {isa = PBXBuildFile; fileRef = 11A16E68195B2BD3004147F4 /* NYPLCatalogUngroupedFeedViewController.m */; };
		11A16E6F195B60DF004147F4 /* NYPLBookNormalCell.m in Sources */ = {isa = PBXBuildFile; fileRef = 11A16E6E195B60DF004147F4 /* NYPLBookNormalCell.m */; };
		11B20E6E19D9F6DD00877A23 /* NYPLReloadView.m in Sources */ = {isa = PBXBuildFile; fileRef = 11B20E6D19D9F6DD00877A23 /* NYPLReloadView.m */; };
		11B6020519806CD300800DA9 /* NYPLBookDownloadingCell.m in Sources */ = {isa = PBXBuildFile; fileRef = 11B6020419806CD300800DA9 /* NYPLBookDownloadingCell.m */; };
		11BFDB33199C01F700378691 /* NYPLReaderTOCViewController.m in Sources */ = {isa = PBXBuildFile; fileRef = 11BFDB32199C01F700378691 /* NYPLReaderTOCViewController.m */; };
		11BFDB36199C08E900378691 /* NYPLReaderTOCElement.m in Sources */ = {isa = PBXBuildFile; fileRef = 11BFDB35199C08E900378691 /* NYPLReaderTOCElement.m */; };
		11BFDB39199C117B00378691 /* NYPLReaderTOCCell.m in Sources */ = {isa = PBXBuildFile; fileRef = 11BFDB38199C117B00378691 /* NYPLReaderTOCCell.m */; };
		11C113D019F842B9005B3F63 /* reader.html in Resources */ = {isa = PBXBuildFile; fileRef = 11C113CF19F842B9005B3F63 /* reader.html */; };
		11C113D219F842BE005B3F63 /* host_app_feedback.js in Resources */ = {isa = PBXBuildFile; fileRef = 11C113D119F842BE005B3F63 /* host_app_feedback.js */; };
		11C113D719F84613005B3F63 /* simplified.js in Resources */ = {isa = PBXBuildFile; fileRef = 11C113D519F84613005B3F63 /* simplified.js */; };
		11C5DCF21976D1E0005A9945 /* NYPLHoldsNavigationController.m in Sources */ = {isa = PBXBuildFile; fileRef = 11C5DCF11976D1E0005A9945 /* NYPLHoldsNavigationController.m */; };
		11C5DCF51976D22F005A9945 /* NYPLHoldsViewController.m in Sources */ = {isa = PBXBuildFile; fileRef = 11C5DCF41976D22F005A9945 /* NYPLHoldsViewController.m */; };
		11C5DD16197727A6005A9945 /* NYPLKeychain.m in Sources */ = {isa = PBXBuildFile; fileRef = 11C5DD15197727A6005A9945 /* NYPLKeychain.m */; };
		11DC19281A12F92500721DBA /* NYPLReaderSettingsView.m in Sources */ = {isa = PBXBuildFile; fileRef = 11DC19271A12F92500721DBA /* NYPLReaderSettingsView.m */; };
		11E0208D197F05D9009DEA93 /* UIFont+NYPLSystemFontOverride.m in Sources */ = {isa = PBXBuildFile; fileRef = 11E0208C197F05D9009DEA93 /* UIFont+NYPLSystemFontOverride.m */; };
		11F3771F19DB62B000487769 /* NYPLFacetView.m in Sources */ = {isa = PBXBuildFile; fileRef = 11F3771E19DB62B000487769 /* NYPLFacetView.m */; };
		11F3773319E0876F00487769 /* NYPLCatalogFacet.m in Sources */ = {isa = PBXBuildFile; fileRef = 11F3773219E0876F00487769 /* NYPLCatalogFacet.m */; };
		2D2B477C1D08F821007F7764 /* UpdateCheckTests.swift in Sources */ = {isa = PBXBuildFile; fileRef = 2D2B47631D08F1ED007F7764 /* UpdateCheckTests.swift */; };
		2D2B477E1D08F82C007F7764 /* Log.swift in Sources */ = {isa = PBXBuildFile; fileRef = 2D382BD61D08BA99002C423D /* Log.swift */; };
		2D2B47841D08F8E2007F7764 /* UpdateCheckUpToDate.json in Resources */ = {isa = PBXBuildFile; fileRef = 2D2B47691D08F264007F7764 /* UpdateCheckUpToDate.json */; };
		2D2B478E1D08FDF5007F7764 /* UpdateCheckNeedsUpdate.json in Resources */ = {isa = PBXBuildFile; fileRef = 2D2B478A1D08FC78007F7764 /* UpdateCheckNeedsUpdate.json */; };
		2D2B478F1D08FDF5007F7764 /* UpdateCheckUnknown.json in Resources */ = {isa = PBXBuildFile; fileRef = 2D2B47891D08FC78007F7764 /* UpdateCheckUnknown.json */; };
		2D382BD71D08BA99002C423D /* Log.swift in Sources */ = {isa = PBXBuildFile; fileRef = 2D382BD61D08BA99002C423D /* Log.swift */; };
		2D4379FE1C46FDB600AE1AD5 /* ReaderClientCert.sig in Resources */ = {isa = PBXBuildFile; fileRef = 085D31FB1BE7BE86007F7672 /* ReaderClientCert.sig */; };
		2D62568B1D412BCB0080A81F /* BundledHTMLViewController.swift in Sources */ = {isa = PBXBuildFile; fileRef = 2D62568A1D412BCB0080A81F /* BundledHTMLViewController.swift */; };
		2D6256911D41582A0080A81F /* software-licenses.html in Resources */ = {isa = PBXBuildFile; fileRef = 2D6256901D41582A0080A81F /* software-licenses.html */; };
		2D6F7CA71D910C12000B906A /* Bugsnag.framework in Frameworks */ = {isa = PBXBuildFile; fileRef = 2D6F7CA61D910C12000B906A /* Bugsnag.framework */; };
		2D6F7CA91D910C3C000B906A /* HelpStack.framework in Frameworks */ = {isa = PBXBuildFile; fileRef = 2D6F7CA81D910C3C000B906A /* HelpStack.framework */; };
		2DA4F2331C68363B008853D7 /* LocalAuthentication.framework in Frameworks */ = {isa = PBXBuildFile; fileRef = 2DA4F2321C68363B008853D7 /* LocalAuthentication.framework */; };
		2DB436381D4C049200F8E69D /* NYPLReachability.m in Sources */ = {isa = PBXBuildFile; fileRef = 2DB436371D4C049200F8E69D /* NYPLReachability.m */; };
		2DC8D9DC1D09F797007DD125 /* UpdateCheck.swift in Sources */ = {isa = PBXBuildFile; fileRef = 2DC8D9DB1D09F797007DD125 /* UpdateCheck.swift */; };
		2DE514351DC3F0BE005A58BD /* NYPLCirculationAnalytics.swift in Sources */ = {isa = PBXBuildFile; fileRef = E66AE32F1DC0FCFC00124AE2 /* NYPLCirculationAnalytics.swift */; };
		2DF321831DC3B83500E1858F /* NYPLAnnotations.swift in Sources */ = {isa = PBXBuildFile; fileRef = 2DF321821DC3B83500E1858F /* NYPLAnnotations.swift */; };
		2DFAC8ED1CD8DDD1003D9EC0 /* NYPLOPDSCategory.m in Sources */ = {isa = PBXBuildFile; fileRef = 2DFAC8EC1CD8DDD1003D9EC0 /* NYPLOPDSCategory.m */; };
		5A5B90181B946D8B002C53E9 /* libstdc++.6.0.9.dylib in Frameworks */ = {isa = PBXBuildFile; fileRef = 5A5B90141B946CBD002C53E9 /* libstdc++.6.0.9.dylib */; };
		5A5B901B1B946FAD002C53E9 /* NYPLReaderContainerDelegate.mm in Sources */ = {isa = PBXBuildFile; fileRef = 5A5B901A1B946FAD002C53E9 /* NYPLReaderContainerDelegate.mm */; };
		5A69290E1B95ACC600FB4C10 /* readium-shared-js_all.js in Resources */ = {isa = PBXBuildFile; fileRef = 5A69290D1B95ACC600FB4C10 /* readium-shared-js_all.js */; };
		5A6929101B95ACD100FB4C10 /* sdk.css in Resources */ = {isa = PBXBuildFile; fileRef = 5A69290F1B95ACD100FB4C10 /* sdk.css */; };
		5A69291E1B95C8AD00FB4C10 /* readium-shared-js_all.js.map in Sources */ = {isa = PBXBuildFile; fileRef = 5A69291D1B95C8AD00FB4C10 /* readium-shared-js_all.js.map */; };
		5A6929241B95C8B400FB4C10 /* readium-shared-js_all.js.bundles.js in Resources */ = {isa = PBXBuildFile; fileRef = 5A6929231B95C8B400FB4C10 /* readium-shared-js_all.js.bundles.js */; };
		5A6929251B95C93B00FB4C10 /* readium-shared-js_all.js.map in Resources */ = {isa = PBXBuildFile; fileRef = 5A69291D1B95C8AD00FB4C10 /* readium-shared-js_all.js.map */; };
		5AEA9E011B947419009F71DB /* libc++.dylib in Frameworks */ = {isa = PBXBuildFile; fileRef = 119503EA1993F91E009FB788 /* libc++.dylib */; };
		841B55431B740F2700FAC1AF /* NYPLSettingsEULAViewController.m in Sources */ = {isa = PBXBuildFile; fileRef = 841B55421B740F2700FAC1AF /* NYPLSettingsEULAViewController.m */; };
		848FD95B1B83875D009D9BC4 /* NYPL_Launch_Screen.xib in Resources */ = {isa = PBXBuildFile; fileRef = 848FD95A1B83875D009D9BC4 /* NYPL_Launch_Screen.xib */; };
		84B7A3461B84E8FE00584FB2 /* OFL.txt in Resources */ = {isa = PBXBuildFile; fileRef = 84B7A3431B84E8FE00584FB2 /* OFL.txt */; };
		84B7A3471B84E8FE00584FB2 /* OpenDyslexic3-Bold.ttf in Resources */ = {isa = PBXBuildFile; fileRef = 84B7A3441B84E8FE00584FB2 /* OpenDyslexic3-Bold.ttf */; };
		84B7A3481B84E8FE00584FB2 /* OpenDyslexic3-Regular.ttf in Resources */ = {isa = PBXBuildFile; fileRef = 84B7A3451B84E8FE00584FB2 /* OpenDyslexic3-Regular.ttf */; };
		84FCD2611B7BA79200BFEDD9 /* CoreLocation.framework in Frameworks */ = {isa = PBXBuildFile; fileRef = 84FCD2601B7BA79200BFEDD9 /* CoreLocation.framework */; };
		A4276F481B00046300CA7194 /* NYPLMyBooksDownloadInfo.m in Sources */ = {isa = PBXBuildFile; fileRef = A4276F471B00046300CA7194 /* NYPLMyBooksDownloadInfo.m */; };
		A42E0DF11B3F5A490095EBAE /* NYPLRemoteViewController.m in Sources */ = {isa = PBXBuildFile; fileRef = A42E0DF01B3F5A490095EBAE /* NYPLRemoteViewController.m */; };
		A42E0DF41B40F4E00095EBAE /* NYPLCatalogFeedViewController.m in Sources */ = {isa = PBXBuildFile; fileRef = A42E0DF31B40F4E00095EBAE /* NYPLCatalogFeedViewController.m */; };
		A46226271B39D4980063F549 /* NYPLOPDSGroup.m in Sources */ = {isa = PBXBuildFile; fileRef = A46226251B39D4980063F549 /* NYPLOPDSGroup.m */; };
		A499BF261B39EFC7002F8B8B /* NYPLOPDSEntryGroupAttributes.m in Sources */ = {isa = PBXBuildFile; fileRef = A499BF251B39EFC7002F8B8B /* NYPLOPDSEntryGroupAttributes.m */; };
		A4BA1D0E1B430341006F83DF /* NYPLCatalogGroupedFeedViewController.m in Sources */ = {isa = PBXBuildFile; fileRef = A4BA1D0D1B430341006F83DF /* NYPLCatalogGroupedFeedViewController.m */; };
		A4BA1D131B43046B006F83DF /* NYPLCatalogGroupedFeed.m in Sources */ = {isa = PBXBuildFile; fileRef = A4BA1D121B43046B006F83DF /* NYPLCatalogGroupedFeed.m */; };
		A4E254FA1B0E610900193FE4 /* NYPLBasicAuth.m in Sources */ = {isa = PBXBuildFile; fileRef = A4E254F91B0E610900193FE4 /* NYPLBasicAuth.m */; };
		A823D811192BABA400B55DE2 /* Foundation.framework in Frameworks */ = {isa = PBXBuildFile; fileRef = A823D810192BABA400B55DE2 /* Foundation.framework */; };
		A823D813192BABA400B55DE2 /* CoreGraphics.framework in Frameworks */ = {isa = PBXBuildFile; fileRef = A823D812192BABA400B55DE2 /* CoreGraphics.framework */; };
		A823D815192BABA400B55DE2 /* UIKit.framework in Frameworks */ = {isa = PBXBuildFile; fileRef = A823D814192BABA400B55DE2 /* UIKit.framework */; };
		A823D81B192BABA400B55DE2 /* InfoPlist.strings in Resources */ = {isa = PBXBuildFile; fileRef = A823D819192BABA400B55DE2 /* InfoPlist.strings */; };
		A823D81D192BABA400B55DE2 /* main.m in Sources */ = {isa = PBXBuildFile; fileRef = A823D81C192BABA400B55DE2 /* main.m */; };
		A823D821192BABA400B55DE2 /* NYPLAppDelegate.m in Sources */ = {isa = PBXBuildFile; fileRef = A823D820192BABA400B55DE2 /* NYPLAppDelegate.m */; };
		A823D823192BABA400B55DE2 /* Images.xcassets in Resources */ = {isa = PBXBuildFile; fileRef = A823D822192BABA400B55DE2 /* Images.xcassets */; };
		AE77E7E37D89FB3EED630624 /* NYPLOPDSType.m in Sources */ = {isa = PBXBuildFile; fileRef = AE77EFD5622206475B6715A9 /* NYPLOPDSType.m */; };
		AE77E9B832371587493FF281 /* NYPLOPDSEntry.m in Sources */ = {isa = PBXBuildFile; fileRef = AE77E4AF64208439F78B3D73 /* NYPLOPDSEntry.m */; };
		AE77EB0CB5B94AEC591E2D91 /* NYPLOPDSLink.m in Sources */ = {isa = PBXBuildFile; fileRef = AE77ECC029F3DABDB46A64EB /* NYPLOPDSLink.m */; };
		AE77EE7AACC975280BAB9A4C /* NYPLOPDSFeed.m in Sources */ = {isa = PBXBuildFile; fileRef = AE77E94D56B65997B861C0C0 /* NYPLOPDSFeed.m */; };
		B594C7561BB06F40000028F5 /* HelpStackTheme.plist in Resources */ = {isa = PBXBuildFile; fileRef = B594C7551BB06F40000028F5 /* HelpStackTheme.plist */; };
		B5ED41DA1B8F6E2E009FC164 /* NYPLBookButtonsView.m in Sources */ = {isa = PBXBuildFile; fileRef = B5ED41D91B8F6E2E009FC164 /* NYPLBookButtonsView.m */; };
		E15AF04E809009612AA10D16 /* libPods-SimplyETests.a in Frameworks */ = {isa = PBXBuildFile; fileRef = BEEC686A5C71AFACFAC2A884 /* libPods-SimplyETests.a */; };
		E6202A021DD4E6F300C99553 /* NYPLSettingsAccountDetailViewController.m in Sources */ = {isa = PBXBuildFile; fileRef = E6202A011DD4E6F300C99553 /* NYPLSettingsAccountDetailViewController.m */; };
		E6202A041DD52B8600C99553 /* NYPLWelcomeScreen.swift in Sources */ = {isa = PBXBuildFile; fileRef = E6202A031DD52B8600C99553 /* NYPLWelcomeScreen.swift */; };
		E671FF7D1E3A7068002AB13F /* NYPLNetworkQueue.swift in Sources */ = {isa = PBXBuildFile; fileRef = E671FF7C1E3A7068002AB13F /* NYPLNetworkQueue.swift */; };
		E694040A1E4A789800E566ED /* NYPLReachabilityManager.m in Sources */ = {isa = PBXBuildFile; fileRef = E69404091E4A789800E566ED /* NYPLReachabilityManager.m */; };
		E6B1F4FB1DD20EA900D73CA1 /* NYPLSettingsAccountsList.swift in Sources */ = {isa = PBXBuildFile; fileRef = E6B1F4FA1DD20EA900D73CA1 /* NYPLSettingsAccountsList.swift */; };
		E6BA02B81DE4B6F600F76404 /* RemoteHTMLViewController.swift in Sources */ = {isa = PBXBuildFile; fileRef = E6BA02B71DE4B6F600F76404 /* RemoteHTMLViewController.swift */; };
		E6BC315D1E009F3E0021B65E /* NYPLAgeCheck.swift in Sources */ = {isa = PBXBuildFile; fileRef = E6BC315C1E009F3E0021B65E /* NYPLAgeCheck.swift */; };
		E6F26E731DFF672F00C103CA /* NYPLDirectoryManager.swift in Sources */ = {isa = PBXBuildFile; fileRef = E6F26E721DFF672F00C103CA /* NYPLDirectoryManager.swift */; };
		EC89BB22576495E8A359D77E /* Pods_SimplyE.framework in Frameworks */ = {isa = PBXBuildFile; fileRef = 2FBF380CA3C6978E66F4EFAB /* Pods_SimplyE.framework */; };
/* End PBXBuildFile section */

/* Begin PBXContainerItemProxy section */
		1112A81E1A322C53002B8CC1 /* PBXContainerItemProxy */ = {
			isa = PBXContainerItemProxy;
			containerPortal = 1112A8191A322C53002B8CC1 /* TenPrintCover.xcodeproj */;
			proxyType = 2;
			remoteGlobalIDString = CCAC4FAE195B3DD700D775F5;
			remoteInfo = TenPrintCover;
		};
		2D2B47771D08F808007F7764 /* PBXContainerItemProxy */ = {
			isa = PBXContainerItemProxy;
			containerPortal = A823D805192BABA400B55DE2 /* Project object */;
			proxyType = 1;
			remoteGlobalIDString = A823D80C192BABA400B55DE2;
			remoteInfo = SimplyE;
		};
		5A569A2B1B8351C6003B5B61 /* PBXContainerItemProxy */ = {
			isa = PBXContainerItemProxy;
			containerPortal = 5A569A261B8351C6003B5B61 /* ADEPT.xcodeproj */;
			proxyType = 2;
			remoteGlobalIDString = A4FD2F3A1B601DDA0013DF4F;
			remoteInfo = ADEPT;
		};
		5A7048951B94A6710046FFF0 /* PBXContainerItemProxy */ = {
			isa = PBXContainerItemProxy;
			containerPortal = 5A7048911B94A6700046FFF0 /* Adobe Content Filter.xcodeproj */;
			proxyType = 2;
			remoteGlobalIDString = 5A5B8F981B9455A5002C53E9;
			remoteInfo = "Adobe Content Filter";
		};
		A49C25451AE05A2600D63B89 /* PBXContainerItemProxy */ = {
			isa = PBXContainerItemProxy;
			containerPortal = A49C25401AE05A2600D63B89 /* RDServices.xcodeproj */;
			proxyType = 2;
			remoteGlobalIDString = 118A0E281992B3FD00792DDE;
			remoteInfo = RDServices;
		};
/* End PBXContainerItemProxy section */

/* Begin PBXFileReference section */
		030713641E749D5600DDE3FA /* CodabarLarge.ttf */ = {isa = PBXFileReference; lastKnownFileType = file; path = CodabarLarge.ttf; sourceTree = "<group>"; };
		030713651E749D5600DDE3FA /* CodabarMedium.ttf */ = {isa = PBXFileReference; lastKnownFileType = file; path = CodabarMedium.ttf; sourceTree = "<group>"; };
		032A31061DC02E8E0001E4AF /* en */ = {isa = PBXFileReference; lastKnownFileType = text.plist.strings; name = en; path = en.lproj/Localizable.strings; sourceTree = "<group>"; };
		032A310C1DC02EAD0001E4AF /* it */ = {isa = PBXFileReference; lastKnownFileType = text.plist.strings; name = it; path = it.lproj/Localizable.strings; sourceTree = "<group>"; };
		032A310D1DC02EB30001E4AF /* de */ = {isa = PBXFileReference; lastKnownFileType = text.plist.strings; name = de; path = de.lproj/Localizable.strings; sourceTree = "<group>"; };
		032A310E1DC02EC00001E4AF /* es */ = {isa = PBXFileReference; lastKnownFileType = text.plist.strings; name = es; path = es.lproj/Localizable.strings; sourceTree = "<group>"; };
		033C1FCA1E7C4D4700318B68 /* ScanditBarcodeScanner.framework */ = {isa = PBXFileReference; lastKnownFileType = wrapper.framework; path = ScanditBarcodeScanner.framework; sourceTree = "<group>"; };
		033C1FCC1E7C4D5400318B68 /* ScanditBarcodeScanner.bundle */ = {isa = PBXFileReference; lastKnownFileType = "wrapper.plug-in"; path = ScanditBarcodeScanner.bundle; sourceTree = "<group>"; };
		0345BFD61DBF002E00398B6F /* APIKeys.swift */ = {isa = PBXFileReference; fileEncoding = 4; lastKnownFileType = sourcecode.swift; path = APIKeys.swift; sourceTree = "<group>"; };
		036B02C01DCBF3360098784A /* HelpStackStoryboard.storyboard */ = {isa = PBXFileReference; lastKnownFileType = file.storyboard; name = HelpStackStoryboard.storyboard; path = Pods/HelpStack/Resources/HelpStackStoryboard.storyboard; sourceTree = "<group>"; };
		036B02C61DCBF33A0098784A /* HelpStackStoryboard-iPad.storyboard */ = {isa = PBXFileReference; lastKnownFileType = file.storyboard; name = "HelpStackStoryboard-iPad.storyboard"; path = "Pods/HelpStack/Resources/HelpStackStoryboard-iPad.storyboard"; sourceTree = "<group>"; };
		0378BC1B1E27FFC80095428E /* NYPLDeviceManager.swift */ = {isa = PBXFileReference; fileEncoding = 4; lastKnownFileType = sourcecode.swift; path = NYPLDeviceManager.swift; sourceTree = "<group>"; };
		03AC46C31E39573500D88541 /* attach.png */ = {isa = PBXFileReference; lastKnownFileType = image.png; name = attach.png; path = Pods/HelpStack/Resources/attach.png; sourceTree = "<group>"; };
		03AC46C41E39573500D88541 /* attach@2x.png */ = {isa = PBXFileReference; lastKnownFileType = image.png; name = "attach@2x.png"; path = "Pods/HelpStack/Resources/attach@2x.png"; sourceTree = "<group>"; };
		03B092231E78839D00AD338D /* QuartzCore.framework */ = {isa = PBXFileReference; lastKnownFileType = wrapper.framework; name = QuartzCore.framework; path = System/Library/Frameworks/QuartzCore.framework; sourceTree = SDKROOT; };
		03B092251E7883C400AD338D /* libiconv.tbd */ = {isa = PBXFileReference; lastKnownFileType = "sourcecode.text-based-dylib-definition"; name = libiconv.tbd; path = usr/lib/libiconv.tbd; sourceTree = SDKROOT; };
		03B092271E78859E00AD338D /* CoreMedia.framework */ = {isa = PBXFileReference; lastKnownFileType = wrapper.framework; name = CoreMedia.framework; path = System/Library/Frameworks/CoreMedia.framework; sourceTree = SDKROOT; };
		03B092291E7885A600AD338D /* AudioToolbox.framework */ = {isa = PBXFileReference; lastKnownFileType = wrapper.framework; name = AudioToolbox.framework; path = System/Library/Frameworks/AudioToolbox.framework; sourceTree = SDKROOT; };
		03B0922B1E7886C900AD338D /* AVFoundation.framework */ = {isa = PBXFileReference; lastKnownFileType = wrapper.framework; name = AVFoundation.framework; path = System/Library/Frameworks/AVFoundation.framework; sourceTree = SDKROOT; };
		03B0922D1E7886ED00AD338D /* CoreVideo.framework */ = {isa = PBXFileReference; lastKnownFileType = wrapper.framework; name = CoreVideo.framework; path = System/Library/Frameworks/CoreVideo.framework; sourceTree = SDKROOT; };
		03B0922F1E78871A00AD338D /* MediaPlayer.framework */ = {isa = PBXFileReference; lastKnownFileType = wrapper.framework; name = MediaPlayer.framework; path = System/Library/Frameworks/MediaPlayer.framework; sourceTree = SDKROOT; };
		03CE00E91E0C436400C91489 /* libePub3-iOS.a */ = {isa = PBXFileReference; lastKnownFileType = archive.ar; name = "libePub3-iOS.a"; path = "readium-sdk/Platform/Apple/build/Release-iphoneos/libePub3-iOS.a"; sourceTree = "<group>"; };
		03F94CCE1DD627AA00CE8F4F /* Accounts.json */ = {isa = PBXFileReference; fileEncoding = 4; lastKnownFileType = text.json; path = Accounts.json; sourceTree = "<group>"; };
		03F94CD01DD6288C00CE8F4F /* Accounts.swift */ = {isa = PBXFileReference; fileEncoding = 4; lastKnownFileType = sourcecode.swift; path = Accounts.swift; sourceTree = "<group>"; };
		080ADCBE1C04C26100C0575F /* libCHRTextFieldFormatter.a */ = {isa = PBXFileReference; lastKnownFileType = archive.ar; name = libCHRTextFieldFormatter.a; path = "Pods/../build/Debug-iphoneos/libCHRTextFieldFormatter.a"; sourceTree = "<group>"; };
		081387211BC3139A003DEA6A /* libGeoJSONSerialization.a */ = {isa = PBXFileReference; lastKnownFileType = archive.ar; name = libGeoJSONSerialization.a; path = "Pods/../build/Debug-iphoneos/libGeoJSONSerialization.a"; sourceTree = "<group>"; };
		081387501BC56B7A003DEA6A /* libpop.a */ = {isa = PBXFileReference; lastKnownFileType = archive.ar; name = libpop.a; path = "Pods/../build/Debug-iphoneos/libpop.a"; sourceTree = "<group>"; };
		081387551BC574DA003DEA6A /* UILabel+NYPLAppearanceAdditions.h */ = {isa = PBXFileReference; fileEncoding = 4; lastKnownFileType = sourcecode.c.h; path = "UILabel+NYPLAppearanceAdditions.h"; sourceTree = "<group>"; };
		081387561BC574DA003DEA6A /* UILabel+NYPLAppearanceAdditions.m */ = {isa = PBXFileReference; fileEncoding = 4; lastKnownFileType = sourcecode.c.objc; path = "UILabel+NYPLAppearanceAdditions.m"; sourceTree = "<group>"; };
		081387581BC5767F003DEA6A /* UIButton+NYPLAppearanceAdditions.h */ = {isa = PBXFileReference; fileEncoding = 4; lastKnownFileType = sourcecode.c.h; path = "UIButton+NYPLAppearanceAdditions.h"; sourceTree = "<group>"; };
		081387591BC5767F003DEA6A /* UIButton+NYPLAppearanceAdditions.m */ = {isa = PBXFileReference; fileEncoding = 4; lastKnownFileType = sourcecode.c.objc; path = "UIButton+NYPLAppearanceAdditions.m"; sourceTree = "<group>"; };
		085640CC1BB99FC30088BDBF /* NSURL+NYPLURLAdditions.h */ = {isa = PBXFileReference; fileEncoding = 4; lastKnownFileType = sourcecode.c.h; path = "NSURL+NYPLURLAdditions.h"; sourceTree = "<group>"; };
		085640CD1BB99FC30088BDBF /* NSURL+NYPLURLAdditions.m */ = {isa = PBXFileReference; fileEncoding = 4; lastKnownFileType = sourcecode.c.objc; path = "NSURL+NYPLURLAdditions.m"; sourceTree = "<group>"; };
		085D31C21BE2987E007F7672 /* NYPLProblemDocument.h */ = {isa = PBXFileReference; fileEncoding = 4; lastKnownFileType = sourcecode.c.h; path = NYPLProblemDocument.h; sourceTree = "<group>"; };
		085D31C31BE2987E007F7672 /* NYPLProblemDocument.m */ = {isa = PBXFileReference; fileEncoding = 4; lastKnownFileType = sourcecode.c.objc; path = NYPLProblemDocument.m; sourceTree = "<group>"; };
		085D31D51BE29E38007F7672 /* NYPLProblemReportViewController.h */ = {isa = PBXFileReference; fileEncoding = 4; lastKnownFileType = sourcecode.c.h; path = NYPLProblemReportViewController.h; sourceTree = "<group>"; };
		085D31D61BE29E38007F7672 /* NYPLProblemReportViewController.m */ = {isa = PBXFileReference; fileEncoding = 4; lastKnownFileType = sourcecode.c.objc; path = NYPLProblemReportViewController.m; sourceTree = "<group>"; };
		085D31D81BE29ED4007F7672 /* NYPLProblemReportViewController.xib */ = {isa = PBXFileReference; fileEncoding = 4; lastKnownFileType = file.xib; path = NYPLProblemReportViewController.xib; sourceTree = "<group>"; };
		085D31DD1BE3CD3C007F7672 /* NSURLRequest+NYPLURLRequestAdditions.h */ = {isa = PBXFileReference; fileEncoding = 4; lastKnownFileType = sourcecode.c.h; path = "NSURLRequest+NYPLURLRequestAdditions.h"; sourceTree = "<group>"; };
		085D31DE1BE3CD3C007F7672 /* NSURLRequest+NYPLURLRequestAdditions.m */ = {isa = PBXFileReference; fileEncoding = 4; lastKnownFileType = sourcecode.c.objc; path = "NSURLRequest+NYPLURLRequestAdditions.m"; sourceTree = "<group>"; };
		085D31FB1BE7BE86007F7672 /* ReaderClientCert.sig */ = {isa = PBXFileReference; fileEncoding = 4; lastKnownFileType = text; path = ReaderClientCert.sig; sourceTree = "<group>"; };
		08801EF21BDE8A4D005E1F32 /* libHeap.a */ = {isa = PBXFileReference; lastKnownFileType = archive.ar; name = libHeap.a; path = Pods/Heap/libHeap.a; sourceTree = "<group>"; };
		08801EF51BDE8D0D005E1F32 /* Heap.h */ = {isa = PBXFileReference; fileEncoding = 4; lastKnownFileType = sourcecode.c.h; path = Heap.h; sourceTree = "<group>"; };
		08801EF61BDE8D0D005E1F32 /* libHeap.a */ = {isa = PBXFileReference; lastKnownFileType = archive.ar; path = libHeap.a; sourceTree = "<group>"; };
		08A3521F1BDE8E410040BF1D /* CFNetwork.framework */ = {isa = PBXFileReference; lastKnownFileType = wrapper.framework; name = CFNetwork.framework; path = System/Library/Frameworks/CFNetwork.framework; sourceTree = SDKROOT; };
		08A352211BDE8E560040BF1D /* libicucore.tbd */ = {isa = PBXFileReference; lastKnownFileType = "sourcecode.text-based-dylib-definition"; name = libicucore.tbd; path = usr/lib/libicucore.tbd; sourceTree = SDKROOT; };
		08A352231BDE8E640040BF1D /* Security.framework */ = {isa = PBXFileReference; lastKnownFileType = wrapper.framework; name = Security.framework; path = System/Library/Frameworks/Security.framework; sourceTree = SDKROOT; };
		08A352251BDE8E700040BF1D /* SystemConfiguration.framework */ = {isa = PBXFileReference; lastKnownFileType = wrapper.framework; name = SystemConfiguration.framework; path = System/Library/Frameworks/SystemConfiguration.framework; sourceTree = SDKROOT; };
		08A352281BDE91B80040BF1D /* libePub3-iOS.a */ = {isa = PBXFileReference; lastKnownFileType = archive.ar; name = "libePub3-iOS.a"; path = "readium-sdk/Platform/Apple/build/Debug-iphoneos/libePub3-iOS.a"; sourceTree = "<group>"; };
		08A352711BDFF5380040BF1D /* NYPLAlertController.h */ = {isa = PBXFileReference; fileEncoding = 4; lastKnownFileType = sourcecode.c.h; path = NYPLAlertController.h; sourceTree = "<group>"; };
		08A352721BDFF5380040BF1D /* NYPLAlertController.m */ = {isa = PBXFileReference; fileEncoding = 4; lastKnownFileType = sourcecode.c.objc; path = NYPLAlertController.m; sourceTree = "<group>"; };
		08B3CF851BF0F8FA00E6485E /* libBugsnag.a */ = {isa = PBXFileReference; lastKnownFileType = archive.ar; name = libBugsnag.a; path = "Pods/../build/Debug-iphoneos/libBugsnag.a"; sourceTree = "<group>"; };
		11068C53196DD37900E8A94B /* NYPLNull.h */ = {isa = PBXFileReference; fileEncoding = 4; lastKnownFileType = sourcecode.c.h; path = NYPLNull.h; sourceTree = "<group>"; };
		11068C54196DD37900E8A94B /* NYPLNull.m */ = {isa = PBXFileReference; fileEncoding = 4; lastKnownFileType = sourcecode.c.objc; path = NYPLNull.m; sourceTree = "<group>"; };
		11078355198160A50071AB1E /* NYPLBookDownloadFailedCell.h */ = {isa = PBXFileReference; fileEncoding = 4; lastKnownFileType = sourcecode.c.h; path = NYPLBookDownloadFailedCell.h; sourceTree = "<group>"; };
		11078356198160A50071AB1E /* NYPLBookDownloadFailedCell.m */ = {isa = PBXFileReference; fileEncoding = 4; lastKnownFileType = sourcecode.c.objc; path = NYPLBookDownloadFailedCell.m; sourceTree = "<group>"; };
		1107835C19816E3D0071AB1E /* UIView+NYPLViewAdditions.h */ = {isa = PBXFileReference; fileEncoding = 4; lastKnownFileType = sourcecode.c.h; path = "UIView+NYPLViewAdditions.h"; sourceTree = "<group>"; };
		1107835D19816E3D0071AB1E /* UIView+NYPLViewAdditions.m */ = {isa = PBXFileReference; fileEncoding = 4; lastKnownFileType = sourcecode.c.objc; path = "UIView+NYPLViewAdditions.m"; sourceTree = "<group>"; };
		110AD83A19E4960C005724C3 /* NYPLOPDSAttribute.h */ = {isa = PBXFileReference; lastKnownFileType = sourcecode.c.h; path = NYPLOPDSAttribute.h; sourceTree = "<group>"; };
		110AD83B19E497D6005724C3 /* NYPLOPDSAttribute.m */ = {isa = PBXFileReference; fileEncoding = 4; lastKnownFileType = sourcecode.c.objc; path = NYPLOPDSAttribute.m; sourceTree = "<group>"; };
		110AF8941961D94D004887C3 /* NYPLBookDetailView.h */ = {isa = PBXFileReference; fileEncoding = 4; lastKnownFileType = sourcecode.c.h; path = NYPLBookDetailView.h; sourceTree = "<group>"; };
		110AF8951961D94D004887C3 /* NYPLBookDetailView.m */ = {isa = PBXFileReference; fileEncoding = 4; lastKnownFileType = sourcecode.c.objc; lineEnding = 0; path = NYPLBookDetailView.m; sourceTree = "<group>"; xcLanguageSpecificationIdentifier = xcode.lang.objc; };
		110AF89A1961ED1F004887C3 /* NYPLBookDetailViewController.h */ = {isa = PBXFileReference; fileEncoding = 4; lastKnownFileType = sourcecode.c.h; path = NYPLBookDetailViewController.h; sourceTree = "<group>"; };
		110AF89B1961ED1F004887C3 /* NYPLBookDetailViewController.m */ = {isa = PBXFileReference; fileEncoding = 4; lastKnownFileType = sourcecode.c.objc; path = NYPLBookDetailViewController.m; sourceTree = "<group>"; };
		110F853C19D5FA7300052DF7 /* DetailSummaryTemplate.html */ = {isa = PBXFileReference; fileEncoding = 4; lastKnownFileType = text.html; path = DetailSummaryTemplate.html; sourceTree = "<group>"; };
		111197261986B43B0014462F /* NYPLBookCellDelegate.h */ = {isa = PBXFileReference; fileEncoding = 4; lastKnownFileType = sourcecode.c.h; path = NYPLBookCellDelegate.h; sourceTree = "<group>"; };
		111197271986B43B0014462F /* NYPLBookCellDelegate.m */ = {isa = PBXFileReference; fileEncoding = 4; lastKnownFileType = sourcecode.c.objc; path = NYPLBookCellDelegate.m; sourceTree = "<group>"; };
		111197321986D7550014462F /* NYPLDismissibleViewController.h */ = {isa = PBXFileReference; fileEncoding = 4; lastKnownFileType = sourcecode.c.h; path = NYPLDismissibleViewController.h; sourceTree = "<group>"; };
		111197331986D7550014462F /* NYPLDismissibleViewController.m */ = {isa = PBXFileReference; fileEncoding = 4; lastKnownFileType = sourcecode.c.objc; path = NYPLDismissibleViewController.m; sourceTree = "<group>"; };
		111197371987F4070014462F /* NYPLBookDetailNormalView.h */ = {isa = PBXFileReference; fileEncoding = 4; lastKnownFileType = sourcecode.c.h; path = NYPLBookDetailNormalView.h; sourceTree = "<group>"; };
		111197381987F4070014462F /* NYPLBookDetailNormalView.m */ = {isa = PBXFileReference; fileEncoding = 4; lastKnownFileType = sourcecode.c.objc; path = NYPLBookDetailNormalView.m; sourceTree = "<group>"; };
		1111973A19880E8D0014462F /* NYPLLinearView.h */ = {isa = PBXFileReference; fileEncoding = 4; lastKnownFileType = sourcecode.c.h; path = NYPLLinearView.h; sourceTree = "<group>"; };
		1111973B19880E8D0014462F /* NYPLLinearView.m */ = {isa = PBXFileReference; fileEncoding = 4; lastKnownFileType = sourcecode.c.objc; path = NYPLLinearView.m; sourceTree = "<group>"; };
		1111973D1988226F0014462F /* NYPLBookDetailDownloadFailedView.h */ = {isa = PBXFileReference; fileEncoding = 4; lastKnownFileType = sourcecode.c.h; path = NYPLBookDetailDownloadFailedView.h; sourceTree = "<group>"; };
		1111973E1988226F0014462F /* NYPLBookDetailDownloadFailedView.m */ = {isa = PBXFileReference; fileEncoding = 4; lastKnownFileType = sourcecode.c.objc; path = NYPLBookDetailDownloadFailedView.m; sourceTree = "<group>"; };
		11119740198827850014462F /* NYPLBookDetailDownloadingView.h */ = {isa = PBXFileReference; fileEncoding = 4; lastKnownFileType = sourcecode.c.h; path = NYPLBookDetailDownloadingView.h; sourceTree = "<group>"; };
		11119741198827850014462F /* NYPLBookDetailDownloadingView.m */ = {isa = PBXFileReference; fileEncoding = 4; lastKnownFileType = sourcecode.c.objc; path = NYPLBookDetailDownloadingView.m; sourceTree = "<group>"; };
		1112A8191A322C53002B8CC1 /* TenPrintCover.xcodeproj */ = {isa = PBXFileReference; lastKnownFileType = "wrapper.pb-project"; name = TenPrintCover.xcodeproj; path = "tenprintcover-ios/TenPrintCover.xcodeproj"; sourceTree = "<group>"; };
		1114A69F195884CB007507A2 /* NYPLCatalogUngroupedFeed.h */ = {isa = PBXFileReference; fileEncoding = 4; lastKnownFileType = sourcecode.c.h; path = NYPLCatalogUngroupedFeed.h; sourceTree = "<group>"; };
		1114A6A0195884CB007507A2 /* NYPLCatalogUngroupedFeed.m */ = {isa = PBXFileReference; fileEncoding = 4; lastKnownFileType = sourcecode.c.objc; path = NYPLCatalogUngroupedFeed.m; sourceTree = "<group>"; };
		1114A6AC1958B215007507A2 /* NYPLLOG.h */ = {isa = PBXFileReference; lastKnownFileType = sourcecode.c.h; lineEnding = 0; path = NYPLLOG.h; sourceTree = "<group>"; xcLanguageSpecificationIdentifier = xcode.lang.objcpp; };
		111559EB19B8FA530003BE94 /* NYPLXML.h */ = {isa = PBXFileReference; fileEncoding = 4; lastKnownFileType = sourcecode.c.h; path = NYPLXML.h; sourceTree = "<group>"; };
		111559EC19B8FA590003BE94 /* NYPLXML.m */ = {isa = PBXFileReference; fileEncoding = 4; lastKnownFileType = sourcecode.c.objc; path = NYPLXML.m; sourceTree = "<group>"; };
		111559EE19B8FA8E0003BE94 /* NYPLXMLTests.m */ = {isa = PBXFileReference; fileEncoding = 4; lastKnownFileType = sourcecode.c.objc; path = NYPLXMLTests.m; sourceTree = "<group>"; };
		111559F019B8FAA10003BE94 /* invalid.xml */ = {isa = PBXFileReference; fileEncoding = 4; lastKnownFileType = text.xml; path = invalid.xml; sourceTree = "<group>"; };
		111559F119B8FAA10003BE94 /* valid.xml */ = {isa = PBXFileReference; fileEncoding = 4; lastKnownFileType = text.xml; path = valid.xml; sourceTree = "<group>"; };
		11172762197F31280043EFBF /* NYPLAccount.h */ = {isa = PBXFileReference; fileEncoding = 4; lastKnownFileType = sourcecode.c.h; path = NYPLAccount.h; sourceTree = "<group>"; };
		11172763197F31280043EFBF /* NYPLAccount.m */ = {isa = PBXFileReference; fileEncoding = 4; lastKnownFileType = sourcecode.c.objc; path = NYPLAccount.m; sourceTree = "<group>"; };
		111E75781A80165C00718AD7 /* NYPLSettingsSplitViewController.h */ = {isa = PBXFileReference; fileEncoding = 4; lastKnownFileType = sourcecode.c.h; path = NYPLSettingsSplitViewController.h; sourceTree = "<group>"; };
		111E75791A80165C00718AD7 /* NYPLSettingsSplitViewController.m */ = {isa = PBXFileReference; fileEncoding = 4; lastKnownFileType = sourcecode.c.objc; path = NYPLSettingsSplitViewController.m; sourceTree = "<group>"; };
		111E757B1A801A6F00718AD7 /* NYPLSettingsPrimaryNavigationController.h */ = {isa = PBXFileReference; fileEncoding = 4; lastKnownFileType = sourcecode.c.h; path = NYPLSettingsPrimaryNavigationController.h; sourceTree = "<group>"; };
		111E757C1A801A6F00718AD7 /* NYPLSettingsPrimaryNavigationController.m */ = {isa = PBXFileReference; fileEncoding = 4; lastKnownFileType = sourcecode.c.objc; path = NYPLSettingsPrimaryNavigationController.m; sourceTree = "<group>"; };
		111E75811A815CFB00718AD7 /* NYPLSettingsPrimaryTableViewController.h */ = {isa = PBXFileReference; fileEncoding = 4; lastKnownFileType = sourcecode.c.h; path = NYPLSettingsPrimaryTableViewController.h; sourceTree = "<group>"; };
		111E75821A815CFB00718AD7 /* NYPLSettingsPrimaryTableViewController.m */ = {isa = PBXFileReference; fileEncoding = 4; lastKnownFileType = sourcecode.c.objc; path = NYPLSettingsPrimaryTableViewController.m; sourceTree = "<group>"; };
		1120749119D20BF9008203A4 /* NYPLBookCellCollectionViewController.h */ = {isa = PBXFileReference; fileEncoding = 4; lastKnownFileType = sourcecode.c.h; path = NYPLBookCellCollectionViewController.h; sourceTree = "<group>"; };
		1120749219D20BF9008203A4 /* NYPLBookCellCollectionViewController.m */ = {isa = PBXFileReference; fileEncoding = 4; lastKnownFileType = sourcecode.c.objc; path = NYPLBookCellCollectionViewController.m; sourceTree = "<group>"; };
		112492571A5B5B690054D6E2 /* libstdc++.6.dylib */ = {isa = PBXFileReference; lastKnownFileType = "compiled.mach-o.dylib"; name = "libstdc++.6.dylib"; path = "usr/lib/libstdc++.6.dylib"; sourceTree = SDKROOT; };
		112C684D19EF003300106973 /* NYPLCatalogFacetGroup.h */ = {isa = PBXFileReference; fileEncoding = 4; lastKnownFileType = sourcecode.c.h; path = NYPLCatalogFacetGroup.h; sourceTree = "<group>"; };
		112C684E19EF003300106973 /* NYPLCatalogFacetGroup.m */ = {isa = PBXFileReference; fileEncoding = 4; lastKnownFileType = sourcecode.c.objc; path = NYPLCatalogFacetGroup.m; sourceTree = "<group>"; };
		112C694B197301FE00C48F95 /* NYPLBookRegistryRecord.h */ = {isa = PBXFileReference; fileEncoding = 4; lastKnownFileType = sourcecode.c.h; path = NYPLBookRegistryRecord.h; sourceTree = "<group>"; };
		112C694C197301FE00C48F95 /* NYPLBookRegistryRecord.m */ = {isa = PBXFileReference; fileEncoding = 4; lastKnownFileType = sourcecode.c.objc; path = NYPLBookRegistryRecord.m; sourceTree = "<group>"; };
		112C6951197309C500C48F95 /* NYPLBookState.h */ = {isa = PBXFileReference; fileEncoding = 4; lastKnownFileType = sourcecode.c.h; path = NYPLBookState.h; sourceTree = "<group>"; };
		112C6952197309C500C48F95 /* NYPLBookState.m */ = {isa = PBXFileReference; fileEncoding = 4; lastKnownFileType = sourcecode.c.objc; lineEnding = 0; path = NYPLBookState.m; sourceTree = "<group>"; xcLanguageSpecificationIdentifier = xcode.lang.objc; };
		113137E51A48DAB90082954E /* NYPLReaderReadiumView.h */ = {isa = PBXFileReference; fileEncoding = 4; lastKnownFileType = sourcecode.c.h; path = NYPLReaderReadiumView.h; sourceTree = "<group>"; };
		113137E61A48DAB90082954E /* NYPLReaderReadiumView.m */ = {isa = PBXFileReference; fileEncoding = 4; lastKnownFileType = sourcecode.c.objc; path = NYPLReaderReadiumView.m; sourceTree = "<group>"; };
		11369D46199527C200BB11F8 /* NYPLJSON.h */ = {isa = PBXFileReference; fileEncoding = 4; lastKnownFileType = sourcecode.c.h; path = NYPLJSON.h; sourceTree = "<group>"; };
		11369D47199527C200BB11F8 /* NYPLJSON.m */ = {isa = PBXFileReference; fileEncoding = 4; lastKnownFileType = sourcecode.c.objc; path = NYPLJSON.m; sourceTree = "<group>"; };
		11396FB7193D289100E16EE8 /* NSDate+NYPLDateAdditions.h */ = {isa = PBXFileReference; fileEncoding = 4; lastKnownFileType = sourcecode.c.h; path = "NSDate+NYPLDateAdditions.h"; sourceTree = "<group>"; };
		11396FB8193D289100E16EE8 /* NSDate+NYPLDateAdditions.m */ = {isa = PBXFileReference; fileEncoding = 4; lastKnownFileType = sourcecode.c.objc; path = "NSDate+NYPLDateAdditions.m"; sourceTree = "<group>"; };
		11396FBA193D2FAC00E16EE8 /* NYPLDateAdditionsTests.m */ = {isa = PBXFileReference; fileEncoding = 4; lastKnownFileType = sourcecode.c.objc; path = NYPLDateAdditionsTests.m; sourceTree = "<group>"; };
		11396FC8193F674F00E16EE8 /* NYPLOPDSFeedTests.m */ = {isa = PBXFileReference; fileEncoding = 4; lastKnownFileType = sourcecode.c.objc; path = NYPLOPDSFeedTests.m; sourceTree = "<group>"; };
		1139DA6319C7755D00A07810 /* NYPLBookCoverRegistry.h */ = {isa = PBXFileReference; fileEncoding = 4; lastKnownFileType = sourcecode.c.h; path = NYPLBookCoverRegistry.h; sourceTree = "<group>"; };
		1139DA6419C7755D00A07810 /* NYPLBookCoverRegistry.m */ = {isa = PBXFileReference; fileEncoding = 4; lastKnownFileType = sourcecode.c.objc; path = NYPLBookCoverRegistry.m; sourceTree = "<group>"; };
		113DB8A519C24E54004E1154 /* NYPLIndeterminateProgressView.h */ = {isa = PBXFileReference; fileEncoding = 4; lastKnownFileType = sourcecode.c.h; path = NYPLIndeterminateProgressView.h; sourceTree = "<group>"; };
		113DB8A619C24E54004E1154 /* NYPLIndeterminateProgressView.m */ = {isa = PBXFileReference; fileEncoding = 4; lastKnownFileType = sourcecode.c.objc; path = NYPLIndeterminateProgressView.m; sourceTree = "<group>"; };
		1142E4E719EEC7C500D9B3D9 /* NYPLCatalogFacetTests.m */ = {isa = PBXFileReference; fileEncoding = 4; lastKnownFileType = sourcecode.c.objc; path = NYPLCatalogFacetTests.m; sourceTree = "<group>"; };
		1142E4E919EED86A00D9B3D9 /* NYPLFacetBarView.h */ = {isa = PBXFileReference; fileEncoding = 4; lastKnownFileType = sourcecode.c.h; path = NYPLFacetBarView.h; sourceTree = "<group>"; };
		1142E4EA19EED86A00D9B3D9 /* NYPLFacetBarView.m */ = {isa = PBXFileReference; fileEncoding = 4; lastKnownFileType = sourcecode.c.objc; path = NYPLFacetBarView.m; sourceTree = "<group>"; };
		1146EE3F1A5DD071009F7576 /* CoreText.framework */ = {isa = PBXFileReference; lastKnownFileType = wrapper.framework; name = CoreText.framework; path = System/Library/Frameworks/CoreText.framework; sourceTree = SDKROOT; };
		114B7F141A3644CF00B8582B /* NYPLTenPrintCoverView+NYPLImageAdditions.h */ = {isa = PBXFileReference; fileEncoding = 4; lastKnownFileType = sourcecode.c.h; path = "NYPLTenPrintCoverView+NYPLImageAdditions.h"; sourceTree = "<group>"; };
		114B7F151A3644CF00B8582B /* NYPLTenPrintCoverView+NYPLImageAdditions.m */ = {isa = PBXFileReference; fileEncoding = 4; lastKnownFileType = sourcecode.c.objc; path = "NYPLTenPrintCoverView+NYPLImageAdditions.m"; sourceTree = "<group>"; };
		114C8CD519BE2FD300719B72 /* NYPLAttributedString.h */ = {isa = PBXFileReference; fileEncoding = 4; lastKnownFileType = sourcecode.c.h; path = NYPLAttributedString.h; sourceTree = "<group>"; };
		114C8CD619BE2FD300719B72 /* NYPLAttributedString.m */ = {isa = PBXFileReference; fileEncoding = 4; lastKnownFileType = sourcecode.c.objc; path = NYPLAttributedString.m; sourceTree = "<group>"; };
		114C8CD819BF55F900719B72 /* NYPLRoundedButton.h */ = {isa = PBXFileReference; fileEncoding = 4; lastKnownFileType = sourcecode.c.h; path = NYPLRoundedButton.h; sourceTree = "<group>"; };
		114C8CD919BF55F900719B72 /* NYPLRoundedButton.m */ = {isa = PBXFileReference; fileEncoding = 4; lastKnownFileType = sourcecode.c.objc; path = NYPLRoundedButton.m; sourceTree = "<group>"; };
		115081381A48E1220007AEA5 /* NYPLReaderRenderer.h */ = {isa = PBXFileReference; lastKnownFileType = sourcecode.c.h; path = NYPLReaderRenderer.h; sourceTree = "<group>"; };
		11548C091939136C009DBF2E /* NYPLRootTabBarController.h */ = {isa = PBXFileReference; fileEncoding = 4; lastKnownFileType = sourcecode.c.h; path = NYPLRootTabBarController.h; sourceTree = "<group>"; };
		11548C0A1939136C009DBF2E /* NYPLRootTabBarController.m */ = {isa = PBXFileReference; fileEncoding = 4; lastKnownFileType = sourcecode.c.objc; path = NYPLRootTabBarController.m; sourceTree = "<group>"; };
		11548C0C1939147D009DBF2E /* NYPLCatalogNavigationController.h */ = {isa = PBXFileReference; fileEncoding = 4; lastKnownFileType = sourcecode.c.h; path = NYPLCatalogNavigationController.h; sourceTree = "<group>"; };
		11548C0D1939147D009DBF2E /* NYPLCatalogNavigationController.m */ = {isa = PBXFileReference; fileEncoding = 4; lastKnownFileType = sourcecode.c.objc; path = NYPLCatalogNavigationController.m; sourceTree = "<group>"; };
		1157E92D19CA0009003BFDBF /* NSString+NYPLStringAdditionsTests.m */ = {isa = PBXFileReference; fileEncoding = 4; lastKnownFileType = sourcecode.c.objc; path = "NSString+NYPLStringAdditionsTests.m"; sourceTree = "<group>"; };
		11580AC61986A77B00949A15 /* NYPLBookCell.h */ = {isa = PBXFileReference; fileEncoding = 4; lastKnownFileType = sourcecode.c.h; path = NYPLBookCell.h; sourceTree = "<group>"; };
		11580AC71986A77B00949A15 /* NYPLBookCell.m */ = {isa = PBXFileReference; fileEncoding = 4; lastKnownFileType = sourcecode.c.objc; lineEnding = 0; path = NYPLBookCell.m; sourceTree = "<group>"; xcLanguageSpecificationIdentifier = xcode.lang.objc; };
		1158812C1A894F4E008672C3 /* NYPLAccountSignInViewController.h */ = {isa = PBXFileReference; fileEncoding = 4; lastKnownFileType = sourcecode.c.h; path = NYPLAccountSignInViewController.h; sourceTree = "<group>"; };
		1158812D1A894F4E008672C3 /* NYPLAccountSignInViewController.m */ = {isa = PBXFileReference; fileEncoding = 4; lastKnownFileType = sourcecode.c.objc; path = NYPLAccountSignInViewController.m; sourceTree = "<group>"; };
		11616E0F196B0531003D60D9 /* NYPLBookRegistry.h */ = {isa = PBXFileReference; fileEncoding = 4; lastKnownFileType = sourcecode.c.h; lineEnding = 0; path = NYPLBookRegistry.h; sourceTree = "<group>"; xcLanguageSpecificationIdentifier = xcode.lang.objcpp; };
		11616E10196B0531003D60D9 /* NYPLBookRegistry.m */ = {isa = PBXFileReference; fileEncoding = 4; lastKnownFileType = sourcecode.c.objc; lineEnding = 0; path = NYPLBookRegistry.m; sourceTree = "<group>"; xcLanguageSpecificationIdentifier = xcode.lang.objc; };
		11616E12196B2FB8003D60D9 /* NYPLMyBooksRegistryTests.m */ = {isa = PBXFileReference; fileEncoding = 4; lastKnownFileType = sourcecode.c.objc; path = NYPLMyBooksRegistryTests.m; sourceTree = "<group>"; };
		1164A9F51A797238002BD3AE /* NYPLSettings.h */ = {isa = PBXFileReference; fileEncoding = 4; lastKnownFileType = sourcecode.c.h; path = NYPLSettings.h; sourceTree = "<group>"; };
		1164A9F61A797238002BD3AE /* NYPLSettings.m */ = {isa = PBXFileReference; fileEncoding = 4; lastKnownFileType = sourcecode.c.objc; path = NYPLSettings.m; sourceTree = "<group>"; };
		1164F104199AC236009BF8BF /* NYPLBookLocation.h */ = {isa = PBXFileReference; fileEncoding = 4; lastKnownFileType = sourcecode.c.h; path = NYPLBookLocation.h; sourceTree = "<group>"; };
		1164F105199AC236009BF8BF /* NYPLBookLocation.m */ = {isa = PBXFileReference; fileEncoding = 4; lastKnownFileType = sourcecode.c.objc; path = NYPLBookLocation.m; sourceTree = "<group>"; };
		116A5EAD194767B200491A21 /* NYPLMyBooksNavigationController.h */ = {isa = PBXFileReference; fileEncoding = 4; lastKnownFileType = sourcecode.c.h; path = NYPLMyBooksNavigationController.h; sourceTree = "<group>"; };
		116A5EAE194767B200491A21 /* NYPLMyBooksNavigationController.m */ = {isa = PBXFileReference; fileEncoding = 4; lastKnownFileType = sourcecode.c.objc; path = NYPLMyBooksNavigationController.m; sourceTree = "<group>"; };
		116A5EB1194767DC00491A21 /* NYPLMyBooksViewController.h */ = {isa = PBXFileReference; fileEncoding = 4; lastKnownFileType = sourcecode.c.h; path = NYPLMyBooksViewController.h; sourceTree = "<group>"; };
		116A5EB2194767DC00491A21 /* NYPLMyBooksViewController.m */ = {isa = PBXFileReference; fileEncoding = 4; lastKnownFileType = sourcecode.c.objc; path = NYPLMyBooksViewController.m; sourceTree = "<group>"; };
		116A5EB71947B57500491A21 /* NYPLConfiguration.h */ = {isa = PBXFileReference; fileEncoding = 4; lastKnownFileType = sourcecode.c.h; path = NYPLConfiguration.h; sourceTree = "<group>"; };
		116A5EB81947B57500491A21 /* NYPLConfiguration.m */ = {isa = PBXFileReference; fileEncoding = 4; lastKnownFileType = sourcecode.c.objc; path = NYPLConfiguration.m; sourceTree = "<group>"; };
		1183F339194B775900DC322F /* NYPLCatalogLaneCell.h */ = {isa = PBXFileReference; fileEncoding = 4; lastKnownFileType = sourcecode.c.h; path = NYPLCatalogLaneCell.h; sourceTree = "<group>"; };
		1183F33A194B775900DC322F /* NYPLCatalogLaneCell.m */ = {isa = PBXFileReference; fileEncoding = 4; lastKnownFileType = sourcecode.c.objc; path = NYPLCatalogLaneCell.m; sourceTree = "<group>"; };
		1183F33F194F723D00DC322F /* NYPLCatalogLane.h */ = {isa = PBXFileReference; fileEncoding = 4; lastKnownFileType = sourcecode.c.h; path = NYPLCatalogLane.h; sourceTree = "<group>"; };
		1183F340194F723D00DC322F /* NYPLCatalogLane.m */ = {isa = PBXFileReference; fileEncoding = 4; lastKnownFileType = sourcecode.c.objc; path = NYPLCatalogLane.m; sourceTree = "<group>"; };
		1183F345194F744D00DC322F /* NYPLBook.h */ = {isa = PBXFileReference; fileEncoding = 4; lastKnownFileType = sourcecode.c.h; path = NYPLBook.h; sourceTree = "<group>"; };
		1183F346194F744D00DC322F /* NYPLBook.m */ = {isa = PBXFileReference; fileEncoding = 4; lastKnownFileType = sourcecode.c.objc; path = NYPLBook.m; sourceTree = "<group>"; };
		1183F351194F795800DC322F /* NYPLBookAcquisition.h */ = {isa = PBXFileReference; fileEncoding = 4; lastKnownFileType = sourcecode.c.h; path = NYPLBookAcquisition.h; sourceTree = "<group>"; };
		1183F352194F795800DC322F /* NYPLBookAcquisition.m */ = {isa = PBXFileReference; fileEncoding = 4; lastKnownFileType = sourcecode.c.objc; path = NYPLBookAcquisition.m; sourceTree = "<group>"; };
		1183F359194F847100DC322F /* NYPLAsync.h */ = {isa = PBXFileReference; fileEncoding = 4; lastKnownFileType = sourcecode.c.h; path = NYPLAsync.h; sourceTree = "<group>"; };
		1183F35A194F847100DC322F /* NYPLAsync.m */ = {isa = PBXFileReference; fileEncoding = 4; lastKnownFileType = sourcecode.c.objc; lineEnding = 0; path = NYPLAsync.m; sourceTree = "<group>"; xcLanguageSpecificationIdentifier = xcode.lang.objc; };
		1188F3DF1A1ECC4B006B2F36 /* NYPLReaderSettings.h */ = {isa = PBXFileReference; fileEncoding = 4; lastKnownFileType = sourcecode.c.h; path = NYPLReaderSettings.h; sourceTree = "<group>"; };
		1188F3E01A1ECC4B006B2F36 /* NYPLReaderSettings.m */ = {isa = PBXFileReference; fileEncoding = 4; lastKnownFileType = sourcecode.c.objc; path = NYPLReaderSettings.m; sourceTree = "<group>"; };
		118A0B1919915BDF00792DDE /* NYPLCatalogSearchViewController.h */ = {isa = PBXFileReference; fileEncoding = 4; lastKnownFileType = sourcecode.c.h; path = NYPLCatalogSearchViewController.h; sourceTree = "<group>"; };
		118A0B1A19915BDF00792DDE /* NYPLCatalogSearchViewController.m */ = {isa = PBXFileReference; fileEncoding = 4; lastKnownFileType = sourcecode.c.objc; path = NYPLCatalogSearchViewController.m; sourceTree = "<group>"; };
		118B7ABD195CBF72005CE3E7 /* NYPLSession.h */ = {isa = PBXFileReference; fileEncoding = 4; lastKnownFileType = sourcecode.c.h; path = NYPLSession.h; sourceTree = "<group>"; };
		118B7ABE195CBF72005CE3E7 /* NYPLSession.m */ = {isa = PBXFileReference; fileEncoding = 4; lastKnownFileType = sourcecode.c.objc; path = NYPLSession.m; sourceTree = "<group>"; };
		119503E41993F90C009FB788 /* libePub3-iOS.a */ = {isa = PBXFileReference; lastKnownFileType = archive.ar; name = "libePub3-iOS.a"; path = "readium-sdk/Platform/Apple/build/Debug-iphoneos/libePub3-iOS.a"; sourceTree = "<group>"; };
		119503E61993F914009FB788 /* libxml2.dylib */ = {isa = PBXFileReference; lastKnownFileType = "compiled.mach-o.dylib"; name = libxml2.dylib; path = usr/lib/libxml2.dylib; sourceTree = SDKROOT; };
		119503E81993F919009FB788 /* libz.dylib */ = {isa = PBXFileReference; lastKnownFileType = "compiled.mach-o.dylib"; name = libz.dylib; path = usr/lib/libz.dylib; sourceTree = SDKROOT; };
		119503EA1993F91E009FB788 /* libc++.dylib */ = {isa = PBXFileReference; lastKnownFileType = "compiled.mach-o.dylib"; name = "libc++.dylib"; path = "usr/lib/libc++.dylib"; sourceTree = SDKROOT; };
		119503EE1993FB90009FB788 /* NYPLReadium.h */ = {isa = PBXFileReference; lastKnownFileType = sourcecode.c.h; path = NYPLReadium.h; sourceTree = "<group>"; };
		119504091994075B009FB788 /* NYPLReaderViewController.h */ = {isa = PBXFileReference; fileEncoding = 4; lastKnownFileType = sourcecode.c.h; path = NYPLReaderViewController.h; sourceTree = "<group>"; };
		1195040A1994075B009FB788 /* NYPLReaderViewController.m */ = {isa = PBXFileReference; fileEncoding = 4; lastKnownFileType = sourcecode.c.objc; path = NYPLReaderViewController.m; sourceTree = "<group>"; };
		1196F7591970727C00F62670 /* NYPLMyBooksDownloadCenter.h */ = {isa = PBXFileReference; fileEncoding = 4; lastKnownFileType = sourcecode.c.h; path = NYPLMyBooksDownloadCenter.h; sourceTree = "<group>"; };
		1196F75A1970727C00F62670 /* NYPLMyBooksDownloadCenter.m */ = {isa = PBXFileReference; fileEncoding = 4; lastKnownFileType = sourcecode.c.objc; lineEnding = 0; path = NYPLMyBooksDownloadCenter.m; sourceTree = "<group>"; xcLanguageSpecificationIdentifier = xcode.lang.objc; };
		119BEB87198C43A600121439 /* NSString+NYPLStringAdditions.h */ = {isa = PBXFileReference; fileEncoding = 4; lastKnownFileType = sourcecode.c.h; path = "NSString+NYPLStringAdditions.h"; sourceTree = "<group>"; };
		119BEB88198C43A600121439 /* NSString+NYPLStringAdditions.m */ = {isa = PBXFileReference; fileEncoding = 4; lastKnownFileType = sourcecode.c.objc; path = "NSString+NYPLStringAdditions.m"; sourceTree = "<group>"; };
		119BEB8D19901E1000121439 /* NYPLOPDS.h */ = {isa = PBXFileReference; lastKnownFileType = sourcecode.c.h; path = NYPLOPDS.h; sourceTree = "<group>"; };
		119BEBB719902A8800121439 /* NYPLOpenSearchDescription.h */ = {isa = PBXFileReference; fileEncoding = 4; lastKnownFileType = sourcecode.c.h; path = NYPLOpenSearchDescription.h; sourceTree = "<group>"; };
		119BEBB819902A8800121439 /* NYPLOpenSearchDescription.m */ = {isa = PBXFileReference; fileEncoding = 4; lastKnownFileType = sourcecode.c.objc; path = NYPLOpenSearchDescription.m; sourceTree = "<group>"; };
		11A14DF21A1BF94F00D6C510 /* UIColor+NYPLColorAdditions.h */ = {isa = PBXFileReference; fileEncoding = 4; lastKnownFileType = sourcecode.c.h; path = "UIColor+NYPLColorAdditions.h"; sourceTree = "<group>"; };
		11A14DF31A1BF94F00D6C510 /* UIColor+NYPLColorAdditions.m */ = {isa = PBXFileReference; fileEncoding = 4; lastKnownFileType = sourcecode.c.objc; path = "UIColor+NYPLColorAdditions.m"; sourceTree = "<group>"; };
		11A14DF51A1BFBED00D6C510 /* UIColor+NYPLColorAdditionsTests.m */ = {isa = PBXFileReference; fileEncoding = 4; lastKnownFileType = sourcecode.c.objc; path = "UIColor+NYPLColorAdditionsTests.m"; sourceTree = "<group>"; };
		11A16E67195B2BD3004147F4 /* NYPLCatalogUngroupedFeedViewController.h */ = {isa = PBXFileReference; fileEncoding = 4; lastKnownFileType = sourcecode.c.h; path = NYPLCatalogUngroupedFeedViewController.h; sourceTree = "<group>"; };
		11A16E68195B2BD3004147F4 /* NYPLCatalogUngroupedFeedViewController.m */ = {isa = PBXFileReference; fileEncoding = 4; lastKnownFileType = sourcecode.c.objc; path = NYPLCatalogUngroupedFeedViewController.m; sourceTree = "<group>"; };
		11A16E6D195B60DF004147F4 /* NYPLBookNormalCell.h */ = {isa = PBXFileReference; fileEncoding = 4; lastKnownFileType = sourcecode.c.h; path = NYPLBookNormalCell.h; sourceTree = "<group>"; };
		11A16E6E195B60DF004147F4 /* NYPLBookNormalCell.m */ = {isa = PBXFileReference; fileEncoding = 4; lastKnownFileType = sourcecode.c.objc; path = NYPLBookNormalCell.m; sourceTree = "<group>"; };
		11B20E6C19D9F6DD00877A23 /* NYPLReloadView.h */ = {isa = PBXFileReference; fileEncoding = 4; lastKnownFileType = sourcecode.c.h; path = NYPLReloadView.h; sourceTree = "<group>"; };
		11B20E6D19D9F6DD00877A23 /* NYPLReloadView.m */ = {isa = PBXFileReference; fileEncoding = 4; lastKnownFileType = sourcecode.c.objc; path = NYPLReloadView.m; sourceTree = "<group>"; };
		11B6020319806CD300800DA9 /* NYPLBookDownloadingCell.h */ = {isa = PBXFileReference; fileEncoding = 4; lastKnownFileType = sourcecode.c.h; path = NYPLBookDownloadingCell.h; sourceTree = "<group>"; };
		11B6020419806CD300800DA9 /* NYPLBookDownloadingCell.m */ = {isa = PBXFileReference; fileEncoding = 4; lastKnownFileType = sourcecode.c.objc; path = NYPLBookDownloadingCell.m; sourceTree = "<group>"; };
		11BFDB31199C01F700378691 /* NYPLReaderTOCViewController.h */ = {isa = PBXFileReference; fileEncoding = 4; lastKnownFileType = sourcecode.c.h; path = NYPLReaderTOCViewController.h; sourceTree = "<group>"; };
		11BFDB32199C01F700378691 /* NYPLReaderTOCViewController.m */ = {isa = PBXFileReference; fileEncoding = 4; lastKnownFileType = sourcecode.c.objc; path = NYPLReaderTOCViewController.m; sourceTree = "<group>"; };
		11BFDB34199C08E900378691 /* NYPLReaderTOCElement.h */ = {isa = PBXFileReference; fileEncoding = 4; lastKnownFileType = sourcecode.c.h; path = NYPLReaderTOCElement.h; sourceTree = "<group>"; };
		11BFDB35199C08E900378691 /* NYPLReaderTOCElement.m */ = {isa = PBXFileReference; fileEncoding = 4; lastKnownFileType = sourcecode.c.objc; path = NYPLReaderTOCElement.m; sourceTree = "<group>"; };
		11BFDB37199C117B00378691 /* NYPLReaderTOCCell.h */ = {isa = PBXFileReference; fileEncoding = 4; lastKnownFileType = sourcecode.c.h; path = NYPLReaderTOCCell.h; sourceTree = "<group>"; };
		11BFDB38199C117B00378691 /* NYPLReaderTOCCell.m */ = {isa = PBXFileReference; fileEncoding = 4; lastKnownFileType = sourcecode.c.objc; path = NYPLReaderTOCCell.m; sourceTree = "<group>"; };
		11C113CF19F842B9005B3F63 /* reader.html */ = {isa = PBXFileReference; fileEncoding = 4; lastKnownFileType = text.html; path = reader.html; sourceTree = "<group>"; };
		11C113D119F842BE005B3F63 /* host_app_feedback.js */ = {isa = PBXFileReference; fileEncoding = 4; lastKnownFileType = sourcecode.javascript; path = host_app_feedback.js; sourceTree = "<group>"; };
		11C113D519F84613005B3F63 /* simplified.js */ = {isa = PBXFileReference; fileEncoding = 4; lastKnownFileType = sourcecode.javascript; path = simplified.js; sourceTree = "<group>"; };
		11C5DCF01976D1E0005A9945 /* NYPLHoldsNavigationController.h */ = {isa = PBXFileReference; fileEncoding = 4; lastKnownFileType = sourcecode.c.h; path = NYPLHoldsNavigationController.h; sourceTree = "<group>"; };
		11C5DCF11976D1E0005A9945 /* NYPLHoldsNavigationController.m */ = {isa = PBXFileReference; fileEncoding = 4; lastKnownFileType = sourcecode.c.objc; path = NYPLHoldsNavigationController.m; sourceTree = "<group>"; };
		11C5DCF31976D22F005A9945 /* NYPLHoldsViewController.h */ = {isa = PBXFileReference; fileEncoding = 4; lastKnownFileType = sourcecode.c.h; path = NYPLHoldsViewController.h; sourceTree = "<group>"; };
		11C5DCF41976D22F005A9945 /* NYPLHoldsViewController.m */ = {isa = PBXFileReference; fileEncoding = 4; lastKnownFileType = sourcecode.c.objc; path = NYPLHoldsViewController.m; sourceTree = "<group>"; };
		11C5DD14197727A6005A9945 /* NYPLKeychain.h */ = {isa = PBXFileReference; fileEncoding = 4; lastKnownFileType = sourcecode.c.h; path = NYPLKeychain.h; sourceTree = "<group>"; };
		11C5DD15197727A6005A9945 /* NYPLKeychain.m */ = {isa = PBXFileReference; fileEncoding = 4; lastKnownFileType = sourcecode.c.objc; path = NYPLKeychain.m; sourceTree = "<group>"; };
		11C5DD171977335E005A9945 /* NYPLKeychainTests.m */ = {isa = PBXFileReference; fileEncoding = 4; lastKnownFileType = sourcecode.c.objc; path = NYPLKeychainTests.m; sourceTree = "<group>"; };
		11D521991A44980D00636240 /* librmservices_iphone.a */ = {isa = PBXFileReference; lastKnownFileType = archive.ar; name = librmservices_iphone.a; path = "../../Code/RMSDK-10_0_2014-08-25/samples/rmservices/build/xc3/build/Release-iphoneos/librmservices_iphone.a"; sourceTree = "<group>"; };
		11D5219B1A449ABA00636240 /* libstdc++.dylib */ = {isa = PBXFileReference; lastKnownFileType = "compiled.mach-o.dylib"; name = "libstdc++.dylib"; path = "usr/lib/libstdc++.dylib"; sourceTree = SDKROOT; };
		11DC19261A12F92500721DBA /* NYPLReaderSettingsView.h */ = {isa = PBXFileReference; fileEncoding = 4; lastKnownFileType = sourcecode.c.h; path = NYPLReaderSettingsView.h; sourceTree = "<group>"; };
		11DC19271A12F92500721DBA /* NYPLReaderSettingsView.m */ = {isa = PBXFileReference; fileEncoding = 4; lastKnownFileType = sourcecode.c.objc; path = NYPLReaderSettingsView.m; sourceTree = "<group>"; };
		11E0208B197F05D9009DEA93 /* UIFont+NYPLSystemFontOverride.h */ = {isa = PBXFileReference; fileEncoding = 4; lastKnownFileType = sourcecode.c.h; path = "UIFont+NYPLSystemFontOverride.h"; sourceTree = "<group>"; };
		11E0208C197F05D9009DEA93 /* UIFont+NYPLSystemFontOverride.m */ = {isa = PBXFileReference; fileEncoding = 4; lastKnownFileType = sourcecode.c.objc; path = "UIFont+NYPLSystemFontOverride.m"; sourceTree = "<group>"; };
		11F3771D19DB62B000487769 /* NYPLFacetView.h */ = {isa = PBXFileReference; fileEncoding = 4; lastKnownFileType = sourcecode.c.h; path = NYPLFacetView.h; sourceTree = "<group>"; };
		11F3771E19DB62B000487769 /* NYPLFacetView.m */ = {isa = PBXFileReference; fileEncoding = 4; lastKnownFileType = sourcecode.c.objc; path = NYPLFacetView.m; sourceTree = "<group>"; };
		11F3773119E0876F00487769 /* NYPLCatalogFacet.h */ = {isa = PBXFileReference; fileEncoding = 4; lastKnownFileType = sourcecode.c.h; path = NYPLCatalogFacet.h; sourceTree = "<group>"; };
		11F3773219E0876F00487769 /* NYPLCatalogFacet.m */ = {isa = PBXFileReference; fileEncoding = 4; lastKnownFileType = sourcecode.c.objc; path = NYPLCatalogFacet.m; sourceTree = "<group>"; };
		11F54C1D194109120086FCAF /* main.xml */ = {isa = PBXFileReference; fileEncoding = 4; lastKnownFileType = text.xml; path = main.xml; sourceTree = "<group>"; };
		11F54C2419410BE40086FCAF /* single_entry.xml */ = {isa = PBXFileReference; fileEncoding = 4; lastKnownFileType = text.xml; path = single_entry.xml; sourceTree = "<group>"; };
		11F54C2619410C700086FCAF /* NYPLOPDSEntryTests.m */ = {isa = PBXFileReference; fileEncoding = 4; lastKnownFileType = sourcecode.c.objc; path = NYPLOPDSEntryTests.m; sourceTree = "<group>"; };
		11F54C2919423A040086FCAF /* NYPLOPDSLinkTests.m */ = {isa = PBXFileReference; fileEncoding = 4; lastKnownFileType = sourcecode.c.objc; path = NYPLOPDSLinkTests.m; sourceTree = "<group>"; };
		2D2B47621D08F1ED007F7764 /* SimplyETests-Bridging-Header.h */ = {isa = PBXFileReference; lastKnownFileType = sourcecode.c.h; path = "SimplyETests-Bridging-Header.h"; sourceTree = "<group>"; };
		2D2B47631D08F1ED007F7764 /* UpdateCheckTests.swift */ = {isa = PBXFileReference; fileEncoding = 4; lastKnownFileType = sourcecode.swift; path = UpdateCheckTests.swift; sourceTree = "<group>"; };
		2D2B47691D08F264007F7764 /* UpdateCheckUpToDate.json */ = {isa = PBXFileReference; fileEncoding = 4; lastKnownFileType = text.json; path = UpdateCheckUpToDate.json; sourceTree = "<group>"; };
		2D2B47721D08F807007F7764 /* SimplyETests.xctest */ = {isa = PBXFileReference; explicitFileType = wrapper.cfbundle; includeInIndex = 0; path = SimplyETests.xctest; sourceTree = BUILT_PRODUCTS_DIR; };
		2D2B47761D08F808007F7764 /* Info.plist */ = {isa = PBXFileReference; lastKnownFileType = text.plist.xml; name = Info.plist; path = ../SimplyETests/Info.plist; sourceTree = "<group>"; };
		2D2B47891D08FC78007F7764 /* UpdateCheckUnknown.json */ = {isa = PBXFileReference; fileEncoding = 4; lastKnownFileType = text.json; path = UpdateCheckUnknown.json; sourceTree = "<group>"; };
		2D2B478A1D08FC78007F7764 /* UpdateCheckNeedsUpdate.json */ = {isa = PBXFileReference; fileEncoding = 4; lastKnownFileType = text.json; path = UpdateCheckNeedsUpdate.json; sourceTree = "<group>"; };
		2D382BCF1D08B1F5002C423D /* SimplyE-Bridging-Header.h */ = {isa = PBXFileReference; lastKnownFileType = sourcecode.c.h; path = "SimplyE-Bridging-Header.h"; sourceTree = "<group>"; };
		2D382BD61D08BA99002C423D /* Log.swift */ = {isa = PBXFileReference; fileEncoding = 4; lastKnownFileType = sourcecode.swift; path = Log.swift; sourceTree = "<group>"; };
		2D62568A1D412BCB0080A81F /* BundledHTMLViewController.swift */ = {isa = PBXFileReference; fileEncoding = 4; lastKnownFileType = sourcecode.swift; path = BundledHTMLViewController.swift; sourceTree = "<group>"; };
		2D6256901D41582A0080A81F /* software-licenses.html */ = {isa = PBXFileReference; fileEncoding = 4; lastKnownFileType = text.html; path = "software-licenses.html"; sourceTree = "<group>"; };
		2D6AF74A1E7E341F005CEC90 /* Simplified+RMSDK.xcconfig */ = {isa = PBXFileReference; lastKnownFileType = text.xcconfig; path = "Simplified+RMSDK.xcconfig"; sourceTree = "<group>"; };
		2D6F7CA41D910C0D000B906A /* CHRTextFieldFormatter.framework */ = {isa = PBXFileReference; lastKnownFileType = wrapper.framework; name = CHRTextFieldFormatter.framework; path = "../../../../Library/Developer/Xcode/DerivedData/Simplified-bozbabgxnjsiwdfvcgffxbzqjxsq/Build/Products/Debug-iphonesimulator/CHRTextFieldFormatter/CHRTextFieldFormatter.framework"; sourceTree = "<group>"; };
		2D6F7CA61D910C12000B906A /* Bugsnag.framework */ = {isa = PBXFileReference; lastKnownFileType = wrapper.framework; name = Bugsnag.framework; path = "../../../../Library/Developer/Xcode/DerivedData/Simplified-bozbabgxnjsiwdfvcgffxbzqjxsq/Build/Products/Debug-iphonesimulator/Bugsnag/Bugsnag.framework"; sourceTree = "<group>"; };
		2D6F7CA81D910C3C000B906A /* HelpStack.framework */ = {isa = PBXFileReference; lastKnownFileType = wrapper.framework; name = HelpStack.framework; path = "../../../../Library/Developer/Xcode/DerivedData/Simplified-bozbabgxnjsiwdfvcgffxbzqjxsq/Build/Products/Debug-iphonesimulator/HelpStack/HelpStack.framework"; sourceTree = "<group>"; };
		2DA4F2321C68363B008853D7 /* LocalAuthentication.framework */ = {isa = PBXFileReference; lastKnownFileType = wrapper.framework; name = LocalAuthentication.framework; path = System/Library/Frameworks/LocalAuthentication.framework; sourceTree = SDKROOT; };
		2DB436361D4C049200F8E69D /* NYPLReachability.h */ = {isa = PBXFileReference; fileEncoding = 4; lastKnownFileType = sourcecode.c.h; path = NYPLReachability.h; sourceTree = "<group>"; };
		2DB436371D4C049200F8E69D /* NYPLReachability.m */ = {isa = PBXFileReference; fileEncoding = 4; lastKnownFileType = sourcecode.c.objc; path = NYPLReachability.m; sourceTree = "<group>"; };
		2DC8D9DB1D09F797007DD125 /* UpdateCheck.swift */ = {isa = PBXFileReference; fileEncoding = 4; lastKnownFileType = sourcecode.swift; path = UpdateCheck.swift; sourceTree = "<group>"; };
		2DC8D9DD1D09F9B4007DD125 /* UpdateCheckShim.swift */ = {isa = PBXFileReference; fileEncoding = 4; lastKnownFileType = sourcecode.swift; path = UpdateCheckShim.swift; sourceTree = "<group>"; };
		2DF321821DC3B83500E1858F /* NYPLAnnotations.swift */ = {isa = PBXFileReference; fileEncoding = 4; lastKnownFileType = sourcecode.swift; path = NYPLAnnotations.swift; sourceTree = "<group>"; };
		2DFAC8EB1CD8DDD1003D9EC0 /* NYPLOPDSCategory.h */ = {isa = PBXFileReference; fileEncoding = 4; lastKnownFileType = sourcecode.c.h; path = NYPLOPDSCategory.h; sourceTree = "<group>"; };
		2DFAC8EC1CD8DDD1003D9EC0 /* NYPLOPDSCategory.m */ = {isa = PBXFileReference; fileEncoding = 4; lastKnownFileType = sourcecode.c.objc; path = NYPLOPDSCategory.m; sourceTree = "<group>"; };
		2FBF380CA3C6978E66F4EFAB /* Pods_SimplyE.framework */ = {isa = PBXFileReference; explicitFileType = wrapper.framework; includeInIndex = 0; path = Pods_SimplyE.framework; sourceTree = BUILT_PRODUCTS_DIR; };
		56A7B7786F9B146602623617 /* Pods-SimplyETests.release.xcconfig */ = {isa = PBXFileReference; includeInIndex = 1; lastKnownFileType = text.xcconfig; name = "Pods-SimplyETests.release.xcconfig"; path = "Pods/Target Support Files/Pods-SimplyETests/Pods-SimplyETests.release.xcconfig"; sourceTree = "<group>"; };
		579E9BC126424F2B79C0FE7E /* Pods-SimplyETests.debug.xcconfig */ = {isa = PBXFileReference; includeInIndex = 1; lastKnownFileType = text.xcconfig; name = "Pods-SimplyETests.debug.xcconfig"; path = "Pods/Target Support Files/Pods-SimplyETests/Pods-SimplyETests.debug.xcconfig"; sourceTree = "<group>"; };
		5A569A261B8351C6003B5B61 /* ADEPT.xcodeproj */ = {isa = PBXFileReference; lastKnownFileType = "wrapper.pb-project"; name = ADEPT.xcodeproj; path = "adept-ios/ADEPT.xcodeproj"; sourceTree = "<group>"; };
		5A5B90111B946763002C53E9 /* libc++.1.dylib */ = {isa = PBXFileReference; lastKnownFileType = "compiled.mach-o.dylib"; name = "libc++.1.dylib"; path = "usr/lib/libc++.1.dylib"; sourceTree = SDKROOT; };
		5A5B90141B946CBD002C53E9 /* libstdc++.6.0.9.dylib */ = {isa = PBXFileReference; lastKnownFileType = "compiled.mach-o.dylib"; name = "libstdc++.6.0.9.dylib"; path = "usr/lib/libstdc++.6.0.9.dylib"; sourceTree = SDKROOT; };
		5A5B90191B946FAD002C53E9 /* NYPLReaderContainerDelegate.h */ = {isa = PBXFileReference; fileEncoding = 4; lastKnownFileType = sourcecode.c.h; path = NYPLReaderContainerDelegate.h; sourceTree = "<group>"; };
		5A5B901A1B946FAD002C53E9 /* NYPLReaderContainerDelegate.mm */ = {isa = PBXFileReference; fileEncoding = 4; lastKnownFileType = sourcecode.cpp.objcpp; path = NYPLReaderContainerDelegate.mm; sourceTree = "<group>"; };
		5A69290D1B95ACC600FB4C10 /* readium-shared-js_all.js */ = {isa = PBXFileReference; fileEncoding = 4; lastKnownFileType = sourcecode.javascript; name = "readium-shared-js_all.js"; path = "readium-shared-js/build-output/_single-bundle/readium-shared-js_all.js"; sourceTree = SOURCE_ROOT; };
		5A69290F1B95ACD100FB4C10 /* sdk.css */ = {isa = PBXFileReference; fileEncoding = 4; lastKnownFileType = text.css; name = sdk.css; path = "readium-shared-js/build-output/css/sdk.css"; sourceTree = SOURCE_ROOT; };
		5A69291D1B95C8AD00FB4C10 /* readium-shared-js_all.js.map */ = {isa = PBXFileReference; fileEncoding = 4; lastKnownFileType = "sourcecode.module-map"; name = "readium-shared-js_all.js.map"; path = "readium-shared-js/build-output/_single-bundle/readium-shared-js_all.js.map"; sourceTree = SOURCE_ROOT; };
		5A6929231B95C8B400FB4C10 /* readium-shared-js_all.js.bundles.js */ = {isa = PBXFileReference; fileEncoding = 4; lastKnownFileType = sourcecode.javascript; name = "readium-shared-js_all.js.bundles.js"; path = "readium-shared-js/build-output/_single-bundle/readium-shared-js_all.js.bundles.js"; sourceTree = SOURCE_ROOT; };
		5A7048911B94A6700046FFF0 /* Adobe Content Filter.xcodeproj */ = {isa = PBXFileReference; lastKnownFileType = "wrapper.pb-project"; name = "Adobe Content Filter.xcodeproj"; path = "adobe-content-filter/build/iOS/Adobe Content Filter.xcodeproj"; sourceTree = "<group>"; };
		841B55411B740F2700FAC1AF /* NYPLSettingsEULAViewController.h */ = {isa = PBXFileReference; fileEncoding = 4; lastKnownFileType = sourcecode.c.h; path = NYPLSettingsEULAViewController.h; sourceTree = "<group>"; };
		841B55421B740F2700FAC1AF /* NYPLSettingsEULAViewController.m */ = {isa = PBXFileReference; fileEncoding = 4; lastKnownFileType = sourcecode.c.objc; path = NYPLSettingsEULAViewController.m; sourceTree = "<group>"; };
		848FD95A1B83875D009D9BC4 /* NYPL_Launch_Screen.xib */ = {isa = PBXFileReference; fileEncoding = 4; lastKnownFileType = file.xib; name = NYPL_Launch_Screen.xib; path = Simplified/NYPL_Launch_Screen.xib; sourceTree = "<group>"; };
		8499EE06365A73ACE6116D3C /* Pods-SimplyE.debug.xcconfig */ = {isa = PBXFileReference; includeInIndex = 1; lastKnownFileType = text.xcconfig; name = "Pods-SimplyE.debug.xcconfig"; path = "Pods/Target Support Files/Pods-SimplyE/Pods-SimplyE.debug.xcconfig"; sourceTree = "<group>"; };
		84B7A3431B84E8FE00584FB2 /* OFL.txt */ = {isa = PBXFileReference; fileEncoding = 4; lastKnownFileType = text; path = OFL.txt; sourceTree = "<group>"; };
		84B7A3441B84E8FE00584FB2 /* OpenDyslexic3-Bold.ttf */ = {isa = PBXFileReference; lastKnownFileType = file; path = "OpenDyslexic3-Bold.ttf"; sourceTree = "<group>"; };
		84B7A3451B84E8FE00584FB2 /* OpenDyslexic3-Regular.ttf */ = {isa = PBXFileReference; lastKnownFileType = file; path = "OpenDyslexic3-Regular.ttf"; sourceTree = "<group>"; };
		84FCD2601B7BA79200BFEDD9 /* CoreLocation.framework */ = {isa = PBXFileReference; lastKnownFileType = wrapper.framework; name = CoreLocation.framework; path = System/Library/Frameworks/CoreLocation.framework; sourceTree = SDKROOT; };
		A4276F461B00046300CA7194 /* NYPLMyBooksDownloadInfo.h */ = {isa = PBXFileReference; fileEncoding = 4; lastKnownFileType = sourcecode.c.h; path = NYPLMyBooksDownloadInfo.h; sourceTree = "<group>"; };
		A4276F471B00046300CA7194 /* NYPLMyBooksDownloadInfo.m */ = {isa = PBXFileReference; fileEncoding = 4; lastKnownFileType = sourcecode.c.objc; path = NYPLMyBooksDownloadInfo.m; sourceTree = "<group>"; };
		A42E0DEF1B3F5A490095EBAE /* NYPLRemoteViewController.h */ = {isa = PBXFileReference; fileEncoding = 4; lastKnownFileType = sourcecode.c.h; path = NYPLRemoteViewController.h; sourceTree = "<group>"; };
		A42E0DF01B3F5A490095EBAE /* NYPLRemoteViewController.m */ = {isa = PBXFileReference; fileEncoding = 4; lastKnownFileType = sourcecode.c.objc; path = NYPLRemoteViewController.m; sourceTree = "<group>"; };
		A42E0DF21B40F4E00095EBAE /* NYPLCatalogFeedViewController.h */ = {isa = PBXFileReference; fileEncoding = 4; lastKnownFileType = sourcecode.c.h; path = NYPLCatalogFeedViewController.h; sourceTree = "<group>"; };
		A42E0DF31B40F4E00095EBAE /* NYPLCatalogFeedViewController.m */ = {isa = PBXFileReference; fileEncoding = 4; lastKnownFileType = sourcecode.c.objc; path = NYPLCatalogFeedViewController.m; sourceTree = "<group>"; };
		A46226251B39D4980063F549 /* NYPLOPDSGroup.m */ = {isa = PBXFileReference; fileEncoding = 4; lastKnownFileType = sourcecode.c.objc; path = NYPLOPDSGroup.m; sourceTree = "<group>"; };
		A46226261B39D4980063F549 /* NYPLOPDSGroup.h */ = {isa = PBXFileReference; fileEncoding = 4; lastKnownFileType = sourcecode.c.h; path = NYPLOPDSGroup.h; sourceTree = "<group>"; };
		A499BF241B39EFC7002F8B8B /* NYPLOPDSEntryGroupAttributes.h */ = {isa = PBXFileReference; fileEncoding = 4; lastKnownFileType = sourcecode.c.h; path = NYPLOPDSEntryGroupAttributes.h; sourceTree = "<group>"; };
		A499BF251B39EFC7002F8B8B /* NYPLOPDSEntryGroupAttributes.m */ = {isa = PBXFileReference; fileEncoding = 4; lastKnownFileType = sourcecode.c.objc; path = NYPLOPDSEntryGroupAttributes.m; sourceTree = "<group>"; };
		A49C25401AE05A2600D63B89 /* RDServices.xcodeproj */ = {isa = PBXFileReference; lastKnownFileType = "wrapper.pb-project"; path = RDServices.xcodeproj; sourceTree = "<group>"; };
		A49C25571AE05D0A00D63B89 /* libePub3-iOS.a */ = {isa = PBXFileReference; lastKnownFileType = archive.ar; name = "libePub3-iOS.a"; path = "readium-sdk/Platform/Apple/build/Debug-iphoneos/libePub3-iOS.a"; sourceTree = "<group>"; };
		A4BA1D0C1B430341006F83DF /* NYPLCatalogGroupedFeedViewController.h */ = {isa = PBXFileReference; fileEncoding = 4; lastKnownFileType = sourcecode.c.h; path = NYPLCatalogGroupedFeedViewController.h; sourceTree = "<group>"; };
		A4BA1D0D1B430341006F83DF /* NYPLCatalogGroupedFeedViewController.m */ = {isa = PBXFileReference; fileEncoding = 4; lastKnownFileType = sourcecode.c.objc; path = NYPLCatalogGroupedFeedViewController.m; sourceTree = "<group>"; };
		A4BA1D111B43046B006F83DF /* NYPLCatalogGroupedFeed.h */ = {isa = PBXFileReference; fileEncoding = 4; lastKnownFileType = sourcecode.c.h; path = NYPLCatalogGroupedFeed.h; sourceTree = "<group>"; };
		A4BA1D121B43046B006F83DF /* NYPLCatalogGroupedFeed.m */ = {isa = PBXFileReference; fileEncoding = 4; lastKnownFileType = sourcecode.c.objc; path = NYPLCatalogGroupedFeed.m; sourceTree = "<group>"; };
		A4E254F81B0E610900193FE4 /* NYPLBasicAuth.h */ = {isa = PBXFileReference; fileEncoding = 4; lastKnownFileType = sourcecode.c.h; path = NYPLBasicAuth.h; sourceTree = "<group>"; };
		A4E254F91B0E610900193FE4 /* NYPLBasicAuth.m */ = {isa = PBXFileReference; fileEncoding = 4; lastKnownFileType = sourcecode.c.objc; path = NYPLBasicAuth.m; sourceTree = "<group>"; };
		A823D80D192BABA400B55DE2 /* SimplyE.app */ = {isa = PBXFileReference; explicitFileType = wrapper.application; includeInIndex = 0; path = SimplyE.app; sourceTree = BUILT_PRODUCTS_DIR; };
		A823D810192BABA400B55DE2 /* Foundation.framework */ = {isa = PBXFileReference; lastKnownFileType = wrapper.framework; name = Foundation.framework; path = System/Library/Frameworks/Foundation.framework; sourceTree = SDKROOT; };
		A823D812192BABA400B55DE2 /* CoreGraphics.framework */ = {isa = PBXFileReference; lastKnownFileType = wrapper.framework; name = CoreGraphics.framework; path = System/Library/Frameworks/CoreGraphics.framework; sourceTree = SDKROOT; };
		A823D814192BABA400B55DE2 /* UIKit.framework */ = {isa = PBXFileReference; lastKnownFileType = wrapper.framework; name = UIKit.framework; path = System/Library/Frameworks/UIKit.framework; sourceTree = SDKROOT; };
		A823D818192BABA400B55DE2 /* Simplified-Info.plist */ = {isa = PBXFileReference; lastKnownFileType = text.plist.xml; path = "Simplified-Info.plist"; sourceTree = "<group>"; };
		A823D81A192BABA400B55DE2 /* en */ = {isa = PBXFileReference; lastKnownFileType = text.plist.strings; name = en; path = en.lproj/InfoPlist.strings; sourceTree = "<group>"; };
		A823D81C192BABA400B55DE2 /* main.m */ = {isa = PBXFileReference; lastKnownFileType = sourcecode.c.objc; path = main.m; sourceTree = "<group>"; };
		A823D81E192BABA400B55DE2 /* Simplified-Prefix.pch */ = {isa = PBXFileReference; lastKnownFileType = sourcecode.c.h; path = "Simplified-Prefix.pch"; sourceTree = "<group>"; };
		A823D81F192BABA400B55DE2 /* NYPLAppDelegate.h */ = {isa = PBXFileReference; lastKnownFileType = sourcecode.c.h; path = NYPLAppDelegate.h; sourceTree = "<group>"; };
		A823D820192BABA400B55DE2 /* NYPLAppDelegate.m */ = {isa = PBXFileReference; lastKnownFileType = sourcecode.c.objc; path = NYPLAppDelegate.m; sourceTree = "<group>"; };
		A823D822192BABA400B55DE2 /* Images.xcassets */ = {isa = PBXFileReference; lastKnownFileType = folder.assetcatalog; path = Images.xcassets; sourceTree = "<group>"; };
		A823D829192BABA400B55DE2 /* XCTest.framework */ = {isa = PBXFileReference; lastKnownFileType = wrapper.framework; name = XCTest.framework; path = Library/Frameworks/XCTest.framework; sourceTree = DEVELOPER_DIR; };
		A823D833192BABA400B55DE2 /* en */ = {isa = PBXFileReference; lastKnownFileType = text.plist.strings; name = en; path = en.lproj/InfoPlist.strings; sourceTree = "<group>"; };
		AE77E0F3FB181D0C1529C865 /* NYPLOPDSLink.h */ = {isa = PBXFileReference; fileEncoding = 4; lastKnownFileType = sourcecode.c.h; path = NYPLOPDSLink.h; sourceTree = "<group>"; };
		AE77E304AA30ABF2921B6393 /* NYPLOPDSFeed.h */ = {isa = PBXFileReference; fileEncoding = 4; lastKnownFileType = sourcecode.c.h; path = NYPLOPDSFeed.h; sourceTree = "<group>"; };
		AE77E4AF64208439F78B3D73 /* NYPLOPDSEntry.m */ = {isa = PBXFileReference; fileEncoding = 4; lastKnownFileType = sourcecode.c.objc; path = NYPLOPDSEntry.m; sourceTree = "<group>"; };
		AE77E6379B5F7ACD56AE86EF /* NYPLOPDSEntry.h */ = {isa = PBXFileReference; fileEncoding = 4; lastKnownFileType = sourcecode.c.h; path = NYPLOPDSEntry.h; sourceTree = "<group>"; };
		AE77E83151ED3A20FFBE1194 /* NYPLOPDSRelation.h */ = {isa = PBXFileReference; fileEncoding = 4; lastKnownFileType = sourcecode.c.h; path = NYPLOPDSRelation.h; sourceTree = "<group>"; };
		AE77E94D56B65997B861C0C0 /* NYPLOPDSFeed.m */ = {isa = PBXFileReference; fileEncoding = 4; lastKnownFileType = sourcecode.c.objc; path = NYPLOPDSFeed.m; sourceTree = "<group>"; };
		AE77ECC029F3DABDB46A64EB /* NYPLOPDSLink.m */ = {isa = PBXFileReference; fileEncoding = 4; lastKnownFileType = sourcecode.c.objc; path = NYPLOPDSLink.m; sourceTree = "<group>"; };
		AE77EDCF05BE5D54CF8E0E70 /* NYPLOPDSType.h */ = {isa = PBXFileReference; fileEncoding = 4; lastKnownFileType = sourcecode.c.h; path = NYPLOPDSType.h; sourceTree = "<group>"; };
		AE77EFD5622206475B6715A9 /* NYPLOPDSType.m */ = {isa = PBXFileReference; fileEncoding = 4; lastKnownFileType = sourcecode.c.objc; path = NYPLOPDSType.m; sourceTree = "<group>"; };
		B54F998F1BACB0CD0033F303 /* libAFNetworking.a */ = {isa = PBXFileReference; lastKnownFileType = archive.ar; name = libAFNetworking.a; path = "Pods/../build/Debug-iphoneos/libAFNetworking.a"; sourceTree = "<group>"; };
		B54F99901BACB0CE0033F303 /* libHelpStack.a */ = {isa = PBXFileReference; lastKnownFileType = archive.ar; name = libHelpStack.a; path = "Pods/../build/Debug-iphoneos/libHelpStack.a"; sourceTree = "<group>"; };
		B594C7551BB06F40000028F5 /* HelpStackTheme.plist */ = {isa = PBXFileReference; lastKnownFileType = text.plist; path = HelpStackTheme.plist; sourceTree = "<group>"; };
		B5ED41D81B8F6E2E009FC164 /* NYPLBookButtonsView.h */ = {isa = PBXFileReference; fileEncoding = 4; lastKnownFileType = sourcecode.c.h; path = NYPLBookButtonsView.h; sourceTree = "<group>"; };
		B5ED41D91B8F6E2E009FC164 /* NYPLBookButtonsView.m */ = {isa = PBXFileReference; fileEncoding = 4; lastKnownFileType = sourcecode.c.objc; path = NYPLBookButtonsView.m; sourceTree = "<group>"; };
		BEEC686A5C71AFACFAC2A884 /* libPods-SimplyETests.a */ = {isa = PBXFileReference; explicitFileType = archive.ar; includeInIndex = 0; path = "libPods-SimplyETests.a"; sourceTree = BUILT_PRODUCTS_DIR; };
		CAE35BBA1B86289500BF9BC5 /* Simplified.xcconfig */ = {isa = PBXFileReference; lastKnownFileType = text.xcconfig; path = Simplified.xcconfig; sourceTree = "<group>"; };
		CAE35BC11B86308D00BF9BC5 /* README */ = {isa = PBXFileReference; lastKnownFileType = text; path = README; sourceTree = "<group>"; };
<<<<<<< HEAD
		E6202A001DD4E6F300C99553 /* NYPLSettingsAccountDetailViewController.h */ = {isa = PBXFileReference; fileEncoding = 4; lastKnownFileType = sourcecode.c.h; path = NYPLSettingsAccountDetailViewController.h; sourceTree = "<group>"; };
		E6202A011DD4E6F300C99553 /* NYPLSettingsAccountDetailViewController.m */ = {isa = PBXFileReference; fileEncoding = 4; lastKnownFileType = sourcecode.c.objc; path = NYPLSettingsAccountDetailViewController.m; sourceTree = "<group>"; };
		E6202A031DD52B8600C99553 /* NYPLWelcomeScreen.swift */ = {isa = PBXFileReference; fileEncoding = 4; lastKnownFileType = sourcecode.swift; path = NYPLWelcomeScreen.swift; sourceTree = "<group>"; };
		E66AE32F1DC0FCFC00124AE2 /* NYPLCirculationAnalytics.swift */ = {isa = PBXFileReference; fileEncoding = 4; lastKnownFileType = sourcecode.swift; path = NYPLCirculationAnalytics.swift; sourceTree = "<group>"; };
		E671FF7C1E3A7068002AB13F /* NYPLNetworkQueue.swift */ = {isa = PBXFileReference; fileEncoding = 4; lastKnownFileType = sourcecode.swift; path = NYPLNetworkQueue.swift; sourceTree = "<group>"; };
		E69404081E4A789800E566ED /* NYPLReachabilityManager.h */ = {isa = PBXFileReference; fileEncoding = 4; lastKnownFileType = sourcecode.c.h; path = NYPLReachabilityManager.h; sourceTree = "<group>"; };
		E69404091E4A789800E566ED /* NYPLReachabilityManager.m */ = {isa = PBXFileReference; fileEncoding = 4; lastKnownFileType = sourcecode.c.objc; path = NYPLReachabilityManager.m; sourceTree = "<group>"; };
		E6B1F4FA1DD20EA900D73CA1 /* NYPLSettingsAccountsList.swift */ = {isa = PBXFileReference; fileEncoding = 4; lastKnownFileType = sourcecode.swift; path = NYPLSettingsAccountsList.swift; sourceTree = "<group>"; };
		E6BA02B71DE4B6F600F76404 /* RemoteHTMLViewController.swift */ = {isa = PBXFileReference; fileEncoding = 4; lastKnownFileType = sourcecode.swift; path = RemoteHTMLViewController.swift; sourceTree = "<group>"; };
		E6BC315C1E009F3E0021B65E /* NYPLAgeCheck.swift */ = {isa = PBXFileReference; fileEncoding = 4; lastKnownFileType = sourcecode.swift; path = NYPLAgeCheck.swift; sourceTree = "<group>"; };
		E6F26E721DFF672F00C103CA /* NYPLDirectoryManager.swift */ = {isa = PBXFileReference; fileEncoding = 4; lastKnownFileType = sourcecode.swift; path = NYPLDirectoryManager.swift; sourceTree = "<group>"; };
=======
		DE9D07935ED4E0F0BB8AD7B7 /* Pods-SimplyE.release.xcconfig */ = {isa = PBXFileReference; includeInIndex = 1; lastKnownFileType = text.xcconfig; name = "Pods-SimplyE.release.xcconfig"; path = "Pods/Target Support Files/Pods-SimplyE/Pods-SimplyE.release.xcconfig"; sourceTree = "<group>"; };
		E677F8B11DC2A8F500071222 /* NYPLSettingsLicensesTableViewController.h */ = {isa = PBXFileReference; fileEncoding = 4; lastKnownFileType = sourcecode.c.h; path = NYPLSettingsLicensesTableViewController.h; sourceTree = "<group>"; };
		E677F8B21DC2A8F500071222 /* NYPLSettingsLicensesTableViewController.m */ = {isa = PBXFileReference; fileEncoding = 4; lastKnownFileType = sourcecode.c.objc; path = NYPLSettingsLicensesTableViewController.m; sourceTree = "<group>"; };
		E6CA8E401DC9246A00FE93B4 /* NYPLSettingsPrivacyPolicyViewController.h */ = {isa = PBXFileReference; fileEncoding = 4; lastKnownFileType = sourcecode.c.h; path = NYPLSettingsPrivacyPolicyViewController.h; sourceTree = "<group>"; };
		E6CA8E411DC9246A00FE93B4 /* NYPLSettingsPrivacyPolicyViewController.m */ = {isa = PBXFileReference; fileEncoding = 4; lastKnownFileType = sourcecode.c.objc; path = NYPLSettingsPrivacyPolicyViewController.m; sourceTree = "<group>"; };
		E6CA8E551DCA664F00FE93B4 /* NYPLSettingsContentLicenseViewController.h */ = {isa = PBXFileReference; fileEncoding = 4; lastKnownFileType = sourcecode.c.h; path = NYPLSettingsContentLicenseViewController.h; sourceTree = "<group>"; };
		E6CA8E561DCA664F00FE93B4 /* NYPLSettingsContentLicenseViewController.m */ = {isa = PBXFileReference; fileEncoding = 4; lastKnownFileType = sourcecode.c.objc; path = NYPLSettingsContentLicenseViewController.m; sourceTree = "<group>"; };
		E6CA8E5A1DCA773400FE93B4 /* content-license.html */ = {isa = PBXFileReference; fileEncoding = 4; lastKnownFileType = text.html; path = "content-license.html"; sourceTree = "<group>"; };
>>>>>>> cc616f7b
/* End PBXFileReference section */

/* Begin PBXFrameworksBuildPhase section */
		2D2B476F1D08F807007F7764 /* Frameworks */ = {
			isa = PBXFrameworksBuildPhase;
			buildActionMask = 2147483647;
			files = (
				E15AF04E809009612AA10D16 /* libPods-SimplyETests.a in Frameworks */,
			);
			runOnlyForDeploymentPostprocessing = 0;
		};
		A823D80A192BABA400B55DE2 /* Frameworks */ = {
			isa = PBXFrameworksBuildPhase;
			buildActionMask = 2147483647;
			files = (
				03B092301E78871A00AD338D /* MediaPlayer.framework in Frameworks */,
				03B092281E78859E00AD338D /* CoreMedia.framework in Frameworks */,
				03B0922E1E7886ED00AD338D /* CoreVideo.framework in Frameworks */,
				03B0922C1E7886C900AD338D /* AVFoundation.framework in Frameworks */,
				03B0922A1E7885A600AD338D /* AudioToolbox.framework in Frameworks */,
				03B092261E7883C400AD338D /* libiconv.tbd in Frameworks */,
				033C1FCB1E7C4D4700318B68 /* ScanditBarcodeScanner.framework in Frameworks */,
				A823D813192BABA400B55DE2 /* CoreGraphics.framework in Frameworks */,
				03B092241E78839D00AD338D /* QuartzCore.framework in Frameworks */,
				03CE00EA1E0C436400C91489 /* libePub3-iOS.a in Frameworks */,
				2D6F7CA91D910C3C000B906A /* HelpStack.framework in Frameworks */,
				2D6F7CA71D910C12000B906A /* Bugsnag.framework in Frameworks */,
				08C469C11BDAAEB1009D8AFD /* libADEPT.a in Frameworks */,
				08C469C21BDAAEB1009D8AFD /* libAdobe Content Filter.a in Frameworks */,
				08A352271BDE91B80040BF1D /* libRDServices.a in Frameworks */,
				08A352221BDE8E560040BF1D /* libicucore.tbd in Frameworks */,
				5AEA9E011B947419009F71DB /* libc++.dylib in Frameworks */,
				5A5B90181B946D8B002C53E9 /* libstdc++.6.0.9.dylib in Frameworks */,
				2DA4F2331C68363B008853D7 /* LocalAuthentication.framework in Frameworks */,
				08A352261BDE8E700040BF1D /* SystemConfiguration.framework in Frameworks */,
				08A352241BDE8E640040BF1D /* Security.framework in Frameworks */,
				08A352201BDE8E410040BF1D /* CFNetwork.framework in Frameworks */,
				84FCD2611B7BA79200BFEDD9 /* CoreLocation.framework in Frameworks */,
				A823D815192BABA400B55DE2 /* UIKit.framework in Frameworks */,
				A823D811192BABA400B55DE2 /* Foundation.framework in Frameworks */,
				1112A8431A3249B4002B8CC1 /* libTenPrintCover.a in Frameworks */,
				119503E91993F919009FB788 /* libz.dylib in Frameworks */,
				119503E71993F914009FB788 /* libxml2.dylib in Frameworks */,
				EC89BB22576495E8A359D77E /* Pods_SimplyE.framework in Frameworks */,
			);
			runOnlyForDeploymentPostprocessing = 0;
		};
/* End PBXFrameworksBuildPhase section */

/* Begin PBXGroup section */
		0345BFE31DBF010100398B6F /* Annotations */ = {
			isa = PBXGroup;
			children = (
				2DF321821DC3B83500E1858F /* NYPLAnnotations.swift */,
			);
			name = Annotations;
			sourceTree = "<group>";
		};
		0345BFEE1DBF031B00398B6F /* CardCreator */ = {
			isa = PBXGroup;
			children = (
				0345BFD61DBF002E00398B6F /* APIKeys.swift */,
			);
			name = CardCreator;
			sourceTree = "<group>";
		};
		08801EF41BDE8D0D005E1F32 /* heap-ios-latest */ = {
			isa = PBXGroup;
			children = (
				08801EF51BDE8D0D005E1F32 /* Heap.h */,
				08801EF61BDE8D0D005E1F32 /* libHeap.a */,
			);
			path = "heap-ios-latest";
			sourceTree = "<group>";
		};
		110AF8881961D652004887C3 /* My Books */ = {
			isa = PBXGroup;
			children = (
				1196F7591970727C00F62670 /* NYPLMyBooksDownloadCenter.h */,
				1196F75A1970727C00F62670 /* NYPLMyBooksDownloadCenter.m */,
				A4276F461B00046300CA7194 /* NYPLMyBooksDownloadInfo.h */,
				A4276F471B00046300CA7194 /* NYPLMyBooksDownloadInfo.m */,
				116A5EAD194767B200491A21 /* NYPLMyBooksNavigationController.h */,
				116A5EAE194767B200491A21 /* NYPLMyBooksNavigationController.m */,
				116A5EB1194767DC00491A21 /* NYPLMyBooksViewController.h */,
				116A5EB2194767DC00491A21 /* NYPLMyBooksViewController.m */,
			);
			name = "My Books";
			sourceTree = "<group>";
		};
		110AF8891961D66C004887C3 /* Additions */ = {
			isa = PBXGroup;
			children = (
				11396FB7193D289100E16EE8 /* NSDate+NYPLDateAdditions.h */,
				11396FB8193D289100E16EE8 /* NSDate+NYPLDateAdditions.m */,
				119BEB87198C43A600121439 /* NSString+NYPLStringAdditions.h */,
				119BEB88198C43A600121439 /* NSString+NYPLStringAdditions.m */,
				114B7F141A3644CF00B8582B /* NYPLTenPrintCoverView+NYPLImageAdditions.h */,
				114B7F151A3644CF00B8582B /* NYPLTenPrintCoverView+NYPLImageAdditions.m */,
				11A14DF21A1BF94F00D6C510 /* UIColor+NYPLColorAdditions.h */,
				11A14DF31A1BF94F00D6C510 /* UIColor+NYPLColorAdditions.m */,
				11E0208B197F05D9009DEA93 /* UIFont+NYPLSystemFontOverride.h */,
				11E0208C197F05D9009DEA93 /* UIFont+NYPLSystemFontOverride.m */,
				1107835C19816E3D0071AB1E /* UIView+NYPLViewAdditions.h */,
				1107835D19816E3D0071AB1E /* UIView+NYPLViewAdditions.m */,
				085640CC1BB99FC30088BDBF /* NSURL+NYPLURLAdditions.h */,
				085640CD1BB99FC30088BDBF /* NSURL+NYPLURLAdditions.m */,
				085D31DD1BE3CD3C007F7672 /* NSURLRequest+NYPLURLRequestAdditions.h */,
				085D31DE1BE3CD3C007F7672 /* NSURLRequest+NYPLURLRequestAdditions.m */,
				081387551BC574DA003DEA6A /* UILabel+NYPLAppearanceAdditions.h */,
				081387561BC574DA003DEA6A /* UILabel+NYPLAppearanceAdditions.m */,
				081387581BC5767F003DEA6A /* UIButton+NYPLAppearanceAdditions.h */,
				081387591BC5767F003DEA6A /* UIButton+NYPLAppearanceAdditions.m */,
			);
			name = Additions;
			sourceTree = "<group>";
		};
		110AF8901961D822004887C3 /* Book */ = {
			isa = PBXGroup;
			children = (
				112C59FF1AA2A1B600D5A06B /* Models */,
				112C5A001AA2A1DA00D5A06B /* UI */,
			);
			name = Book;
			sourceTree = "<group>";
		};
		1112A81A1A322C53002B8CC1 /* Products */ = {
			isa = PBXGroup;
			children = (
				1112A81F1A322C53002B8CC1 /* libTenPrintCover.a */,
			);
			name = Products;
			sourceTree = "<group>";
		};
		112C59FF1AA2A1B600D5A06B /* Models */ = {
			isa = PBXGroup;
			children = (
				1183F345194F744D00DC322F /* NYPLBook.h */,
				1183F346194F744D00DC322F /* NYPLBook.m */,
				1183F351194F795800DC322F /* NYPLBookAcquisition.h */,
				1183F352194F795800DC322F /* NYPLBookAcquisition.m */,
				1139DA6319C7755D00A07810 /* NYPLBookCoverRegistry.h */,
				1139DA6419C7755D00A07810 /* NYPLBookCoverRegistry.m */,
				1164F104199AC236009BF8BF /* NYPLBookLocation.h */,
				1164F105199AC236009BF8BF /* NYPLBookLocation.m */,
				11616E0F196B0531003D60D9 /* NYPLBookRegistry.h */,
				11616E10196B0531003D60D9 /* NYPLBookRegistry.m */,
				112C694B197301FE00C48F95 /* NYPLBookRegistryRecord.h */,
				112C694C197301FE00C48F95 /* NYPLBookRegistryRecord.m */,
				112C6951197309C500C48F95 /* NYPLBookState.h */,
				112C6952197309C500C48F95 /* NYPLBookState.m */,
			);
			name = Models;
			sourceTree = "<group>";
		};
		112C5A001AA2A1DA00D5A06B /* UI */ = {
			isa = PBXGroup;
			children = (
				B5ED41D81B8F6E2E009FC164 /* NYPLBookButtonsView.h */,
				B5ED41D91B8F6E2E009FC164 /* NYPLBookButtonsView.m */,
				11580AC61986A77B00949A15 /* NYPLBookCell.h */,
				11580AC71986A77B00949A15 /* NYPLBookCell.m */,
				1120749119D20BF9008203A4 /* NYPLBookCellCollectionViewController.h */,
				1120749219D20BF9008203A4 /* NYPLBookCellCollectionViewController.m */,
				111197261986B43B0014462F /* NYPLBookCellDelegate.h */,
				111197271986B43B0014462F /* NYPLBookCellDelegate.m */,
				1111973D1988226F0014462F /* NYPLBookDetailDownloadFailedView.h */,
				1111973E1988226F0014462F /* NYPLBookDetailDownloadFailedView.m */,
				11119740198827850014462F /* NYPLBookDetailDownloadingView.h */,
				11119741198827850014462F /* NYPLBookDetailDownloadingView.m */,
				111197371987F4070014462F /* NYPLBookDetailNormalView.h */,
				111197381987F4070014462F /* NYPLBookDetailNormalView.m */,
				110AF8941961D94D004887C3 /* NYPLBookDetailView.h */,
				110AF8951961D94D004887C3 /* NYPLBookDetailView.m */,
				110AF89A1961ED1F004887C3 /* NYPLBookDetailViewController.h */,
				110AF89B1961ED1F004887C3 /* NYPLBookDetailViewController.m */,
				11078355198160A50071AB1E /* NYPLBookDownloadFailedCell.h */,
				11078356198160A50071AB1E /* NYPLBookDownloadFailedCell.m */,
				11B6020319806CD300800DA9 /* NYPLBookDownloadingCell.h */,
				11B6020419806CD300800DA9 /* NYPLBookDownloadingCell.m */,
				11A16E6D195B60DF004147F4 /* NYPLBookNormalCell.h */,
				11A16E6E195B60DF004147F4 /* NYPLBookNormalCell.m */,
				085D31D51BE29E38007F7672 /* NYPLProblemReportViewController.h */,
				085D31D61BE29E38007F7672 /* NYPLProblemReportViewController.m */,
				085D31D81BE29ED4007F7672 /* NYPLProblemReportViewController.xib */,
			);
			name = UI;
			sourceTree = "<group>";
		};
		1183F349194F74EF00DC322F /* Catalog */ = {
			isa = PBXGroup;
			children = (
				11F3773119E0876F00487769 /* NYPLCatalogFacet.h */,
				11F3773219E0876F00487769 /* NYPLCatalogFacet.m */,
				112C684D19EF003300106973 /* NYPLCatalogFacetGroup.h */,
				112C684E19EF003300106973 /* NYPLCatalogFacetGroup.m */,
				A42E0DF21B40F4E00095EBAE /* NYPLCatalogFeedViewController.h */,
				A42E0DF31B40F4E00095EBAE /* NYPLCatalogFeedViewController.m */,
				A4BA1D111B43046B006F83DF /* NYPLCatalogGroupedFeed.h */,
				A4BA1D121B43046B006F83DF /* NYPLCatalogGroupedFeed.m */,
				A4BA1D0C1B430341006F83DF /* NYPLCatalogGroupedFeedViewController.h */,
				A4BA1D0D1B430341006F83DF /* NYPLCatalogGroupedFeedViewController.m */,
				1183F33F194F723D00DC322F /* NYPLCatalogLane.h */,
				1183F340194F723D00DC322F /* NYPLCatalogLane.m */,
				1183F339194B775900DC322F /* NYPLCatalogLaneCell.h */,
				1183F33A194B775900DC322F /* NYPLCatalogLaneCell.m */,
				11548C0C1939147D009DBF2E /* NYPLCatalogNavigationController.h */,
				11548C0D1939147D009DBF2E /* NYPLCatalogNavigationController.m */,
				118A0B1919915BDF00792DDE /* NYPLCatalogSearchViewController.h */,
				118A0B1A19915BDF00792DDE /* NYPLCatalogSearchViewController.m */,
				1114A69F195884CB007507A2 /* NYPLCatalogUngroupedFeed.h */,
				1114A6A0195884CB007507A2 /* NYPLCatalogUngroupedFeed.m */,
				11A16E67195B2BD3004147F4 /* NYPLCatalogUngroupedFeedViewController.h */,
				11A16E68195B2BD3004147F4 /* NYPLCatalogUngroupedFeedViewController.m */,
			);
			name = Catalog;
			sourceTree = "<group>";
		};
		1183F34D194F775400DC322F /* OPDS */ = {
			isa = PBXGroup;
			children = (
				11396FC8193F674F00E16EE8 /* NYPLOPDSFeedTests.m */,
				11F54C2619410C700086FCAF /* NYPLOPDSEntryTests.m */,
				11F54C2919423A040086FCAF /* NYPLOPDSLinkTests.m */,
			);
			name = OPDS;
			sourceTree = "<group>";
		};
		119504051994061E009FB788 /* Reader */ = {
			isa = PBXGroup;
			children = (
				113137E51A48DAB90082954E /* NYPLReaderReadiumView.h */,
				113137E61A48DAB90082954E /* NYPLReaderReadiumView.m */,
				5A5B90191B946FAD002C53E9 /* NYPLReaderContainerDelegate.h */,
				5A5B901A1B946FAD002C53E9 /* NYPLReaderContainerDelegate.mm */,
				115081381A48E1220007AEA5 /* NYPLReaderRenderer.h */,
				1188F3DF1A1ECC4B006B2F36 /* NYPLReaderSettings.h */,
				1188F3E01A1ECC4B006B2F36 /* NYPLReaderSettings.m */,
				11DC19261A12F92500721DBA /* NYPLReaderSettingsView.h */,
				11DC19271A12F92500721DBA /* NYPLReaderSettingsView.m */,
				11BFDB37199C117B00378691 /* NYPLReaderTOCCell.h */,
				11BFDB38199C117B00378691 /* NYPLReaderTOCCell.m */,
				11BFDB34199C08E900378691 /* NYPLReaderTOCElement.h */,
				11BFDB35199C08E900378691 /* NYPLReaderTOCElement.m */,
				11BFDB31199C01F700378691 /* NYPLReaderTOCViewController.h */,
				11BFDB32199C01F700378691 /* NYPLReaderTOCViewController.m */,
				119504091994075B009FB788 /* NYPLReaderViewController.h */,
				1195040A1994075B009FB788 /* NYPLReaderViewController.m */,
			);
			name = Reader;
			sourceTree = "<group>";
		};
		11C113D319F842E2005B3F63 /* Reader */ = {
			isa = PBXGroup;
			children = (
				11C113D119F842BE005B3F63 /* host_app_feedback.js */,
				11C113CF19F842B9005B3F63 /* reader.html */,
				11C113D519F84613005B3F63 /* simplified.js */,
				5A69290F1B95ACD100FB4C10 /* sdk.css */,
				5A6929231B95C8B400FB4C10 /* readium-shared-js_all.js.bundles.js */,
				5A69291D1B95C8AD00FB4C10 /* readium-shared-js_all.js.map */,
				5A69290D1B95ACC600FB4C10 /* readium-shared-js_all.js */,
			);
			name = Reader;
			sourceTree = "<group>";
		};
		11C5DCEE1976D19E005A9945 /* Settings */ = {
			isa = PBXGroup;
			children = (
				03F94CCE1DD627AA00CE8F4F /* Accounts.json */,
				03F94CD01DD6288C00CE8F4F /* Accounts.swift */,
				2D62568A1D412BCB0080A81F /* BundledHTMLViewController.swift */,
				E6BA02B71DE4B6F600F76404 /* RemoteHTMLViewController.swift */,
				1164A9F51A797238002BD3AE /* NYPLSettings.h */,
				1164A9F61A797238002BD3AE /* NYPLSettings.m */,
				E6202A001DD4E6F300C99553 /* NYPLSettingsAccountDetailViewController.h */,
				E6202A011DD4E6F300C99553 /* NYPLSettingsAccountDetailViewController.m */,
				E6B1F4FA1DD20EA900D73CA1 /* NYPLSettingsAccountsList.swift */,
				841B55411B740F2700FAC1AF /* NYPLSettingsEULAViewController.h */,
				841B55421B740F2700FAC1AF /* NYPLSettingsEULAViewController.m */,
				111E757B1A801A6F00718AD7 /* NYPLSettingsPrimaryNavigationController.h */,
				111E757C1A801A6F00718AD7 /* NYPLSettingsPrimaryNavigationController.m */,
				111E75811A815CFB00718AD7 /* NYPLSettingsPrimaryTableViewController.h */,
				111E75821A815CFB00718AD7 /* NYPLSettingsPrimaryTableViewController.m */,
				111E75781A80165C00718AD7 /* NYPLSettingsSplitViewController.h */,
				111E75791A80165C00718AD7 /* NYPLSettingsSplitViewController.m */,
			);
			name = Settings;
			sourceTree = "<group>";
		};
		11C5DCEF1976D1BA005A9945 /* Holds */ = {
			isa = PBXGroup;
			children = (
				11C5DCF01976D1E0005A9945 /* NYPLHoldsNavigationController.h */,
				11C5DCF11976D1E0005A9945 /* NYPLHoldsNavigationController.m */,
				11C5DCF31976D22F005A9945 /* NYPLHoldsViewController.h */,
				11C5DCF41976D22F005A9945 /* NYPLHoldsViewController.m */,
			);
			name = Holds;
			sourceTree = "<group>";
		};
		5A569A271B8351C6003B5B61 /* Products */ = {
			isa = PBXGroup;
			children = (
				5A569A2C1B8351C6003B5B61 /* libADEPT.a */,
			);
			name = Products;
			sourceTree = "<group>";
		};
		5A7048921B94A6700046FFF0 /* Products */ = {
			isa = PBXGroup;
			children = (
				5A7048961B94A6710046FFF0 /* libAdobe Content Filter.a */,
			);
			name = Products;
			sourceTree = "<group>";
		};
		84B7A3421B84E8FE00584FB2 /* OpenDyslexicFont */ = {
			isa = PBXGroup;
			children = (
				84B7A3431B84E8FE00584FB2 /* OFL.txt */,
				84B7A3441B84E8FE00584FB2 /* OpenDyslexic3-Bold.ttf */,
				84B7A3451B84E8FE00584FB2 /* OpenDyslexic3-Regular.ttf */,
			);
			name = OpenDyslexicFont;
			path = Resources/OpenDyslexicFont;
			sourceTree = "<group>";
		};
		A12A6ACAB811A2E0B2BC0047 /* Pods */ = {
			isa = PBXGroup;
			children = (
				579E9BC126424F2B79C0FE7E /* Pods-SimplyETests.debug.xcconfig */,
				56A7B7786F9B146602623617 /* Pods-SimplyETests.release.xcconfig */,
				8499EE06365A73ACE6116D3C /* Pods-SimplyE.debug.xcconfig */,
				DE9D07935ED4E0F0BB8AD7B7 /* Pods-SimplyE.release.xcconfig */,
			);
			name = Pods;
			sourceTree = "<group>";
		};
		A49C25411AE05A2600D63B89 /* Products */ = {
			isa = PBXGroup;
			children = (
				A49C25461AE05A2600D63B89 /* libRDServices.a */,
			);
			name = Products;
			sourceTree = "<group>";
		};
		A823D804192BABA400B55DE2 = {
			isa = PBXGroup;
			children = (
				03AC46C31E39573500D88541 /* attach.png */,
				03AC46C41E39573500D88541 /* attach@2x.png */,
				036B02C61DCBF33A0098784A /* HelpStackStoryboard-iPad.storyboard */,
				036B02C01DCBF3360098784A /* HelpStackStoryboard.storyboard */,
				CAE35BC11B86308D00BF9BC5 /* README */,
				CAE35BBA1B86289500BF9BC5 /* Simplified.xcconfig */,
				2D6AF74A1E7E341F005CEC90 /* Simplified+RMSDK.xcconfig */,
				5A569A261B8351C6003B5B61 /* ADEPT.xcodeproj */,
				5A7048911B94A6700046FFF0 /* Adobe Content Filter.xcodeproj */,
				A49C25401AE05A2600D63B89 /* RDServices.xcodeproj */,
				1112A8191A322C53002B8CC1 /* TenPrintCover.xcodeproj */,
				848FD95A1B83875D009D9BC4 /* NYPL_Launch_Screen.xib */,
				A823D80F192BABA400B55DE2 /* Frameworks */,
				A12A6ACAB811A2E0B2BC0047 /* Pods */,
				A823D80E192BABA400B55DE2 /* Products */,
				A823D816192BABA400B55DE2 /* Simplified */,
				A823D82F192BABA400B55DE2 /* SimplifiedTests */,
			);
			sourceTree = "<group>";
		};
		A823D80E192BABA400B55DE2 /* Products */ = {
			isa = PBXGroup;
			children = (
				A823D80D192BABA400B55DE2 /* SimplyE.app */,
				2D2B47721D08F807007F7764 /* SimplyETests.xctest */,
			);
			name = Products;
			sourceTree = "<group>";
		};
		A823D80F192BABA400B55DE2 /* Frameworks */ = {
			isa = PBXGroup;
			children = (
				03B0922F1E78871A00AD338D /* MediaPlayer.framework */,
				03B0922D1E7886ED00AD338D /* CoreVideo.framework */,
				03B0922B1E7886C900AD338D /* AVFoundation.framework */,
				03B092291E7885A600AD338D /* AudioToolbox.framework */,
				03B092271E78859E00AD338D /* CoreMedia.framework */,
				03B092251E7883C400AD338D /* libiconv.tbd */,
				03B092231E78839D00AD338D /* QuartzCore.framework */,
				03CE00E91E0C436400C91489 /* libePub3-iOS.a */,
				033C1FCC1E7C4D5400318B68 /* ScanditBarcodeScanner.bundle */,
				033C1FCA1E7C4D4700318B68 /* ScanditBarcodeScanner.framework */,
				2D6F7CA81D910C3C000B906A /* HelpStack.framework */,
				2D6F7CA61D910C12000B906A /* Bugsnag.framework */,
				2D6F7CA41D910C0D000B906A /* CHRTextFieldFormatter.framework */,
				2DA4F2321C68363B008853D7 /* LocalAuthentication.framework */,
				080ADCBE1C04C26100C0575F /* libCHRTextFieldFormatter.a */,
				08B3CF851BF0F8FA00E6485E /* libBugsnag.a */,
				08A352281BDE91B80040BF1D /* libePub3-iOS.a */,
				08A352251BDE8E700040BF1D /* SystemConfiguration.framework */,
				08A352231BDE8E640040BF1D /* Security.framework */,
				08A352211BDE8E560040BF1D /* libicucore.tbd */,
				08A3521F1BDE8E410040BF1D /* CFNetwork.framework */,
				08801EF41BDE8D0D005E1F32 /* heap-ios-latest */,
				08801EF21BDE8A4D005E1F32 /* libHeap.a */,
				081387501BC56B7A003DEA6A /* libpop.a */,
				081387211BC3139A003DEA6A /* libGeoJSONSerialization.a */,
				B54F998F1BACB0CD0033F303 /* libAFNetworking.a */,
				B54F99901BACB0CE0033F303 /* libHelpStack.a */,
				5A5B90141B946CBD002C53E9 /* libstdc++.6.0.9.dylib */,
				5A5B90111B946763002C53E9 /* libc++.1.dylib */,
				84FCD2601B7BA79200BFEDD9 /* CoreLocation.framework */,
				A49C25571AE05D0A00D63B89 /* libePub3-iOS.a */,
				1146EE3F1A5DD071009F7576 /* CoreText.framework */,
				112492571A5B5B690054D6E2 /* libstdc++.6.dylib */,
				11D5219B1A449ABA00636240 /* libstdc++.dylib */,
				11D521991A44980D00636240 /* librmservices_iphone.a */,
				119503EA1993F91E009FB788 /* libc++.dylib */,
				119503E81993F919009FB788 /* libz.dylib */,
				119503E61993F914009FB788 /* libxml2.dylib */,
				119503E41993F90C009FB788 /* libePub3-iOS.a */,
				A823D810192BABA400B55DE2 /* Foundation.framework */,
				A823D812192BABA400B55DE2 /* CoreGraphics.framework */,
				A823D814192BABA400B55DE2 /* UIKit.framework */,
				A823D829192BABA400B55DE2 /* XCTest.framework */,
				BEEC686A5C71AFACFAC2A884 /* libPods-SimplyETests.a */,
				2FBF380CA3C6978E66F4EFAB /* Pods_SimplyE.framework */,
			);
			name = Frameworks;
			sourceTree = "<group>";
		};
		A823D816192BABA400B55DE2 /* Simplified */ = {
			isa = PBXGroup;
			children = (
				0345BFE31DBF010100398B6F /* Annotations */,
				110AF8891961D66C004887C3 /* Additions */,
				0345BFEE1DBF031B00398B6F /* CardCreator */,
				110AF8901961D822004887C3 /* Book */,
				1183F349194F74EF00DC322F /* Catalog */,
				11C5DCEF1976D1BA005A9945 /* Holds */,
				110AF8881961D652004887C3 /* My Books */,
				11172762197F31280043EFBF /* NYPLAccount.h */,
				11172763197F31280043EFBF /* NYPLAccount.m */,
				1158812C1A894F4E008672C3 /* NYPLAccountSignInViewController.h */,
				1158812D1A894F4E008672C3 /* NYPLAccountSignInViewController.m */,
				E6BC315C1E009F3E0021B65E /* NYPLAgeCheck.swift */,
				08A352711BDFF5380040BF1D /* NYPLAlertController.h */,
				08A352721BDFF5380040BF1D /* NYPLAlertController.m */,
				A823D81F192BABA400B55DE2 /* NYPLAppDelegate.h */,
				A823D820192BABA400B55DE2 /* NYPLAppDelegate.m */,
				1183F359194F847100DC322F /* NYPLAsync.h */,
				1183F35A194F847100DC322F /* NYPLAsync.m */,
				114C8CD519BE2FD300719B72 /* NYPLAttributedString.h */,
				114C8CD619BE2FD300719B72 /* NYPLAttributedString.m */,
				A4E254F81B0E610900193FE4 /* NYPLBasicAuth.h */,
				A4E254F91B0E610900193FE4 /* NYPLBasicAuth.m */,
				E66AE32F1DC0FCFC00124AE2 /* NYPLCirculationAnalytics.swift */,
				116A5EB71947B57500491A21 /* NYPLConfiguration.h */,
				116A5EB81947B57500491A21 /* NYPLConfiguration.m */,
				E6F26E721DFF672F00C103CA /* NYPLDirectoryManager.swift */,
				111197321986D7550014462F /* NYPLDismissibleViewController.h */,
				111197331986D7550014462F /* NYPLDismissibleViewController.m */,
				1142E4E919EED86A00D9B3D9 /* NYPLFacetBarView.h */,
				1142E4EA19EED86A00D9B3D9 /* NYPLFacetBarView.m */,
				11F3771D19DB62B000487769 /* NYPLFacetView.h */,
				11F3771E19DB62B000487769 /* NYPLFacetView.m */,
				113DB8A519C24E54004E1154 /* NYPLIndeterminateProgressView.h */,
				113DB8A619C24E54004E1154 /* NYPLIndeterminateProgressView.m */,
				11369D46199527C200BB11F8 /* NYPLJSON.h */,
				11369D47199527C200BB11F8 /* NYPLJSON.m */,
				11C5DD14197727A6005A9945 /* NYPLKeychain.h */,
				11C5DD15197727A6005A9945 /* NYPLKeychain.m */,
				1111973A19880E8D0014462F /* NYPLLinearView.h */,
				1111973B19880E8D0014462F /* NYPLLinearView.m */,
				1114A6AC1958B215007507A2 /* NYPLLOG.h */,
				E671FF7C1E3A7068002AB13F /* NYPLNetworkQueue.swift */,
				11068C53196DD37900E8A94B /* NYPLNull.h */,
				11068C54196DD37900E8A94B /* NYPLNull.m */,
				119BEBB719902A8800121439 /* NYPLOpenSearchDescription.h */,
				119BEBB819902A8800121439 /* NYPLOpenSearchDescription.m */,
				085D31C21BE2987E007F7672 /* NYPLProblemDocument.h */,
				085D31C31BE2987E007F7672 /* NYPLProblemDocument.m */,
				2DB436361D4C049200F8E69D /* NYPLReachability.h */,
				2DB436371D4C049200F8E69D /* NYPLReachability.m */,
				E69404081E4A789800E566ED /* NYPLReachabilityManager.h */,
				E69404091E4A789800E566ED /* NYPLReachabilityManager.m */,
				119503EE1993FB90009FB788 /* NYPLReadium.h */,
				11B20E6C19D9F6DD00877A23 /* NYPLReloadView.h */,
				11B20E6D19D9F6DD00877A23 /* NYPLReloadView.m */,
				A42E0DEF1B3F5A490095EBAE /* NYPLRemoteViewController.h */,
				A42E0DF01B3F5A490095EBAE /* NYPLRemoteViewController.m */,
				11548C091939136C009DBF2E /* NYPLRootTabBarController.h */,
				11548C0A1939136C009DBF2E /* NYPLRootTabBarController.m */,
				114C8CD819BF55F900719B72 /* NYPLRoundedButton.h */,
				114C8CD919BF55F900719B72 /* NYPLRoundedButton.m */,
				118B7ABD195CBF72005CE3E7 /* NYPLSession.h */,
				118B7ABE195CBF72005CE3E7 /* NYPLSession.m */,
				E6202A031DD52B8600C99553 /* NYPLWelcomeScreen.swift */,
				111559EB19B8FA530003BE94 /* NYPLXML.h */,
				111559EC19B8FA590003BE94 /* NYPLXML.m */,
				AE77E8DE5454517F1AE119BF /* OPDS */,
				119504051994061E009FB788 /* Reader */,
				11C5DCEE1976D19E005A9945 /* Settings */,
				A823D817192BABA400B55DE2 /* Supporting Files */,
				2D382BCF1D08B1F5002C423D /* SimplyE-Bridging-Header.h */,
				2D382BD61D08BA99002C423D /* Log.swift */,
				2DC8D9DB1D09F797007DD125 /* UpdateCheck.swift */,
				2DC8D9DD1D09F9B4007DD125 /* UpdateCheckShim.swift */,
				0378BC1B1E27FFC80095428E /* NYPLDeviceManager.swift */,
			);
			path = Simplified;
			sourceTree = "<group>";
		};
		A823D817192BABA400B55DE2 /* Supporting Files */ = {
			isa = PBXGroup;
			children = (
				030713641E749D5600DDE3FA /* CodabarLarge.ttf */,
				030713651E749D5600DDE3FA /* CodabarMedium.ttf */,
				110F853C19D5FA7300052DF7 /* DetailSummaryTemplate.html */,
				2D6256901D41582A0080A81F /* software-licenses.html */,
				A823D81C192BABA400B55DE2 /* main.m */,
				A823D81E192BABA400B55DE2 /* Simplified-Prefix.pch */,
				B594C7551BB06F40000028F5 /* HelpStackTheme.plist */,
				A823D818192BABA400B55DE2 /* Simplified-Info.plist */,
				085D31FB1BE7BE86007F7672 /* ReaderClientCert.sig */,
				032A31071DC02E8E0001E4AF /* Localizable.strings */,
				A823D822192BABA400B55DE2 /* Images.xcassets */,
				A823D819192BABA400B55DE2 /* InfoPlist.strings */,
				84B7A3421B84E8FE00584FB2 /* OpenDyslexicFont */,
				11C113D319F842E2005B3F63 /* Reader */,
			);
			name = "Supporting Files";
			sourceTree = "<group>";
		};
		A823D82F192BABA400B55DE2 /* SimplifiedTests */ = {
			isa = PBXGroup;
			children = (
				1157E92D19CA0009003BFDBF /* NSString+NYPLStringAdditionsTests.m */,
				1142E4E719EEC7C500D9B3D9 /* NYPLCatalogFacetTests.m */,
				11396FBA193D2FAC00E16EE8 /* NYPLDateAdditionsTests.m */,
				11C5DD171977335E005A9945 /* NYPLKeychainTests.m */,
				11616E12196B2FB8003D60D9 /* NYPLMyBooksRegistryTests.m */,
				111559EE19B8FA8E0003BE94 /* NYPLXMLTests.m */,
				1183F34D194F775400DC322F /* OPDS */,
				2D2B47621D08F1ED007F7764 /* SimplyETests-Bridging-Header.h */,
				A823D830192BABA400B55DE2 /* Supporting Files */,
				11A14DF51A1BFBED00D6C510 /* UIColor+NYPLColorAdditionsTests.m */,
				2D2B47631D08F1ED007F7764 /* UpdateCheckTests.swift */,
			);
			path = SimplifiedTests;
			sourceTree = "<group>";
		};
		A823D830192BABA400B55DE2 /* Supporting Files */ = {
			isa = PBXGroup;
			children = (
				2D2B47761D08F808007F7764 /* Info.plist */,
				A823D832192BABA400B55DE2 /* InfoPlist.strings */,
				111559F019B8FAA10003BE94 /* invalid.xml */,
				11F54C1D194109120086FCAF /* main.xml */,
				11F54C2419410BE40086FCAF /* single_entry.xml */,
				2D2B478A1D08FC78007F7764 /* UpdateCheckNeedsUpdate.json */,
				2D2B47891D08FC78007F7764 /* UpdateCheckUnknown.json */,
				2D2B47691D08F264007F7764 /* UpdateCheckUpToDate.json */,
				111559F119B8FAA10003BE94 /* valid.xml */,
			);
			name = "Supporting Files";
			sourceTree = "<group>";
		};
		AE77E8DE5454517F1AE119BF /* OPDS */ = {
			isa = PBXGroup;
			children = (
				119BEB8D19901E1000121439 /* NYPLOPDS.h */,
				110AD83A19E4960C005724C3 /* NYPLOPDSAttribute.h */,
				110AD83B19E497D6005724C3 /* NYPLOPDSAttribute.m */,
				2DFAC8EB1CD8DDD1003D9EC0 /* NYPLOPDSCategory.h */,
				2DFAC8EC1CD8DDD1003D9EC0 /* NYPLOPDSCategory.m */,
				AE77E6379B5F7ACD56AE86EF /* NYPLOPDSEntry.h */,
				AE77E4AF64208439F78B3D73 /* NYPLOPDSEntry.m */,
				A499BF241B39EFC7002F8B8B /* NYPLOPDSEntryGroupAttributes.h */,
				A499BF251B39EFC7002F8B8B /* NYPLOPDSEntryGroupAttributes.m */,
				AE77E304AA30ABF2921B6393 /* NYPLOPDSFeed.h */,
				AE77E94D56B65997B861C0C0 /* NYPLOPDSFeed.m */,
				A46226261B39D4980063F549 /* NYPLOPDSGroup.h */,
				A46226251B39D4980063F549 /* NYPLOPDSGroup.m */,
				AE77E0F3FB181D0C1529C865 /* NYPLOPDSLink.h */,
				AE77ECC029F3DABDB46A64EB /* NYPLOPDSLink.m */,
				AE77E83151ED3A20FFBE1194 /* NYPLOPDSRelation.h */,
				AE77EDCF05BE5D54CF8E0E70 /* NYPLOPDSType.h */,
				AE77EFD5622206475B6715A9 /* NYPLOPDSType.m */,
			);
			name = OPDS;
			sourceTree = "<group>";
		};
/* End PBXGroup section */

/* Begin PBXNativeTarget section */
		2D2B47711D08F807007F7764 /* SimplyETests */ = {
			isa = PBXNativeTarget;
			buildConfigurationList = 2D2B47791D08F808007F7764 /* Build configuration list for PBXNativeTarget "SimplyETests" */;
			buildPhases = (
				6A7EBB20A2BB10AD7F6FF9F1 /* [CP] Check Pods Manifest.lock */,
				2D2B476E1D08F807007F7764 /* Sources */,
				2D2B476F1D08F807007F7764 /* Frameworks */,
				2D2B47701D08F807007F7764 /* Resources */,
				B487400EDB77097CB06492D7 /* [CP] Embed Pods Frameworks */,
				EF59547DD7650F380BEFECAF /* [CP] Copy Pods Resources */,
			);
			buildRules = (
			);
			dependencies = (
				2D2B47781D08F808007F7764 /* PBXTargetDependency */,
			);
			name = SimplyETests;
			productName = SimplyETests;
			productReference = 2D2B47721D08F807007F7764 /* SimplyETests.xctest */;
			productType = "com.apple.product-type.bundle.unit-test";
		};
		A823D80C192BABA400B55DE2 /* SimplyE */ = {
			isa = PBXNativeTarget;
			buildConfigurationList = A823D839192BABA400B55DE2 /* Build configuration list for PBXNativeTarget "SimplyE" */;
			buildPhases = (
				41F038C098C06905E3E27529 /* [CP] Check Pods Manifest.lock */,
				03129ED01E1ECA890059E577 /* Increment Build */,
				A823D809192BABA400B55DE2 /* Sources */,
				A823D80A192BABA400B55DE2 /* Frameworks */,
				A823D80B192BABA400B55DE2 /* Resources */,
				FE8719C55955B22F68EDF819 /* Upload Bugsnag dSYM */,
				8ED1E1320C2F37F0410DA796 /* [CP] Embed Pods Frameworks */,
				7D35AB55AEA925FC3399FA2A /* [CP] Copy Pods Resources */,
			);
			buildRules = (
			);
			dependencies = (
			);
			name = SimplyE;
			productName = Simplified;
			productReference = A823D80D192BABA400B55DE2 /* SimplyE.app */;
			productType = "com.apple.product-type.application";
		};
/* End PBXNativeTarget section */

/* Begin PBXProject section */
		A823D805192BABA400B55DE2 /* Project object */ = {
			isa = PBXProject;
			attributes = {
				CLASSPREFIX = NYPL;
				LastSwiftUpdateCheck = 0730;
				LastUpgradeCheck = 0820;
				ORGANIZATIONNAME = "NYPL Labs";
				TargetAttributes = {
					2D2B47711D08F807007F7764 = {
						CreatedOnToolsVersion = 7.3.1;
						LastSwiftMigration = 0820;
						TestTargetID = A823D80C192BABA400B55DE2;
					};
					A823D80C192BABA400B55DE2 = {
						DevelopmentTeam = 7262U6ST2R;
						LastSwiftMigration = 0820;
						ProvisioningStyle = Manual;
						SystemCapabilities = {
							com.apple.Keychain = {
								enabled = 0;
							};
						};
					};
				};
			};
			buildConfigurationList = A823D808192BABA400B55DE2 /* Build configuration list for PBXProject "Simplified" */;
			compatibilityVersion = "Xcode 3.2";
			developmentRegion = English;
			hasScannedForEncodings = 0;
			knownRegions = (
				en,
				it,
				de,
				es,
			);
			mainGroup = A823D804192BABA400B55DE2;
			productRefGroup = A823D80E192BABA400B55DE2 /* Products */;
			projectDirPath = "";
			projectReferences = (
				{
					ProductGroup = 5A569A271B8351C6003B5B61 /* Products */;
					ProjectRef = 5A569A261B8351C6003B5B61 /* ADEPT.xcodeproj */;
				},
				{
					ProductGroup = 5A7048921B94A6700046FFF0 /* Products */;
					ProjectRef = 5A7048911B94A6700046FFF0 /* Adobe Content Filter.xcodeproj */;
				},
				{
					ProductGroup = A49C25411AE05A2600D63B89 /* Products */;
					ProjectRef = A49C25401AE05A2600D63B89 /* RDServices.xcodeproj */;
				},
				{
					ProductGroup = 1112A81A1A322C53002B8CC1 /* Products */;
					ProjectRef = 1112A8191A322C53002B8CC1 /* TenPrintCover.xcodeproj */;
				},
			);
			projectRoot = "";
			targets = (
				A823D80C192BABA400B55DE2 /* SimplyE */,
				2D2B47711D08F807007F7764 /* SimplyETests */,
			);
		};
/* End PBXProject section */

/* Begin PBXReferenceProxy section */
		1112A81F1A322C53002B8CC1 /* libTenPrintCover.a */ = {
			isa = PBXReferenceProxy;
			fileType = archive.ar;
			path = libTenPrintCover.a;
			remoteRef = 1112A81E1A322C53002B8CC1 /* PBXContainerItemProxy */;
			sourceTree = BUILT_PRODUCTS_DIR;
		};
		5A569A2C1B8351C6003B5B61 /* libADEPT.a */ = {
			isa = PBXReferenceProxy;
			fileType = archive.ar;
			path = libADEPT.a;
			remoteRef = 5A569A2B1B8351C6003B5B61 /* PBXContainerItemProxy */;
			sourceTree = BUILT_PRODUCTS_DIR;
		};
		5A7048961B94A6710046FFF0 /* libAdobe Content Filter.a */ = {
			isa = PBXReferenceProxy;
			fileType = archive.ar;
			path = "libAdobe Content Filter.a";
			remoteRef = 5A7048951B94A6710046FFF0 /* PBXContainerItemProxy */;
			sourceTree = BUILT_PRODUCTS_DIR;
		};
		A49C25461AE05A2600D63B89 /* libRDServices.a */ = {
			isa = PBXReferenceProxy;
			fileType = archive.ar;
			path = libRDServices.a;
			remoteRef = A49C25451AE05A2600D63B89 /* PBXContainerItemProxy */;
			sourceTree = BUILT_PRODUCTS_DIR;
		};
/* End PBXReferenceProxy section */

/* Begin PBXResourcesBuildPhase section */
		2D2B47701D08F807007F7764 /* Resources */ = {
			isa = PBXResourcesBuildPhase;
			buildActionMask = 2147483647;
			files = (
				2D2B478E1D08FDF5007F7764 /* UpdateCheckNeedsUpdate.json in Resources */,
				2D2B478F1D08FDF5007F7764 /* UpdateCheckUnknown.json in Resources */,
				2D2B47841D08F8E2007F7764 /* UpdateCheckUpToDate.json in Resources */,
			);
			runOnlyForDeploymentPostprocessing = 0;
		};
		A823D80B192BABA400B55DE2 /* Resources */ = {
			isa = PBXResourcesBuildPhase;
			buildActionMask = 2147483647;
			files = (
				03AC46C51E39573500D88541 /* attach.png in Resources */,
				03AC46C61E39573500D88541 /* attach@2x.png in Resources */,
				84B7A3461B84E8FE00584FB2 /* OFL.txt in Resources */,
				036B02C11DCBF3360098784A /* HelpStackStoryboard.storyboard in Resources */,
				036B02C71DCBF33B0098784A /* HelpStackStoryboard-iPad.storyboard in Resources */,
				11C113D719F84613005B3F63 /* simplified.js in Resources */,
				848FD95B1B83875D009D9BC4 /* NYPL_Launch_Screen.xib in Resources */,
				085D31D91BE29ED4007F7672 /* NYPLProblemReportViewController.xib in Resources */,
				030713671E749D5600DDE3FA /* CodabarMedium.ttf in Resources */,
				5A69290E1B95ACC600FB4C10 /* readium-shared-js_all.js in Resources */,
				2D4379FE1C46FDB600AE1AD5 /* ReaderClientCert.sig in Resources */,
				2D6256911D41582A0080A81F /* software-licenses.html in Resources */,
				03F94CCF1DD627AA00CE8F4F /* Accounts.json in Resources */,
				A823D81B192BABA400B55DE2 /* InfoPlist.strings in Resources */,
				11C113D019F842B9005B3F63 /* reader.html in Resources */,
				110F853E19D5FA7300052DF7 /* DetailSummaryTemplate.html in Resources */,
				033C1FCD1E7C4D5400318B68 /* ScanditBarcodeScanner.bundle in Resources */,
				B594C7561BB06F40000028F5 /* HelpStackTheme.plist in Resources */,
				032A31051DC02E8E0001E4AF /* Localizable.strings in Resources */,
				A823D823192BABA400B55DE2 /* Images.xcassets in Resources */,
				5A6929101B95ACD100FB4C10 /* sdk.css in Resources */,
				84B7A3471B84E8FE00584FB2 /* OpenDyslexic3-Bold.ttf in Resources */,
				5A6929251B95C93B00FB4C10 /* readium-shared-js_all.js.map in Resources */,
				030713661E749D5600DDE3FA /* CodabarLarge.ttf in Resources */,
				11C113D219F842BE005B3F63 /* host_app_feedback.js in Resources */,
				5A6929241B95C8B400FB4C10 /* readium-shared-js_all.js.bundles.js in Resources */,
				84B7A3481B84E8FE00584FB2 /* OpenDyslexic3-Regular.ttf in Resources */,
			);
			runOnlyForDeploymentPostprocessing = 0;
		};
/* End PBXResourcesBuildPhase section */

/* Begin PBXShellScriptBuildPhase section */
		03129ED01E1ECA890059E577 /* Increment Build */ = {
			isa = PBXShellScriptBuildPhase;
			buildActionMask = 2147483647;
			files = (
			);
			inputPaths = (
			);
			name = "Increment Build";
			outputPaths = (
			);
			runOnlyForDeploymentPostprocessing = 0;
			shellPath = /bin/sh;
			shellScript = "buildNumber=$(/usr/libexec/PlistBuddy -c \"Print CFBundleVersion\" \"${PROJECT_DIR}/${INFOPLIST_FILE}\")\nbuildNumber=$(($buildNumber + 1))\n/usr/libexec/PlistBuddy -c \"Set :CFBundleVersion $buildNumber\" \"${PROJECT_DIR}/${INFOPLIST_FILE}\"";
		};
		41F038C098C06905E3E27529 /* [CP] Check Pods Manifest.lock */ = {
			isa = PBXShellScriptBuildPhase;
			buildActionMask = 2147483647;
			files = (
			);
			inputPaths = (
			);
			name = "[CP] Check Pods Manifest.lock";
			outputPaths = (
			);
			runOnlyForDeploymentPostprocessing = 0;
			shellPath = /bin/sh;
			shellScript = "diff \"${PODS_ROOT}/../Podfile.lock\" \"${PODS_ROOT}/Manifest.lock\" > /dev/null\nif [ $? != 0 ] ; then\n    # print error to STDERR\n    echo \"error: The sandbox is not in sync with the Podfile.lock. Run 'pod install' or update your CocoaPods installation.\" >&2\n    exit 1\nfi\n";
			showEnvVarsInLog = 0;
		};
		6A7EBB20A2BB10AD7F6FF9F1 /* [CP] Check Pods Manifest.lock */ = {
			isa = PBXShellScriptBuildPhase;
			buildActionMask = 2147483647;
			files = (
			);
			inputPaths = (
			);
			name = "[CP] Check Pods Manifest.lock";
			outputPaths = (
			);
			runOnlyForDeploymentPostprocessing = 0;
			shellPath = /bin/sh;
			shellScript = "diff \"${PODS_ROOT}/../Podfile.lock\" \"${PODS_ROOT}/Manifest.lock\" > /dev/null\nif [ $? != 0 ] ; then\n    # print error to STDERR\n    echo \"error: The sandbox is not in sync with the Podfile.lock. Run 'pod install' or update your CocoaPods installation.\" >&2\n    exit 1\nfi\n";
			showEnvVarsInLog = 0;
		};
		7D35AB55AEA925FC3399FA2A /* [CP] Copy Pods Resources */ = {
			isa = PBXShellScriptBuildPhase;
			buildActionMask = 2147483647;
			files = (
			);
			inputPaths = (
			);
			name = "[CP] Copy Pods Resources";
			outputPaths = (
			);
			runOnlyForDeploymentPostprocessing = 0;
			shellPath = /bin/sh;
			shellScript = "\"${SRCROOT}/Pods/Target Support Files/Pods-SimplyE/Pods-SimplyE-resources.sh\"\n";
			showEnvVarsInLog = 0;
		};
		8ED1E1320C2F37F0410DA796 /* [CP] Embed Pods Frameworks */ = {
			isa = PBXShellScriptBuildPhase;
			buildActionMask = 2147483647;
			files = (
			);
			inputPaths = (
			);
			name = "[CP] Embed Pods Frameworks";
			outputPaths = (
			);
			runOnlyForDeploymentPostprocessing = 0;
			shellPath = /bin/sh;
			shellScript = "\"${SRCROOT}/Pods/Target Support Files/Pods-SimplyE/Pods-SimplyE-frameworks.sh\"\n";
			showEnvVarsInLog = 0;
		};
		B487400EDB77097CB06492D7 /* [CP] Embed Pods Frameworks */ = {
			isa = PBXShellScriptBuildPhase;
			buildActionMask = 2147483647;
			files = (
			);
			inputPaths = (
			);
			name = "[CP] Embed Pods Frameworks";
			outputPaths = (
			);
			runOnlyForDeploymentPostprocessing = 0;
			shellPath = /bin/sh;
			shellScript = "\"${SRCROOT}/Pods/Target Support Files/Pods-SimplyETests/Pods-SimplyETests-frameworks.sh\"\n";
			showEnvVarsInLog = 0;
		};
		EF59547DD7650F380BEFECAF /* [CP] Copy Pods Resources */ = {
			isa = PBXShellScriptBuildPhase;
			buildActionMask = 2147483647;
			files = (
			);
			inputPaths = (
			);
			name = "[CP] Copy Pods Resources";
			outputPaths = (
			);
			runOnlyForDeploymentPostprocessing = 0;
			shellPath = /bin/sh;
			shellScript = "\"${SRCROOT}/Pods/Target Support Files/Pods-SimplyETests/Pods-SimplyETests-resources.sh\"\n";
			showEnvVarsInLog = 0;
		};
		FE8719C55955B22F68EDF819 /* Upload Bugsnag dSYM */ = {
			isa = PBXShellScriptBuildPhase;
			buildActionMask = 2147483647;
			files = (
			);
			inputPaths = (
			);
			name = "Upload Bugsnag dSYM";
			outputPaths = (
			);
			runOnlyForDeploymentPostprocessing = 0;
			shellPath = "/usr/bin/env ruby";
			shellScript = "fork do\n  Process.setsid\n  STDIN.reopen(\"/dev/null\")\n  STDOUT.reopen(\"/dev/null\", \"a\")\n  STDERR.reopen(\"/dev/null\", \"a\")\n\n  require 'shellwords'\n\n  Dir[\"#{ENV[\"DWARF_DSYM_FOLDER_PATH\"]}/*/Contents/Resources/DWARF/*\"].each do |dsym|\n    system(\"curl -F dsym=@#{Shellwords.escape(dsym)} -F projectRoot=#{Shellwords.escape(ENV[\"PROJECT_DIR\"])} https://upload.bugsnag.com/\")\n  end\nend\n";
			showEnvVarsInLog = 0;
		};
/* End PBXShellScriptBuildPhase section */

/* Begin PBXSourcesBuildPhase section */
		2D2B476E1D08F807007F7764 /* Sources */ = {
			isa = PBXSourcesBuildPhase;
			buildActionMask = 2147483647;
			files = (
				2D2B477C1D08F821007F7764 /* UpdateCheckTests.swift in Sources */,
				2D2B477E1D08F82C007F7764 /* Log.swift in Sources */,
			);
			runOnlyForDeploymentPostprocessing = 0;
		};
		A823D809192BABA400B55DE2 /* Sources */ = {
			isa = PBXSourcesBuildPhase;
			buildActionMask = 2147483647;
			files = (
				2DE514351DC3F0BE005A58BD /* NYPLCirculationAnalytics.swift in Sources */,
				03DE7BE91DBF0DE400E89064 /* UpdateCheckShim.swift in Sources */,
				0345BFE81DBF027200398B6F /* APIKeys.swift in Sources */,
				11172764197F31280043EFBF /* NYPLAccount.m in Sources */,
				114C8CD719BE2FD300719B72 /* NYPLAttributedString.m in Sources */,
				E6BC315D1E009F3E0021B65E /* NYPLAgeCheck.swift in Sources */,
				2D382BD71D08BA99002C423D /* Log.swift in Sources */,
				11616E11196B0531003D60D9 /* NYPLBookRegistry.m in Sources */,
				081387571BC574DA003DEA6A /* UILabel+NYPLAppearanceAdditions.m in Sources */,
				11369D48199527C200BB11F8 /* NYPLJSON.m in Sources */,
				116A5EB91947B57500491A21 /* NYPLConfiguration.m in Sources */,
				E671FF7D1E3A7068002AB13F /* NYPLNetworkQueue.swift in Sources */,
				116A5EAF194767B200491A21 /* NYPLMyBooksNavigationController.m in Sources */,
				1120749319D20BF9008203A4 /* NYPLBookCellCollectionViewController.m in Sources */,
				111559ED19B8FA590003BE94 /* NYPLXML.m in Sources */,
				11580AC81986A77B00949A15 /* NYPLBookCell.m in Sources */,
				085640CE1BB99FC30088BDBF /* NSURL+NYPLURLAdditions.m in Sources */,
				1183F35B194F847100DC322F /* NYPLAsync.m in Sources */,
				11B20E6E19D9F6DD00877A23 /* NYPLReloadView.m in Sources */,
				E694040A1E4A789800E566ED /* NYPLReachabilityManager.m in Sources */,
				A4BA1D0E1B430341006F83DF /* NYPLCatalogGroupedFeedViewController.m in Sources */,
				119BEBB919902A8800121439 /* NYPLOpenSearchDescription.m in Sources */,
				11BFDB36199C08E900378691 /* NYPLReaderTOCElement.m in Sources */,
				2DC8D9DC1D09F797007DD125 /* UpdateCheck.swift in Sources */,
				11BFDB33199C01F700378691 /* NYPLReaderTOCViewController.m in Sources */,
				2D62568B1D412BCB0080A81F /* BundledHTMLViewController.swift in Sources */,
				110AF8961961D94D004887C3 /* NYPLBookDetailView.m in Sources */,
				0813875A1BC5767F003DEA6A /* UIButton+NYPLAppearanceAdditions.m in Sources */,
				1139DA6519C7755D00A07810 /* NYPLBookCoverRegistry.m in Sources */,
				11119742198827850014462F /* NYPLBookDetailDownloadingView.m in Sources */,
				2DFAC8ED1CD8DDD1003D9EC0 /* NYPLOPDSCategory.m in Sources */,
				11068C55196DD37900E8A94B /* NYPLNull.m in Sources */,
				5A69291E1B95C8AD00FB4C10 /* readium-shared-js_all.js.map in Sources */,
				1111973C19880E8D0014462F /* NYPLLinearView.m in Sources */,
				11396FB9193D289100E16EE8 /* NSDate+NYPLDateAdditions.m in Sources */,
				1183F347194F744D00DC322F /* NYPLBook.m in Sources */,
				1183F341194F723D00DC322F /* NYPLCatalogLane.m in Sources */,
				11A16E6F195B60DF004147F4 /* NYPLBookNormalCell.m in Sources */,
				11548C0E1939147D009DBF2E /* NYPLCatalogNavigationController.m in Sources */,
				A46226271B39D4980063F549 /* NYPLOPDSGroup.m in Sources */,
				B5ED41DA1B8F6E2E009FC164 /* NYPLBookButtonsView.m in Sources */,
				111197341986D7550014462F /* NYPLDismissibleViewController.m in Sources */,
				A823D81D192BABA400B55DE2 /* main.m in Sources */,
				1107835E19816E3D0071AB1E /* UIView+NYPLViewAdditions.m in Sources */,
				111E75831A815CFB00718AD7 /* NYPLSettingsPrimaryTableViewController.m in Sources */,
				11E0208D197F05D9009DEA93 /* UIFont+NYPLSystemFontOverride.m in Sources */,
				1183F353194F795800DC322F /* NYPLBookAcquisition.m in Sources */,
				11A14DF41A1BF94F00D6C510 /* UIColor+NYPLColorAdditions.m in Sources */,
				A42E0DF41B40F4E00095EBAE /* NYPLCatalogFeedViewController.m in Sources */,
				11B6020519806CD300800DA9 /* NYPLBookDownloadingCell.m in Sources */,
				114B7F161A3644CF00B8582B /* NYPLTenPrintCoverView+NYPLImageAdditions.m in Sources */,
				1142E4EB19EED86A00D9B3D9 /* NYPLFacetBarView.m in Sources */,
				2DB436381D4C049200F8E69D /* NYPLReachability.m in Sources */,
				1195040B1994075B009FB788 /* NYPLReaderViewController.m in Sources */,
				1183F33B194B775900DC322F /* NYPLCatalogLaneCell.m in Sources */,
				E6202A021DD4E6F300C99553 /* NYPLSettingsAccountDetailViewController.m in Sources */,
				113137E71A48DAB90082954E /* NYPLReaderReadiumView.m in Sources */,
				08A352731BDFF5380040BF1D /* NYPLAlertController.m in Sources */,
				118B7ABF195CBF72005CE3E7 /* NYPLSession.m in Sources */,
				841B55431B740F2700FAC1AF /* NYPLSettingsEULAViewController.m in Sources */,
				A4276F481B00046300CA7194 /* NYPLMyBooksDownloadInfo.m in Sources */,
				1164F106199AC236009BF8BF /* NYPLBookLocation.m in Sources */,
				11F3771F19DB62B000487769 /* NYPLFacetView.m in Sources */,
				085D31C41BE2987E007F7672 /* NYPLProblemDocument.m in Sources */,
				5A5B901B1B946FAD002C53E9 /* NYPLReaderContainerDelegate.mm in Sources */,
				111197281986B43B0014462F /* NYPLBookCellDelegate.m in Sources */,
				111197391987F4070014462F /* NYPLBookDetailNormalView.m in Sources */,
				111E757D1A801A6F00718AD7 /* NYPLSettingsPrimaryNavigationController.m in Sources */,
				11A16E69195B2BD3004147F4 /* NYPLCatalogUngroupedFeedViewController.m in Sources */,
				111E757A1A80165C00718AD7 /* NYPLSettingsSplitViewController.m in Sources */,
				112C694D197301FE00C48F95 /* NYPLBookRegistryRecord.m in Sources */,
				116A5EB3194767DC00491A21 /* NYPLMyBooksViewController.m in Sources */,
				11078357198160A50071AB1E /* NYPLBookDownloadFailedCell.m in Sources */,
				110AF89C1961ED1F004887C3 /* NYPLBookDetailViewController.m in Sources */,
				0378BC1C1E27FFC80095428E /* NYPLDeviceManager.swift in Sources */,
				1164A9F71A797238002BD3AE /* NYPLSettings.m in Sources */,
				11BFDB39199C117B00378691 /* NYPLReaderTOCCell.m in Sources */,
				E6F26E731DFF672F00C103CA /* NYPLDirectoryManager.swift in Sources */,
				085D31D71BE29E38007F7672 /* NYPLProblemReportViewController.m in Sources */,
				11C5DCF21976D1E0005A9945 /* NYPLHoldsNavigationController.m in Sources */,
				A42E0DF11B3F5A490095EBAE /* NYPLRemoteViewController.m in Sources */,
				E6202A041DD52B8600C99553 /* NYPLWelcomeScreen.swift in Sources */,
				110AD83D19E497D6005724C3 /* NYPLOPDSAttribute.m in Sources */,
				1114A6A1195884CB007507A2 /* NYPLCatalogUngroupedFeed.m in Sources */,
				11C5DCF51976D22F005A9945 /* NYPLHoldsViewController.m in Sources */,
				E6B1F4FB1DD20EA900D73CA1 /* NYPLSettingsAccountsList.swift in Sources */,
				A823D821192BABA400B55DE2 /* NYPLAppDelegate.m in Sources */,
				112C684F19EF003300106973 /* NYPLCatalogFacetGroup.m in Sources */,
				085D31DF1BE3CD3C007F7672 /* NSURLRequest+NYPLURLRequestAdditions.m in Sources */,
				11548C0B1939136C009DBF2E /* NYPLRootTabBarController.m in Sources */,
				118A0B1B19915BDF00792DDE /* NYPLCatalogSearchViewController.m in Sources */,
				A4E254FA1B0E610900193FE4 /* NYPLBasicAuth.m in Sources */,
				1188F3E11A1ECC4B006B2F36 /* NYPLReaderSettings.m in Sources */,
				11C5DD16197727A6005A9945 /* NYPLKeychain.m in Sources */,
				AE77E9B832371587493FF281 /* NYPLOPDSEntry.m in Sources */,
				11DC19281A12F92500721DBA /* NYPLReaderSettingsView.m in Sources */,
				113DB8A719C24E54004E1154 /* NYPLIndeterminateProgressView.m in Sources */,
				119BEB89198C43A600121439 /* NSString+NYPLStringAdditions.m in Sources */,
				A499BF261B39EFC7002F8B8B /* NYPLOPDSEntryGroupAttributes.m in Sources */,
				1196F75B1970727C00F62670 /* NYPLMyBooksDownloadCenter.m in Sources */,
				2DF321831DC3B83500E1858F /* NYPLAnnotations.swift in Sources */,
				E6BA02B81DE4B6F600F76404 /* RemoteHTMLViewController.swift in Sources */,
				A4BA1D131B43046B006F83DF /* NYPLCatalogGroupedFeed.m in Sources */,
				112C6953197309C500C48F95 /* NYPLBookState.m in Sources */,
				11F3773319E0876F00487769 /* NYPLCatalogFacet.m in Sources */,
				1158812E1A894F4E008672C3 /* NYPLAccountSignInViewController.m in Sources */,
				03F94CD11DD6288C00CE8F4F /* Accounts.swift in Sources */,
				1111973F1988226F0014462F /* NYPLBookDetailDownloadFailedView.m in Sources */,
				AE77EE7AACC975280BAB9A4C /* NYPLOPDSFeed.m in Sources */,
				114C8CDA19BF55F900719B72 /* NYPLRoundedButton.m in Sources */,
				AE77EB0CB5B94AEC591E2D91 /* NYPLOPDSLink.m in Sources */,
				AE77E7E37D89FB3EED630624 /* NYPLOPDSType.m in Sources */,
			);
			runOnlyForDeploymentPostprocessing = 0;
		};
/* End PBXSourcesBuildPhase section */

/* Begin PBXTargetDependency section */
		2D2B47781D08F808007F7764 /* PBXTargetDependency */ = {
			isa = PBXTargetDependency;
			target = A823D80C192BABA400B55DE2 /* SimplyE */;
			targetProxy = 2D2B47771D08F808007F7764 /* PBXContainerItemProxy */;
		};
/* End PBXTargetDependency section */

/* Begin PBXVariantGroup section */
		032A31071DC02E8E0001E4AF /* Localizable.strings */ = {
			isa = PBXVariantGroup;
			children = (
				032A31061DC02E8E0001E4AF /* en */,
				032A310C1DC02EAD0001E4AF /* it */,
				032A310D1DC02EB30001E4AF /* de */,
				032A310E1DC02EC00001E4AF /* es */,
			);
			name = Localizable.strings;
			sourceTree = "<group>";
		};
		A823D819192BABA400B55DE2 /* InfoPlist.strings */ = {
			isa = PBXVariantGroup;
			children = (
				A823D81A192BABA400B55DE2 /* en */,
			);
			name = InfoPlist.strings;
			sourceTree = "<group>";
		};
		A823D832192BABA400B55DE2 /* InfoPlist.strings */ = {
			isa = PBXVariantGroup;
			children = (
				A823D833192BABA400B55DE2 /* en */,
			);
			name = InfoPlist.strings;
			sourceTree = "<group>";
		};
/* End PBXVariantGroup section */

/* Begin XCBuildConfiguration section */
		2D2B477A1D08F808007F7764 /* Debug */ = {
			isa = XCBuildConfiguration;
			baseConfigurationReference = 579E9BC126424F2B79C0FE7E /* Pods-SimplyETests.debug.xcconfig */;
			buildSettings = {
				ALWAYS_SEARCH_USER_PATHS = NO;
				BUNDLE_LOADER = "$(TEST_HOST)";
				CLANG_ANALYZER_NONNULL = YES;
				CLANG_CXX_LANGUAGE_STANDARD = "gnu++0x";
				CLANG_CXX_LIBRARY = "libc++";
				CLANG_WARN_UNREACHABLE_CODE = YES;
				DEBUG_INFORMATION_FORMAT = dwarf;
				ENABLE_STRICT_OBJC_MSGSEND = YES;
				ENABLE_TESTABILITY = YES;
				GCC_C_LANGUAGE_STANDARD = gnu99;
				GCC_NO_COMMON_BLOCKS = YES;
				INFOPLIST_FILE = SimplyETests/Info.plist;
				IPHONEOS_DEPLOYMENT_TARGET = 9.3;
				LD_RUNPATH_SEARCH_PATHS = "$(inherited) @executable_path/Frameworks @loader_path/Frameworks";
				MTL_ENABLE_DEBUG_INFO = YES;
				PRODUCT_BUNDLE_IDENTIFIER = org.nypl.SimplyETests;
				PRODUCT_NAME = "$(TARGET_NAME)";
				SWIFT_OPTIMIZATION_LEVEL = "-Onone";
				SWIFT_VERSION = 3.0;
				TEST_HOST = "$(BUILT_PRODUCTS_DIR)/SimplyE.app/SimplyE";
			};
			name = Debug;
		};
		2D2B477B1D08F808007F7764 /* Release */ = {
			isa = XCBuildConfiguration;
			baseConfigurationReference = 56A7B7786F9B146602623617 /* Pods-SimplyETests.release.xcconfig */;
			buildSettings = {
				ALWAYS_SEARCH_USER_PATHS = NO;
				BUNDLE_LOADER = "$(TEST_HOST)";
				CLANG_ANALYZER_NONNULL = YES;
				CLANG_CXX_LANGUAGE_STANDARD = "gnu++0x";
				CLANG_CXX_LIBRARY = "libc++";
				CLANG_WARN_UNREACHABLE_CODE = YES;
				COPY_PHASE_STRIP = NO;
				DEBUG_INFORMATION_FORMAT = "dwarf-with-dsym";
				ENABLE_STRICT_OBJC_MSGSEND = YES;
				GCC_C_LANGUAGE_STANDARD = gnu99;
				GCC_NO_COMMON_BLOCKS = YES;
				INFOPLIST_FILE = SimplyETests/Info.plist;
				IPHONEOS_DEPLOYMENT_TARGET = 9.3;
				LD_RUNPATH_SEARCH_PATHS = "$(inherited) @executable_path/Frameworks @loader_path/Frameworks";
				MTL_ENABLE_DEBUG_INFO = NO;
				PRODUCT_BUNDLE_IDENTIFIER = org.nypl.SimplyETests;
				PRODUCT_NAME = "$(TARGET_NAME)";
				SWIFT_VERSION = 3.0;
				TEST_HOST = "$(BUILT_PRODUCTS_DIR)/SimplyE.app/SimplyE";
			};
			name = Release;
		};
		A823D837192BABA400B55DE2 /* Debug */ = {
			isa = XCBuildConfiguration;
			baseConfigurationReference = CAE35BBA1B86289500BF9BC5 /* Simplified.xcconfig */;
			buildSettings = {
				ALWAYS_EMBED_SWIFT_STANDARD_LIBRARIES = YES;
				ALWAYS_SEARCH_USER_PATHS = YES;
				CLANG_ANALYZER_LOCALIZABILITY_NONLOCALIZED = YES;
				CLANG_ENABLE_MODULES = YES;
				CLANG_ENABLE_OBJC_ARC = YES;
				CLANG_WARN_BOOL_CONVERSION = YES;
				CLANG_WARN_CONSTANT_CONVERSION = YES;
				CLANG_WARN_DIRECT_OBJC_ISA_USAGE = YES_ERROR;
				CLANG_WARN_EMPTY_BODY = YES;
				CLANG_WARN_ENUM_CONVERSION = YES;
				CLANG_WARN_INFINITE_RECURSION = YES;
				CLANG_WARN_INT_CONVERSION = YES;
				CLANG_WARN_OBJC_ROOT_CLASS = YES_ERROR;
				CLANG_WARN_SUSPICIOUS_MOVE = YES;
				CLANG_WARN_UNREACHABLE_CODE = YES;
				CLANG_WARN__DUPLICATE_METHOD_MATCH = YES;
				"CODE_SIGN_IDENTITY[sdk=iphoneos*]" = "iPhone Developer";
				COPY_PHASE_STRIP = NO;
				DEFINES_MODULE = YES;
				ENABLE_STRICT_OBJC_MSGSEND = YES;
				ENABLE_TESTABILITY = YES;
				GCC_C_LANGUAGE_STANDARD = c99;
				GCC_DYNAMIC_NO_PIC = NO;
				GCC_NO_COMMON_BLOCKS = YES;
				GCC_OPTIMIZATION_LEVEL = 0;
				GCC_PREPROCESSOR_DEFINITIONS = (
					"DEBUG=1",
					"$(inherited)",
				);
				GCC_SYMBOLS_PRIVATE_EXTERN = NO;
				GCC_WARN_64_TO_32_BIT_CONVERSION = YES;
				GCC_WARN_ABOUT_RETURN_TYPE = YES_ERROR;
				GCC_WARN_UNDECLARED_SELECTOR = YES;
				GCC_WARN_UNINITIALIZED_AUTOS = YES_AGGRESSIVE;
				GCC_WARN_UNUSED_FUNCTION = YES;
				GCC_WARN_UNUSED_VARIABLE = YES;
				IPHONEOS_DEPLOYMENT_TARGET = 8.0;
				ONLY_ACTIVE_ARCH = YES;
				PRODUCT_NAME = SimplyE;
				SDKROOT = iphoneos;
				SWIFT_VERSION = 2.3;
				TARGETED_DEVICE_FAMILY = "1,2";
			};
			name = Debug;
		};
		A823D838192BABA400B55DE2 /* Release */ = {
			isa = XCBuildConfiguration;
			baseConfigurationReference = CAE35BBA1B86289500BF9BC5 /* Simplified.xcconfig */;
			buildSettings = {
				ALWAYS_EMBED_SWIFT_STANDARD_LIBRARIES = YES;
				ALWAYS_SEARCH_USER_PATHS = YES;
				CLANG_ANALYZER_LOCALIZABILITY_NONLOCALIZED = YES;
				CLANG_ENABLE_MODULES = YES;
				CLANG_ENABLE_OBJC_ARC = YES;
				CLANG_WARN_BOOL_CONVERSION = YES;
				CLANG_WARN_CONSTANT_CONVERSION = YES;
				CLANG_WARN_DIRECT_OBJC_ISA_USAGE = YES_ERROR;
				CLANG_WARN_EMPTY_BODY = YES;
				CLANG_WARN_ENUM_CONVERSION = YES;
				CLANG_WARN_INFINITE_RECURSION = YES;
				CLANG_WARN_INT_CONVERSION = YES;
				CLANG_WARN_OBJC_ROOT_CLASS = YES_ERROR;
				CLANG_WARN_SUSPICIOUS_MOVE = YES;
				CLANG_WARN_UNREACHABLE_CODE = YES;
				CLANG_WARN__DUPLICATE_METHOD_MATCH = YES;
				"CODE_SIGN_IDENTITY[sdk=iphoneos*]" = "iPhone Developer";
				COPY_PHASE_STRIP = YES;
				DEFINES_MODULE = YES;
				ENABLE_NS_ASSERTIONS = NO;
				ENABLE_STRICT_OBJC_MSGSEND = YES;
				GCC_C_LANGUAGE_STANDARD = c99;
				GCC_NO_COMMON_BLOCKS = YES;
				GCC_WARN_64_TO_32_BIT_CONVERSION = YES;
				GCC_WARN_ABOUT_RETURN_TYPE = YES_ERROR;
				GCC_WARN_UNDECLARED_SELECTOR = YES;
				GCC_WARN_UNINITIALIZED_AUTOS = YES_AGGRESSIVE;
				GCC_WARN_UNUSED_FUNCTION = YES;
				GCC_WARN_UNUSED_VARIABLE = YES;
				IPHONEOS_DEPLOYMENT_TARGET = 8.0;
				PRODUCT_NAME = SimplyE;
				SDKROOT = iphoneos;
				SWIFT_OPTIMIZATION_LEVEL = "-Owholemodule";
				SWIFT_VERSION = 2.3;
				TARGETED_DEVICE_FAMILY = "1,2";
				VALIDATE_PRODUCT = YES;
			};
			name = Release;
		};
		A823D83A192BABA400B55DE2 /* Debug */ = {
			isa = XCBuildConfiguration;
			baseConfigurationReference = 8499EE06365A73ACE6116D3C /* Pods-SimplyE.debug.xcconfig */;
			buildSettings = {
				ASSETCATALOG_COMPILER_APPICON_NAME = AppIcon;
				CLANG_ENABLE_MODULES = YES;
				CODE_SIGN_IDENTITY = "iPhone Developer";
				"CODE_SIGN_IDENTITY[sdk=iphoneos*]" = "iPhone Developer";
				DEVELOPMENT_TEAM = 7262U6ST2R;
				ENABLE_BITCODE = NO;
				FRAMEWORK_SEARCH_PATHS = (
					"$(inherited)",
					"$(PROJECT_DIR)",
				);
				GCC_PRECOMPILE_PREFIX_HEADER = YES;
				GCC_PREFIX_HEADER = "Simplified/Simplified-Prefix.pch";
				INFOPLIST_FILE = "Simplified/Simplified-Info.plist";
				LD_RUNPATH_SEARCH_PATHS = "$(inherited) @executable_path/Frameworks";
				LIBRARY_SEARCH_PATHS = (
					"$(PROJECT_DIR)/build/Debug-iphoneos",
					"$(inherited)",
					"$(PROJECT_DIR)/Pods/Heap",
					"$(PROJECT_DIR)/heap-ios-latest",
					"$(PROJECT_DIR)/readium-sdk/Platform/Apple/build/Debug-iphoneos",
					"$(PROJECT_DIR)/readium-sdk/Platform/Apple/build/Release-iphoneos",
				);
				PRODUCT_BUNDLE_IDENTIFIER = org.nypl.labs.SimplyE;
				PRODUCT_NAME = "$(TARGET_NAME)";
				PROVISIONING_PROFILE = "960a8812-710b-41e4-be33-59a63412459b";
				PROVISIONING_PROFILE_SPECIFIER = Development;
				SWIFT_ACTIVE_COMPILATION_CONDITIONS = DEBUG;
				SWIFT_OBJC_BRIDGING_HEADER = "Simplified/SimplyE-Bridging-Header.h";
				SWIFT_OPTIMIZATION_LEVEL = "-Onone";
				SWIFT_VERSION = 3.0;
				TARGETED_DEVICE_FAMILY = "1,2";
				WARNING_CFLAGS = (
					"-Wall",
					"-Wextra",
					"-Wno-documentation",
					"-Wno-c++98-compat-pedantic",
					"-Wno-c++98-compat",
					"-Wno-c11-extensions",
					"-Wno-objc-missing-property-synthesis",
				);
				WRAPPER_EXTENSION = app;
			};
			name = Debug;
		};
		A823D83B192BABA400B55DE2 /* Release */ = {
			isa = XCBuildConfiguration;
			baseConfigurationReference = DE9D07935ED4E0F0BB8AD7B7 /* Pods-SimplyE.release.xcconfig */;
			buildSettings = {
				ASSETCATALOG_COMPILER_APPICON_NAME = AppIcon;
				CLANG_ENABLE_MODULES = YES;
				CODE_SIGN_IDENTITY = "iPhone Distribution: The New York Library Astor, Lenox, and Tilden Foundations (7262U6ST2R)";
				"CODE_SIGN_IDENTITY[sdk=iphoneos*]" = "iPhone Distribution";
				DEVELOPMENT_TEAM = 7262U6ST2R;
				ENABLE_BITCODE = NO;
				FRAMEWORK_SEARCH_PATHS = (
					"$(inherited)",
					"$(PROJECT_DIR)",
				);
				GCC_PRECOMPILE_PREFIX_HEADER = YES;
				GCC_PREFIX_HEADER = "Simplified/Simplified-Prefix.pch";
				INFOPLIST_FILE = "Simplified/Simplified-Info.plist";
				LD_RUNPATH_SEARCH_PATHS = "$(inherited) @executable_path/Frameworks";
				LIBRARY_SEARCH_PATHS = (
					"$(PROJECT_DIR)/build/Debug-iphoneos",
					"$(inherited)",
					"$(PROJECT_DIR)/Pods/Heap",
					"$(PROJECT_DIR)/heap-ios-latest",
					"$(PROJECT_DIR)/readium-sdk/Platform/Apple/build/Debug-iphoneos",
					"$(PROJECT_DIR)/readium-sdk/Platform/Apple/build/Release-iphoneos",
				);
				PRODUCT_BUNDLE_IDENTIFIER = org.nypl.labs.SimplyE;
				PRODUCT_NAME = "$(TARGET_NAME)";
				PROVISIONING_PROFILE = "3bc7274c-46ae-459e-8d05-3c678e597f60";
				PROVISIONING_PROFILE_SPECIFIER = "App Store (Generic)";
				SWIFT_ACTIVE_COMPILATION_CONDITIONS = "";
				SWIFT_OBJC_BRIDGING_HEADER = "Simplified/SimplyE-Bridging-Header.h";
				SWIFT_VERSION = 3.0;
				TARGETED_DEVICE_FAMILY = "1,2";
				WARNING_CFLAGS = (
					"-Wall",
					"-Wextra",
					"-Wno-documentation",
					"-Wno-c++98-compat-pedantic",
					"-Wno-c++98-compat",
					"-Wno-c11-extensions",
					"-Wno-objc-missing-property-synthesis",
				);
				WRAPPER_EXTENSION = app;
			};
			name = Release;
		};
/* End XCBuildConfiguration section */

/* Begin XCConfigurationList section */
		2D2B47791D08F808007F7764 /* Build configuration list for PBXNativeTarget "SimplyETests" */ = {
			isa = XCConfigurationList;
			buildConfigurations = (
				2D2B477A1D08F808007F7764 /* Debug */,
				2D2B477B1D08F808007F7764 /* Release */,
			);
			defaultConfigurationIsVisible = 0;
			defaultConfigurationName = Release;
		};
		A823D808192BABA400B55DE2 /* Build configuration list for PBXProject "Simplified" */ = {
			isa = XCConfigurationList;
			buildConfigurations = (
				A823D837192BABA400B55DE2 /* Debug */,
				A823D838192BABA400B55DE2 /* Release */,
			);
			defaultConfigurationIsVisible = 0;
			defaultConfigurationName = Release;
		};
		A823D839192BABA400B55DE2 /* Build configuration list for PBXNativeTarget "SimplyE" */ = {
			isa = XCConfigurationList;
			buildConfigurations = (
				A823D83A192BABA400B55DE2 /* Debug */,
				A823D83B192BABA400B55DE2 /* Release */,
			);
			defaultConfigurationIsVisible = 0;
			defaultConfigurationName = Release;
		};
/* End XCConfigurationList section */
	};
	rootObject = A823D805192BABA400B55DE2 /* Project object */;
}<|MERGE_RESOLUTION|>--- conflicted
+++ resolved
@@ -533,7 +533,6 @@
 		BEEC686A5C71AFACFAC2A884 /* libPods-SimplyETests.a */ = {isa = PBXFileReference; explicitFileType = archive.ar; includeInIndex = 0; path = "libPods-SimplyETests.a"; sourceTree = BUILT_PRODUCTS_DIR; };
 		CAE35BBA1B86289500BF9BC5 /* Simplified.xcconfig */ = {isa = PBXFileReference; lastKnownFileType = text.xcconfig; path = Simplified.xcconfig; sourceTree = "<group>"; };
 		CAE35BC11B86308D00BF9BC5 /* README */ = {isa = PBXFileReference; lastKnownFileType = text; path = README; sourceTree = "<group>"; };
-<<<<<<< HEAD
 		E6202A001DD4E6F300C99553 /* NYPLSettingsAccountDetailViewController.h */ = {isa = PBXFileReference; fileEncoding = 4; lastKnownFileType = sourcecode.c.h; path = NYPLSettingsAccountDetailViewController.h; sourceTree = "<group>"; };
 		E6202A011DD4E6F300C99553 /* NYPLSettingsAccountDetailViewController.m */ = {isa = PBXFileReference; fileEncoding = 4; lastKnownFileType = sourcecode.c.objc; path = NYPLSettingsAccountDetailViewController.m; sourceTree = "<group>"; };
 		E6202A031DD52B8600C99553 /* NYPLWelcomeScreen.swift */ = {isa = PBXFileReference; fileEncoding = 4; lastKnownFileType = sourcecode.swift; path = NYPLWelcomeScreen.swift; sourceTree = "<group>"; };
@@ -545,7 +544,6 @@
 		E6BA02B71DE4B6F600F76404 /* RemoteHTMLViewController.swift */ = {isa = PBXFileReference; fileEncoding = 4; lastKnownFileType = sourcecode.swift; path = RemoteHTMLViewController.swift; sourceTree = "<group>"; };
 		E6BC315C1E009F3E0021B65E /* NYPLAgeCheck.swift */ = {isa = PBXFileReference; fileEncoding = 4; lastKnownFileType = sourcecode.swift; path = NYPLAgeCheck.swift; sourceTree = "<group>"; };
 		E6F26E721DFF672F00C103CA /* NYPLDirectoryManager.swift */ = {isa = PBXFileReference; fileEncoding = 4; lastKnownFileType = sourcecode.swift; path = NYPLDirectoryManager.swift; sourceTree = "<group>"; };
-=======
 		DE9D07935ED4E0F0BB8AD7B7 /* Pods-SimplyE.release.xcconfig */ = {isa = PBXFileReference; includeInIndex = 1; lastKnownFileType = text.xcconfig; name = "Pods-SimplyE.release.xcconfig"; path = "Pods/Target Support Files/Pods-SimplyE/Pods-SimplyE.release.xcconfig"; sourceTree = "<group>"; };
 		E677F8B11DC2A8F500071222 /* NYPLSettingsLicensesTableViewController.h */ = {isa = PBXFileReference; fileEncoding = 4; lastKnownFileType = sourcecode.c.h; path = NYPLSettingsLicensesTableViewController.h; sourceTree = "<group>"; };
 		E677F8B21DC2A8F500071222 /* NYPLSettingsLicensesTableViewController.m */ = {isa = PBXFileReference; fileEncoding = 4; lastKnownFileType = sourcecode.c.objc; path = NYPLSettingsLicensesTableViewController.m; sourceTree = "<group>"; };
@@ -554,7 +552,6 @@
 		E6CA8E551DCA664F00FE93B4 /* NYPLSettingsContentLicenseViewController.h */ = {isa = PBXFileReference; fileEncoding = 4; lastKnownFileType = sourcecode.c.h; path = NYPLSettingsContentLicenseViewController.h; sourceTree = "<group>"; };
 		E6CA8E561DCA664F00FE93B4 /* NYPLSettingsContentLicenseViewController.m */ = {isa = PBXFileReference; fileEncoding = 4; lastKnownFileType = sourcecode.c.objc; path = NYPLSettingsContentLicenseViewController.m; sourceTree = "<group>"; };
 		E6CA8E5A1DCA773400FE93B4 /* content-license.html */ = {isa = PBXFileReference; fileEncoding = 4; lastKnownFileType = text.html; path = "content-license.html"; sourceTree = "<group>"; };
->>>>>>> cc616f7b
 /* End PBXFileReference section */
 
 /* Begin PBXFrameworksBuildPhase section */
