--- conflicted
+++ resolved
@@ -151,11 +151,8 @@
 		5A6929241B95C8B400FB4C10 /* readium-shared-js_all.js.bundles.js in Resources */ = {isa = PBXBuildFile; fileRef = 5A6929231B95C8B400FB4C10 /* readium-shared-js_all.js.bundles.js */; };
 		5A6929251B95C93B00FB4C10 /* readium-shared-js_all.js.map in Resources */ = {isa = PBXBuildFile; fileRef = 5A69291D1B95C8AD00FB4C10 /* readium-shared-js_all.js.map */; };
 		5AEA9E011B947419009F71DB /* libc++.dylib in Frameworks */ = {isa = PBXBuildFile; fileRef = 119503EA1993F91E009FB788 /* libc++.dylib */; };
-<<<<<<< HEAD
 		5D60D3542297353C001080D0 /* NYPLMigrationManager.swift in Sources */ = {isa = PBXBuildFile; fileRef = 5D60D3532297353C001080D0 /* NYPLMigrationManager.swift */; };
-=======
 		5D73DA4322A080BA00162CB8 /* NYPLMyBooksDownloadCenterTests.swift in Sources */ = {isa = PBXBuildFile; fileRef = 5D73DA3D22A07B9A00162CB8 /* NYPLMyBooksDownloadCenterTests.swift */; };
->>>>>>> 834fc1e9
 		841B55431B740F2700FAC1AF /* NYPLSettingsEULAViewController.m in Sources */ = {isa = PBXBuildFile; fileRef = 841B55421B740F2700FAC1AF /* NYPLSettingsEULAViewController.m */; };
 		84B7A3461B84E8FE00584FB2 /* OFL.txt in Resources */ = {isa = PBXBuildFile; fileRef = 84B7A3431B84E8FE00584FB2 /* OFL.txt */; };
 		84B7A3471B84E8FE00584FB2 /* OpenDyslexic3-Bold.ttf in Resources */ = {isa = PBXBuildFile; fileRef = 84B7A3441B84E8FE00584FB2 /* OpenDyslexic3-Bold.ttf */; };
@@ -517,11 +514,8 @@
 		5A69291D1B95C8AD00FB4C10 /* readium-shared-js_all.js.map */ = {isa = PBXFileReference; fileEncoding = 4; lastKnownFileType = "sourcecode.module-map"; name = "readium-shared-js_all.js.map"; path = "readium-shared-js/build-output/_single-bundle/readium-shared-js_all.js.map"; sourceTree = SOURCE_ROOT; };
 		5A6929231B95C8B400FB4C10 /* readium-shared-js_all.js.bundles.js */ = {isa = PBXFileReference; fileEncoding = 4; lastKnownFileType = sourcecode.javascript; name = "readium-shared-js_all.js.bundles.js"; path = "readium-shared-js/build-output/_single-bundle/readium-shared-js_all.js.bundles.js"; sourceTree = SOURCE_ROOT; };
 		5A7048911B94A6700046FFF0 /* Adobe Content Filter.xcodeproj */ = {isa = PBXFileReference; lastKnownFileType = "wrapper.pb-project"; name = "Adobe Content Filter.xcodeproj"; path = "adobe-content-filter/build/iOS/Adobe Content Filter.xcodeproj"; sourceTree = "<group>"; };
-<<<<<<< HEAD
 		5D60D3532297353C001080D0 /* NYPLMigrationManager.swift */ = {isa = PBXFileReference; lastKnownFileType = sourcecode.swift; path = NYPLMigrationManager.swift; sourceTree = "<group>"; };
-=======
 		5D73DA3D22A07B9A00162CB8 /* NYPLMyBooksDownloadCenterTests.swift */ = {isa = PBXFileReference; lastKnownFileType = sourcecode.swift; path = NYPLMyBooksDownloadCenterTests.swift; sourceTree = "<group>"; };
->>>>>>> 834fc1e9
 		841B55411B740F2700FAC1AF /* NYPLSettingsEULAViewController.h */ = {isa = PBXFileReference; fileEncoding = 4; lastKnownFileType = sourcecode.c.h; path = NYPLSettingsEULAViewController.h; sourceTree = "<group>"; };
 		841B55421B740F2700FAC1AF /* NYPLSettingsEULAViewController.m */ = {isa = PBXFileReference; fileEncoding = 4; lastKnownFileType = sourcecode.c.objc; path = NYPLSettingsEULAViewController.m; sourceTree = "<group>"; };
 		84B7A3431B84E8FE00584FB2 /* OFL.txt */ = {isa = PBXFileReference; fileEncoding = 4; lastKnownFileType = text; path = OFL.txt; sourceTree = "<group>"; };
@@ -1482,11 +1476,8 @@
 			isa = PBXSourcesBuildPhase;
 			buildActionMask = 2147483647;
 			files = (
-<<<<<<< HEAD
 				B51C1DFE22860563003B49A5 /* OPDS2CatalogsFeedTests.swift in Sources */,
-=======
 				5D73DA4322A080BA00162CB8 /* NYPLMyBooksDownloadCenterTests.swift in Sources */,
->>>>>>> 834fc1e9
 				2D2B477C1D08F821007F7764 /* UpdateCheckTests.swift in Sources */,
 				2D8790A520129AF200E2763F /* NYPLBookAcquisitionPathTests.swift in Sources */,
 				2D2B477E1D08F82C007F7764 /* Log.swift in Sources */,
