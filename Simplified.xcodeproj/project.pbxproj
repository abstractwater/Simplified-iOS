--- conflicted
+++ resolved
@@ -348,7 +348,6 @@
 		7347F09D245A4DE200558D7F /* Account.swift in Sources */ = {isa = PBXBuildFile; fileRef = 8CC26F822370C1DF0000D8E1 /* Account.swift */; };
 		7347F09E245A4DE200558D7F /* NYPLBookDownloadFailedCell.m in Sources */ = {isa = PBXBuildFile; fileRef = 11078356198160A50071AB1E /* NYPLBookDownloadFailedCell.m */; };
 		7347F09F245A4DE200558D7F /* NYPLBookDetailViewController.m in Sources */ = {isa = PBXBuildFile; fileRef = 110AF89B1961ED1F004887C3 /* NYPLBookDetailViewController.m */; };
-		7347F0A0245A4DE200558D7F /* (null) in Sources */ = {isa = PBXBuildFile; };
 		7347F0A1245A4DE200558D7F /* NYPLDirectoryManager.swift in Sources */ = {isa = PBXBuildFile; fileRef = E6F26E721DFF672F00C103CA /* NYPLDirectoryManager.swift */; };
 		7347F0A2245A4DE200558D7F /* NYPLContentTypeBadge.swift in Sources */ = {isa = PBXBuildFile; fileRef = E6D848E22171334800CEC142 /* NYPLContentTypeBadge.swift */; };
 		7347F0A3245A4DE200558D7F /* NYPLZXingEncoder.m in Sources */ = {isa = PBXBuildFile; fileRef = E6C91BC11FD5F63B00A32F42 /* NYPLZXingEncoder.m */; };
@@ -643,7 +642,7 @@
 		739E60D4244A0D8600D00301 /* UIColor+LabelColor.swift in Sources */ = {isa = PBXBuildFile; fileRef = 179699D024131BA500EC309F /* UIColor+LabelColor.swift */; };
 		739E60D5244A0D8600D00301 /* NYPLUserAccountFrontEndValidation.m in Sources */ = {isa = PBXBuildFile; fileRef = 73E84FC524465083009071D8 /* NYPLUserAccountFrontEndValidation.m */; };
 		739E60D6244A0D8600D00301 /* NYPLNetworkResponder.swift in Sources */ = {isa = PBXBuildFile; fileRef = 735FED252427494900144C97 /* NYPLNetworkResponder.swift */; };
-		739E60D7244A0D8600D00301 /* NYPLBasicAuth.m in Sources */ = {isa = PBXBuildFile; fileRef = A4E254F91B0E610900193FE4 /* NYPLBasicAuth.m */; };
+		739E60D7244A0D8600D00301 /* (null) in Sources */ = {isa = PBXBuildFile; };
 		739E60D8244A0D8600D00301 /* NYPLReaderSettings.m in Sources */ = {isa = PBXBuildFile; fileRef = 1188F3E01A1ECC4B006B2F36 /* NYPLReaderSettings.m */; };
 		739E60D9244A0D8600D00301 /* NYPLKeychain.m in Sources */ = {isa = PBXBuildFile; fileRef = 11C5DD15197727A6005A9945 /* NYPLKeychain.m */; };
 		739E60DB244A0D8600D00301 /* NYPLReaderContainerDelegateBase.m in Sources */ = {isa = PBXBuildFile; fileRef = 5D7CF86322C19EBA007CAA34 /* NYPLReaderContainerDelegateBase.m */; };
@@ -753,23 +752,19 @@
 		73A229AD2410221E006B9EAD /* EPUBModule.swift in Sources */ = {isa = PBXBuildFile; fileRef = 73A229AC2410221E006B9EAD /* EPUBModule.swift */; };
 		73A229AF24102272006B9EAD /* ReaderFormatModule.swift in Sources */ = {isa = PBXBuildFile; fileRef = 73A229AE24102272006B9EAD /* ReaderFormatModule.swift */; };
 		73A3EAED2400A9560061A7FB /* NYPLSettingsAccountURLSessionChallengeHandler.m in Sources */ = {isa = PBXBuildFile; fileRef = 73A3EAEC2400A9560061A7FB /* NYPLSettingsAccountURLSessionChallengeHandler.m */; };
-<<<<<<< HEAD
+		73AA32D824EF0853000C90B2 /* URLResponse+NYPL.swift in Sources */ = {isa = PBXBuildFile; fileRef = 7340DA6124B7E45C00361387 /* URLResponse+NYPL.swift */; };
+		73AA32D924EF0B1F000C90B2 /* NYPLBook+Additions.swift in Sources */ = {isa = PBXBuildFile; fileRef = 7340DA6724B7F27900361387 /* NYPLBook+Additions.swift */; };
+		73B501C524F48D4C00FBAD7D /* NYPLUserAccountFrontEndValidation.swift in Sources */ = {isa = PBXBuildFile; fileRef = 73B501C024F48D4B00FBAD7D /* NYPLUserAccountFrontEndValidation.swift */; };
+		73B501C624F48D4C00FBAD7D /* NYPLUserAccountFrontEndValidation.swift in Sources */ = {isa = PBXBuildFile; fileRef = 73B501C024F48D4B00FBAD7D /* NYPLUserAccountFrontEndValidation.swift */; };
 		73BF0CCE245769D80009FC61 /* NYPLReaderTOCCell.swift in Sources */ = {isa = PBXBuildFile; fileRef = 7386C1F9245276CA004C78BD /* NYPLReaderTOCCell.swift */; };
 		73CCB6F724588C9000ADD3AD /* NYPLUserAccount.swift in Sources */ = {isa = PBXBuildFile; fileRef = 17CE5304243C020800315E63 /* NYPLUserAccount.swift */; };
 		73CDA121243EDAD8009CC6A6 /* URLRequest+NYPL.swift in Sources */ = {isa = PBXBuildFile; fileRef = 73CDA120243EDAD8009CC6A6 /* URLRequest+NYPL.swift */; };
 		73DEB54E2486FDFC00B5FF0A /* NYPLBookmarkR2Location.swift in Sources */ = {isa = PBXBuildFile; fileRef = 73DEB5462486FDFC00B5FF0A /* NYPLBookmarkR2Location.swift */; };
 		73DEB54F2486FDFC00B5FF0A /* NYPLBookmarkR2Location.swift in Sources */ = {isa = PBXBuildFile; fileRef = 73DEB5462486FDFC00B5FF0A /* NYPLBookmarkR2Location.swift */; };
 		73E4959D244E5FA500BD8F15 /* R2Streamer.framework in Embed Frameworks */ = {isa = PBXBuildFile; fileRef = 731B2B12244A1D6500A7A649 /* R2Streamer.framework */; settings = {ATTRIBUTES = (CodeSignOnCopy, RemoveHeadersOnCopy, ); }; };
-		73E84FC624465083009071D8 /* NYPLUserAccountFrontEndValidation.m in Sources */ = {isa = PBXBuildFile; fileRef = 73E84FC524465083009071D8 /* NYPLUserAccountFrontEndValidation.m */; };
 		73F713562417200F00C63B81 /* NYPLEPUBViewController.swift in Sources */ = {isa = PBXBuildFile; fileRef = 73F713502417200F00C63B81 /* NYPLEPUBViewController.swift */; };
 		73F713572417200F00C63B81 /* NYPLBaseReaderViewController.swift in Sources */ = {isa = PBXBuildFile; fileRef = 73F713552417200F00C63B81 /* NYPLBaseReaderViewController.swift */; };
 		73F713682417240100C63B81 /* UIViewController+NYPL.swift in Sources */ = {isa = PBXBuildFile; fileRef = 73F713672417240100C63B81 /* UIViewController+NYPL.swift */; };
-=======
-		73AA32D824EF0853000C90B2 /* URLResponse+NYPL.swift in Sources */ = {isa = PBXBuildFile; fileRef = 7340DA6124B7E45C00361387 /* URLResponse+NYPL.swift */; };
-		73AA32D924EF0B1F000C90B2 /* NYPLBook+Additions.swift in Sources */ = {isa = PBXBuildFile; fileRef = 7340DA6724B7F27900361387 /* NYPLBook+Additions.swift */; };
-		73B501C524F48D4C00FBAD7D /* NYPLUserAccountFrontEndValidation.swift in Sources */ = {isa = PBXBuildFile; fileRef = 73B501C024F48D4B00FBAD7D /* NYPLUserAccountFrontEndValidation.swift */; };
-		73B501C624F48D4C00FBAD7D /* NYPLUserAccountFrontEndValidation.swift in Sources */ = {isa = PBXBuildFile; fileRef = 73B501C024F48D4B00FBAD7D /* NYPLUserAccountFrontEndValidation.swift */; };
-		73CDA121243EDAD8009CC6A6 /* URLRequest+NYPL.swift in Sources */ = {isa = PBXBuildFile; fileRef = 73CDA120243EDAD8009CC6A6 /* URLRequest+NYPL.swift */; };
 		73FB0AC924EB403D0072E430 /* NYPLBookContentType.swift in Sources */ = {isa = PBXBuildFile; fileRef = 73FB0AC824EB403D0072E430 /* NYPLBookContentType.swift */; };
 		73FB0ACA24EB403D0072E430 /* NYPLBookContentType.swift in Sources */ = {isa = PBXBuildFile; fileRef = 73FB0AC824EB403D0072E430 /* NYPLBookContentType.swift */; };
 		73FCA2A925005BA4001B0C5D /* NYPLLibraryDescriptionCell.swift in Sources */ = {isa = PBXBuildFile; fileRef = 0826CD2E24AA2801000F4030 /* NYPLLibraryDescriptionCell.swift */; };
@@ -887,7 +882,7 @@
 		73FCA31925005BA4001B0C5D /* Account.swift in Sources */ = {isa = PBXBuildFile; fileRef = 8CC26F822370C1DF0000D8E1 /* Account.swift */; };
 		73FCA31A25005BA4001B0C5D /* NYPLBookDownloadFailedCell.m in Sources */ = {isa = PBXBuildFile; fileRef = 11078356198160A50071AB1E /* NYPLBookDownloadFailedCell.m */; };
 		73FCA31B25005BA4001B0C5D /* NYPLBookDetailViewController.m in Sources */ = {isa = PBXBuildFile; fileRef = 110AF89B1961ED1F004887C3 /* NYPLBookDetailViewController.m */; };
-		73FCA31C25005BA4001B0C5D /* NYPLReaderTOCCell.m in Sources */ = {isa = PBXBuildFile; fileRef = 11BFDB38199C117B00378691 /* NYPLReaderTOCCell.m */; };
+		73FCA31C25005BA4001B0C5D /* (null) in Sources */ = {isa = PBXBuildFile; };
 		73FCA31D25005BA4001B0C5D /* NYPLDirectoryManager.swift in Sources */ = {isa = PBXBuildFile; fileRef = E6F26E721DFF672F00C103CA /* NYPLDirectoryManager.swift */; };
 		73FCA31E25005BA4001B0C5D /* NYPLContentTypeBadge.swift in Sources */ = {isa = PBXBuildFile; fileRef = E6D848E22171334800CEC142 /* NYPLContentTypeBadge.swift */; };
 		73FCA31F25005BA4001B0C5D /* NYPLZXingEncoder.m in Sources */ = {isa = PBXBuildFile; fileRef = E6C91BC11FD5F63B00A32F42 /* NYPLZXingEncoder.m */; };
@@ -990,7 +985,7 @@
 		73FCA38125005BA4001B0C5D /* GoogleAppMeasurement.framework in Frameworks */ = {isa = PBXBuildFile; fileRef = 738EF2D92405EA6000F388FB /* GoogleAppMeasurement.framework */; };
 		73FCA38225005BA4001B0C5D /* FIRAnalyticsConnector.framework in Frameworks */ = {isa = PBXBuildFile; fileRef = 738EF2DA2405EA6000F388FB /* FIRAnalyticsConnector.framework */; };
 		73FCA38325005BA4001B0C5D /* GoogleDataTransport.framework in Frameworks */ = {isa = PBXBuildFile; fileRef = 738EF2E52405EBAD00F388FB /* GoogleDataTransport.framework */; };
-		73FCA38425005BA4001B0C5D /* GoogleDataTransportCCTSupport.framework in Frameworks */ = {isa = PBXBuildFile; fileRef = 738EF2E82405EBC100F388FB /* GoogleDataTransportCCTSupport.framework */; };
+		73FCA38425005BA4001B0C5D /* (null) in Frameworks */ = {isa = PBXBuildFile; };
 		73FCA38525005BA4001B0C5D /* FirebaseInstallations.framework in Frameworks */ = {isa = PBXBuildFile; fileRef = 738EF2E42405EBAD00F388FB /* FirebaseInstallations.framework */; };
 		73FCA38625005BA4001B0C5D /* PromisesObjC.framework in Frameworks */ = {isa = PBXBuildFile; fileRef = 738EF2EB2405EC5900F388FB /* PromisesObjC.framework */; };
 		73FCA38725005BA4001B0C5D /* Fabric.framework in Frameworks */ = {isa = PBXBuildFile; fileRef = 731DA5FB240711F5009CC191 /* Fabric.framework */; };
@@ -1016,7 +1011,6 @@
 		73FCA39D25005BA4001B0C5D /* OpenDyslexic3-Regular.ttf in Resources */ = {isa = PBXBuildFile; fileRef = 84B7A3451B84E8FE00584FB2 /* OpenDyslexic3-Regular.ttf */; };
 		73FCA39E25005BA4001B0C5D /* GoogleService-Info.plist in Resources */ = {isa = PBXBuildFile; fileRef = 738EF2CB2405E38800F388FB /* GoogleService-Info.plist */; };
 		73FCA3AA25005D33001B0C5D /* Images.xcassets in Resources */ = {isa = PBXBuildFile; fileRef = A823D822192BABA400B55DE2 /* Images.xcassets */; };
->>>>>>> 2db7450d
 		841B55431B740F2700FAC1AF /* NYPLSettingsEULAViewController.m in Sources */ = {isa = PBXBuildFile; fileRef = 841B55421B740F2700FAC1AF /* NYPLSettingsEULAViewController.m */; };
 		84B7A3461B84E8FE00584FB2 /* OFL.txt in Resources */ = {isa = PBXBuildFile; fileRef = 84B7A3431B84E8FE00584FB2 /* OFL.txt */; };
 		84B7A3471B84E8FE00584FB2 /* OpenDyslexic3-Bold.ttf in Resources */ = {isa = PBXBuildFile; fileRef = 84B7A3441B84E8FE00584FB2 /* OpenDyslexic3-Bold.ttf */; };
@@ -1508,17 +1502,13 @@
 		73DA43A62404BA5600985482 /* build-carthage.sh */ = {isa = PBXFileReference; lastKnownFileType = text.script.sh; path = "build-carthage.sh"; sourceTree = SOURCE_ROOT; };
 		73DA43A72404BA5600985482 /* build_curl.sh */ = {isa = PBXFileReference; lastKnownFileType = text.script.sh; path = build_curl.sh; sourceTree = SOURCE_ROOT; };
 		73DA43A82404BA5600985482 /* build-openssl-curl.sh */ = {isa = PBXFileReference; lastKnownFileType = text.script.sh; path = "build-openssl-curl.sh"; sourceTree = SOURCE_ROOT; };
-<<<<<<< HEAD
 		73DEB5462486FDFC00B5FF0A /* NYPLBookmarkR2Location.swift */ = {isa = PBXFileReference; fileEncoding = 4; lastKnownFileType = sourcecode.swift; path = NYPLBookmarkR2Location.swift; sourceTree = "<group>"; };
-		73E84FC424465083009071D8 /* NYPLUserAccountFrontEndValidation.h */ = {isa = PBXFileReference; lastKnownFileType = sourcecode.c.h; path = NYPLUserAccountFrontEndValidation.h; sourceTree = "<group>"; };
 		73E84FC524465083009071D8 /* NYPLUserAccountFrontEndValidation.m */ = {isa = PBXFileReference; lastKnownFileType = sourcecode.c.objc; path = NYPLUserAccountFrontEndValidation.m; sourceTree = "<group>"; };
 		73F713502417200F00C63B81 /* NYPLEPUBViewController.swift */ = {isa = PBXFileReference; fileEncoding = 4; lastKnownFileType = sourcecode.swift; name = NYPLEPUBViewController.swift; path = Simplified/Reader2/UI/NYPLEPUBViewController.swift; sourceTree = SOURCE_ROOT; };
 		73F713552417200F00C63B81 /* NYPLBaseReaderViewController.swift */ = {isa = PBXFileReference; fileEncoding = 4; lastKnownFileType = sourcecode.swift; name = NYPLBaseReaderViewController.swift; path = Simplified/Reader2/UI/NYPLBaseReaderViewController.swift; sourceTree = SOURCE_ROOT; };
 		73F713672417240100C63B81 /* UIViewController+NYPL.swift */ = {isa = PBXFileReference; fileEncoding = 4; lastKnownFileType = sourcecode.swift; name = "UIViewController+NYPL.swift"; path = "Simplified/Reader2/UI/UIViewController+NYPL.swift"; sourceTree = SOURCE_ROOT; };
-=======
 		73FB0AC824EB403D0072E430 /* NYPLBookContentType.swift */ = {isa = PBXFileReference; lastKnownFileType = sourcecode.swift; name = NYPLBookContentType.swift; path = Models/NYPLBookContentType.swift; sourceTree = "<group>"; };
 		73FCA3A425005BA4001B0C5D /* Open eBooks.app */ = {isa = PBXFileReference; explicitFileType = wrapper.application; includeInIndex = 0; path = "Open eBooks.app"; sourceTree = BUILT_PRODUCTS_DIR; };
->>>>>>> 2db7450d
 		841B55411B740F2700FAC1AF /* NYPLSettingsEULAViewController.h */ = {isa = PBXFileReference; fileEncoding = 4; lastKnownFileType = sourcecode.c.h; path = NYPLSettingsEULAViewController.h; sourceTree = "<group>"; };
 		841B55421B740F2700FAC1AF /* NYPLSettingsEULAViewController.m */ = {isa = PBXFileReference; fileEncoding = 4; lastKnownFileType = sourcecode.c.objc; path = NYPLSettingsEULAViewController.m; sourceTree = "<group>"; };
 		84B7A3431B84E8FE00584FB2 /* OFL.txt */ = {isa = PBXFileReference; fileEncoding = 4; lastKnownFileType = text; path = OFL.txt; sourceTree = "<group>"; };
@@ -1678,7 +1668,6 @@
 			);
 			runOnlyForDeploymentPostprocessing = 0;
 		};
-<<<<<<< HEAD
 		739E60FD244A0D8600D00301 /* Frameworks */ = {
 			isa = PBXFrameworksBuildPhase;
 			buildActionMask = 2147483647;
@@ -1736,7 +1725,9 @@
 				739E6128244A0D8600D00301 /* PromisesObjC.framework in Frameworks */,
 				739E6129244A0D8600D00301 /* Fabric.framework in Frameworks */,
 				739E612A244A0D8600D00301 /* Crashlytics.framework in Frameworks */,
-=======
+			);
+			runOnlyForDeploymentPostprocessing = 0;
+		};
 		73FCA35A25005BA4001B0C5D /* Frameworks */ = {
 			isa = PBXFrameworksBuildPhase;
 			buildActionMask = 2147483647;
@@ -1782,12 +1773,11 @@
 				73FCA38125005BA4001B0C5D /* GoogleAppMeasurement.framework in Frameworks */,
 				73FCA38225005BA4001B0C5D /* FIRAnalyticsConnector.framework in Frameworks */,
 				73FCA38325005BA4001B0C5D /* GoogleDataTransport.framework in Frameworks */,
-				73FCA38425005BA4001B0C5D /* GoogleDataTransportCCTSupport.framework in Frameworks */,
+				73FCA38425005BA4001B0C5D /* (null) in Frameworks */,
 				73FCA38525005BA4001B0C5D /* FirebaseInstallations.framework in Frameworks */,
 				73FCA38625005BA4001B0C5D /* PromisesObjC.framework in Frameworks */,
 				73FCA38725005BA4001B0C5D /* Fabric.framework in Frameworks */,
 				73FCA38825005BA4001B0C5D /* Crashlytics.framework in Frameworks */,
->>>>>>> 2db7450d
 			);
 			runOnlyForDeploymentPostprocessing = 0;
 		};
@@ -2205,6 +2195,14 @@
 			name = "OpenEbooks-specific";
 			sourceTree = "<group>";
 		};
+		735F752D25018991001A5C06 /* Recovered References */ = {
+			isa = PBXGroup;
+			children = (
+				73E84FC524465083009071D8 /* NYPLUserAccountFrontEndValidation.m */,
+			);
+			name = "Recovered References";
+			sourceTree = "<group>";
+		};
 		7360891B240DFB93007EE66F /* Logging */ = {
 			isa = PBXGroup;
 			children = (
@@ -2301,6 +2299,7 @@
 				A823D82F192BABA400B55DE2 /* SimplifiedTests */,
 				A823D80E192BABA400B55DE2 /* Products */,
 				A823D80F192BABA400B55DE2 /* Frameworks */,
+				735F752D25018991001A5C06 /* Recovered References */,
 			);
 			sourceTree = "<group>";
 		};
@@ -2467,11 +2466,8 @@
 		A823D817192BABA400B55DE2 /* Supporting Files */ = {
 			isa = PBXGroup;
 			children = (
-<<<<<<< HEAD
 				737B9F83244FC648002B4464 /* README.md */,
-=======
 				7358EE722500617E00DDA0CC /* OpenEbooks-specific */,
->>>>>>> 2db7450d
 				17071060242A923400E2648F /* NYPLSecrets.swift */,
 				110F853C19D5FA7300052DF7 /* DetailSummaryTemplate.html */,
 				A823D822192BABA400B55DE2 /* Images.xcassets */,
@@ -2715,11 +2711,10 @@
 					7347F036245A4DE200558D7F = {
 						DevelopmentTeam = 7262U6ST2R;
 					};
-<<<<<<< HEAD
 					739E6044244A0D8600D00301 = {
-=======
+						DevelopmentTeam = 7262U6ST2R;
+					};
 					73FCA2A725005BA4001B0C5D = {
->>>>>>> 2db7450d
 						DevelopmentTeam = 7262U6ST2R;
 					};
 					A823D80C192BABA400B55DE2 = {
@@ -2856,7 +2851,6 @@
 			);
 			runOnlyForDeploymentPostprocessing = 0;
 		};
-<<<<<<< HEAD
 		739E6133244A0D8600D00301 /* Resources */ = {
 			isa = PBXResourcesBuildPhase;
 			buildActionMask = 2147483647;
@@ -2883,7 +2877,9 @@
 				739E6149244A0D8600D00301 /* readium-shared-js_all.js.bundles.js in Resources */,
 				739E614A244A0D8600D00301 /* OpenDyslexic3-Regular.ttf in Resources */,
 				739E614B244A0D8600D00301 /* GoogleService-Info.plist in Resources */,
-=======
+			);
+			runOnlyForDeploymentPostprocessing = 0;
+		};
 		73FCA38925005BA4001B0C5D /* Resources */ = {
 			isa = PBXResourcesBuildPhase;
 			buildActionMask = 2147483647;
@@ -2910,7 +2906,6 @@
 				7358EE7C250062BD00DDA0CC /* OEImages.xcassets in Resources */,
 				73FCA39D25005BA4001B0C5D /* OpenDyslexic3-Regular.ttf in Resources */,
 				73FCA39E25005BA4001B0C5D /* GoogleService-Info.plist in Resources */,
->>>>>>> 2db7450d
 			);
 			runOnlyForDeploymentPostprocessing = 0;
 		};
@@ -3347,7 +3342,6 @@
 				7347F09D245A4DE200558D7F /* Account.swift in Sources */,
 				7347F09E245A4DE200558D7F /* NYPLBookDownloadFailedCell.m in Sources */,
 				7347F09F245A4DE200558D7F /* NYPLBookDetailViewController.m in Sources */,
-				7347F0A0245A4DE200558D7F /* (null) in Sources */,
 				7347F0A1245A4DE200558D7F /* NYPLDirectoryManager.swift in Sources */,
 				7347F0A2245A4DE200558D7F /* NYPLContentTypeBadge.swift in Sources */,
 				7347F0A3245A4DE200558D7F /* NYPLZXingEncoder.m in Sources */,
@@ -3415,190 +3409,6 @@
 				7347F0D8245A4DE200558D7F /* NYPLOPDSType.m in Sources */,
 				7347F0D9245A4DE200558D7F /* NYPLPDFViewControllerDelegate.swift in Sources */,
 				73B501C624F48D4C00FBAD7D /* NYPLUserAccountFrontEndValidation.swift in Sources */,
-			);
-			runOnlyForDeploymentPostprocessing = 0;
-		};
-		73FCA2A825005BA4001B0C5D /* Sources */ = {
-			isa = PBXSourcesBuildPhase;
-			buildActionMask = 2147483647;
-			files = (
-				73FCA2A925005BA4001B0C5D /* NYPLLibraryDescriptionCell.swift in Sources */,
-				73FCA2AA25005BA4001B0C5D /* NYPLCirculationAnalytics.swift in Sources */,
-				73FCA2AB25005BA4001B0C5D /* NYPLBookState.swift in Sources */,
-				73FCA2AC25005BA4001B0C5D /* UpdateCheckShim.swift in Sources */,
-				73FCA2AD25005BA4001B0C5D /* APIKeys.swift in Sources */,
-				73FCA2AE25005BA4001B0C5D /* NYPLAttributedString.m in Sources */,
-				73FCA2AF25005BA4001B0C5D /* NYPLUserAccount.swift in Sources */,
-				73FCA2B025005BA4001B0C5D /* NYPLAnnouncementViewController.swift in Sources */,
-				73FCA2B125005BA4001B0C5D /* NYPLSettings.swift in Sources */,
-				73FCA2B225005BA4001B0C5D /* NYPLBookContentType.swift in Sources */,
-				73FCA2B325005BA4001B0C5D /* NYPLAgeCheck.swift in Sources */,
-				73FCA2B425005BA4001B0C5D /* Log.swift in Sources */,
-				73FCA2B525005BA4001B0C5D /* NYPLBookRegistry.m in Sources */,
-				73FCA2B625005BA4001B0C5D /* UILabel+NYPLAppearanceAdditions.m in Sources */,
-				73FCA2B725005BA4001B0C5D /* NYPLJSON.m in Sources */,
-				73FCA2B825005BA4001B0C5D /* NYPLMainThreadChecker.swift in Sources */,
-				73FCA2B925005BA4001B0C5D /* NYPLConfiguration.m in Sources */,
-				73FCA2BA25005BA4001B0C5D /* NYPLAlertUtils.swift in Sources */,
-				73FCA2BB25005BA4001B0C5D /* OPDS2Publication.swift in Sources */,
-				73FCA2BC25005BA4001B0C5D /* String+MD5.swift in Sources */,
-				73FCA2BD25005BA4001B0C5D /* NYPLNetworkQueue.swift in Sources */,
-				73FCA2BE25005BA4001B0C5D /* NYPLMyBooksNavigationController.m in Sources */,
-				73FCA2BF25005BA4001B0C5D /* NYPLBookCellCollectionViewController.m in Sources */,
-				73FCA2C025005BA4001B0C5D /* KeychainStoredVariable.swift in Sources */,
-				73FCA2C125005BA4001B0C5D /* NYPLXML.m in Sources */,
-				73FCA2C225005BA4001B0C5D /* NYPLSignInBusinessLogic.swift in Sources */,
-				73FCA2C325005BA4001B0C5D /* NYPLBookCell.m in Sources */,
-				73FCA2C425005BA4001B0C5D /* NSURL+NYPLURLAdditions.m in Sources */,
-				73FCA2C525005BA4001B0C5D /* NYPLAsync.m in Sources */,
-				73FCA2C625005BA4001B0C5D /* NYPLReloadView.m in Sources */,
-				73FCA2C725005BA4001B0C5D /* NYPLReachabilityManager.m in Sources */,
-				73FCA2C825005BA4001B0C5D /* NYPLReadiumViewSyncManager.m in Sources */,
-				73FCA2C925005BA4001B0C5D /* NYPLCatalogGroupedFeedViewController.m in Sources */,
-				73FCA2CA25005BA4001B0C5D /* NYPLBackgroundExecutor.swift in Sources */,
-				73FCA2CB25005BA4001B0C5D /* NYPLProblemDocument.swift in Sources */,
-				73FCA2CC25005BA4001B0C5D /* NYPLReturnPromptHelper.swift in Sources */,
-				73FCA2CD25005BA4001B0C5D /* NYPLReaderBookmarkCell.swift in Sources */,
-				73FCA2CE25005BA4001B0C5D /* NYPLOpenSearchDescription.m in Sources */,
-				73FCA2CF25005BA4001B0C5D /* NYPLReaderTOCElement.m in Sources */,
-				73FCA2D025005BA4001B0C5D /* UpdateCheck.swift in Sources */,
-				73FCA2D125005BA4001B0C5D /* NYPLReaderTOCViewController.m in Sources */,
-				73FCA2D225005BA4001B0C5D /* OPDS2CatalogsFeed.swift in Sources */,
-				73FCA2D325005BA4001B0C5D /* BundledHTMLViewController.swift in Sources */,
-				73FCA2D425005BA4001B0C5D /* NYPLBookDetailView.m in Sources */,
-				73FCA2D525005BA4001B0C5D /* UIButton+NYPLAppearanceAdditions.m in Sources */,
-				73FCA2D625005BA4001B0C5D /* NYPLBookCoverRegistry.m in Sources */,
-				73FCA2D725005BA4001B0C5D /* NYPLBookDetailDownloadingView.m in Sources */,
-				73FCA2D825005BA4001B0C5D /* NYPLOPDSCategory.m in Sources */,
-				73FCA2D925005BA4001B0C5D /* NYPLUserFriendlyError.swift in Sources */,
-				73FCA2DA25005BA4001B0C5D /* NYPLNull.m in Sources */,
-				73FCA2DB25005BA4001B0C5D /* NYPLLinearView.m in Sources */,
-				73FCA2DC25005BA4001B0C5D /* NSDate+NYPLDateAdditions.m in Sources */,
-				73FCA2DD25005BA4001B0C5D /* NYPLBook.m in Sources */,
-				73FCA2DE25005BA4001B0C5D /* NYPLUserNotifications.swift in Sources */,
-				73FCA2DF25005BA4001B0C5D /* NYPLCatalogLane.m in Sources */,
-				73FCA2E025005BA4001B0C5D /* NYPLBookNormalCell.m in Sources */,
-				73FCA2E125005BA4001B0C5D /* NYPLCatalogNavigationController.m in Sources */,
-				73FCA2E225005BA4001B0C5D /* NYPLEntryPointView.swift in Sources */,
-				73FCA2E325005BA4001B0C5D /* NYPLOPDSGroup.m in Sources */,
-				73FCA2E425005BA4001B0C5D /* NYPLBookButtonsView.m in Sources */,
-				73FCA2E525005BA4001B0C5D /* NYPLAppReviewPrompt.swift in Sources */,
-				73FCA2E625005BA4001B0C5D /* NYPLFacetBarView.swift in Sources */,
-				73FCA2E725005BA4001B0C5D /* NYPLDismissibleViewController.m in Sources */,
-				73FCA2E825005BA4001B0C5D /* main.m in Sources */,
-				73FCA2E925005BA4001B0C5D /* NYPLCaching.swift in Sources */,
-				73FCA2EA25005BA4001B0C5D /* UIView+NYPLViewAdditions.m in Sources */,
-				73FCA2EB25005BA4001B0C5D /* NYPLSettingsPrimaryTableViewController.m in Sources */,
-				73FCA2EC25005BA4001B0C5D /* UIFont+NYPLSystemFontOverride.m in Sources */,
-				73FCA2ED25005BA4001B0C5D /* NYPLReadiumBookmark.swift in Sources */,
-				73FCA2EE25005BA4001B0C5D /* NYPLFacetViewDefaultDataSource.swift in Sources */,
-				73FCA2EF25005BA4001B0C5D /* NYPLAppTheme.swift in Sources */,
-				73FCA2F025005BA4001B0C5D /* UIColor+NYPLColorAdditions.m in Sources */,
-				73FCA2F125005BA4001B0C5D /* URLRequest+NYPL.swift in Sources */,
-				73FCA2F225005BA4001B0C5D /* NYPLSessionCredentials.swift in Sources */,
-				73FCA2F325005BA4001B0C5D /* NYPLCatalogFeedViewController.m in Sources */,
-				73FCA2F425005BA4001B0C5D /* NYPLBookDownloadingCell.m in Sources */,
-				73FCA2F525005BA4001B0C5D /* NYPLTenPrintCoverView+NYPLImageAdditions.m in Sources */,
-				73FCA2F625005BA4001B0C5D /* NYPLNetworkExecutor.swift in Sources */,
-				73FCA2F725005BA4001B0C5D /* NYPLBookAcquisitionPath.m in Sources */,
-				73FCA2F825005BA4001B0C5D /* NYPLOPDSAcquisitionAvailability.m in Sources */,
-				73FCA2F925005BA4001B0C5D /* NSError+NYPLAdditions.swift in Sources */,
-				73FCA2FA25005BA4001B0C5D /* NYPLReachability.m in Sources */,
-				73FCA2FB25005BA4001B0C5D /* NYPLReaderViewController.m in Sources */,
-				73FCA2FC25005BA4001B0C5D /* NYPLCatalogLaneCell.m in Sources */,
-				73FCA2FD25005BA4001B0C5D /* URLResponse+NYPL.swift in Sources */,
-				73FCA2FE25005BA4001B0C5D /* NYPLSettingsAccountDetailViewController.m in Sources */,
-				73FCA2FF25005BA4001B0C5D /* NYPLReaderReadiumView.m in Sources */,
-				73FCA30025005BA4001B0C5D /* NYPLBarcode.swift in Sources */,
-				73FCA30125005BA4001B0C5D /* NYPLSession.m in Sources */,
-				73FCA30225005BA4001B0C5D /* NYPLSettingsEULAViewController.m in Sources */,
-				73FCA30325005BA4001B0C5D /* NYPLMyBooksDownloadInfo.m in Sources */,
-				73FCA30425005BA4001B0C5D /* NYPLBookLocation.m in Sources */,
-				73FCA30525005BA4001B0C5D /* NYPLFacetView.m in Sources */,
-				73FCA30625005BA4001B0C5D /* NYPLReaderContainerDelegate.mm in Sources */,
-				73FCA30725005BA4001B0C5D /* ProblemReportEmail.swift in Sources */,
-				73FCA30825005BA4001B0C5D /* NYPLBookCellDelegate.m in Sources */,
-				73FCA30925005BA4001B0C5D /* NYPLBookDetailNormalView.m in Sources */,
-				73FCA30A25005BA4001B0C5D /* NYPLSettingsPrimaryNavigationController.m in Sources */,
-				73FCA30B25005BA4001B0C5D /* NYPLCatalogUngroupedFeedViewController.m in Sources */,
-				73FCA30C25005BA4001B0C5D /* NYPLSettingsAdvancedViewController.swift in Sources */,
-				73FCA30D25005BA4001B0C5D /* NYPLMigrationManager.swift in Sources */,
-				73FCA30E25005BA4001B0C5D /* NYPLSettingsSplitViewController.m in Sources */,
-				73FCA30F25005BA4001B0C5D /* Date+NYPLAdditions.swift in Sources */,
-				73FCA31025005BA4001B0C5D /* NYPLBasicAuth.swift in Sources */,
-				73FCA31125005BA4001B0C5D /* OPDS2AuthenticationDocument.swift in Sources */,
-				73FCA31225005BA4001B0C5D /* NYPLBookRegistryRecord.m in Sources */,
-				73FCA31325005BA4001B0C5D /* NYPLDeveloperSettingsTableViewController.swift in Sources */,
-				73FCA31425005BA4001B0C5D /* NYPLBookContentType.m in Sources */,
-				73FCA31525005BA4001B0C5D /* NYPLOPDSIndirectAcquisition.m in Sources */,
-				73FCA31625005BA4001B0C5D /* NYPLMyBooksViewController.m in Sources */,
-				73FCA31725005BA4001B0C5D /* NYPLBookDetailTableView.swift in Sources */,
-				73FCA31825005BA4001B0C5D /* NYPLAnnouncementBusinessLogic.swift in Sources */,
-				73FCA31925005BA4001B0C5D /* Account.swift in Sources */,
-				73FCA31A25005BA4001B0C5D /* NYPLBookDownloadFailedCell.m in Sources */,
-				73FCA31B25005BA4001B0C5D /* NYPLBookDetailViewController.m in Sources */,
-				73FCA31C25005BA4001B0C5D /* NYPLReaderTOCCell.m in Sources */,
-				73FCA31D25005BA4001B0C5D /* NYPLDirectoryManager.swift in Sources */,
-				73FCA31E25005BA4001B0C5D /* NYPLContentTypeBadge.swift in Sources */,
-				73FCA31F25005BA4001B0C5D /* NYPLZXingEncoder.m in Sources */,
-				73FCA32025005BA4001B0C5D /* NYPLProblemReportViewController.m in Sources */,
-				73FCA32125005BA4001B0C5D /* NYPLHoldsNavigationController.m in Sources */,
-				73FCA32225005BA4001B0C5D /* NYPLRemoteViewController.m in Sources */,
-				73FCA32325005BA4001B0C5D /* NYPLWelcomeScreen.swift in Sources */,
-				73FCA32425005BA4001B0C5D /* NYPLSettingsAccountURLSessionChallengeHandler.m in Sources */,
-				73FCA32525005BA4001B0C5D /* NYPLOPDSAttribute.m in Sources */,
-				73FCA32625005BA4001B0C5D /* NYPLCatalogUngroupedFeed.m in Sources */,
-				73FCA32725005BA4001B0C5D /* NYPLHoldsViewController.m in Sources */,
-				73FCA32825005BA4001B0C5D /* NYPLSettingsAccountsList.swift in Sources */,
-				73FCA32925005BA4001B0C5D /* Data+Base64.swift in Sources */,
-				73FCA32A25005BA4001B0C5D /* NYPLAppDelegate.m in Sources */,
-				73FCA32B25005BA4001B0C5D /* NYPLCatalogFacetGroup.m in Sources */,
-				73FCA32C25005BA4001B0C5D /* NYPLOPDSAcquisition.m in Sources */,
-				73FCA32D25005BA4001B0C5D /* NSURLRequest+NYPLURLRequestAdditions.m in Sources */,
-				73FCA32E25005BA4001B0C5D /* NYPLRootTabBarController.m in Sources */,
-				73FCA32F25005BA4001B0C5D /* ExtendedNavBarView.swift in Sources */,
-				73FCA33025005BA4001B0C5D /* OPDS2Link.swift in Sources */,
-				73FCA33125005BA4001B0C5D /* NYPLBookAuthor.swift in Sources */,
-				73FCA33225005BA4001B0C5D /* NYPLCatalogSearchViewController.m in Sources */,
-				73FCA33325005BA4001B0C5D /* UIColor+LabelColor.swift in Sources */,
-				73FCA33425005BA4001B0C5D /* NYPLNetworkResponder.swift in Sources */,
-				73FCA33525005BA4001B0C5D /* NYPLReaderSettings.m in Sources */,
-				73FCA33625005BA4001B0C5D /* NYPLKeychain.m in Sources */,
-				73FCA33725005BA4001B0C5D /* NYPLReaderContainerDelegateBase.m in Sources */,
-				73FCA33825005BA4001B0C5D /* NYPLOPDSEntry.m in Sources */,
-				73FCA33925005BA4001B0C5D /* NYPLReaderSettingsView.m in Sources */,
-				73FCA33A25005BA4001B0C5D /* NYPLIndeterminateProgressView.m in Sources */,
-				73FCA33B25005BA4001B0C5D /* NSString+NYPLStringAdditions.m in Sources */,
-				73FCA33C25005BA4001B0C5D /* NYPLKeychainManager.swift in Sources */,
-				73FCA33D25005BA4001B0C5D /* NYPLCookiesWebViewController.swift in Sources */,
-				73FCA33E25005BA4001B0C5D /* NYPLSamlIDPCell.swift in Sources */,
-				73FCA33F25005BA4001B0C5D /* NYPLErrorLogger.swift in Sources */,
-				73FCA34025005BA4001B0C5D /* NSString+JSONParse.swift in Sources */,
-				73FCA34125005BA4001B0C5D /* NYPLOPDSEntryGroupAttributes.m in Sources */,
-				73FCA34225005BA4001B0C5D /* NYPLMyBooksDownloadCenter.m in Sources */,
-				73FCA34325005BA4001B0C5D /* NYPLProblemDocumentCacheManager.swift in Sources */,
-				73FCA34425005BA4001B0C5D /* NYPLBookDetailButtonsView.m in Sources */,
-				73FCA34525005BA4001B0C5D /* NYPLMyBooksSimplifiedBearerToken.m in Sources */,
-				73FCA34625005BA4001B0C5D /* NYPLAnnotations.swift in Sources */,
-				73FCA34725005BA4001B0C5D /* RemoteHTMLViewController.swift in Sources */,
-				73FCA34825005BA4001B0C5D /* NYPLBookDetailsProblemDocumentViewController.swift in Sources */,
-				73FCA34925005BA4001B0C5D /* NYPLCatalogGroupedFeed.m in Sources */,
-				73FCA34A25005BA4001B0C5D /* NYPLCatalogFacet.m in Sources */,
-				73FCA34B25005BA4001B0C5D /* NYPLLoginCellTypes.swift in Sources */,
-				73FCA34C25005BA4001B0C5D /* NYPLAccountSignInViewController.m in Sources */,
-				73FCA34D25005BA4001B0C5D /* NYPLUserProfileDocument.swift in Sources */,
-				73FCA34E25005BA4001B0C5D /* AccountsManager.swift in Sources */,
-				73FCA34F25005BA4001B0C5D /* NYPLLocalization.m in Sources */,
-				73FCA35025005BA4001B0C5D /* NYPLSecrets.swift in Sources */,
-				73FCA35125005BA4001B0C5D /* NYPLBarcodeScanningViewController.m in Sources */,
-				73FCA35225005BA4001B0C5D /* NYPLBookDetailDownloadFailedView.m in Sources */,
-				73FCA35325005BA4001B0C5D /* NYPLOPDSFeed.m in Sources */,
-				73FCA35425005BA4001B0C5D /* NYPLRoundedButton.m in Sources */,
-				73FCA35525005BA4001B0C5D /* NYPLOPDSLink.m in Sources */,
-				73FCA35625005BA4001B0C5D /* NYPLOPDSType.m in Sources */,
-				73FCA35725005BA4001B0C5D /* NYPLBook+Additions.swift in Sources */,
-				73FCA35825005BA4001B0C5D /* NYPLPDFViewControllerDelegate.swift in Sources */,
-				73FCA35925005BA4001B0C5D /* NYPLUserAccountFrontEndValidation.swift in Sources */,
 			);
 			runOnlyForDeploymentPostprocessing = 0;
 		};
@@ -3756,7 +3566,7 @@
 				739E60D4244A0D8600D00301 /* UIColor+LabelColor.swift in Sources */,
 				739E60D5244A0D8600D00301 /* NYPLUserAccountFrontEndValidation.m in Sources */,
 				739E60D6244A0D8600D00301 /* NYPLNetworkResponder.swift in Sources */,
-				739E60D7244A0D8600D00301 /* NYPLBasicAuth.m in Sources */,
+				739E60D7244A0D8600D00301 /* (null) in Sources */,
 				739E60D8244A0D8600D00301 /* NYPLReaderSettings.m in Sources */,
 				7386C1F5245225A5004C78BD /* NYPLReaderPositionsVC.swift in Sources */,
 				739E60D9244A0D8600D00301 /* NYPLKeychain.m in Sources */,
@@ -3800,6 +3610,190 @@
 			);
 			runOnlyForDeploymentPostprocessing = 0;
 		};
+		73FCA2A825005BA4001B0C5D /* Sources */ = {
+			isa = PBXSourcesBuildPhase;
+			buildActionMask = 2147483647;
+			files = (
+				73FCA2A925005BA4001B0C5D /* NYPLLibraryDescriptionCell.swift in Sources */,
+				73FCA2AA25005BA4001B0C5D /* NYPLCirculationAnalytics.swift in Sources */,
+				73FCA2AB25005BA4001B0C5D /* NYPLBookState.swift in Sources */,
+				73FCA2AC25005BA4001B0C5D /* UpdateCheckShim.swift in Sources */,
+				73FCA2AD25005BA4001B0C5D /* APIKeys.swift in Sources */,
+				73FCA2AE25005BA4001B0C5D /* NYPLAttributedString.m in Sources */,
+				73FCA2AF25005BA4001B0C5D /* NYPLUserAccount.swift in Sources */,
+				73FCA2B025005BA4001B0C5D /* NYPLAnnouncementViewController.swift in Sources */,
+				73FCA2B125005BA4001B0C5D /* NYPLSettings.swift in Sources */,
+				73FCA2B225005BA4001B0C5D /* NYPLBookContentType.swift in Sources */,
+				73FCA2B325005BA4001B0C5D /* NYPLAgeCheck.swift in Sources */,
+				73FCA2B425005BA4001B0C5D /* Log.swift in Sources */,
+				73FCA2B525005BA4001B0C5D /* NYPLBookRegistry.m in Sources */,
+				73FCA2B625005BA4001B0C5D /* UILabel+NYPLAppearanceAdditions.m in Sources */,
+				73FCA2B725005BA4001B0C5D /* NYPLJSON.m in Sources */,
+				73FCA2B825005BA4001B0C5D /* NYPLMainThreadChecker.swift in Sources */,
+				73FCA2B925005BA4001B0C5D /* NYPLConfiguration.m in Sources */,
+				73FCA2BA25005BA4001B0C5D /* NYPLAlertUtils.swift in Sources */,
+				73FCA2BB25005BA4001B0C5D /* OPDS2Publication.swift in Sources */,
+				73FCA2BC25005BA4001B0C5D /* String+MD5.swift in Sources */,
+				73FCA2BD25005BA4001B0C5D /* NYPLNetworkQueue.swift in Sources */,
+				73FCA2BE25005BA4001B0C5D /* NYPLMyBooksNavigationController.m in Sources */,
+				73FCA2BF25005BA4001B0C5D /* NYPLBookCellCollectionViewController.m in Sources */,
+				73FCA2C025005BA4001B0C5D /* KeychainStoredVariable.swift in Sources */,
+				73FCA2C125005BA4001B0C5D /* NYPLXML.m in Sources */,
+				73FCA2C225005BA4001B0C5D /* NYPLSignInBusinessLogic.swift in Sources */,
+				73FCA2C325005BA4001B0C5D /* NYPLBookCell.m in Sources */,
+				73FCA2C425005BA4001B0C5D /* NSURL+NYPLURLAdditions.m in Sources */,
+				73FCA2C525005BA4001B0C5D /* NYPLAsync.m in Sources */,
+				73FCA2C625005BA4001B0C5D /* NYPLReloadView.m in Sources */,
+				73FCA2C725005BA4001B0C5D /* NYPLReachabilityManager.m in Sources */,
+				73FCA2C825005BA4001B0C5D /* NYPLReadiumViewSyncManager.m in Sources */,
+				73FCA2C925005BA4001B0C5D /* NYPLCatalogGroupedFeedViewController.m in Sources */,
+				73FCA2CA25005BA4001B0C5D /* NYPLBackgroundExecutor.swift in Sources */,
+				73FCA2CB25005BA4001B0C5D /* NYPLProblemDocument.swift in Sources */,
+				73FCA2CC25005BA4001B0C5D /* NYPLReturnPromptHelper.swift in Sources */,
+				73FCA2CD25005BA4001B0C5D /* NYPLReaderBookmarkCell.swift in Sources */,
+				73FCA2CE25005BA4001B0C5D /* NYPLOpenSearchDescription.m in Sources */,
+				73FCA2CF25005BA4001B0C5D /* NYPLReaderTOCElement.m in Sources */,
+				73FCA2D025005BA4001B0C5D /* UpdateCheck.swift in Sources */,
+				73FCA2D125005BA4001B0C5D /* NYPLReaderTOCViewController.m in Sources */,
+				73FCA2D225005BA4001B0C5D /* OPDS2CatalogsFeed.swift in Sources */,
+				73FCA2D325005BA4001B0C5D /* BundledHTMLViewController.swift in Sources */,
+				73FCA2D425005BA4001B0C5D /* NYPLBookDetailView.m in Sources */,
+				73FCA2D525005BA4001B0C5D /* UIButton+NYPLAppearanceAdditions.m in Sources */,
+				73FCA2D625005BA4001B0C5D /* NYPLBookCoverRegistry.m in Sources */,
+				73FCA2D725005BA4001B0C5D /* NYPLBookDetailDownloadingView.m in Sources */,
+				73FCA2D825005BA4001B0C5D /* NYPLOPDSCategory.m in Sources */,
+				73FCA2D925005BA4001B0C5D /* NYPLUserFriendlyError.swift in Sources */,
+				73FCA2DA25005BA4001B0C5D /* NYPLNull.m in Sources */,
+				73FCA2DB25005BA4001B0C5D /* NYPLLinearView.m in Sources */,
+				73FCA2DC25005BA4001B0C5D /* NSDate+NYPLDateAdditions.m in Sources */,
+				73FCA2DD25005BA4001B0C5D /* NYPLBook.m in Sources */,
+				73FCA2DE25005BA4001B0C5D /* NYPLUserNotifications.swift in Sources */,
+				73FCA2DF25005BA4001B0C5D /* NYPLCatalogLane.m in Sources */,
+				73FCA2E025005BA4001B0C5D /* NYPLBookNormalCell.m in Sources */,
+				73FCA2E125005BA4001B0C5D /* NYPLCatalogNavigationController.m in Sources */,
+				73FCA2E225005BA4001B0C5D /* NYPLEntryPointView.swift in Sources */,
+				73FCA2E325005BA4001B0C5D /* NYPLOPDSGroup.m in Sources */,
+				73FCA2E425005BA4001B0C5D /* NYPLBookButtonsView.m in Sources */,
+				73FCA2E525005BA4001B0C5D /* NYPLAppReviewPrompt.swift in Sources */,
+				73FCA2E625005BA4001B0C5D /* NYPLFacetBarView.swift in Sources */,
+				73FCA2E725005BA4001B0C5D /* NYPLDismissibleViewController.m in Sources */,
+				73FCA2E825005BA4001B0C5D /* main.m in Sources */,
+				73FCA2E925005BA4001B0C5D /* NYPLCaching.swift in Sources */,
+				73FCA2EA25005BA4001B0C5D /* UIView+NYPLViewAdditions.m in Sources */,
+				73FCA2EB25005BA4001B0C5D /* NYPLSettingsPrimaryTableViewController.m in Sources */,
+				73FCA2EC25005BA4001B0C5D /* UIFont+NYPLSystemFontOverride.m in Sources */,
+				73FCA2ED25005BA4001B0C5D /* NYPLReadiumBookmark.swift in Sources */,
+				73FCA2EE25005BA4001B0C5D /* NYPLFacetViewDefaultDataSource.swift in Sources */,
+				73FCA2EF25005BA4001B0C5D /* NYPLAppTheme.swift in Sources */,
+				73FCA2F025005BA4001B0C5D /* UIColor+NYPLColorAdditions.m in Sources */,
+				73FCA2F125005BA4001B0C5D /* URLRequest+NYPL.swift in Sources */,
+				73FCA2F225005BA4001B0C5D /* NYPLSessionCredentials.swift in Sources */,
+				73FCA2F325005BA4001B0C5D /* NYPLCatalogFeedViewController.m in Sources */,
+				73FCA2F425005BA4001B0C5D /* NYPLBookDownloadingCell.m in Sources */,
+				73FCA2F525005BA4001B0C5D /* NYPLTenPrintCoverView+NYPLImageAdditions.m in Sources */,
+				73FCA2F625005BA4001B0C5D /* NYPLNetworkExecutor.swift in Sources */,
+				73FCA2F725005BA4001B0C5D /* NYPLBookAcquisitionPath.m in Sources */,
+				73FCA2F825005BA4001B0C5D /* NYPLOPDSAcquisitionAvailability.m in Sources */,
+				73FCA2F925005BA4001B0C5D /* NSError+NYPLAdditions.swift in Sources */,
+				73FCA2FA25005BA4001B0C5D /* NYPLReachability.m in Sources */,
+				73FCA2FB25005BA4001B0C5D /* NYPLReaderViewController.m in Sources */,
+				73FCA2FC25005BA4001B0C5D /* NYPLCatalogLaneCell.m in Sources */,
+				73FCA2FD25005BA4001B0C5D /* URLResponse+NYPL.swift in Sources */,
+				73FCA2FE25005BA4001B0C5D /* NYPLSettingsAccountDetailViewController.m in Sources */,
+				73FCA2FF25005BA4001B0C5D /* NYPLReaderReadiumView.m in Sources */,
+				73FCA30025005BA4001B0C5D /* NYPLBarcode.swift in Sources */,
+				73FCA30125005BA4001B0C5D /* NYPLSession.m in Sources */,
+				73FCA30225005BA4001B0C5D /* NYPLSettingsEULAViewController.m in Sources */,
+				73FCA30325005BA4001B0C5D /* NYPLMyBooksDownloadInfo.m in Sources */,
+				73FCA30425005BA4001B0C5D /* NYPLBookLocation.m in Sources */,
+				73FCA30525005BA4001B0C5D /* NYPLFacetView.m in Sources */,
+				73FCA30625005BA4001B0C5D /* NYPLReaderContainerDelegate.mm in Sources */,
+				73FCA30725005BA4001B0C5D /* ProblemReportEmail.swift in Sources */,
+				73FCA30825005BA4001B0C5D /* NYPLBookCellDelegate.m in Sources */,
+				73FCA30925005BA4001B0C5D /* NYPLBookDetailNormalView.m in Sources */,
+				73FCA30A25005BA4001B0C5D /* NYPLSettingsPrimaryNavigationController.m in Sources */,
+				73FCA30B25005BA4001B0C5D /* NYPLCatalogUngroupedFeedViewController.m in Sources */,
+				73FCA30C25005BA4001B0C5D /* NYPLSettingsAdvancedViewController.swift in Sources */,
+				73FCA30D25005BA4001B0C5D /* NYPLMigrationManager.swift in Sources */,
+				73FCA30E25005BA4001B0C5D /* NYPLSettingsSplitViewController.m in Sources */,
+				73FCA30F25005BA4001B0C5D /* Date+NYPLAdditions.swift in Sources */,
+				73FCA31025005BA4001B0C5D /* NYPLBasicAuth.swift in Sources */,
+				73FCA31125005BA4001B0C5D /* OPDS2AuthenticationDocument.swift in Sources */,
+				73FCA31225005BA4001B0C5D /* NYPLBookRegistryRecord.m in Sources */,
+				73FCA31325005BA4001B0C5D /* NYPLDeveloperSettingsTableViewController.swift in Sources */,
+				73FCA31425005BA4001B0C5D /* NYPLBookContentType.m in Sources */,
+				73FCA31525005BA4001B0C5D /* NYPLOPDSIndirectAcquisition.m in Sources */,
+				73FCA31625005BA4001B0C5D /* NYPLMyBooksViewController.m in Sources */,
+				73FCA31725005BA4001B0C5D /* NYPLBookDetailTableView.swift in Sources */,
+				73FCA31825005BA4001B0C5D /* NYPLAnnouncementBusinessLogic.swift in Sources */,
+				73FCA31925005BA4001B0C5D /* Account.swift in Sources */,
+				73FCA31A25005BA4001B0C5D /* NYPLBookDownloadFailedCell.m in Sources */,
+				73FCA31B25005BA4001B0C5D /* NYPLBookDetailViewController.m in Sources */,
+				73FCA31C25005BA4001B0C5D /* (null) in Sources */,
+				73FCA31D25005BA4001B0C5D /* NYPLDirectoryManager.swift in Sources */,
+				73FCA31E25005BA4001B0C5D /* NYPLContentTypeBadge.swift in Sources */,
+				73FCA31F25005BA4001B0C5D /* NYPLZXingEncoder.m in Sources */,
+				73FCA32025005BA4001B0C5D /* NYPLProblemReportViewController.m in Sources */,
+				73FCA32125005BA4001B0C5D /* NYPLHoldsNavigationController.m in Sources */,
+				73FCA32225005BA4001B0C5D /* NYPLRemoteViewController.m in Sources */,
+				73FCA32325005BA4001B0C5D /* NYPLWelcomeScreen.swift in Sources */,
+				73FCA32425005BA4001B0C5D /* NYPLSettingsAccountURLSessionChallengeHandler.m in Sources */,
+				73FCA32525005BA4001B0C5D /* NYPLOPDSAttribute.m in Sources */,
+				73FCA32625005BA4001B0C5D /* NYPLCatalogUngroupedFeed.m in Sources */,
+				73FCA32725005BA4001B0C5D /* NYPLHoldsViewController.m in Sources */,
+				73FCA32825005BA4001B0C5D /* NYPLSettingsAccountsList.swift in Sources */,
+				73FCA32925005BA4001B0C5D /* Data+Base64.swift in Sources */,
+				73FCA32A25005BA4001B0C5D /* NYPLAppDelegate.m in Sources */,
+				73FCA32B25005BA4001B0C5D /* NYPLCatalogFacetGroup.m in Sources */,
+				73FCA32C25005BA4001B0C5D /* NYPLOPDSAcquisition.m in Sources */,
+				73FCA32D25005BA4001B0C5D /* NSURLRequest+NYPLURLRequestAdditions.m in Sources */,
+				73FCA32E25005BA4001B0C5D /* NYPLRootTabBarController.m in Sources */,
+				73FCA32F25005BA4001B0C5D /* ExtendedNavBarView.swift in Sources */,
+				73FCA33025005BA4001B0C5D /* OPDS2Link.swift in Sources */,
+				73FCA33125005BA4001B0C5D /* NYPLBookAuthor.swift in Sources */,
+				73FCA33225005BA4001B0C5D /* NYPLCatalogSearchViewController.m in Sources */,
+				73FCA33325005BA4001B0C5D /* UIColor+LabelColor.swift in Sources */,
+				73FCA33425005BA4001B0C5D /* NYPLNetworkResponder.swift in Sources */,
+				73FCA33525005BA4001B0C5D /* NYPLReaderSettings.m in Sources */,
+				73FCA33625005BA4001B0C5D /* NYPLKeychain.m in Sources */,
+				73FCA33725005BA4001B0C5D /* NYPLReaderContainerDelegateBase.m in Sources */,
+				73FCA33825005BA4001B0C5D /* NYPLOPDSEntry.m in Sources */,
+				73FCA33925005BA4001B0C5D /* NYPLReaderSettingsView.m in Sources */,
+				73FCA33A25005BA4001B0C5D /* NYPLIndeterminateProgressView.m in Sources */,
+				73FCA33B25005BA4001B0C5D /* NSString+NYPLStringAdditions.m in Sources */,
+				73FCA33C25005BA4001B0C5D /* NYPLKeychainManager.swift in Sources */,
+				73FCA33D25005BA4001B0C5D /* NYPLCookiesWebViewController.swift in Sources */,
+				73FCA33E25005BA4001B0C5D /* NYPLSamlIDPCell.swift in Sources */,
+				73FCA33F25005BA4001B0C5D /* NYPLErrorLogger.swift in Sources */,
+				73FCA34025005BA4001B0C5D /* NSString+JSONParse.swift in Sources */,
+				73FCA34125005BA4001B0C5D /* NYPLOPDSEntryGroupAttributes.m in Sources */,
+				73FCA34225005BA4001B0C5D /* NYPLMyBooksDownloadCenter.m in Sources */,
+				73FCA34325005BA4001B0C5D /* NYPLProblemDocumentCacheManager.swift in Sources */,
+				73FCA34425005BA4001B0C5D /* NYPLBookDetailButtonsView.m in Sources */,
+				73FCA34525005BA4001B0C5D /* NYPLMyBooksSimplifiedBearerToken.m in Sources */,
+				73FCA34625005BA4001B0C5D /* NYPLAnnotations.swift in Sources */,
+				73FCA34725005BA4001B0C5D /* RemoteHTMLViewController.swift in Sources */,
+				73FCA34825005BA4001B0C5D /* NYPLBookDetailsProblemDocumentViewController.swift in Sources */,
+				73FCA34925005BA4001B0C5D /* NYPLCatalogGroupedFeed.m in Sources */,
+				73FCA34A25005BA4001B0C5D /* NYPLCatalogFacet.m in Sources */,
+				73FCA34B25005BA4001B0C5D /* NYPLLoginCellTypes.swift in Sources */,
+				73FCA34C25005BA4001B0C5D /* NYPLAccountSignInViewController.m in Sources */,
+				73FCA34D25005BA4001B0C5D /* NYPLUserProfileDocument.swift in Sources */,
+				73FCA34E25005BA4001B0C5D /* AccountsManager.swift in Sources */,
+				73FCA34F25005BA4001B0C5D /* NYPLLocalization.m in Sources */,
+				73FCA35025005BA4001B0C5D /* NYPLSecrets.swift in Sources */,
+				73FCA35125005BA4001B0C5D /* NYPLBarcodeScanningViewController.m in Sources */,
+				73FCA35225005BA4001B0C5D /* NYPLBookDetailDownloadFailedView.m in Sources */,
+				73FCA35325005BA4001B0C5D /* NYPLOPDSFeed.m in Sources */,
+				73FCA35425005BA4001B0C5D /* NYPLRoundedButton.m in Sources */,
+				73FCA35525005BA4001B0C5D /* NYPLOPDSLink.m in Sources */,
+				73FCA35625005BA4001B0C5D /* NYPLOPDSType.m in Sources */,
+				73FCA35725005BA4001B0C5D /* NYPLBook+Additions.swift in Sources */,
+				73FCA35825005BA4001B0C5D /* NYPLPDFViewControllerDelegate.swift in Sources */,
+				73FCA35925005BA4001B0C5D /* NYPLUserAccountFrontEndValidation.swift in Sources */,
+			);
+			runOnlyForDeploymentPostprocessing = 0;
+		};
 		A823D809192BABA400B55DE2 /* Sources */ = {
 			isa = PBXSourcesBuildPhase;
 			buildActionMask = 2147483647;
@@ -3816,11 +3810,8 @@
 				17CE5305243C020800315E63 /* NYPLUserAccount.swift in Sources */,
 				175E480E24EF46EA0066A6CF /* NYPLAnnouncementViewController.swift in Sources */,
 				5DD5677222B7ECE3001F0C83 /* NYPLSettings.swift in Sources */,
-<<<<<<< HEAD
 				73A229A5240F3D1B006B9EAD /* CancellableResult.swift in Sources */,
-=======
 				73FB0AC924EB403D0072E430 /* NYPLBookContentType.swift in Sources */,
->>>>>>> 2db7450d
 				E6BC315D1E009F3E0021B65E /* NYPLAgeCheck.swift in Sources */,
 				2D382BD71D08BA99002C423D /* Log.swift in Sources */,
 				11616E11196B0531003D60D9 /* NYPLBookRegistry.m in Sources */,
@@ -3991,11 +3982,8 @@
 				73A2299B240F3B9B006B9EAD /* NYPLR2Owner.swift in Sources */,
 				A4BA1D131B43046B006F83DF /* NYPLCatalogGroupedFeed.m in Sources */,
 				11F3773319E0876F00487769 /* NYPLCatalogFacet.m in Sources */,
-<<<<<<< HEAD
 				21F238C32499155E004DC0B1 /* AdobeDRMContainer.mm in Sources */,
-=======
 				089E430C24A2459100310360 /* NYPLLoginCellTypes.swift in Sources */,
->>>>>>> 2db7450d
 				1158812E1A894F4E008672C3 /* NYPLAccountSignInViewController.m in Sources */,
 				5D3A28CC22D3DA850042B3BD /* NYPLUserProfileDocument.swift in Sources */,
 				03F94CD11DD6288C00CE8F4F /* AccountsManager.swift in Sources */,
@@ -4211,11 +4199,7 @@
 			};
 			name = Release;
 		};
-<<<<<<< HEAD
 		739E614F244A0D8600D00301 /* Debug */ = {
-=======
-		73FCA3A225005BA4001B0C5D /* Debug */ = {
->>>>>>> 2db7450d
 			isa = XCBuildConfiguration;
 			buildSettings = {
 				ASSETCATALOG_COMPILER_APPICON_NAME = AppIcon;
@@ -4224,18 +4208,13 @@
 				CLANG_WARN_NON_LITERAL_NULL_CONVERSION = YES_ERROR;
 				CODE_SIGN_ENTITLEMENTS = Simplified/SimplyE.entitlements;
 				CODE_SIGN_IDENTITY = "iPhone Developer";
-<<<<<<< HEAD
 				CURRENT_PROJECT_VERSION = 2;
-=======
-				CURRENT_PROJECT_VERSION = 1;
->>>>>>> 2db7450d
 				DEVELOPMENT_TEAM = 7262U6ST2R;
 				ENABLE_BITCODE = NO;
 				FRAMEWORK_SEARCH_PATHS = (
 					"$(inherited)",
 					"$(PROJECT_DIR)",
 					"$(PROJECT_DIR)/Carthage/Build/iOS",
-<<<<<<< HEAD
 					"$(PROJECT_DIR)/../r2-streamer-swift/Carthage/Build/iOS",
 					"$(PROJECT_DIR)/../r2-navigator-swift/Carthage/Build/iOS",
 				);
@@ -4251,23 +4230,6 @@
 				PROVISIONING_PROFILE_SPECIFIER = "SimplyE Development";
 				SWIFT_ACTIVE_COMPILATION_CONDITIONS = "DEBUG FEATURE_DRM_CONNECTOR";
 				SWIFT_OBJC_BRIDGING_HEADER = "Simplified/SimplyE-Bridging-Header.h";
-=======
-				);
-				GCC_PRECOMPILE_PREFIX_HEADER = YES;
-				GCC_PREFIX_HEADER = "Simplified/Simplified-Prefix.pch";
-				INFOPLIST_FILE = "Simplified/OpenEbooks/Open-eBooks-Info.plist";
-				IPHONEOS_DEPLOYMENT_TARGET = 9.3;
-				LD_RUNPATH_SEARCH_PATHS = "$(inherited) @executable_path/Frameworks";
-				MARKETING_VERSION = 1.9.0;
-				PRODUCT_BUNDLE_IDENTIFIER = org.nypl.labs.OpenEbooks;
-				PRODUCT_NAME = "Open eBooks";
-				PROVISIONING_PROFILE = "2e185b6c-271e-4b02-a05e-860b8c3831f6";
-				PROVISIONING_PROFILE_SPECIFIER = "Open eBooks Development";
-				RUN_CLANG_STATIC_ANALYZER = YES;
-				SWIFT_ACTIVE_COMPILATION_CONDITIONS = "DEBUG FEATURE_DRM_CONNECTOR";
-				SWIFT_OBJC_BRIDGING_HEADER = "Simplified/SimplyE-Bridging-Header.h";
-				SWIFT_OBJC_INTERFACE_HEADER_NAME = "SimplyE-Swift.h";
->>>>>>> 2db7450d
 				SWIFT_OPTIMIZATION_LEVEL = "-Onone";
 				SWIFT_SWIFT3_OBJC_INFERENCE = Off;
 				SWIFT_VERSION = 4.2;
@@ -4285,11 +4247,7 @@
 			};
 			name = Debug;
 		};
-<<<<<<< HEAD
 		739E6150244A0D8600D00301 /* Release */ = {
-=======
-		73FCA3A325005BA4001B0C5D /* Release */ = {
->>>>>>> 2db7450d
 			isa = XCBuildConfiguration;
 			buildSettings = {
 				ASSETCATALOG_COMPILER_APPICON_NAME = AppIcon;
@@ -4298,22 +4256,15 @@
 				CLANG_WARN_NON_LITERAL_NULL_CONVERSION = YES_ERROR;
 				CODE_SIGN_ENTITLEMENTS = Simplified/SimplyE.entitlements;
 				CODE_SIGN_IDENTITY = "iPhone Distribution";
-<<<<<<< HEAD
 				CURRENT_PROJECT_VERSION = 2;
-=======
-				CURRENT_PROJECT_VERSION = 1;
->>>>>>> 2db7450d
 				DEVELOPMENT_TEAM = 7262U6ST2R;
 				ENABLE_BITCODE = NO;
 				FRAMEWORK_SEARCH_PATHS = (
 					"$(inherited)",
 					"$(PROJECT_DIR)",
 					"$(PROJECT_DIR)/Carthage/Build/iOS",
-<<<<<<< HEAD
 					"$(PROJECT_DIR)/../r2-streamer-swift/Carthage/Build/iOS",
 					"$(PROJECT_DIR)/../r2-navigator-swift/Carthage/Build/iOS",
-=======
->>>>>>> 2db7450d
 				);
 				GCC_PRECOMPILE_PREFIX_HEADER = YES;
 				GCC_PREFIX_HEADER = "Simplified/Simplified-Prefix.pch";
@@ -4321,7 +4272,6 @@
 					"DEBUG=0",
 					"$(inherited)",
 				);
-<<<<<<< HEAD
 				INFOPLIST_FILE = "Simplified/Simplified-Info.plist";
 				IPHONEOS_DEPLOYMENT_TARGET = 9.3;
 				LD_RUNPATH_SEARCH_PATHS = "$(inherited) @executable_path/Frameworks";
@@ -4332,7 +4282,93 @@
 				PROVISIONING_PROFILE_SPECIFIER = NYPL_AdHoc_Wildcard;
 				SWIFT_ACTIVE_COMPILATION_CONDITIONS = FEATURE_DRM_CONNECTOR;
 				SWIFT_OBJC_BRIDGING_HEADER = "Simplified/SimplyE-Bridging-Header.h";
-=======
+				SWIFT_SWIFT3_OBJC_INFERENCE = Off;
+				SWIFT_VERSION = 4.2;
+				TARGETED_DEVICE_FAMILY = "1,2";
+				WARNING_CFLAGS = (
+					"-Wall",
+					"-Wextra",
+					"-Wno-documentation",
+					"-Wno-c++98-compat-pedantic",
+					"-Wno-c++98-compat",
+					"-Wno-c11-extensions",
+					"-Wno-objc-missing-property-synthesis",
+				);
+				WRAPPER_EXTENSION = app;
+			};
+			name = Release;
+		};
+		73FCA3A225005BA4001B0C5D /* Debug */ = {
+			isa = XCBuildConfiguration;
+			buildSettings = {
+				ASSETCATALOG_COMPILER_APPICON_NAME = AppIcon;
+				CLANG_ANALYZER_NONNULL = YES;
+				CLANG_ENABLE_MODULES = YES;
+				CLANG_WARN_NON_LITERAL_NULL_CONVERSION = YES_ERROR;
+				CODE_SIGN_ENTITLEMENTS = Simplified/SimplyE.entitlements;
+				CODE_SIGN_IDENTITY = "iPhone Developer";
+				CURRENT_PROJECT_VERSION = 1;
+				DEVELOPMENT_TEAM = 7262U6ST2R;
+				ENABLE_BITCODE = NO;
+				FRAMEWORK_SEARCH_PATHS = (
+					"$(inherited)",
+					"$(PROJECT_DIR)",
+					"$(PROJECT_DIR)/Carthage/Build/iOS",
+				);
+				GCC_PRECOMPILE_PREFIX_HEADER = YES;
+				GCC_PREFIX_HEADER = "Simplified/Simplified-Prefix.pch";
+				INFOPLIST_FILE = "Simplified/OpenEbooks/Open-eBooks-Info.plist";
+				IPHONEOS_DEPLOYMENT_TARGET = 9.3;
+				LD_RUNPATH_SEARCH_PATHS = "$(inherited) @executable_path/Frameworks";
+				MARKETING_VERSION = 1.9.0;
+				PRODUCT_BUNDLE_IDENTIFIER = org.nypl.labs.OpenEbooks;
+				PRODUCT_NAME = "Open eBooks";
+				PROVISIONING_PROFILE = "2e185b6c-271e-4b02-a05e-860b8c3831f6";
+				PROVISIONING_PROFILE_SPECIFIER = "Open eBooks Development";
+				RUN_CLANG_STATIC_ANALYZER = YES;
+				SWIFT_ACTIVE_COMPILATION_CONDITIONS = "DEBUG FEATURE_DRM_CONNECTOR";
+				SWIFT_OBJC_BRIDGING_HEADER = "Simplified/SimplyE-Bridging-Header.h";
+				SWIFT_OBJC_INTERFACE_HEADER_NAME = "SimplyE-Swift.h";
+				SWIFT_OPTIMIZATION_LEVEL = "-Onone";
+				SWIFT_SWIFT3_OBJC_INFERENCE = Off;
+				SWIFT_VERSION = 4.2;
+				TARGETED_DEVICE_FAMILY = "1,2";
+				WARNING_CFLAGS = (
+					"-Wall",
+					"-Wextra",
+					"-Wno-documentation",
+					"-Wno-c++98-compat-pedantic",
+					"-Wno-c++98-compat",
+					"-Wno-c11-extensions",
+					"-Wno-objc-missing-property-synthesis",
+				);
+				WRAPPER_EXTENSION = app;
+			};
+			name = Debug;
+		};
+		73FCA3A325005BA4001B0C5D /* Release */ = {
+			isa = XCBuildConfiguration;
+			buildSettings = {
+				ASSETCATALOG_COMPILER_APPICON_NAME = AppIcon;
+				CLANG_ANALYZER_NONNULL = YES;
+				CLANG_ENABLE_MODULES = YES;
+				CLANG_WARN_NON_LITERAL_NULL_CONVERSION = YES_ERROR;
+				CODE_SIGN_ENTITLEMENTS = Simplified/SimplyE.entitlements;
+				CODE_SIGN_IDENTITY = "iPhone Distribution";
+				CURRENT_PROJECT_VERSION = 1;
+				DEVELOPMENT_TEAM = 7262U6ST2R;
+				ENABLE_BITCODE = NO;
+				FRAMEWORK_SEARCH_PATHS = (
+					"$(inherited)",
+					"$(PROJECT_DIR)",
+					"$(PROJECT_DIR)/Carthage/Build/iOS",
+				);
+				GCC_PRECOMPILE_PREFIX_HEADER = YES;
+				GCC_PREFIX_HEADER = "Simplified/Simplified-Prefix.pch";
+				GCC_PREPROCESSOR_DEFINITIONS = (
+					"DEBUG=0",
+					"$(inherited)",
+				);
 				INFOPLIST_FILE = "Simplified/OpenEbooks/Open-eBooks-Info.plist";
 				IPHONEOS_DEPLOYMENT_TARGET = 9.3;
 				LD_RUNPATH_SEARCH_PATHS = "$(inherited) @executable_path/Frameworks";
@@ -4345,7 +4381,6 @@
 				SWIFT_ACTIVE_COMPILATION_CONDITIONS = FEATURE_DRM_CONNECTOR;
 				SWIFT_OBJC_BRIDGING_HEADER = "Simplified/SimplyE-Bridging-Header.h";
 				SWIFT_OBJC_INTERFACE_HEADER_NAME = "SimplyE-Swift.h";
->>>>>>> 2db7450d
 				SWIFT_SWIFT3_OBJC_INFERENCE = Off;
 				SWIFT_VERSION = 4.2;
 				TARGETED_DEVICE_FAMILY = "1,2";
@@ -4600,19 +4635,20 @@
 			defaultConfigurationIsVisible = 0;
 			defaultConfigurationName = Release;
 		};
-<<<<<<< HEAD
 		739E614E244A0D8600D00301 /* Build configuration list for PBXNativeTarget "SimplyE-R2dev" */ = {
 			isa = XCConfigurationList;
 			buildConfigurations = (
 				739E614F244A0D8600D00301 /* Debug */,
 				739E6150244A0D8600D00301 /* Release */,
-=======
+			);
+			defaultConfigurationIsVisible = 0;
+			defaultConfigurationName = Release;
+		};
 		73FCA3A125005BA4001B0C5D /* Build configuration list for PBXNativeTarget "Open eBooks" */ = {
 			isa = XCConfigurationList;
 			buildConfigurations = (
 				73FCA3A225005BA4001B0C5D /* Debug */,
 				73FCA3A325005BA4001B0C5D /* Release */,
->>>>>>> 2db7450d
 			);
 			defaultConfigurationIsVisible = 0;
 			defaultConfigurationName = Release;
