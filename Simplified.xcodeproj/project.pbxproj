// !$*UTF8*$!
{
	archiveVersion = 1;
	classes = {
	};
	objectVersion = 46;
	objects = {

/* Begin PBXBuildFile section */
		032A31051DC02E8E0001E4AF /* Localizable.strings in Resources */ = {isa = PBXBuildFile; fileRef = 032A31071DC02E8E0001E4AF /* Localizable.strings */; };
		0345BFE81DBF027200398B6F /* APIKeys.swift in Sources */ = {isa = PBXBuildFile; fileRef = 0345BFD61DBF002E00398B6F /* APIKeys.swift */; };
		03690E231EB2B35000F75D5F /* NYPLReaderBookmarkCell.swift in Sources */ = {isa = PBXBuildFile; fileRef = 03690E221EB2B35000F75D5F /* NYPLReaderBookmarkCell.swift */; };
		03690E291EB2B44300F75D5F /* NYPLReadiumBookmark.swift in Sources */ = {isa = PBXBuildFile; fileRef = 03690E281EB2B44300F75D5F /* NYPLReadiumBookmark.swift */; };
		03B092241E78839D00AD338D /* QuartzCore.framework in Frameworks */ = {isa = PBXBuildFile; fileRef = 03B092231E78839D00AD338D /* QuartzCore.framework */; };
		03B092261E7883C400AD338D /* libiconv.tbd in Frameworks */ = {isa = PBXBuildFile; fileRef = 03B092251E7883C400AD338D /* libiconv.tbd */; };
		03B092281E78859E00AD338D /* CoreMedia.framework in Frameworks */ = {isa = PBXBuildFile; fileRef = 03B092271E78859E00AD338D /* CoreMedia.framework */; };
		03B0922A1E7885A600AD338D /* AudioToolbox.framework in Frameworks */ = {isa = PBXBuildFile; fileRef = 03B092291E7885A600AD338D /* AudioToolbox.framework */; };
		03B0922C1E7886C900AD338D /* AVFoundation.framework in Frameworks */ = {isa = PBXBuildFile; fileRef = 03B0922B1E7886C900AD338D /* AVFoundation.framework */; };
		03B0922E1E7886ED00AD338D /* CoreVideo.framework in Frameworks */ = {isa = PBXBuildFile; fileRef = 03B0922D1E7886ED00AD338D /* CoreVideo.framework */; };
		03B092301E78871A00AD338D /* MediaPlayer.framework in Frameworks */ = {isa = PBXBuildFile; fileRef = 03B0922F1E78871A00AD338D /* MediaPlayer.framework */; };
		03DE7BE91DBF0DE400E89064 /* UpdateCheckShim.swift in Sources */ = {isa = PBXBuildFile; fileRef = 2DC8D9DD1D09F9B4007DD125 /* UpdateCheckShim.swift */; };
		03E5F42D1EA5BCE400DFFC3A /* NYPLReaderTOC.storyboard in Resources */ = {isa = PBXBuildFile; fileRef = 03E5F42A1EA5BCE400DFFC3A /* NYPLReaderTOC.storyboard */; };
		03F94CCF1DD627AA00CE8F4F /* Accounts.json in Resources */ = {isa = PBXBuildFile; fileRef = 03F94CCE1DD627AA00CE8F4F /* Accounts.json */; };
		03F94CD11DD6288C00CE8F4F /* AccountsManager.swift in Sources */ = {isa = PBXBuildFile; fileRef = 03F94CD01DD6288C00CE8F4F /* AccountsManager.swift */; };
		081387571BC574DA003DEA6A /* UILabel+NYPLAppearanceAdditions.m in Sources */ = {isa = PBXBuildFile; fileRef = 081387561BC574DA003DEA6A /* UILabel+NYPLAppearanceAdditions.m */; };
		0813875A1BC5767F003DEA6A /* UIButton+NYPLAppearanceAdditions.m in Sources */ = {isa = PBXBuildFile; fileRef = 081387591BC5767F003DEA6A /* UIButton+NYPLAppearanceAdditions.m */; };
		0824D44E24B8DFE400C85A7E /* NSString+JSONParse.swift in Sources */ = {isa = PBXBuildFile; fileRef = 0824D44D24B8DFE400C85A7E /* NSString+JSONParse.swift */; };
		0824D44F24B8DFE400C85A7E /* NSString+JSONParse.swift in Sources */ = {isa = PBXBuildFile; fileRef = 0824D44D24B8DFE400C85A7E /* NSString+JSONParse.swift */; };
		0826CD2924AA21B2000F4030 /* NYPLSamlIDPCell.swift in Sources */ = {isa = PBXBuildFile; fileRef = 0826CD2824AA21B2000F4030 /* NYPLSamlIDPCell.swift */; };
		0826CD2F24AA2801000F4030 /* NYPLLibraryDescriptionCell.swift in Sources */ = {isa = PBXBuildFile; fileRef = 0826CD2E24AA2801000F4030 /* NYPLLibraryDescriptionCell.swift */; };
		085640CE1BB99FC30088BDBF /* NSURL+NYPLURLAdditions.m in Sources */ = {isa = PBXBuildFile; fileRef = 085640CD1BB99FC30088BDBF /* NSURL+NYPLURLAdditions.m */; };
		0857A0F72478337D00C7984E /* NYPLSessionCredentials.swift in Sources */ = {isa = PBXBuildFile; fileRef = 0857A0F62478337D00C7984E /* NYPLSessionCredentials.swift */; };
		0857A0FF247835FF00C7984E /* KeychainStoredVariable.swift in Sources */ = {isa = PBXBuildFile; fileRef = 0857A0FE247835FF00C7984E /* KeychainStoredVariable.swift */; };
		085D31D71BE29E38007F7672 /* NYPLProblemReportViewController.m in Sources */ = {isa = PBXBuildFile; fileRef = 085D31D61BE29E38007F7672 /* NYPLProblemReportViewController.m */; };
		085D31D91BE29ED4007F7672 /* NYPLProblemReportViewController.xib in Resources */ = {isa = PBXBuildFile; fileRef = 085D31D81BE29ED4007F7672 /* NYPLProblemReportViewController.xib */; };
		085D31DF1BE3CD3C007F7672 /* NSURLRequest+NYPLURLRequestAdditions.m in Sources */ = {isa = PBXBuildFile; fileRef = 085D31DE1BE3CD3C007F7672 /* NSURLRequest+NYPLURLRequestAdditions.m */; };
		086C45D624AE77CA00F5108E /* NYPLBasicAuth.swift in Sources */ = {isa = PBXBuildFile; fileRef = 086C45D524AE77CA00F5108E /* NYPLBasicAuth.swift */; };
		086C45D724AE77CA00F5108E /* NYPLBasicAuth.swift in Sources */ = {isa = PBXBuildFile; fileRef = 086C45D524AE77CA00F5108E /* NYPLBasicAuth.swift */; };
		086C45DC24AE77E600F5108E /* NYPLUserAccountFrontEndValidation.swift in Sources */ = {isa = PBXBuildFile; fileRef = 08C481AD247CAEEB003A6723 /* NYPLUserAccountFrontEndValidation.swift */; };
		089E42C6249A823800310360 /* NYPLCookiesWebViewController.swift in Sources */ = {isa = PBXBuildFile; fileRef = 089E42C5249A823800310360 /* NYPLCookiesWebViewController.swift */; };
		089E430C24A2459100310360 /* NYPLLoginCellTypes.swift in Sources */ = {isa = PBXBuildFile; fileRef = 089E430B24A2459100310360 /* NYPLLoginCellTypes.swift */; };
		08A352201BDE8E410040BF1D /* CFNetwork.framework in Frameworks */ = {isa = PBXBuildFile; fileRef = 08A3521F1BDE8E410040BF1D /* CFNetwork.framework */; };
		08A352221BDE8E560040BF1D /* libicucore.tbd in Frameworks */ = {isa = PBXBuildFile; fileRef = 08A352211BDE8E560040BF1D /* libicucore.tbd */; };
		08A352241BDE8E640040BF1D /* Security.framework in Frameworks */ = {isa = PBXBuildFile; fileRef = 08A352231BDE8E640040BF1D /* Security.framework */; };
		08A352261BDE8E700040BF1D /* SystemConfiguration.framework in Frameworks */ = {isa = PBXBuildFile; fileRef = 08A352251BDE8E700040BF1D /* SystemConfiguration.framework */; };
		08A352271BDE91B80040BF1D /* libRDServices.a in Frameworks */ = {isa = PBXBuildFile; fileRef = A49C25461AE05A2600D63B89 /* libRDServices.a */; };
		08C469C11BDAAEB1009D8AFD /* libADEPT.a in Frameworks */ = {isa = PBXBuildFile; fileRef = 5A569A2C1B8351C6003B5B61 /* libADEPT.a */; settings = {ATTRIBUTES = (Weak, ); }; };
		08C469C21BDAAEB1009D8AFD /* libAdobe Content Filter.a in Frameworks */ = {isa = PBXBuildFile; fileRef = 5A7048961B94A6710046FFF0 /* libAdobe Content Filter.a */; settings = {ATTRIBUTES = (Weak, ); }; };
		08C481AE247CAEEB003A6723 /* NYPLUserAccountFrontEndValidation.swift in Sources */ = {isa = PBXBuildFile; fileRef = 08C481AD247CAEEB003A6723 /* NYPLUserAccountFrontEndValidation.swift */; };
		11068C55196DD37900E8A94B /* NYPLNull.m in Sources */ = {isa = PBXBuildFile; fileRef = 11068C54196DD37900E8A94B /* NYPLNull.m */; };
		11078357198160A50071AB1E /* NYPLBookDownloadFailedCell.m in Sources */ = {isa = PBXBuildFile; fileRef = 11078356198160A50071AB1E /* NYPLBookDownloadFailedCell.m */; };
		1107835E19816E3D0071AB1E /* UIView+NYPLViewAdditions.m in Sources */ = {isa = PBXBuildFile; fileRef = 1107835D19816E3D0071AB1E /* UIView+NYPLViewAdditions.m */; };
		110AD83D19E497D6005724C3 /* NYPLOPDSAttribute.m in Sources */ = {isa = PBXBuildFile; fileRef = 110AD83B19E497D6005724C3 /* NYPLOPDSAttribute.m */; };
		110AF8961961D94D004887C3 /* NYPLBookDetailView.m in Sources */ = {isa = PBXBuildFile; fileRef = 110AF8951961D94D004887C3 /* NYPLBookDetailView.m */; };
		110AF89C1961ED1F004887C3 /* NYPLBookDetailViewController.m in Sources */ = {isa = PBXBuildFile; fileRef = 110AF89B1961ED1F004887C3 /* NYPLBookDetailViewController.m */; };
		110F853E19D5FA7300052DF7 /* DetailSummaryTemplate.html in Resources */ = {isa = PBXBuildFile; fileRef = 110F853C19D5FA7300052DF7 /* DetailSummaryTemplate.html */; };
		111197281986B43B0014462F /* NYPLBookCellDelegate.m in Sources */ = {isa = PBXBuildFile; fileRef = 111197271986B43B0014462F /* NYPLBookCellDelegate.m */; };
		111197341986D7550014462F /* NYPLDismissibleViewController.m in Sources */ = {isa = PBXBuildFile; fileRef = 111197331986D7550014462F /* NYPLDismissibleViewController.m */; };
		111197391987F4070014462F /* NYPLBookDetailNormalView.m in Sources */ = {isa = PBXBuildFile; fileRef = 111197381987F4070014462F /* NYPLBookDetailNormalView.m */; };
		1111973C19880E8D0014462F /* NYPLLinearView.m in Sources */ = {isa = PBXBuildFile; fileRef = 1111973B19880E8D0014462F /* NYPLLinearView.m */; };
		1111973F1988226F0014462F /* NYPLBookDetailDownloadFailedView.m in Sources */ = {isa = PBXBuildFile; fileRef = 1111973E1988226F0014462F /* NYPLBookDetailDownloadFailedView.m */; };
		11119742198827850014462F /* NYPLBookDetailDownloadingView.m in Sources */ = {isa = PBXBuildFile; fileRef = 11119741198827850014462F /* NYPLBookDetailDownloadingView.m */; };
		1112A8431A3249B4002B8CC1 /* libTenPrintCover.a in Frameworks */ = {isa = PBXBuildFile; fileRef = 1112A81F1A322C53002B8CC1 /* libTenPrintCover.a */; };
		1114A6A1195884CB007507A2 /* NYPLCatalogUngroupedFeed.m in Sources */ = {isa = PBXBuildFile; fileRef = 1114A6A0195884CB007507A2 /* NYPLCatalogUngroupedFeed.m */; };
		111559ED19B8FA590003BE94 /* NYPLXML.m in Sources */ = {isa = PBXBuildFile; fileRef = 111559EC19B8FA590003BE94 /* NYPLXML.m */; };
		111E757A1A80165C00718AD7 /* NYPLSettingsSplitViewController.m in Sources */ = {isa = PBXBuildFile; fileRef = 111E75791A80165C00718AD7 /* NYPLSettingsSplitViewController.m */; };
		111E757D1A801A6F00718AD7 /* NYPLSettingsPrimaryNavigationController.m in Sources */ = {isa = PBXBuildFile; fileRef = 111E757C1A801A6F00718AD7 /* NYPLSettingsPrimaryNavigationController.m */; };
		111E75831A815CFB00718AD7 /* NYPLSettingsPrimaryTableViewController.m in Sources */ = {isa = PBXBuildFile; fileRef = 111E75821A815CFB00718AD7 /* NYPLSettingsPrimaryTableViewController.m */; };
		1120749319D20BF9008203A4 /* NYPLBookCellCollectionViewController.m in Sources */ = {isa = PBXBuildFile; fileRef = 1120749219D20BF9008203A4 /* NYPLBookCellCollectionViewController.m */; };
		112C684F19EF003300106973 /* NYPLCatalogFacetGroup.m in Sources */ = {isa = PBXBuildFile; fileRef = 112C684E19EF003300106973 /* NYPLCatalogFacetGroup.m */; };
		112C694D197301FE00C48F95 /* NYPLBookRegistryRecord.m in Sources */ = {isa = PBXBuildFile; fileRef = 112C694C197301FE00C48F95 /* NYPLBookRegistryRecord.m */; };
		113137E71A48DAB90082954E /* NYPLReaderReadiumView.m in Sources */ = {isa = PBXBuildFile; fileRef = 113137E61A48DAB90082954E /* NYPLReaderReadiumView.m */; };
		11369D48199527C200BB11F8 /* NYPLJSON.m in Sources */ = {isa = PBXBuildFile; fileRef = 11369D47199527C200BB11F8 /* NYPLJSON.m */; };
		11396FB9193D289100E16EE8 /* NSDate+NYPLDateAdditions.m in Sources */ = {isa = PBXBuildFile; fileRef = 11396FB8193D289100E16EE8 /* NSDate+NYPLDateAdditions.m */; };
		1139DA6519C7755D00A07810 /* NYPLBookCoverRegistry.m in Sources */ = {isa = PBXBuildFile; fileRef = 1139DA6419C7755D00A07810 /* NYPLBookCoverRegistry.m */; };
		113DB8A719C24E54004E1154 /* NYPLIndeterminateProgressView.m in Sources */ = {isa = PBXBuildFile; fileRef = 113DB8A619C24E54004E1154 /* NYPLIndeterminateProgressView.m */; };
		114B7F161A3644CF00B8582B /* NYPLTenPrintCoverView+NYPLImageAdditions.m in Sources */ = {isa = PBXBuildFile; fileRef = 114B7F151A3644CF00B8582B /* NYPLTenPrintCoverView+NYPLImageAdditions.m */; };
		114C8CD719BE2FD300719B72 /* NYPLAttributedString.m in Sources */ = {isa = PBXBuildFile; fileRef = 114C8CD619BE2FD300719B72 /* NYPLAttributedString.m */; };
		114C8CDA19BF55F900719B72 /* NYPLRoundedButton.m in Sources */ = {isa = PBXBuildFile; fileRef = 114C8CD919BF55F900719B72 /* NYPLRoundedButton.m */; };
		11548C0B1939136C009DBF2E /* NYPLRootTabBarController.m in Sources */ = {isa = PBXBuildFile; fileRef = 11548C0A1939136C009DBF2E /* NYPLRootTabBarController.m */; };
		11548C0E1939147D009DBF2E /* NYPLCatalogNavigationController.m in Sources */ = {isa = PBXBuildFile; fileRef = 11548C0D1939147D009DBF2E /* NYPLCatalogNavigationController.m */; };
		11580AC81986A77B00949A15 /* NYPLBookCell.m in Sources */ = {isa = PBXBuildFile; fileRef = 11580AC71986A77B00949A15 /* NYPLBookCell.m */; };
		1158812E1A894F4E008672C3 /* NYPLAccountSignInViewController.m in Sources */ = {isa = PBXBuildFile; fileRef = 1158812D1A894F4E008672C3 /* NYPLAccountSignInViewController.m */; };
		11616E11196B0531003D60D9 /* NYPLBookRegistry.m in Sources */ = {isa = PBXBuildFile; fileRef = 11616E10196B0531003D60D9 /* NYPLBookRegistry.m */; };
		1164F106199AC236009BF8BF /* NYPLBookLocation.m in Sources */ = {isa = PBXBuildFile; fileRef = 1164F105199AC236009BF8BF /* NYPLBookLocation.m */; };
		116A5EAF194767B200491A21 /* NYPLMyBooksNavigationController.m in Sources */ = {isa = PBXBuildFile; fileRef = 116A5EAE194767B200491A21 /* NYPLMyBooksNavigationController.m */; };
		116A5EB3194767DC00491A21 /* NYPLMyBooksViewController.m in Sources */ = {isa = PBXBuildFile; fileRef = 116A5EB2194767DC00491A21 /* NYPLMyBooksViewController.m */; };
		116A5EB91947B57500491A21 /* NYPLConfiguration.m in Sources */ = {isa = PBXBuildFile; fileRef = 116A5EB81947B57500491A21 /* NYPLConfiguration.m */; };
		1183F33B194B775900DC322F /* NYPLCatalogLaneCell.m in Sources */ = {isa = PBXBuildFile; fileRef = 1183F33A194B775900DC322F /* NYPLCatalogLaneCell.m */; };
		1183F341194F723D00DC322F /* NYPLCatalogLane.m in Sources */ = {isa = PBXBuildFile; fileRef = 1183F340194F723D00DC322F /* NYPLCatalogLane.m */; };
		1183F347194F744D00DC322F /* NYPLBook.m in Sources */ = {isa = PBXBuildFile; fileRef = 1183F346194F744D00DC322F /* NYPLBook.m */; };
		1183F35B194F847100DC322F /* NYPLAsync.m in Sources */ = {isa = PBXBuildFile; fileRef = 1183F35A194F847100DC322F /* NYPLAsync.m */; };
		1188F3E11A1ECC4B006B2F36 /* NYPLReaderSettings.m in Sources */ = {isa = PBXBuildFile; fileRef = 1188F3E01A1ECC4B006B2F36 /* NYPLReaderSettings.m */; };
		118A0B1B19915BDF00792DDE /* NYPLCatalogSearchViewController.m in Sources */ = {isa = PBXBuildFile; fileRef = 118A0B1A19915BDF00792DDE /* NYPLCatalogSearchViewController.m */; };
		118B7ABF195CBF72005CE3E7 /* NYPLSession.m in Sources */ = {isa = PBXBuildFile; fileRef = 118B7ABE195CBF72005CE3E7 /* NYPLSession.m */; };
		119503E71993F914009FB788 /* libxml2.dylib in Frameworks */ = {isa = PBXBuildFile; fileRef = 119503E61993F914009FB788 /* libxml2.dylib */; };
		119503E91993F919009FB788 /* libz.dylib in Frameworks */ = {isa = PBXBuildFile; fileRef = 119503E81993F919009FB788 /* libz.dylib */; };
		1195040B1994075B009FB788 /* NYPLReaderViewController.m in Sources */ = {isa = PBXBuildFile; fileRef = 1195040A1994075B009FB788 /* NYPLReaderViewController.m */; };
		1196F75B1970727C00F62670 /* NYPLMyBooksDownloadCenter.m in Sources */ = {isa = PBXBuildFile; fileRef = 1196F75A1970727C00F62670 /* NYPLMyBooksDownloadCenter.m */; };
		119BEB89198C43A600121439 /* NSString+NYPLStringAdditions.m in Sources */ = {isa = PBXBuildFile; fileRef = 119BEB88198C43A600121439 /* NSString+NYPLStringAdditions.m */; };
		119BEBB919902A8800121439 /* NYPLOpenSearchDescription.m in Sources */ = {isa = PBXBuildFile; fileRef = 119BEBB819902A8800121439 /* NYPLOpenSearchDescription.m */; };
		11A14DF41A1BF94F00D6C510 /* UIColor+NYPLColorAdditions.m in Sources */ = {isa = PBXBuildFile; fileRef = 11A14DF31A1BF94F00D6C510 /* UIColor+NYPLColorAdditions.m */; };
		11A16E69195B2BD3004147F4 /* NYPLCatalogUngroupedFeedViewController.m in Sources */ = {isa = PBXBuildFile; fileRef = 11A16E68195B2BD3004147F4 /* NYPLCatalogUngroupedFeedViewController.m */; };
		11A16E6F195B60DF004147F4 /* NYPLBookNormalCell.m in Sources */ = {isa = PBXBuildFile; fileRef = 11A16E6E195B60DF004147F4 /* NYPLBookNormalCell.m */; };
		11B20E6E19D9F6DD00877A23 /* NYPLReloadView.m in Sources */ = {isa = PBXBuildFile; fileRef = 11B20E6D19D9F6DD00877A23 /* NYPLReloadView.m */; };
		11B6020519806CD300800DA9 /* NYPLBookDownloadingCell.m in Sources */ = {isa = PBXBuildFile; fileRef = 11B6020419806CD300800DA9 /* NYPLBookDownloadingCell.m */; };
		11BFDB33199C01F700378691 /* NYPLReaderTOCViewController.m in Sources */ = {isa = PBXBuildFile; fileRef = 11BFDB32199C01F700378691 /* NYPLReaderTOCViewController.m */; };
		11BFDB36199C08E900378691 /* NYPLReaderTOCElement.m in Sources */ = {isa = PBXBuildFile; fileRef = 11BFDB35199C08E900378691 /* NYPLReaderTOCElement.m */; };
		11BFDB39199C117B00378691 /* NYPLReaderTOCCell.m in Sources */ = {isa = PBXBuildFile; fileRef = 11BFDB38199C117B00378691 /* NYPLReaderTOCCell.m */; };
		11C113D019F842B9005B3F63 /* reader.html in Resources */ = {isa = PBXBuildFile; fileRef = 11C113CF19F842B9005B3F63 /* reader.html */; };
		11C113D219F842BE005B3F63 /* host_app_feedback.js in Resources */ = {isa = PBXBuildFile; fileRef = 11C113D119F842BE005B3F63 /* host_app_feedback.js */; };
		11C113D719F84613005B3F63 /* simplified.js in Resources */ = {isa = PBXBuildFile; fileRef = 11C113D519F84613005B3F63 /* simplified.js */; };
		11C5DCF21976D1E0005A9945 /* NYPLHoldsNavigationController.m in Sources */ = {isa = PBXBuildFile; fileRef = 11C5DCF11976D1E0005A9945 /* NYPLHoldsNavigationController.m */; };
		11C5DCF51976D22F005A9945 /* NYPLHoldsViewController.m in Sources */ = {isa = PBXBuildFile; fileRef = 11C5DCF41976D22F005A9945 /* NYPLHoldsViewController.m */; };
		11C5DD16197727A6005A9945 /* NYPLKeychain.m in Sources */ = {isa = PBXBuildFile; fileRef = 11C5DD15197727A6005A9945 /* NYPLKeychain.m */; };
		11DC19281A12F92500721DBA /* NYPLReaderSettingsView.m in Sources */ = {isa = PBXBuildFile; fileRef = 11DC19271A12F92500721DBA /* NYPLReaderSettingsView.m */; };
		11E0208D197F05D9009DEA93 /* UIFont+NYPLSystemFontOverride.m in Sources */ = {isa = PBXBuildFile; fileRef = 11E0208C197F05D9009DEA93 /* UIFont+NYPLSystemFontOverride.m */; };
		11F3771F19DB62B000487769 /* NYPLFacetView.m in Sources */ = {isa = PBXBuildFile; fileRef = 11F3771E19DB62B000487769 /* NYPLFacetView.m */; };
		11F3773319E0876F00487769 /* NYPLCatalogFacet.m in Sources */ = {isa = PBXBuildFile; fileRef = 11F3773219E0876F00487769 /* NYPLCatalogFacet.m */; };
		145798F6215BE9E300F68AFD /* ProblemReportEmail.swift in Sources */ = {isa = PBXBuildFile; fileRef = 145798F5215BE9E300F68AFD /* ProblemReportEmail.swift */; };
		145DA48E215441A70055DB93 /* ZXingObjC.framework in Frameworks */ = {isa = PBXBuildFile; fileRef = 145DA48D215441A70055DB93 /* ZXingObjC.framework */; };
		145DA4922154464F0055DB93 /* SQLite.framework in Frameworks */ = {isa = PBXBuildFile; fileRef = 145DA4912154464F0055DB93 /* SQLite.framework */; };
		145DA49421544A3F0055DB93 /* NYPLCardCreator.framework in Frameworks */ = {isa = PBXBuildFile; fileRef = 145DA49321544A3F0055DB93 /* NYPLCardCreator.framework */; };
		145DA49621544A430055DB93 /* PureLayout.framework in Frameworks */ = {isa = PBXBuildFile; fileRef = 145DA49521544A420055DB93 /* PureLayout.framework */; };
		148B1C2D21768EAA00FF64AB /* NYPLAEToolkit.framework in Frameworks */ = {isa = PBXBuildFile; fileRef = 148B1C1721710C6800FF64AB /* NYPLAEToolkit.framework */; };
		148B1C2E21768EAA00FF64AB /* NYPLAudiobookToolkit.framework in Frameworks */ = {isa = PBXBuildFile; fileRef = 148B1C1C21710C6800FF64AB /* NYPLAudiobookToolkit.framework */; };
		148B1C392176900F00FF64AB /* AudioEngine.framework in Frameworks */ = {isa = PBXBuildFile; fileRef = 148B1C342176900E00FF64AB /* AudioEngine.framework */; settings = {ATTRIBUTES = (Weak, ); }; };
		17071065242A923400E2648F /* NYPLSecrets.swift in Sources */ = {isa = PBXBuildFile; fileRef = 17071060242A923400E2648F /* NYPLSecrets.swift */; };
		171966A924170819007BB87E /* NYPLBookState.swift in Sources */ = {isa = PBXBuildFile; fileRef = 171966A824170819007BB87E /* NYPLBookState.swift */; };
		173F0823241AAA4E00A64658 /* NYPLBookStateTests.swift in Sources */ = {isa = PBXBuildFile; fileRef = 173F0822241AAA4E00A64658 /* NYPLBookStateTests.swift */; };
		175E480824EF36520066A6CF /* NYPLAnnouncementBusinessLogic.swift in Sources */ = {isa = PBXBuildFile; fileRef = 175E480724EF36520066A6CF /* NYPLAnnouncementBusinessLogic.swift */; };
		175E480E24EF46EA0066A6CF /* NYPLAnnouncementViewController.swift in Sources */ = {isa = PBXBuildFile; fileRef = 175E480D24EF46EA0066A6CF /* NYPLAnnouncementViewController.swift */; };
		1763C0D624F460FE00A4D0E2 /* NYPLAnnouncementManagerTests.swift in Sources */ = {isa = PBXBuildFile; fileRef = 1763C0D524F460FE00A4D0E2 /* NYPLAnnouncementManagerTests.swift */; };
		179699D124131BA500EC309F /* UIColor+LabelColor.swift in Sources */ = {isa = PBXBuildFile; fileRef = 179699D024131BA500EC309F /* UIColor+LabelColor.swift */; };
		17CE5305243C020800315E63 /* NYPLUserAccount.swift in Sources */ = {isa = PBXBuildFile; fileRef = 17CE5304243C020800315E63 /* NYPLUserAccount.swift */; };
		17D08381248E938000092AA9 /* OverdriveProcessor.framework in Frameworks */ = {isa = PBXBuildFile; fileRef = 17D08378248E8EEB00092AA9 /* OverdriveProcessor.framework */; };
		2D2B477C1D08F821007F7764 /* UpdateCheckTests.swift in Sources */ = {isa = PBXBuildFile; fileRef = 2D2B47631D08F1ED007F7764 /* UpdateCheckTests.swift */; };
		2D2B47841D08F8E2007F7764 /* UpdateCheckUpToDate.json in Resources */ = {isa = PBXBuildFile; fileRef = 2D2B47691D08F264007F7764 /* UpdateCheckUpToDate.json */; };
		2D2B478E1D08FDF5007F7764 /* UpdateCheckNeedsUpdate.json in Resources */ = {isa = PBXBuildFile; fileRef = 2D2B478A1D08FC78007F7764 /* UpdateCheckNeedsUpdate.json */; };
		2D2B478F1D08FDF5007F7764 /* UpdateCheckUnknown.json in Resources */ = {isa = PBXBuildFile; fileRef = 2D2B47891D08FC78007F7764 /* UpdateCheckUnknown.json */; };
		2D382BD71D08BA99002C423D /* Log.swift in Sources */ = {isa = PBXBuildFile; fileRef = 2D382BD61D08BA99002C423D /* Log.swift */; };
		2D4379FE1C46FDB600AE1AD5 /* ReaderClientCert.sig in Resources */ = {isa = PBXBuildFile; fileRef = 085D31FB1BE7BE86007F7672 /* ReaderClientCert.sig */; };
		2D62568B1D412BCB0080A81F /* BundledHTMLViewController.swift in Sources */ = {isa = PBXBuildFile; fileRef = 2D62568A1D412BCB0080A81F /* BundledHTMLViewController.swift */; };
		2D6256911D41582A0080A81F /* software-licenses.html in Resources */ = {isa = PBXBuildFile; fileRef = 2D6256901D41582A0080A81F /* software-licenses.html */; };
		2D754BBB2002E2FB0061D34F /* NYPLOPDSAcquisition.m in Sources */ = {isa = PBXBuildFile; fileRef = 2D754BBA2002E2FB0061D34F /* NYPLOPDSAcquisition.m */; };
		2D754BC22002F1B10061D34F /* NYPLOPDSIndirectAcquisition.m in Sources */ = {isa = PBXBuildFile; fileRef = 2D754BC12002F1B10061D34F /* NYPLOPDSIndirectAcquisition.m */; };
		2D87909D20127AA300E2763F /* NYPLBookAcquisitionPath.m in Sources */ = {isa = PBXBuildFile; fileRef = 2D87909C20127AA300E2763F /* NYPLBookAcquisitionPath.m */; };
		2D8790A320129AC400E2763F /* NYPLBookAcquisitionPathEntry.xml in Resources */ = {isa = PBXBuildFile; fileRef = 2D8790A220129AC400E2763F /* NYPLBookAcquisitionPathEntry.xml */; };
		2D8790A520129AF200E2763F /* NYPLBookAcquisitionPathTests.swift in Sources */ = {isa = PBXBuildFile; fileRef = 2D8790A420129AF200E2763F /* NYPLBookAcquisitionPathTests.swift */; };
		2DA4F2331C68363B008853D7 /* LocalAuthentication.framework in Frameworks */ = {isa = PBXBuildFile; fileRef = 2DA4F2321C68363B008853D7 /* LocalAuthentication.framework */; };
		2DB436381D4C049200F8E69D /* NYPLReachability.m in Sources */ = {isa = PBXBuildFile; fileRef = 2DB436371D4C049200F8E69D /* NYPLReachability.m */; };
		2DC8D9DC1D09F797007DD125 /* UpdateCheck.swift in Sources */ = {isa = PBXBuildFile; fileRef = 2DC8D9DB1D09F797007DD125 /* UpdateCheck.swift */; };
		2DCB71EE2017DFB5000E041A /* NYPLOPDSAcquisitionAvailability.m in Sources */ = {isa = PBXBuildFile; fileRef = 2DCB71ED2017DFB5000E041A /* NYPLOPDSAcquisitionAvailability.m */; };
		2DE514351DC3F0BE005A58BD /* NYPLCirculationAnalytics.swift in Sources */ = {isa = PBXBuildFile; fileRef = E66AE32F1DC0FCFC00124AE2 /* NYPLCirculationAnalytics.swift */; };
		2DEF10BA201ECCEA0082843A /* NYPLMyBooksSimplifiedBearerToken.m in Sources */ = {isa = PBXBuildFile; fileRef = 2DEF10B9201ECCEA0082843A /* NYPLMyBooksSimplifiedBearerToken.m */; };
		2DF321831DC3B83500E1858F /* NYPLAnnotations.swift in Sources */ = {isa = PBXBuildFile; fileRef = 2DF321821DC3B83500E1858F /* NYPLAnnotations.swift */; };
		2DFAC8ED1CD8DDD1003D9EC0 /* NYPLOPDSCategory.m in Sources */ = {isa = PBXBuildFile; fileRef = 2DFAC8EC1CD8DDD1003D9EC0 /* NYPLOPDSCategory.m */; };
		52545185217A76FF00BBC1B4 /* NYPLUserNotifications.swift in Sources */ = {isa = PBXBuildFile; fileRef = 52545184217A76FF00BBC1B4 /* NYPLUserNotifications.swift */; };
		52592BB821220A1100587288 /* NYPLLocalization.m in Sources */ = {isa = PBXBuildFile; fileRef = 52592BB721220A1100587288 /* NYPLLocalization.m */; };
		5A5B901B1B946FAD002C53E9 /* NYPLReaderContainerDelegate.mm in Sources */ = {isa = PBXBuildFile; fileRef = 5A5B901A1B946FAD002C53E9 /* NYPLReaderContainerDelegate.mm */; };
		5A69290E1B95ACC600FB4C10 /* readium-shared-js_all.js in Resources */ = {isa = PBXBuildFile; fileRef = 5A69290D1B95ACC600FB4C10 /* readium-shared-js_all.js */; };
		5A6929101B95ACD100FB4C10 /* sdk.css in Resources */ = {isa = PBXBuildFile; fileRef = 5A69290F1B95ACD100FB4C10 /* sdk.css */; };
		5A6929241B95C8B400FB4C10 /* readium-shared-js_all.js.bundles.js in Resources */ = {isa = PBXBuildFile; fileRef = 5A6929231B95C8B400FB4C10 /* readium-shared-js_all.js.bundles.js */; };
		5A6929251B95C93B00FB4C10 /* readium-shared-js_all.js.map in Resources */ = {isa = PBXBuildFile; fileRef = 5A69291D1B95C8AD00FB4C10 /* readium-shared-js_all.js.map */; };
		5AEA9E011B947419009F71DB /* libc++.dylib in Frameworks */ = {isa = PBXBuildFile; fileRef = 119503EA1993F91E009FB788 /* libc++.dylib */; };
		5D1B141522CBE3570006C964 /* NYPLProblemDocument.swift in Sources */ = {isa = PBXBuildFile; fileRef = 5D1B141422CBE3570006C964 /* NYPLProblemDocument.swift */; };
		5D1B142A22CC179F0006C964 /* NYPLAlertUtils.swift in Sources */ = {isa = PBXBuildFile; fileRef = 5D1B142922CC179F0006C964 /* NYPLAlertUtils.swift */; };
		5D3A28CC22D3DA850042B3BD /* NYPLUserProfileDocument.swift in Sources */ = {isa = PBXBuildFile; fileRef = 5D3A28CB22D3DA850042B3BD /* NYPLUserProfileDocument.swift */; };
		5D3A28D522D400D00042B3BD /* UserProfileDocumentTests.swift in Sources */ = {isa = PBXBuildFile; fileRef = 5D3A28D322D3FBB90042B3BD /* UserProfileDocumentTests.swift */; };
		5D60D3542297353C001080D0 /* NYPLMigrationManager.swift in Sources */ = {isa = PBXBuildFile; fileRef = 5D60D3532297353C001080D0 /* NYPLMigrationManager.swift */; };
		5D73DA4322A080BA00162CB8 /* NYPLMyBooksDownloadCenterTests.swift in Sources */ = {isa = PBXBuildFile; fileRef = 5D73DA3D22A07B9A00162CB8 /* NYPLMyBooksDownloadCenterTests.swift */; };
		5D7CF86422C19EBA007CAA34 /* NYPLReaderContainerDelegateBase.m in Sources */ = {isa = PBXBuildFile; fileRef = 5D7CF86322C19EBA007CAA34 /* NYPLReaderContainerDelegateBase.m */; };
		5D7CF8B922C3FC06007CAA34 /* NYPLErrorLogger.swift in Sources */ = {isa = PBXBuildFile; fileRef = 5D7CF8B422C3FC06007CAA34 /* NYPLErrorLogger.swift */; };
		5DD5674522B303DF001F0C83 /* NYPLDeveloperSettingsTableViewController.swift in Sources */ = {isa = PBXBuildFile; fileRef = 5DD5674422B303DF001F0C83 /* NYPLDeveloperSettingsTableViewController.swift */; };
		5DD5677222B7ECE3001F0C83 /* NYPLSettings.swift in Sources */ = {isa = PBXBuildFile; fileRef = 5DD5677122B7ECE3001F0C83 /* NYPLSettings.swift */; };
		5DD567AF22B95A30001F0C83 /* String+MD5.swift in Sources */ = {isa = PBXBuildFile; fileRef = 5DD567AE22B95A30001F0C83 /* String+MD5.swift */; };
		5DD567B522B97344001F0C83 /* Data+Base64.swift in Sources */ = {isa = PBXBuildFile; fileRef = 5DD567B422B97344001F0C83 /* Data+Base64.swift */; };
		7307A5ED23FF1A8500DE53DE /* NYPLOpenSearchDescriptionTests.swift in Sources */ = {isa = PBXBuildFile; fileRef = 7307A5EC23FF1A8500DE53DE /* NYPLOpenSearchDescriptionTests.swift */; };
		7307A5F223FF22EC00DE53DE /* ZXingObjC.framework in Frameworks */ = {isa = PBXBuildFile; fileRef = 145DA48D215441A70055DB93 /* ZXingObjC.framework */; };
		7307A5F423FF2A6000DE53DE /* NYPLStringAdditionsTests.swift in Sources */ = {isa = PBXBuildFile; fileRef = 7307A5F323FF2A6000DE53DE /* NYPLStringAdditionsTests.swift */; };
		731A5B1224621F2B00B5E663 /* NYPLSignInBusinessLogic.swift in Sources */ = {isa = PBXBuildFile; fileRef = 731A5B1124621F2B00B5E663 /* NYPLSignInBusinessLogic.swift */; };
		731A5B1324621F2B00B5E663 /* NYPLSignInBusinessLogic.swift in Sources */ = {isa = PBXBuildFile; fileRef = 731A5B1124621F2B00B5E663 /* NYPLSignInBusinessLogic.swift */; };
		731DA5FA2407105F009CC191 /* Crashlytics.framework in Frameworks */ = {isa = PBXBuildFile; fileRef = 731DA5F52407105E009CC191 /* Crashlytics.framework */; };
		731DA5FC240711F5009CC191 /* Fabric.framework in Frameworks */ = {isa = PBXBuildFile; fileRef = 731DA5FB240711F5009CC191 /* Fabric.framework */; };
		732327B22478504500A041E6 /* NSError+NYPLAdditions.swift in Sources */ = {isa = PBXBuildFile; fileRef = 732327B12478504500A041E6 /* NSError+NYPLAdditions.swift */; };
		732327B32478504500A041E6 /* NSError+NYPLAdditions.swift in Sources */ = {isa = PBXBuildFile; fileRef = 732327B12478504500A041E6 /* NSError+NYPLAdditions.swift */; };
		7327A89323EE017300954748 /* NYPLMainThreadChecker.swift in Sources */ = {isa = PBXBuildFile; fileRef = 7327A89223EE017300954748 /* NYPLMainThreadChecker.swift */; };
		732F929323ECB51F0099244C /* NYPLBackgroundExecutor.swift in Sources */ = {isa = PBXBuildFile; fileRef = 732F929223ECB51F0099244C /* NYPLBackgroundExecutor.swift */; };
		733875652423E1B0000FEB67 /* NYPLNetworkExecutor.swift in Sources */ = {isa = PBXBuildFile; fileRef = 733875642423E1B0000FEB67 /* NYPLNetworkExecutor.swift */; };
		733875672423E540000FEB67 /* NYPLCaching.swift in Sources */ = {isa = PBXBuildFile; fileRef = 733875662423E540000FEB67 /* NYPLCaching.swift */; };
		7340DA6224B7E45C00361387 /* URLResponse+NYPL.swift in Sources */ = {isa = PBXBuildFile; fileRef = 7340DA6124B7E45C00361387 /* URLResponse+NYPL.swift */; };
		7340DA6824B7F27900361387 /* NYPLBook+Additions.swift in Sources */ = {isa = PBXBuildFile; fileRef = 7340DA6724B7F27900361387 /* NYPLBook+Additions.swift */; };
		7347F038245A4DE200558D7F /* NYPLCirculationAnalytics.swift in Sources */ = {isa = PBXBuildFile; fileRef = E66AE32F1DC0FCFC00124AE2 /* NYPLCirculationAnalytics.swift */; };
		7347F039245A4DE200558D7F /* NYPLBookState.swift in Sources */ = {isa = PBXBuildFile; fileRef = 171966A824170819007BB87E /* NYPLBookState.swift */; };
		7347F03A245A4DE200558D7F /* UpdateCheckShim.swift in Sources */ = {isa = PBXBuildFile; fileRef = 2DC8D9DD1D09F9B4007DD125 /* UpdateCheckShim.swift */; };
		7347F03B245A4DE200558D7F /* APIKeys.swift in Sources */ = {isa = PBXBuildFile; fileRef = 0345BFD61DBF002E00398B6F /* APIKeys.swift */; };
		7347F03C245A4DE200558D7F /* NYPLAttributedString.m in Sources */ = {isa = PBXBuildFile; fileRef = 114C8CD619BE2FD300719B72 /* NYPLAttributedString.m */; };
		7347F03D245A4DE200558D7F /* NYPLUserAccount.swift in Sources */ = {isa = PBXBuildFile; fileRef = 17CE5304243C020800315E63 /* NYPLUserAccount.swift */; };
		7347F03E245A4DE200558D7F /* NYPLSettings.swift in Sources */ = {isa = PBXBuildFile; fileRef = 5DD5677122B7ECE3001F0C83 /* NYPLSettings.swift */; };
		7347F03F245A4DE200558D7F /* NYPLAgeCheck.swift in Sources */ = {isa = PBXBuildFile; fileRef = E6BC315C1E009F3E0021B65E /* NYPLAgeCheck.swift */; };
		7347F040245A4DE200558D7F /* Log.swift in Sources */ = {isa = PBXBuildFile; fileRef = 2D382BD61D08BA99002C423D /* Log.swift */; };
		7347F041245A4DE200558D7F /* NYPLBookRegistry.m in Sources */ = {isa = PBXBuildFile; fileRef = 11616E10196B0531003D60D9 /* NYPLBookRegistry.m */; };
		7347F042245A4DE200558D7F /* UILabel+NYPLAppearanceAdditions.m in Sources */ = {isa = PBXBuildFile; fileRef = 081387561BC574DA003DEA6A /* UILabel+NYPLAppearanceAdditions.m */; };
		7347F043245A4DE200558D7F /* NYPLJSON.m in Sources */ = {isa = PBXBuildFile; fileRef = 11369D47199527C200BB11F8 /* NYPLJSON.m */; };
		7347F044245A4DE200558D7F /* NYPLMainThreadChecker.swift in Sources */ = {isa = PBXBuildFile; fileRef = 7327A89223EE017300954748 /* NYPLMainThreadChecker.swift */; };
		7347F045245A4DE200558D7F /* NYPLConfiguration.m in Sources */ = {isa = PBXBuildFile; fileRef = 116A5EB81947B57500491A21 /* NYPLConfiguration.m */; };
		7347F046245A4DE200558D7F /* NYPLAlertUtils.swift in Sources */ = {isa = PBXBuildFile; fileRef = 5D1B142922CC179F0006C964 /* NYPLAlertUtils.swift */; };
		7347F047245A4DE200558D7F /* OPDS2Publication.swift in Sources */ = {isa = PBXBuildFile; fileRef = B51C1E0122861BBF003B49A5 /* OPDS2Publication.swift */; };
		7347F048245A4DE200558D7F /* String+MD5.swift in Sources */ = {isa = PBXBuildFile; fileRef = 5DD567AE22B95A30001F0C83 /* String+MD5.swift */; };
		7347F049245A4DE200558D7F /* NYPLNetworkQueue.swift in Sources */ = {isa = PBXBuildFile; fileRef = E671FF7C1E3A7068002AB13F /* NYPLNetworkQueue.swift */; };
		7347F04A245A4DE200558D7F /* NYPLMyBooksNavigationController.m in Sources */ = {isa = PBXBuildFile; fileRef = 116A5EAE194767B200491A21 /* NYPLMyBooksNavigationController.m */; };
		7347F04B245A4DE200558D7F /* NYPLBookCellCollectionViewController.m in Sources */ = {isa = PBXBuildFile; fileRef = 1120749219D20BF9008203A4 /* NYPLBookCellCollectionViewController.m */; };
		7347F04C245A4DE200558D7F /* NYPLXML.m in Sources */ = {isa = PBXBuildFile; fileRef = 111559EC19B8FA590003BE94 /* NYPLXML.m */; };
		7347F04D245A4DE200558D7F /* NYPLBookCell.m in Sources */ = {isa = PBXBuildFile; fileRef = 11580AC71986A77B00949A15 /* NYPLBookCell.m */; };
		7347F04E245A4DE200558D7F /* NSURL+NYPLURLAdditions.m in Sources */ = {isa = PBXBuildFile; fileRef = 085640CD1BB99FC30088BDBF /* NSURL+NYPLURLAdditions.m */; };
		7347F04F245A4DE200558D7F /* NYPLAsync.m in Sources */ = {isa = PBXBuildFile; fileRef = 1183F35A194F847100DC322F /* NYPLAsync.m */; };
		7347F050245A4DE200558D7F /* NYPLReloadView.m in Sources */ = {isa = PBXBuildFile; fileRef = 11B20E6D19D9F6DD00877A23 /* NYPLReloadView.m */; };
		7347F051245A4DE200558D7F /* NYPLReachabilityManager.m in Sources */ = {isa = PBXBuildFile; fileRef = E69404091E4A789800E566ED /* NYPLReachabilityManager.m */; };
		7347F052245A4DE200558D7F /* NYPLReadiumViewSyncManager.m in Sources */ = {isa = PBXBuildFile; fileRef = E6845D961FB38D1300EBF69A /* NYPLReadiumViewSyncManager.m */; };
		7347F053245A4DE200558D7F /* NYPLCatalogGroupedFeedViewController.m in Sources */ = {isa = PBXBuildFile; fileRef = A4BA1D0D1B430341006F83DF /* NYPLCatalogGroupedFeedViewController.m */; };
		7347F054245A4DE200558D7F /* NYPLBackgroundExecutor.swift in Sources */ = {isa = PBXBuildFile; fileRef = 732F929223ECB51F0099244C /* NYPLBackgroundExecutor.swift */; };
		7347F055245A4DE200558D7F /* NYPLProblemDocument.swift in Sources */ = {isa = PBXBuildFile; fileRef = 5D1B141422CBE3570006C964 /* NYPLProblemDocument.swift */; };
		7347F056245A4DE200558D7F /* NYPLReturnPromptHelper.swift in Sources */ = {isa = PBXBuildFile; fileRef = A92FB0F821CDCE3D004740F4 /* NYPLReturnPromptHelper.swift */; };
		7347F057245A4DE200558D7F /* NYPLReaderBookmarkCell.swift in Sources */ = {isa = PBXBuildFile; fileRef = 03690E221EB2B35000F75D5F /* NYPLReaderBookmarkCell.swift */; };
		7347F058245A4DE200558D7F /* NYPLOpenSearchDescription.m in Sources */ = {isa = PBXBuildFile; fileRef = 119BEBB819902A8800121439 /* NYPLOpenSearchDescription.m */; };
		7347F059245A4DE200558D7F /* NYPLReaderTOCElement.m in Sources */ = {isa = PBXBuildFile; fileRef = 11BFDB35199C08E900378691 /* NYPLReaderTOCElement.m */; };
		7347F05A245A4DE200558D7F /* UpdateCheck.swift in Sources */ = {isa = PBXBuildFile; fileRef = 2DC8D9DB1D09F797007DD125 /* UpdateCheck.swift */; };
		7347F05B245A4DE200558D7F /* NYPLReaderTOCViewController.m in Sources */ = {isa = PBXBuildFile; fileRef = 11BFDB32199C01F700378691 /* NYPLReaderTOCViewController.m */; };
		7347F05C245A4DE200558D7F /* OPDS2CatalogsFeed.swift in Sources */ = {isa = PBXBuildFile; fileRef = B51C1DF92285FDF9003B49A5 /* OPDS2CatalogsFeed.swift */; };
		7347F05D245A4DE200558D7F /* BundledHTMLViewController.swift in Sources */ = {isa = PBXBuildFile; fileRef = 2D62568A1D412BCB0080A81F /* BundledHTMLViewController.swift */; };
		7347F05E245A4DE200558D7F /* NYPLBookDetailView.m in Sources */ = {isa = PBXBuildFile; fileRef = 110AF8951961D94D004887C3 /* NYPLBookDetailView.m */; };
		7347F05F245A4DE200558D7F /* UIButton+NYPLAppearanceAdditions.m in Sources */ = {isa = PBXBuildFile; fileRef = 081387591BC5767F003DEA6A /* UIButton+NYPLAppearanceAdditions.m */; };
		7347F060245A4DE200558D7F /* NYPLBookCoverRegistry.m in Sources */ = {isa = PBXBuildFile; fileRef = 1139DA6419C7755D00A07810 /* NYPLBookCoverRegistry.m */; };
		7347F061245A4DE200558D7F /* NYPLBookDetailDownloadingView.m in Sources */ = {isa = PBXBuildFile; fileRef = 11119741198827850014462F /* NYPLBookDetailDownloadingView.m */; };
		7347F062245A4DE200558D7F /* NYPLOPDSCategory.m in Sources */ = {isa = PBXBuildFile; fileRef = 2DFAC8EC1CD8DDD1003D9EC0 /* NYPLOPDSCategory.m */; };
		7347F063245A4DE200558D7F /* NYPLNull.m in Sources */ = {isa = PBXBuildFile; fileRef = 11068C54196DD37900E8A94B /* NYPLNull.m */; };
		7347F064245A4DE200558D7F /* NYPLLinearView.m in Sources */ = {isa = PBXBuildFile; fileRef = 1111973B19880E8D0014462F /* NYPLLinearView.m */; };
		7347F065245A4DE200558D7F /* NSDate+NYPLDateAdditions.m in Sources */ = {isa = PBXBuildFile; fileRef = 11396FB8193D289100E16EE8 /* NSDate+NYPLDateAdditions.m */; };
		7347F066245A4DE200558D7F /* NYPLBook.m in Sources */ = {isa = PBXBuildFile; fileRef = 1183F346194F744D00DC322F /* NYPLBook.m */; };
		7347F067245A4DE200558D7F /* NYPLUserNotifications.swift in Sources */ = {isa = PBXBuildFile; fileRef = 52545184217A76FF00BBC1B4 /* NYPLUserNotifications.swift */; };
		7347F068245A4DE200558D7F /* NYPLCatalogLane.m in Sources */ = {isa = PBXBuildFile; fileRef = 1183F340194F723D00DC322F /* NYPLCatalogLane.m */; };
		7347F069245A4DE200558D7F /* NYPLBookNormalCell.m in Sources */ = {isa = PBXBuildFile; fileRef = 11A16E6E195B60DF004147F4 /* NYPLBookNormalCell.m */; };
		7347F06A245A4DE200558D7F /* NYPLCatalogNavigationController.m in Sources */ = {isa = PBXBuildFile; fileRef = 11548C0D1939147D009DBF2E /* NYPLCatalogNavigationController.m */; };
		7347F06B245A4DE200558D7F /* NYPLEntryPointView.swift in Sources */ = {isa = PBXBuildFile; fileRef = E699BA3F2166598B00A0736A /* NYPLEntryPointView.swift */; };
		7347F06C245A4DE200558D7F /* NYPLOPDSGroup.m in Sources */ = {isa = PBXBuildFile; fileRef = A46226251B39D4980063F549 /* NYPLOPDSGroup.m */; };
		7347F06D245A4DE200558D7F /* NYPLBookButtonsView.m in Sources */ = {isa = PBXBuildFile; fileRef = B5ED41D91B8F6E2E009FC164 /* NYPLBookButtonsView.m */; };
		7347F06E245A4DE200558D7F /* NYPLAppReviewPrompt.swift in Sources */ = {isa = PBXBuildFile; fileRef = A93F9F9621CDACF700BD3B0C /* NYPLAppReviewPrompt.swift */; };
		7347F06F245A4DE200558D7F /* NYPLFacetBarView.swift in Sources */ = {isa = PBXBuildFile; fileRef = 8C835DD4234D0B900050A18D /* NYPLFacetBarView.swift */; };
		7347F070245A4DE200558D7F /* NYPLDismissibleViewController.m in Sources */ = {isa = PBXBuildFile; fileRef = 111197331986D7550014462F /* NYPLDismissibleViewController.m */; };
		7347F071245A4DE200558D7F /* main.m in Sources */ = {isa = PBXBuildFile; fileRef = A823D81C192BABA400B55DE2 /* main.m */; };
		7347F072245A4DE200558D7F /* NYPLCaching.swift in Sources */ = {isa = PBXBuildFile; fileRef = 733875662423E540000FEB67 /* NYPLCaching.swift */; };
		7347F073245A4DE200558D7F /* UIView+NYPLViewAdditions.m in Sources */ = {isa = PBXBuildFile; fileRef = 1107835D19816E3D0071AB1E /* UIView+NYPLViewAdditions.m */; };
		7347F074245A4DE200558D7F /* NYPLSettingsPrimaryTableViewController.m in Sources */ = {isa = PBXBuildFile; fileRef = 111E75821A815CFB00718AD7 /* NYPLSettingsPrimaryTableViewController.m */; };
		7347F075245A4DE200558D7F /* UIFont+NYPLSystemFontOverride.m in Sources */ = {isa = PBXBuildFile; fileRef = 11E0208C197F05D9009DEA93 /* UIFont+NYPLSystemFontOverride.m */; };
		7347F076245A4DE200558D7F /* NYPLReadiumBookmark.swift in Sources */ = {isa = PBXBuildFile; fileRef = 03690E281EB2B44300F75D5F /* NYPLReadiumBookmark.swift */; };
		7347F077245A4DE200558D7F /* NYPLFacetViewDefaultDataSource.swift in Sources */ = {isa = PBXBuildFile; fileRef = E683953A217663B100371072 /* NYPLFacetViewDefaultDataSource.swift */; };
		7347F078245A4DE200558D7F /* NYPLAppTheme.swift in Sources */ = {isa = PBXBuildFile; fileRef = E6207B642118973800864143 /* NYPLAppTheme.swift */; };
		7347F079245A4DE200558D7F /* UIColor+NYPLColorAdditions.m in Sources */ = {isa = PBXBuildFile; fileRef = 11A14DF31A1BF94F00D6C510 /* UIColor+NYPLColorAdditions.m */; };
		7347F07A245A4DE200558D7F /* URLRequest+NYPL.swift in Sources */ = {isa = PBXBuildFile; fileRef = 73CDA120243EDAD8009CC6A6 /* URLRequest+NYPL.swift */; };
		7347F07B245A4DE200558D7F /* NYPLCatalogFeedViewController.m in Sources */ = {isa = PBXBuildFile; fileRef = A42E0DF31B40F4E00095EBAE /* NYPLCatalogFeedViewController.m */; };
		7347F07C245A4DE200558D7F /* NYPLBookDownloadingCell.m in Sources */ = {isa = PBXBuildFile; fileRef = 11B6020419806CD300800DA9 /* NYPLBookDownloadingCell.m */; };
		7347F07D245A4DE200558D7F /* NYPLTenPrintCoverView+NYPLImageAdditions.m in Sources */ = {isa = PBXBuildFile; fileRef = 114B7F151A3644CF00B8582B /* NYPLTenPrintCoverView+NYPLImageAdditions.m */; };
		7347F07E245A4DE200558D7F /* NYPLNetworkExecutor.swift in Sources */ = {isa = PBXBuildFile; fileRef = 733875642423E1B0000FEB67 /* NYPLNetworkExecutor.swift */; };
		7347F07F245A4DE200558D7F /* NYPLBookAcquisitionPath.m in Sources */ = {isa = PBXBuildFile; fileRef = 2D87909C20127AA300E2763F /* NYPLBookAcquisitionPath.m */; };
		7347F080245A4DE200558D7F /* NYPLOPDSAcquisitionAvailability.m in Sources */ = {isa = PBXBuildFile; fileRef = 2DCB71ED2017DFB5000E041A /* NYPLOPDSAcquisitionAvailability.m */; };
		7347F081245A4DE200558D7F /* NYPLReachability.m in Sources */ = {isa = PBXBuildFile; fileRef = 2DB436371D4C049200F8E69D /* NYPLReachability.m */; };
		7347F082245A4DE200558D7F /* NYPLReaderViewController.m in Sources */ = {isa = PBXBuildFile; fileRef = 1195040A1994075B009FB788 /* NYPLReaderViewController.m */; };
		7347F083245A4DE200558D7F /* NYPLCatalogLaneCell.m in Sources */ = {isa = PBXBuildFile; fileRef = 1183F33A194B775900DC322F /* NYPLCatalogLaneCell.m */; };
		7347F084245A4DE200558D7F /* NYPLSettingsAccountDetailViewController.m in Sources */ = {isa = PBXBuildFile; fileRef = E6202A011DD4E6F300C99553 /* NYPLSettingsAccountDetailViewController.m */; };
		7347F085245A4DE200558D7F /* NYPLReaderReadiumView.m in Sources */ = {isa = PBXBuildFile; fileRef = 113137E61A48DAB90082954E /* NYPLReaderReadiumView.m */; };
		7347F086245A4DE200558D7F /* NYPLBarcode.swift in Sources */ = {isa = PBXBuildFile; fileRef = E68CCFC41F9F80CF003DDA6C /* NYPLBarcode.swift */; };
		7347F087245A4DE200558D7F /* NYPLSession.m in Sources */ = {isa = PBXBuildFile; fileRef = 118B7ABE195CBF72005CE3E7 /* NYPLSession.m */; };
		7347F088245A4DE200558D7F /* NYPLSettingsEULAViewController.m in Sources */ = {isa = PBXBuildFile; fileRef = 841B55421B740F2700FAC1AF /* NYPLSettingsEULAViewController.m */; };
		7347F089245A4DE200558D7F /* NYPLMyBooksDownloadInfo.m in Sources */ = {isa = PBXBuildFile; fileRef = A4276F471B00046300CA7194 /* NYPLMyBooksDownloadInfo.m */; };
		7347F08A245A4DE200558D7F /* NYPLBookLocation.m in Sources */ = {isa = PBXBuildFile; fileRef = 1164F105199AC236009BF8BF /* NYPLBookLocation.m */; };
		7347F08B245A4DE200558D7F /* NYPLFacetView.m in Sources */ = {isa = PBXBuildFile; fileRef = 11F3771E19DB62B000487769 /* NYPLFacetView.m */; };
		7347F08C245A4DE200558D7F /* NYPLReaderContainerDelegate.mm in Sources */ = {isa = PBXBuildFile; fileRef = 5A5B901A1B946FAD002C53E9 /* NYPLReaderContainerDelegate.mm */; };
		7347F08D245A4DE200558D7F /* ProblemReportEmail.swift in Sources */ = {isa = PBXBuildFile; fileRef = 145798F5215BE9E300F68AFD /* ProblemReportEmail.swift */; };
		7347F08E245A4DE200558D7F /* NYPLBookCellDelegate.m in Sources */ = {isa = PBXBuildFile; fileRef = 111197271986B43B0014462F /* NYPLBookCellDelegate.m */; };
		7347F08F245A4DE200558D7F /* NYPLBookDetailNormalView.m in Sources */ = {isa = PBXBuildFile; fileRef = 111197381987F4070014462F /* NYPLBookDetailNormalView.m */; };
		7347F090245A4DE200558D7F /* NYPLSettingsPrimaryNavigationController.m in Sources */ = {isa = PBXBuildFile; fileRef = 111E757C1A801A6F00718AD7 /* NYPLSettingsPrimaryNavigationController.m */; };
		7347F091245A4DE200558D7F /* NYPLCatalogUngroupedFeedViewController.m in Sources */ = {isa = PBXBuildFile; fileRef = 11A16E68195B2BD3004147F4 /* NYPLCatalogUngroupedFeedViewController.m */; };
		7347F092245A4DE200558D7F /* NYPLSettingsAdvancedViewController.swift in Sources */ = {isa = PBXBuildFile; fileRef = D787E8431FB6B0290016D9D5 /* NYPLSettingsAdvancedViewController.swift */; };
		7347F093245A4DE200558D7F /* NYPLMigrationManager.swift in Sources */ = {isa = PBXBuildFile; fileRef = 5D60D3532297353C001080D0 /* NYPLMigrationManager.swift */; };
		7347F094245A4DE200558D7F /* NYPLSettingsSplitViewController.m in Sources */ = {isa = PBXBuildFile; fileRef = 111E75791A80165C00718AD7 /* NYPLSettingsSplitViewController.m */; };
		7347F095245A4DE200558D7F /* Date+NYPLAdditions.swift in Sources */ = {isa = PBXBuildFile; fileRef = 7384C801242BCC4800D5F960 /* Date+NYPLAdditions.swift */; };
		7347F096245A4DE200558D7F /* OPDS2AuthenticationDocument.swift in Sources */ = {isa = PBXBuildFile; fileRef = B51C1E0322861C1A003B49A5 /* OPDS2AuthenticationDocument.swift */; };
		7347F097245A4DE200558D7F /* NYPLBookRegistryRecord.m in Sources */ = {isa = PBXBuildFile; fileRef = 112C694C197301FE00C48F95 /* NYPLBookRegistryRecord.m */; };
		7347F098245A4DE200558D7F /* NYPLDeveloperSettingsTableViewController.swift in Sources */ = {isa = PBXBuildFile; fileRef = 5DD5674422B303DF001F0C83 /* NYPLDeveloperSettingsTableViewController.swift */; };
		7347F099245A4DE200558D7F /* NYPLBookContentType.m in Sources */ = {isa = PBXBuildFile; fileRef = E627B553216D4A9700A7D1D5 /* NYPLBookContentType.m */; };
		7347F09A245A4DE200558D7F /* NYPLOPDSIndirectAcquisition.m in Sources */ = {isa = PBXBuildFile; fileRef = 2D754BC12002F1B10061D34F /* NYPLOPDSIndirectAcquisition.m */; };
		7347F09B245A4DE200558D7F /* NYPLMyBooksViewController.m in Sources */ = {isa = PBXBuildFile; fileRef = 116A5EB2194767DC00491A21 /* NYPLMyBooksViewController.m */; };
		7347F09C245A4DE200558D7F /* NYPLBookDetailTableView.swift in Sources */ = {isa = PBXBuildFile; fileRef = E6B3269E1EE066DE00DB877A /* NYPLBookDetailTableView.swift */; };
		7347F09D245A4DE200558D7F /* Account.swift in Sources */ = {isa = PBXBuildFile; fileRef = 8CC26F822370C1DF0000D8E1 /* Account.swift */; };
		7347F09E245A4DE200558D7F /* NYPLBookDownloadFailedCell.m in Sources */ = {isa = PBXBuildFile; fileRef = 11078356198160A50071AB1E /* NYPLBookDownloadFailedCell.m */; };
		7347F09F245A4DE200558D7F /* NYPLBookDetailViewController.m in Sources */ = {isa = PBXBuildFile; fileRef = 110AF89B1961ED1F004887C3 /* NYPLBookDetailViewController.m */; };
		7347F0A0245A4DE200558D7F /* NYPLReaderTOCCell.m in Sources */ = {isa = PBXBuildFile; fileRef = 11BFDB38199C117B00378691 /* NYPLReaderTOCCell.m */; };
		7347F0A1245A4DE200558D7F /* NYPLDirectoryManager.swift in Sources */ = {isa = PBXBuildFile; fileRef = E6F26E721DFF672F00C103CA /* NYPLDirectoryManager.swift */; };
		7347F0A2245A4DE200558D7F /* NYPLContentTypeBadge.swift in Sources */ = {isa = PBXBuildFile; fileRef = E6D848E22171334800CEC142 /* NYPLContentTypeBadge.swift */; };
		7347F0A3245A4DE200558D7F /* NYPLZXingEncoder.m in Sources */ = {isa = PBXBuildFile; fileRef = E6C91BC11FD5F63B00A32F42 /* NYPLZXingEncoder.m */; };
		7347F0A4245A4DE200558D7F /* NYPLProblemReportViewController.m in Sources */ = {isa = PBXBuildFile; fileRef = 085D31D61BE29E38007F7672 /* NYPLProblemReportViewController.m */; };
		7347F0A5245A4DE200558D7F /* NYPLHoldsNavigationController.m in Sources */ = {isa = PBXBuildFile; fileRef = 11C5DCF11976D1E0005A9945 /* NYPLHoldsNavigationController.m */; };
		7347F0A6245A4DE200558D7F /* NYPLRemoteViewController.m in Sources */ = {isa = PBXBuildFile; fileRef = A42E0DF01B3F5A490095EBAE /* NYPLRemoteViewController.m */; };
		7347F0A7245A4DE200558D7F /* NYPLWelcomeScreen.swift in Sources */ = {isa = PBXBuildFile; fileRef = E6202A031DD52B8600C99553 /* NYPLWelcomeScreen.swift */; };
		7347F0A8245A4DE200558D7F /* NYPLSettingsAccountURLSessionChallengeHandler.m in Sources */ = {isa = PBXBuildFile; fileRef = 73A3EAEC2400A9560061A7FB /* NYPLSettingsAccountURLSessionChallengeHandler.m */; };
		7347F0A9245A4DE200558D7F /* NYPLOPDSAttribute.m in Sources */ = {isa = PBXBuildFile; fileRef = 110AD83B19E497D6005724C3 /* NYPLOPDSAttribute.m */; };
		7347F0AA245A4DE200558D7F /* NYPLCatalogUngroupedFeed.m in Sources */ = {isa = PBXBuildFile; fileRef = 1114A6A0195884CB007507A2 /* NYPLCatalogUngroupedFeed.m */; };
		7347F0AB245A4DE200558D7F /* NYPLHoldsViewController.m in Sources */ = {isa = PBXBuildFile; fileRef = 11C5DCF41976D22F005A9945 /* NYPLHoldsViewController.m */; };
		7347F0AC245A4DE200558D7F /* NYPLSettingsAccountsList.swift in Sources */ = {isa = PBXBuildFile; fileRef = E6B1F4FA1DD20EA900D73CA1 /* NYPLSettingsAccountsList.swift */; };
		7347F0AD245A4DE200558D7F /* Data+Base64.swift in Sources */ = {isa = PBXBuildFile; fileRef = 5DD567B422B97344001F0C83 /* Data+Base64.swift */; };
		7347F0AE245A4DE200558D7F /* NYPLAppDelegate.m in Sources */ = {isa = PBXBuildFile; fileRef = A823D820192BABA400B55DE2 /* NYPLAppDelegate.m */; };
		7347F0AF245A4DE200558D7F /* NYPLCatalogFacetGroup.m in Sources */ = {isa = PBXBuildFile; fileRef = 112C684E19EF003300106973 /* NYPLCatalogFacetGroup.m */; };
		7347F0B0245A4DE200558D7F /* NYPLOPDSAcquisition.m in Sources */ = {isa = PBXBuildFile; fileRef = 2D754BBA2002E2FB0061D34F /* NYPLOPDSAcquisition.m */; };
		7347F0B1245A4DE200558D7F /* NSURLRequest+NYPLURLRequestAdditions.m in Sources */ = {isa = PBXBuildFile; fileRef = 085D31DE1BE3CD3C007F7672 /* NSURLRequest+NYPLURLRequestAdditions.m */; };
		7347F0B2245A4DE200558D7F /* NYPLRootTabBarController.m in Sources */ = {isa = PBXBuildFile; fileRef = 11548C0A1939136C009DBF2E /* NYPLRootTabBarController.m */; };
		7347F0B3245A4DE200558D7F /* ExtendedNavBarView.swift in Sources */ = {isa = PBXBuildFile; fileRef = E63F2C6B1EAA81B3002B6373 /* ExtendedNavBarView.swift */; };
		7347F0B4245A4DE200558D7F /* OPDS2Link.swift in Sources */ = {isa = PBXBuildFile; fileRef = B51C1DFF22861BAD003B49A5 /* OPDS2Link.swift */; };
		7347F0B5245A4DE200558D7F /* NYPLBookAuthor.swift in Sources */ = {isa = PBXBuildFile; fileRef = E6DA7E9F1F2A718600CFBEC8 /* NYPLBookAuthor.swift */; };
		7347F0B6245A4DE200558D7F /* NYPLCatalogSearchViewController.m in Sources */ = {isa = PBXBuildFile; fileRef = 118A0B1A19915BDF00792DDE /* NYPLCatalogSearchViewController.m */; };
		7347F0B7245A4DE200558D7F /* UIColor+LabelColor.swift in Sources */ = {isa = PBXBuildFile; fileRef = 179699D024131BA500EC309F /* UIColor+LabelColor.swift */; };
		7347F0B9245A4DE200558D7F /* NYPLNetworkResponder.swift in Sources */ = {isa = PBXBuildFile; fileRef = 735FED252427494900144C97 /* NYPLNetworkResponder.swift */; };
		7347F0BB245A4DE200558D7F /* NYPLReaderSettings.m in Sources */ = {isa = PBXBuildFile; fileRef = 1188F3E01A1ECC4B006B2F36 /* NYPLReaderSettings.m */; };
		7347F0BC245A4DE200558D7F /* NYPLKeychain.m in Sources */ = {isa = PBXBuildFile; fileRef = 11C5DD15197727A6005A9945 /* NYPLKeychain.m */; };
		7347F0BD245A4DE200558D7F /* NYPLReaderContainerDelegateBase.m in Sources */ = {isa = PBXBuildFile; fileRef = 5D7CF86322C19EBA007CAA34 /* NYPLReaderContainerDelegateBase.m */; };
		7347F0BE245A4DE200558D7F /* NYPLOPDSEntry.m in Sources */ = {isa = PBXBuildFile; fileRef = AE77E4AF64208439F78B3D73 /* NYPLOPDSEntry.m */; };
		7347F0BF245A4DE200558D7F /* NYPLReaderSettingsView.m in Sources */ = {isa = PBXBuildFile; fileRef = 11DC19271A12F92500721DBA /* NYPLReaderSettingsView.m */; };
		7347F0C0245A4DE200558D7F /* NYPLIndeterminateProgressView.m in Sources */ = {isa = PBXBuildFile; fileRef = 113DB8A619C24E54004E1154 /* NYPLIndeterminateProgressView.m */; };
		7347F0C1245A4DE200558D7F /* NSString+NYPLStringAdditions.m in Sources */ = {isa = PBXBuildFile; fileRef = 119BEB88198C43A600121439 /* NSString+NYPLStringAdditions.m */; };
		7347F0C2245A4DE200558D7F /* NYPLKeychainManager.swift in Sources */ = {isa = PBXBuildFile; fileRef = E6B6E76E1F6859A4007EE361 /* NYPLKeychainManager.swift */; };
		7347F0C3245A4DE200558D7F /* NYPLErrorLogger.swift in Sources */ = {isa = PBXBuildFile; fileRef = 5D7CF8B422C3FC06007CAA34 /* NYPLErrorLogger.swift */; };
		7347F0C4245A4DE200558D7F /* NYPLOPDSEntryGroupAttributes.m in Sources */ = {isa = PBXBuildFile; fileRef = A499BF251B39EFC7002F8B8B /* NYPLOPDSEntryGroupAttributes.m */; };
		7347F0C5245A4DE200558D7F /* NYPLMyBooksDownloadCenter.m in Sources */ = {isa = PBXBuildFile; fileRef = 1196F75A1970727C00F62670 /* NYPLMyBooksDownloadCenter.m */; };
		7347F0C6245A4DE200558D7F /* NYPLProblemDocumentCacheManager.swift in Sources */ = {isa = PBXBuildFile; fileRef = 8C40D6A62375FF8B006EA63B /* NYPLProblemDocumentCacheManager.swift */; };
		7347F0C7245A4DE200558D7F /* NYPLBookDetailButtonsView.m in Sources */ = {isa = PBXBuildFile; fileRef = E66A6C431EAFB63300AA282D /* NYPLBookDetailButtonsView.m */; };
		7347F0C8245A4DE200558D7F /* NYPLMyBooksSimplifiedBearerToken.m in Sources */ = {isa = PBXBuildFile; fileRef = 2DEF10B9201ECCEA0082843A /* NYPLMyBooksSimplifiedBearerToken.m */; };
		7347F0C9245A4DE200558D7F /* NYPLAnnotations.swift in Sources */ = {isa = PBXBuildFile; fileRef = 2DF321821DC3B83500E1858F /* NYPLAnnotations.swift */; };
		7347F0CA245A4DE200558D7F /* RemoteHTMLViewController.swift in Sources */ = {isa = PBXBuildFile; fileRef = E6BA02B71DE4B6F600F76404 /* RemoteHTMLViewController.swift */; };
		7347F0CB245A4DE200558D7F /* NYPLBookDetailsProblemDocumentViewController.swift in Sources */ = {isa = PBXBuildFile; fileRef = 8CE9C470237F84820072E964 /* NYPLBookDetailsProblemDocumentViewController.swift */; };
		7347F0CC245A4DE200558D7F /* NYPLCatalogGroupedFeed.m in Sources */ = {isa = PBXBuildFile; fileRef = A4BA1D121B43046B006F83DF /* NYPLCatalogGroupedFeed.m */; };
		7347F0CD245A4DE200558D7F /* NYPLCatalogFacet.m in Sources */ = {isa = PBXBuildFile; fileRef = 11F3773219E0876F00487769 /* NYPLCatalogFacet.m */; };
		7347F0CE245A4DE200558D7F /* NYPLAccountSignInViewController.m in Sources */ = {isa = PBXBuildFile; fileRef = 1158812D1A894F4E008672C3 /* NYPLAccountSignInViewController.m */; };
		7347F0CF245A4DE200558D7F /* NYPLUserProfileDocument.swift in Sources */ = {isa = PBXBuildFile; fileRef = 5D3A28CB22D3DA850042B3BD /* NYPLUserProfileDocument.swift */; };
		7347F0D0245A4DE200558D7F /* AccountsManager.swift in Sources */ = {isa = PBXBuildFile; fileRef = 03F94CD01DD6288C00CE8F4F /* AccountsManager.swift */; };
		7347F0D1245A4DE200558D7F /* NYPLLocalization.m in Sources */ = {isa = PBXBuildFile; fileRef = 52592BB721220A1100587288 /* NYPLLocalization.m */; };
		7347F0D2245A4DE200558D7F /* NYPLSecrets.swift in Sources */ = {isa = PBXBuildFile; fileRef = 17071060242A923400E2648F /* NYPLSecrets.swift */; };
		7347F0D3245A4DE200558D7F /* NYPLBarcodeScanningViewController.m in Sources */ = {isa = PBXBuildFile; fileRef = E6D7753D1F9FE0AF00C0B722 /* NYPLBarcodeScanningViewController.m */; };
		7347F0D4245A4DE200558D7F /* NYPLBookDetailDownloadFailedView.m in Sources */ = {isa = PBXBuildFile; fileRef = 1111973E1988226F0014462F /* NYPLBookDetailDownloadFailedView.m */; };
		7347F0D5245A4DE200558D7F /* NYPLOPDSFeed.m in Sources */ = {isa = PBXBuildFile; fileRef = AE77E94D56B65997B861C0C0 /* NYPLOPDSFeed.m */; };
		7347F0D6245A4DE200558D7F /* NYPLRoundedButton.m in Sources */ = {isa = PBXBuildFile; fileRef = 114C8CD919BF55F900719B72 /* NYPLRoundedButton.m */; };
		7347F0D7245A4DE200558D7F /* NYPLOPDSLink.m in Sources */ = {isa = PBXBuildFile; fileRef = AE77ECC029F3DABDB46A64EB /* NYPLOPDSLink.m */; };
		7347F0D8245A4DE200558D7F /* NYPLOPDSType.m in Sources */ = {isa = PBXBuildFile; fileRef = AE77EFD5622206475B6715A9 /* NYPLOPDSType.m */; };
		7347F0D9245A4DE200558D7F /* NYPLPDFViewControllerDelegate.swift in Sources */ = {isa = PBXBuildFile; fileRef = A949984E2235826500CE4241 /* NYPLPDFViewControllerDelegate.swift */; };
		7347F0DB245A4DE200558D7F /* PDFRendererProvider.framework in Frameworks */ = {isa = PBXBuildFile; fileRef = A9AD993F2225D4AF009FF54A /* PDFRendererProvider.framework */; };
		7347F0DC245A4DE200558D7F /* AudioEngine.framework in Frameworks */ = {isa = PBXBuildFile; fileRef = 148B1C342176900E00FF64AB /* AudioEngine.framework */; settings = {ATTRIBUTES = (Weak, ); }; };
		7347F0DD245A4DE200558D7F /* MediaPlayer.framework in Frameworks */ = {isa = PBXBuildFile; fileRef = 03B0922F1E78871A00AD338D /* MediaPlayer.framework */; };
		7347F0DE245A4DE200558D7F /* CoreMedia.framework in Frameworks */ = {isa = PBXBuildFile; fileRef = 03B092271E78859E00AD338D /* CoreMedia.framework */; };
		7347F0DF245A4DE200558D7F /* CoreVideo.framework in Frameworks */ = {isa = PBXBuildFile; fileRef = 03B0922D1E7886ED00AD338D /* CoreVideo.framework */; };
		7347F0E0245A4DE200558D7F /* AVFoundation.framework in Frameworks */ = {isa = PBXBuildFile; fileRef = 03B0922B1E7886C900AD338D /* AVFoundation.framework */; };
		7347F0E1245A4DE200558D7F /* AudioToolbox.framework in Frameworks */ = {isa = PBXBuildFile; fileRef = 03B092291E7885A600AD338D /* AudioToolbox.framework */; };
		7347F0E2245A4DE200558D7F /* libiconv.tbd in Frameworks */ = {isa = PBXBuildFile; fileRef = 03B092251E7883C400AD338D /* libiconv.tbd */; };
		7347F0E3245A4DE200558D7F /* CoreGraphics.framework in Frameworks */ = {isa = PBXBuildFile; fileRef = A823D812192BABA400B55DE2 /* CoreGraphics.framework */; };
		7347F0E4245A4DE200558D7F /* QuartzCore.framework in Frameworks */ = {isa = PBXBuildFile; fileRef = 03B092231E78839D00AD338D /* QuartzCore.framework */; };
		7347F0E5245A4DE200558D7F /* libADEPT.a in Frameworks */ = {isa = PBXBuildFile; fileRef = 5A569A2C1B8351C6003B5B61 /* libADEPT.a */; settings = {ATTRIBUTES = (Weak, ); }; };
		7347F0E6245A4DE200558D7F /* libAdobe Content Filter.a in Frameworks */ = {isa = PBXBuildFile; fileRef = 5A7048961B94A6710046FFF0 /* libAdobe Content Filter.a */; settings = {ATTRIBUTES = (Weak, ); }; };
		7347F0E7245A4DE200558D7F /* libRDServices.a in Frameworks */ = {isa = PBXBuildFile; fileRef = A49C25461AE05A2600D63B89 /* libRDServices.a */; };
		7347F0E8245A4DE200558D7F /* libicucore.tbd in Frameworks */ = {isa = PBXBuildFile; fileRef = 08A352211BDE8E560040BF1D /* libicucore.tbd */; };
		7347F0E9245A4DE200558D7F /* libc++.dylib in Frameworks */ = {isa = PBXBuildFile; fileRef = 119503EA1993F91E009FB788 /* libc++.dylib */; };
		7347F0EA245A4DE200558D7F /* LocalAuthentication.framework in Frameworks */ = {isa = PBXBuildFile; fileRef = 2DA4F2321C68363B008853D7 /* LocalAuthentication.framework */; };
		7347F0EB245A4DE200558D7F /* SystemConfiguration.framework in Frameworks */ = {isa = PBXBuildFile; fileRef = 08A352251BDE8E700040BF1D /* SystemConfiguration.framework */; };
		7347F0EC245A4DE200558D7F /* Security.framework in Frameworks */ = {isa = PBXBuildFile; fileRef = 08A352231BDE8E640040BF1D /* Security.framework */; };
		7347F0ED245A4DE200558D7F /* CFNetwork.framework in Frameworks */ = {isa = PBXBuildFile; fileRef = 08A3521F1BDE8E410040BF1D /* CFNetwork.framework */; };
		7347F0EE245A4DE200558D7F /* CoreLocation.framework in Frameworks */ = {isa = PBXBuildFile; fileRef = 84FCD2601B7BA79200BFEDD9 /* CoreLocation.framework */; };
		7347F0EF245A4DE200558D7F /* UIKit.framework in Frameworks */ = {isa = PBXBuildFile; fileRef = A823D814192BABA400B55DE2 /* UIKit.framework */; };
		7347F0F0245A4DE200558D7F /* Foundation.framework in Frameworks */ = {isa = PBXBuildFile; fileRef = A823D810192BABA400B55DE2 /* Foundation.framework */; };
		7347F0F1245A4DE200558D7F /* libTenPrintCover.a in Frameworks */ = {isa = PBXBuildFile; fileRef = 1112A81F1A322C53002B8CC1 /* libTenPrintCover.a */; };
		7347F0F2245A4DE200558D7F /* libz.dylib in Frameworks */ = {isa = PBXBuildFile; fileRef = 119503E81993F919009FB788 /* libz.dylib */; };
		7347F0F3245A4DE200558D7F /* libxml2.dylib in Frameworks */ = {isa = PBXBuildFile; fileRef = 119503E61993F914009FB788 /* libxml2.dylib */; };
		7347F0F4245A4DE200558D7F /* ZXingObjC.framework in Frameworks */ = {isa = PBXBuildFile; fileRef = 145DA48D215441A70055DB93 /* ZXingObjC.framework */; };
		7347F0F6245A4DE200558D7F /* PureLayout.framework in Frameworks */ = {isa = PBXBuildFile; fileRef = 145DA49521544A420055DB93 /* PureLayout.framework */; };
		7347F0F7245A4DE200558D7F /* SQLite.framework in Frameworks */ = {isa = PBXBuildFile; fileRef = 145DA4912154464F0055DB93 /* SQLite.framework */; };
		7347F0F8245A4DE200558D7F /* NYPLAEToolkit.framework in Frameworks */ = {isa = PBXBuildFile; fileRef = 148B1C1721710C6800FF64AB /* NYPLAEToolkit.framework */; };
		7347F0F9245A4DE200558D7F /* NYPLAudiobookToolkit.framework in Frameworks */ = {isa = PBXBuildFile; fileRef = 148B1C1C21710C6800FF64AB /* NYPLAudiobookToolkit.framework */; };
		7347F0FA245A4DE200558D7F /* Firebase.framework in Frameworks */ = {isa = PBXBuildFile; fileRef = 738EF2D22405EA5F00F388FB /* Firebase.framework */; };
		7347F0FB245A4DE200558D7F /* FirebaseCoreDiagnostics.framework in Frameworks */ = {isa = PBXBuildFile; fileRef = 738EF2D32405EA5F00F388FB /* FirebaseCoreDiagnostics.framework */; };
		7347F0FC245A4DE200558D7F /* FirebaseCore.framework in Frameworks */ = {isa = PBXBuildFile; fileRef = 738EF2D42405EA5F00F388FB /* FirebaseCore.framework */; };
		7347F0FD245A4DE200558D7F /* FirebaseAnalytics.framework in Frameworks */ = {isa = PBXBuildFile; fileRef = 738EF2D52405EA5F00F388FB /* FirebaseAnalytics.framework */; };
		7347F0FE245A4DE200558D7F /* nanopb.framework in Frameworks */ = {isa = PBXBuildFile; fileRef = 738EF2D72405EA6000F388FB /* nanopb.framework */; };
		7347F0FF245A4DE200558D7F /* GoogleUtilities.framework in Frameworks */ = {isa = PBXBuildFile; fileRef = 738EF2D82405EA6000F388FB /* GoogleUtilities.framework */; };
		7347F100245A4DE200558D7F /* GoogleAppMeasurement.framework in Frameworks */ = {isa = PBXBuildFile; fileRef = 738EF2D92405EA6000F388FB /* GoogleAppMeasurement.framework */; };
		7347F101245A4DE200558D7F /* FIRAnalyticsConnector.framework in Frameworks */ = {isa = PBXBuildFile; fileRef = 738EF2DA2405EA6000F388FB /* FIRAnalyticsConnector.framework */; };
		7347F102245A4DE200558D7F /* GoogleDataTransport.framework in Frameworks */ = {isa = PBXBuildFile; fileRef = 738EF2E52405EBAD00F388FB /* GoogleDataTransport.framework */; };
		7347F103245A4DE200558D7F /* GoogleDataTransportCCTSupport.framework in Frameworks */ = {isa = PBXBuildFile; fileRef = 738EF2E82405EBC100F388FB /* GoogleDataTransportCCTSupport.framework */; };
		7347F104245A4DE200558D7F /* FirebaseInstallations.framework in Frameworks */ = {isa = PBXBuildFile; fileRef = 738EF2E42405EBAD00F388FB /* FirebaseInstallations.framework */; };
		7347F105245A4DE200558D7F /* PromisesObjC.framework in Frameworks */ = {isa = PBXBuildFile; fileRef = 738EF2EB2405EC5900F388FB /* PromisesObjC.framework */; };
		7347F106245A4DE200558D7F /* Fabric.framework in Frameworks */ = {isa = PBXBuildFile; fileRef = 731DA5FB240711F5009CC191 /* Fabric.framework */; };
		7347F107245A4DE200558D7F /* Crashlytics.framework in Frameworks */ = {isa = PBXBuildFile; fileRef = 731DA5F52407105E009CC191 /* Crashlytics.framework */; };
		7347F109245A4DE200558D7F /* OFL.txt in Resources */ = {isa = PBXBuildFile; fileRef = 84B7A3431B84E8FE00584FB2 /* OFL.txt */; };
		7347F10A245A4DE200558D7F /* simplified.js in Resources */ = {isa = PBXBuildFile; fileRef = 11C113D519F84613005B3F63 /* simplified.js */; };
		7347F10B245A4DE200558D7F /* NYPLProblemReportViewController.xib in Resources */ = {isa = PBXBuildFile; fileRef = 085D31D81BE29ED4007F7672 /* NYPLProblemReportViewController.xib */; };
		7347F10C245A4DE200558D7F /* readium-shared-js_all.js in Resources */ = {isa = PBXBuildFile; fileRef = 5A69290D1B95ACC600FB4C10 /* readium-shared-js_all.js */; };
		7347F10D245A4DE200558D7F /* ReaderClientCert.sig in Resources */ = {isa = PBXBuildFile; fileRef = 085D31FB1BE7BE86007F7672 /* ReaderClientCert.sig */; };
		7347F10E245A4DE200558D7F /* software-licenses.html in Resources */ = {isa = PBXBuildFile; fileRef = 2D6256901D41582A0080A81F /* software-licenses.html */; };
		7347F10F245A4DE200558D7F /* NYPL_Launch_Screen.storyboard in Resources */ = {isa = PBXBuildFile; fileRef = E65977C41F82AC91003CD6BC /* NYPL_Launch_Screen.storyboard */; };
		7347F110245A4DE200558D7F /* Accounts.json in Resources */ = {isa = PBXBuildFile; fileRef = 03F94CCE1DD627AA00CE8F4F /* Accounts.json */; };
		7347F111245A4DE200558D7F /* InfoPlist.strings in Resources */ = {isa = PBXBuildFile; fileRef = A823D819192BABA400B55DE2 /* InfoPlist.strings */; };
		7347F112245A4DE200558D7F /* reader.html in Resources */ = {isa = PBXBuildFile; fileRef = 11C113CF19F842B9005B3F63 /* reader.html */; };
		7347F113245A4DE200558D7F /* DetailSummaryTemplate.html in Resources */ = {isa = PBXBuildFile; fileRef = 110F853C19D5FA7300052DF7 /* DetailSummaryTemplate.html */; };
		7347F114245A4DE200558D7F /* Localizable.strings in Resources */ = {isa = PBXBuildFile; fileRef = 032A31071DC02E8E0001E4AF /* Localizable.strings */; };
		7347F115245A4DE200558D7F /* Images.xcassets in Resources */ = {isa = PBXBuildFile; fileRef = A823D822192BABA400B55DE2 /* Images.xcassets */; };
		7347F116245A4DE200558D7F /* sdk.css in Resources */ = {isa = PBXBuildFile; fileRef = 5A69290F1B95ACD100FB4C10 /* sdk.css */; };
		7347F117245A4DE200558D7F /* OpenDyslexic3-Bold.ttf in Resources */ = {isa = PBXBuildFile; fileRef = 84B7A3441B84E8FE00584FB2 /* OpenDyslexic3-Bold.ttf */; };
		7347F118245A4DE200558D7F /* NYPLReaderTOC.storyboard in Resources */ = {isa = PBXBuildFile; fileRef = 03E5F42A1EA5BCE400DFFC3A /* NYPLReaderTOC.storyboard */; };
		7347F119245A4DE200558D7F /* readium-shared-js_all.js.map in Resources */ = {isa = PBXBuildFile; fileRef = 5A69291D1B95C8AD00FB4C10 /* readium-shared-js_all.js.map */; };
		7347F11A245A4DE200558D7F /* host_app_feedback.js in Resources */ = {isa = PBXBuildFile; fileRef = 11C113D119F842BE005B3F63 /* host_app_feedback.js */; };
		7347F11B245A4DE200558D7F /* readium-shared-js_all.js.bundles.js in Resources */ = {isa = PBXBuildFile; fileRef = 5A6929231B95C8B400FB4C10 /* readium-shared-js_all.js.bundles.js */; };
		7347F11C245A4DE200558D7F /* OpenDyslexic3-Regular.ttf in Resources */ = {isa = PBXBuildFile; fileRef = 84B7A3451B84E8FE00584FB2 /* OpenDyslexic3-Regular.ttf */; };
		7347F11D245A4DE200558D7F /* GoogleService-Info.plist in Resources */ = {isa = PBXBuildFile; fileRef = 738EF2CB2405E38800F388FB /* GoogleService-Info.plist */; };
		7347F133245A508400558D7F /* NYPLCardCreator.framework in Frameworks */ = {isa = PBXBuildFile; fileRef = 7347F132245A508400558D7F /* NYPLCardCreator.framework */; };
		7347F135245A50CA00558D7F /* NYPLCardCreator.framework in CopyFiles */ = {isa = PBXBuildFile; fileRef = 7347F132245A508400558D7F /* NYPLCardCreator.framework */; settings = {ATTRIBUTES = (CodeSignOnCopy, RemoveHeadersOnCopy, ); }; };
		735350B724918432006021BD /* URLRequest+NYPLTests.swift in Sources */ = {isa = PBXBuildFile; fileRef = 735350B624918432006021BD /* URLRequest+NYPLTests.swift */; };
		735F41A3243E381D00046182 /* String+NYPLAdditionsTests.swift in Sources */ = {isa = PBXBuildFile; fileRef = 735F41A2243E381D00046182 /* String+NYPLAdditionsTests.swift */; };
		735FED262427494900144C97 /* NYPLNetworkResponder.swift in Sources */ = {isa = PBXBuildFile; fileRef = 735FED252427494900144C97 /* NYPLNetworkResponder.swift */; };
		7360D0D524BFCB9700C8AD16 /* NYPLUserFriendlyError.swift in Sources */ = {isa = PBXBuildFile; fileRef = 7360D0D424BFCB9700C8AD16 /* NYPLUserFriendlyError.swift */; };
		7360D0D624BFCB9700C8AD16 /* NYPLUserFriendlyError.swift in Sources */ = {isa = PBXBuildFile; fileRef = 7360D0D424BFCB9700C8AD16 /* NYPLUserFriendlyError.swift */; };
		7384C800242BB43400D5F960 /* NYPLCachingTests.swift in Sources */ = {isa = PBXBuildFile; fileRef = 7384C7FF242BB43300D5F960 /* NYPLCachingTests.swift */; };
		7384C802242BCC4800D5F960 /* Date+NYPLAdditions.swift in Sources */ = {isa = PBXBuildFile; fileRef = 7384C801242BCC4800D5F960 /* Date+NYPLAdditions.swift */; };
		7384C804242BCE5900D5F960 /* Date+NYPLAdditionsTests.swift in Sources */ = {isa = PBXBuildFile; fileRef = 7384C803242BCE5900D5F960 /* Date+NYPLAdditionsTests.swift */; };
		738EF2D02405E38800F388FB /* GoogleService-Info.plist in Resources */ = {isa = PBXBuildFile; fileRef = 738EF2CB2405E38800F388FB /* GoogleService-Info.plist */; };
		738EF2DB2405EA6000F388FB /* Firebase.framework in Frameworks */ = {isa = PBXBuildFile; fileRef = 738EF2D22405EA5F00F388FB /* Firebase.framework */; };
		738EF2DC2405EA6000F388FB /* FirebaseCoreDiagnostics.framework in Frameworks */ = {isa = PBXBuildFile; fileRef = 738EF2D32405EA5F00F388FB /* FirebaseCoreDiagnostics.framework */; };
		738EF2DD2405EA6000F388FB /* FirebaseCore.framework in Frameworks */ = {isa = PBXBuildFile; fileRef = 738EF2D42405EA5F00F388FB /* FirebaseCore.framework */; };
		738EF2DE2405EA6000F388FB /* FirebaseAnalytics.framework in Frameworks */ = {isa = PBXBuildFile; fileRef = 738EF2D52405EA5F00F388FB /* FirebaseAnalytics.framework */; };
		738EF2E02405EA6000F388FB /* nanopb.framework in Frameworks */ = {isa = PBXBuildFile; fileRef = 738EF2D72405EA6000F388FB /* nanopb.framework */; };
		738EF2E12405EA6000F388FB /* GoogleUtilities.framework in Frameworks */ = {isa = PBXBuildFile; fileRef = 738EF2D82405EA6000F388FB /* GoogleUtilities.framework */; };
		738EF2E22405EA6000F388FB /* GoogleAppMeasurement.framework in Frameworks */ = {isa = PBXBuildFile; fileRef = 738EF2D92405EA6000F388FB /* GoogleAppMeasurement.framework */; };
		738EF2E32405EA6000F388FB /* FIRAnalyticsConnector.framework in Frameworks */ = {isa = PBXBuildFile; fileRef = 738EF2DA2405EA6000F388FB /* FIRAnalyticsConnector.framework */; };
		738EF2E72405EBAD00F388FB /* GoogleDataTransport.framework in Frameworks */ = {isa = PBXBuildFile; fileRef = 738EF2E52405EBAD00F388FB /* GoogleDataTransport.framework */; };
		738EF2E92405EBC100F388FB /* GoogleDataTransportCCTSupport.framework in Frameworks */ = {isa = PBXBuildFile; fileRef = 738EF2E82405EBC100F388FB /* GoogleDataTransportCCTSupport.framework */; };
		738EF2EA2405EC1100F388FB /* FirebaseInstallations.framework in Frameworks */ = {isa = PBXBuildFile; fileRef = 738EF2E42405EBAD00F388FB /* FirebaseInstallations.framework */; };
		738EF2EC2405EC5900F388FB /* PromisesObjC.framework in Frameworks */ = {isa = PBXBuildFile; fileRef = 738EF2EB2405EC5900F388FB /* PromisesObjC.framework */; };
		73A3EAED2400A9560061A7FB /* NYPLSettingsAccountURLSessionChallengeHandler.m in Sources */ = {isa = PBXBuildFile; fileRef = 73A3EAEC2400A9560061A7FB /* NYPLSettingsAccountURLSessionChallengeHandler.m */; };
		73AA32D824EF0853000C90B2 /* URLResponse+NYPL.swift in Sources */ = {isa = PBXBuildFile; fileRef = 7340DA6124B7E45C00361387 /* URLResponse+NYPL.swift */; };
		73AA32D924EF0B1F000C90B2 /* NYPLBook+Additions.swift in Sources */ = {isa = PBXBuildFile; fileRef = 7340DA6724B7F27900361387 /* NYPLBook+Additions.swift */; };
		73B501C524F48D4C00FBAD7D /* NYPLUserAccountFrontEndValidation.swift in Sources */ = {isa = PBXBuildFile; fileRef = 73B501C024F48D4B00FBAD7D /* NYPLUserAccountFrontEndValidation.swift */; };
		73B501C624F48D4C00FBAD7D /* NYPLUserAccountFrontEndValidation.swift in Sources */ = {isa = PBXBuildFile; fileRef = 73B501C024F48D4B00FBAD7D /* NYPLUserAccountFrontEndValidation.swift */; };
		73CDA121243EDAD8009CC6A6 /* URLRequest+NYPL.swift in Sources */ = {isa = PBXBuildFile; fileRef = 73CDA120243EDAD8009CC6A6 /* URLRequest+NYPL.swift */; };
		73FB0AC924EB403D0072E430 /* NYPLBookContentType.swift in Sources */ = {isa = PBXBuildFile; fileRef = 73FB0AC824EB403D0072E430 /* NYPLBookContentType.swift */; };
		73FB0ACA24EB403D0072E430 /* NYPLBookContentType.swift in Sources */ = {isa = PBXBuildFile; fileRef = 73FB0AC824EB403D0072E430 /* NYPLBookContentType.swift */; };
		841B55431B740F2700FAC1AF /* NYPLSettingsEULAViewController.m in Sources */ = {isa = PBXBuildFile; fileRef = 841B55421B740F2700FAC1AF /* NYPLSettingsEULAViewController.m */; };
		84B7A3461B84E8FE00584FB2 /* OFL.txt in Resources */ = {isa = PBXBuildFile; fileRef = 84B7A3431B84E8FE00584FB2 /* OFL.txt */; };
		84B7A3471B84E8FE00584FB2 /* OpenDyslexic3-Bold.ttf in Resources */ = {isa = PBXBuildFile; fileRef = 84B7A3441B84E8FE00584FB2 /* OpenDyslexic3-Bold.ttf */; };
		84B7A3481B84E8FE00584FB2 /* OpenDyslexic3-Regular.ttf in Resources */ = {isa = PBXBuildFile; fileRef = 84B7A3451B84E8FE00584FB2 /* OpenDyslexic3-Regular.ttf */; };
		84FCD2611B7BA79200BFEDD9 /* CoreLocation.framework in Frameworks */ = {isa = PBXBuildFile; fileRef = 84FCD2601B7BA79200BFEDD9 /* CoreLocation.framework */; };
		8C40D6A72375FF8B006EA63B /* NYPLProblemDocumentCacheManager.swift in Sources */ = {isa = PBXBuildFile; fileRef = 8C40D6A62375FF8B006EA63B /* NYPLProblemDocumentCacheManager.swift */; };
		8C835DD5234D0B900050A18D /* NYPLFacetBarView.swift in Sources */ = {isa = PBXBuildFile; fileRef = 8C835DD4234D0B900050A18D /* NYPLFacetBarView.swift */; };
		8CC26F832370C1DF0000D8E1 /* Account.swift in Sources */ = {isa = PBXBuildFile; fileRef = 8CC26F822370C1DF0000D8E1 /* Account.swift */; };
		8CE9C471237F84820072E964 /* NYPLBookDetailsProblemDocumentViewController.swift in Sources */ = {isa = PBXBuildFile; fileRef = 8CE9C470237F84820072E964 /* NYPLBookDetailsProblemDocumentViewController.swift */; };
		A4276F481B00046300CA7194 /* NYPLMyBooksDownloadInfo.m in Sources */ = {isa = PBXBuildFile; fileRef = A4276F471B00046300CA7194 /* NYPLMyBooksDownloadInfo.m */; };
		A42E0DF11B3F5A490095EBAE /* NYPLRemoteViewController.m in Sources */ = {isa = PBXBuildFile; fileRef = A42E0DF01B3F5A490095EBAE /* NYPLRemoteViewController.m */; };
		A42E0DF41B40F4E00095EBAE /* NYPLCatalogFeedViewController.m in Sources */ = {isa = PBXBuildFile; fileRef = A42E0DF31B40F4E00095EBAE /* NYPLCatalogFeedViewController.m */; };
		A46226271B39D4980063F549 /* NYPLOPDSGroup.m in Sources */ = {isa = PBXBuildFile; fileRef = A46226251B39D4980063F549 /* NYPLOPDSGroup.m */; };
		A499BF261B39EFC7002F8B8B /* NYPLOPDSEntryGroupAttributes.m in Sources */ = {isa = PBXBuildFile; fileRef = A499BF251B39EFC7002F8B8B /* NYPLOPDSEntryGroupAttributes.m */; };
		A4BA1D0E1B430341006F83DF /* NYPLCatalogGroupedFeedViewController.m in Sources */ = {isa = PBXBuildFile; fileRef = A4BA1D0D1B430341006F83DF /* NYPLCatalogGroupedFeedViewController.m */; };
		A4BA1D131B43046B006F83DF /* NYPLCatalogGroupedFeed.m in Sources */ = {isa = PBXBuildFile; fileRef = A4BA1D121B43046B006F83DF /* NYPLCatalogGroupedFeed.m */; };
		A823D811192BABA400B55DE2 /* Foundation.framework in Frameworks */ = {isa = PBXBuildFile; fileRef = A823D810192BABA400B55DE2 /* Foundation.framework */; };
		A823D813192BABA400B55DE2 /* CoreGraphics.framework in Frameworks */ = {isa = PBXBuildFile; fileRef = A823D812192BABA400B55DE2 /* CoreGraphics.framework */; };
		A823D815192BABA400B55DE2 /* UIKit.framework in Frameworks */ = {isa = PBXBuildFile; fileRef = A823D814192BABA400B55DE2 /* UIKit.framework */; };
		A823D81B192BABA400B55DE2 /* InfoPlist.strings in Resources */ = {isa = PBXBuildFile; fileRef = A823D819192BABA400B55DE2 /* InfoPlist.strings */; };
		A823D81D192BABA400B55DE2 /* main.m in Sources */ = {isa = PBXBuildFile; fileRef = A823D81C192BABA400B55DE2 /* main.m */; };
		A823D821192BABA400B55DE2 /* NYPLAppDelegate.m in Sources */ = {isa = PBXBuildFile; fileRef = A823D820192BABA400B55DE2 /* NYPLAppDelegate.m */; };
		A823D823192BABA400B55DE2 /* Images.xcassets in Resources */ = {isa = PBXBuildFile; fileRef = A823D822192BABA400B55DE2 /* Images.xcassets */; };
		A92FB0F921CDCE3D004740F4 /* NYPLReturnPromptHelper.swift in Sources */ = {isa = PBXBuildFile; fileRef = A92FB0F821CDCE3D004740F4 /* NYPLReturnPromptHelper.swift */; };
		A93F9F9721CDACF700BD3B0C /* NYPLAppReviewPrompt.swift in Sources */ = {isa = PBXBuildFile; fileRef = A93F9F9621CDACF700BD3B0C /* NYPLAppReviewPrompt.swift */; };
		A949984F2235826500CE4241 /* NYPLPDFViewControllerDelegate.swift in Sources */ = {isa = PBXBuildFile; fileRef = A949984E2235826500CE4241 /* NYPLPDFViewControllerDelegate.swift */; };
		A9AD99402225D4AF009FF54A /* PDFRendererProvider.framework in Frameworks */ = {isa = PBXBuildFile; fileRef = A9AD993F2225D4AF009FF54A /* PDFRendererProvider.framework */; };
		AE77E7E37D89FB3EED630624 /* NYPLOPDSType.m in Sources */ = {isa = PBXBuildFile; fileRef = AE77EFD5622206475B6715A9 /* NYPLOPDSType.m */; };
		AE77E9B832371587493FF281 /* NYPLOPDSEntry.m in Sources */ = {isa = PBXBuildFile; fileRef = AE77E4AF64208439F78B3D73 /* NYPLOPDSEntry.m */; };
		AE77EB0CB5B94AEC591E2D91 /* NYPLOPDSLink.m in Sources */ = {isa = PBXBuildFile; fileRef = AE77ECC029F3DABDB46A64EB /* NYPLOPDSLink.m */; };
		AE77EE7AACC975280BAB9A4C /* NYPLOPDSFeed.m in Sources */ = {isa = PBXBuildFile; fileRef = AE77E94D56B65997B861C0C0 /* NYPLOPDSFeed.m */; };
		B51C1DFA2285FDF9003B49A5 /* OPDS2CatalogsFeed.swift in Sources */ = {isa = PBXBuildFile; fileRef = B51C1DF92285FDF9003B49A5 /* OPDS2CatalogsFeed.swift */; };
		B51C1DFC22860513003B49A5 /* OPDS2CatalogsFeed.json in Resources */ = {isa = PBXBuildFile; fileRef = B51C1DFB22860513003B49A5 /* OPDS2CatalogsFeed.json */; };
		B51C1DFE22860563003B49A5 /* OPDS2CatalogsFeedTests.swift in Sources */ = {isa = PBXBuildFile; fileRef = B51C1DFD22860563003B49A5 /* OPDS2CatalogsFeedTests.swift */; };
		B51C1E0022861BAD003B49A5 /* OPDS2Link.swift in Sources */ = {isa = PBXBuildFile; fileRef = B51C1DFF22861BAD003B49A5 /* OPDS2Link.swift */; };
		B51C1E0222861BBF003B49A5 /* OPDS2Publication.swift in Sources */ = {isa = PBXBuildFile; fileRef = B51C1E0122861BBF003B49A5 /* OPDS2Publication.swift */; };
		B51C1E0422861C1A003B49A5 /* OPDS2AuthenticationDocument.swift in Sources */ = {isa = PBXBuildFile; fileRef = B51C1E0322861C1A003B49A5 /* OPDS2AuthenticationDocument.swift */; };
		B51C1E17229456E2003B49A5 /* acl_authentication_document.json in Resources */ = {isa = PBXBuildFile; fileRef = B51C1E13229456E2003B49A5 /* acl_authentication_document.json */; };
		B51C1E18229456E2003B49A5 /* gpl_authentication_document.json in Resources */ = {isa = PBXBuildFile; fileRef = B51C1E14229456E2003B49A5 /* gpl_authentication_document.json */; };
		B51C1E19229456E2003B49A5 /* nypl_authentication_document.json in Resources */ = {isa = PBXBuildFile; fileRef = B51C1E15229456E2003B49A5 /* nypl_authentication_document.json */; };
		B51C1E1A229456E2003B49A5 /* dpl_authentication_document.json in Resources */ = {isa = PBXBuildFile; fileRef = B51C1E16229456E2003B49A5 /* dpl_authentication_document.json */; };
		B5ED41DA1B8F6E2E009FC164 /* NYPLBookButtonsView.m in Sources */ = {isa = PBXBuildFile; fileRef = B5ED41D91B8F6E2E009FC164 /* NYPLBookButtonsView.m */; };
		D787E8441FB6B0290016D9D5 /* NYPLSettingsAdvancedViewController.swift in Sources */ = {isa = PBXBuildFile; fileRef = D787E8431FB6B0290016D9D5 /* NYPLSettingsAdvancedViewController.swift */; };
		E6202A021DD4E6F300C99553 /* NYPLSettingsAccountDetailViewController.m in Sources */ = {isa = PBXBuildFile; fileRef = E6202A011DD4E6F300C99553 /* NYPLSettingsAccountDetailViewController.m */; };
		E6202A041DD52B8600C99553 /* NYPLWelcomeScreen.swift in Sources */ = {isa = PBXBuildFile; fileRef = E6202A031DD52B8600C99553 /* NYPLWelcomeScreen.swift */; };
		E6207B652118973800864143 /* NYPLAppTheme.swift in Sources */ = {isa = PBXBuildFile; fileRef = E6207B642118973800864143 /* NYPLAppTheme.swift */; };
		E627B554216D4A9700A7D1D5 /* NYPLBookContentType.m in Sources */ = {isa = PBXBuildFile; fileRef = E627B553216D4A9700A7D1D5 /* NYPLBookContentType.m */; };
		E63F2C6C1EAA81B3002B6373 /* ExtendedNavBarView.swift in Sources */ = {isa = PBXBuildFile; fileRef = E63F2C6B1EAA81B3002B6373 /* ExtendedNavBarView.swift */; };
		E65977C51F82AC91003CD6BC /* NYPL_Launch_Screen.storyboard in Resources */ = {isa = PBXBuildFile; fileRef = E65977C41F82AC91003CD6BC /* NYPL_Launch_Screen.storyboard */; };
		E66A6C441EAFB63300AA282D /* NYPLBookDetailButtonsView.m in Sources */ = {isa = PBXBuildFile; fileRef = E66A6C431EAFB63300AA282D /* NYPLBookDetailButtonsView.m */; };
		E671FF7D1E3A7068002AB13F /* NYPLNetworkQueue.swift in Sources */ = {isa = PBXBuildFile; fileRef = E671FF7C1E3A7068002AB13F /* NYPLNetworkQueue.swift */; };
		E683953B217663B100371072 /* NYPLFacetViewDefaultDataSource.swift in Sources */ = {isa = PBXBuildFile; fileRef = E683953A217663B100371072 /* NYPLFacetViewDefaultDataSource.swift */; };
		E6845D971FB38D1300EBF69A /* NYPLReadiumViewSyncManager.m in Sources */ = {isa = PBXBuildFile; fileRef = E6845D961FB38D1300EBF69A /* NYPLReadiumViewSyncManager.m */; };
		E68CCFC51F9F80CF003DDA6C /* NYPLBarcode.swift in Sources */ = {isa = PBXBuildFile; fileRef = E68CCFC41F9F80CF003DDA6C /* NYPLBarcode.swift */; };
		E694040A1E4A789800E566ED /* NYPLReachabilityManager.m in Sources */ = {isa = PBXBuildFile; fileRef = E69404091E4A789800E566ED /* NYPLReachabilityManager.m */; };
		E699BA402166598B00A0736A /* NYPLEntryPointView.swift in Sources */ = {isa = PBXBuildFile; fileRef = E699BA3F2166598B00A0736A /* NYPLEntryPointView.swift */; };
		E6B1F4FB1DD20EA900D73CA1 /* NYPLSettingsAccountsList.swift in Sources */ = {isa = PBXBuildFile; fileRef = E6B1F4FA1DD20EA900D73CA1 /* NYPLSettingsAccountsList.swift */; };
		E6B3269F1EE066DE00DB877A /* NYPLBookDetailTableView.swift in Sources */ = {isa = PBXBuildFile; fileRef = E6B3269E1EE066DE00DB877A /* NYPLBookDetailTableView.swift */; };
		E6B6E76F1F6859A4007EE361 /* NYPLKeychainManager.swift in Sources */ = {isa = PBXBuildFile; fileRef = E6B6E76E1F6859A4007EE361 /* NYPLKeychainManager.swift */; };
		E6BA02B81DE4B6F600F76404 /* RemoteHTMLViewController.swift in Sources */ = {isa = PBXBuildFile; fileRef = E6BA02B71DE4B6F600F76404 /* RemoteHTMLViewController.swift */; };
		E6BC315D1E009F3E0021B65E /* NYPLAgeCheck.swift in Sources */ = {isa = PBXBuildFile; fileRef = E6BC315C1E009F3E0021B65E /* NYPLAgeCheck.swift */; };
		E6C91BC21FD5F63B00A32F42 /* NYPLZXingEncoder.m in Sources */ = {isa = PBXBuildFile; fileRef = E6C91BC11FD5F63B00A32F42 /* NYPLZXingEncoder.m */; };
		E6D775421F9FE0AF00C0B722 /* NYPLBarcodeScanningViewController.m in Sources */ = {isa = PBXBuildFile; fileRef = E6D7753D1F9FE0AF00C0B722 /* NYPLBarcodeScanningViewController.m */; };
		E6D848E32171334800CEC142 /* NYPLContentTypeBadge.swift in Sources */ = {isa = PBXBuildFile; fileRef = E6D848E22171334800CEC142 /* NYPLContentTypeBadge.swift */; };
		E6DA7EA01F2A718600CFBEC8 /* NYPLBookAuthor.swift in Sources */ = {isa = PBXBuildFile; fileRef = E6DA7E9F1F2A718600CFBEC8 /* NYPLBookAuthor.swift */; };
		E6F26E731DFF672F00C103CA /* NYPLDirectoryManager.swift in Sources */ = {isa = PBXBuildFile; fileRef = E6F26E721DFF672F00C103CA /* NYPLDirectoryManager.swift */; };
/* End PBXBuildFile section */

/* Begin PBXContainerItemProxy section */
		1112A81E1A322C53002B8CC1 /* PBXContainerItemProxy */ = {
			isa = PBXContainerItemProxy;
			containerPortal = 1112A8191A322C53002B8CC1 /* TenPrintCover.xcodeproj */;
			proxyType = 2;
			remoteGlobalIDString = CCAC4FAE195B3DD700D775F5;
			remoteInfo = TenPrintCover;
		};
		2D2B47771D08F808007F7764 /* PBXContainerItemProxy */ = {
			isa = PBXContainerItemProxy;
			containerPortal = A823D805192BABA400B55DE2 /* Project object */;
			proxyType = 1;
			remoteGlobalIDString = A823D80C192BABA400B55DE2;
			remoteInfo = SimplyE;
		};
		5A569A2B1B8351C6003B5B61 /* PBXContainerItemProxy */ = {
			isa = PBXContainerItemProxy;
			containerPortal = 5A569A261B8351C6003B5B61 /* ADEPT.xcodeproj */;
			proxyType = 2;
			remoteGlobalIDString = A4FD2F3A1B601DDA0013DF4F;
			remoteInfo = ADEPT;
		};
		5A7048951B94A6710046FFF0 /* PBXContainerItemProxy */ = {
			isa = PBXContainerItemProxy;
			containerPortal = 5A7048911B94A6700046FFF0 /* Adobe Content Filter.xcodeproj */;
			proxyType = 2;
			remoteGlobalIDString = 5A5B8F981B9455A5002C53E9;
			remoteInfo = "Adobe Content Filter";
		};
		A49C25451AE05A2600D63B89 /* PBXContainerItemProxy */ = {
			isa = PBXContainerItemProxy;
			containerPortal = A49C25401AE05A2600D63B89 /* RDServices.xcodeproj */;
			proxyType = 2;
			remoteGlobalIDString = 118A0E281992B3FD00792DDE;
			remoteInfo = RDServices;
		};
/* End PBXContainerItemProxy section */

/* Begin PBXCopyFilesBuildPhase section */
		7347F134245A50A900558D7F /* CopyFiles */ = {
			isa = PBXCopyFilesBuildPhase;
			buildActionMask = 2147483647;
			dstPath = "";
			dstSubfolderSpec = 10;
			files = (
				7347F135245A50CA00558D7F /* NYPLCardCreator.framework in CopyFiles */,
			);
			runOnlyForDeploymentPostprocessing = 0;
		};
/* End PBXCopyFilesBuildPhase section */

/* Begin PBXFileReference section */
		032A31061DC02E8E0001E4AF /* en */ = {isa = PBXFileReference; lastKnownFileType = text.plist.strings; name = en; path = en.lproj/Localizable.strings; sourceTree = "<group>"; };
		032A310C1DC02EAD0001E4AF /* it */ = {isa = PBXFileReference; lastKnownFileType = text.plist.strings; name = it; path = it.lproj/Localizable.strings; sourceTree = "<group>"; };
		032A310D1DC02EB30001E4AF /* de */ = {isa = PBXFileReference; lastKnownFileType = text.plist.strings; name = de; path = de.lproj/Localizable.strings; sourceTree = "<group>"; };
		032A310E1DC02EC00001E4AF /* es */ = {isa = PBXFileReference; lastKnownFileType = text.plist.strings; name = es; path = es.lproj/Localizable.strings; sourceTree = "<group>"; };
		0345BFD61DBF002E00398B6F /* APIKeys.swift */ = {isa = PBXFileReference; fileEncoding = 4; lastKnownFileType = sourcecode.swift; path = APIKeys.swift; sourceTree = "<group>"; };
		03690E221EB2B35000F75D5F /* NYPLReaderBookmarkCell.swift */ = {isa = PBXFileReference; fileEncoding = 4; lastKnownFileType = sourcecode.swift; path = NYPLReaderBookmarkCell.swift; sourceTree = "<group>"; };
		03690E281EB2B44300F75D5F /* NYPLReadiumBookmark.swift */ = {isa = PBXFileReference; fileEncoding = 4; lastKnownFileType = sourcecode.swift; path = NYPLReadiumBookmark.swift; sourceTree = "<group>"; };
		03B092231E78839D00AD338D /* QuartzCore.framework */ = {isa = PBXFileReference; lastKnownFileType = wrapper.framework; name = QuartzCore.framework; path = System/Library/Frameworks/QuartzCore.framework; sourceTree = SDKROOT; };
		03B092251E7883C400AD338D /* libiconv.tbd */ = {isa = PBXFileReference; lastKnownFileType = "sourcecode.text-based-dylib-definition"; name = libiconv.tbd; path = usr/lib/libiconv.tbd; sourceTree = SDKROOT; };
		03B092271E78859E00AD338D /* CoreMedia.framework */ = {isa = PBXFileReference; lastKnownFileType = wrapper.framework; name = CoreMedia.framework; path = System/Library/Frameworks/CoreMedia.framework; sourceTree = SDKROOT; };
		03B092291E7885A600AD338D /* AudioToolbox.framework */ = {isa = PBXFileReference; lastKnownFileType = wrapper.framework; name = AudioToolbox.framework; path = System/Library/Frameworks/AudioToolbox.framework; sourceTree = SDKROOT; };
		03B0922B1E7886C900AD338D /* AVFoundation.framework */ = {isa = PBXFileReference; lastKnownFileType = wrapper.framework; name = AVFoundation.framework; path = System/Library/Frameworks/AVFoundation.framework; sourceTree = SDKROOT; };
		03B0922D1E7886ED00AD338D /* CoreVideo.framework */ = {isa = PBXFileReference; lastKnownFileType = wrapper.framework; name = CoreVideo.framework; path = System/Library/Frameworks/CoreVideo.framework; sourceTree = SDKROOT; };
		03B0922F1E78871A00AD338D /* MediaPlayer.framework */ = {isa = PBXFileReference; lastKnownFileType = wrapper.framework; name = MediaPlayer.framework; path = System/Library/Frameworks/MediaPlayer.framework; sourceTree = SDKROOT; };
		03E5F42A1EA5BCE400DFFC3A /* NYPLReaderTOC.storyboard */ = {isa = PBXFileReference; fileEncoding = 4; lastKnownFileType = file.storyboard; path = NYPLReaderTOC.storyboard; sourceTree = "<group>"; };
		03F94CCE1DD627AA00CE8F4F /* Accounts.json */ = {isa = PBXFileReference; fileEncoding = 4; lastKnownFileType = text.json; path = Accounts.json; sourceTree = "<group>"; };
		03F94CD01DD6288C00CE8F4F /* AccountsManager.swift */ = {isa = PBXFileReference; fileEncoding = 4; lastKnownFileType = sourcecode.swift; path = AccountsManager.swift; sourceTree = "<group>"; };
		081387551BC574DA003DEA6A /* UILabel+NYPLAppearanceAdditions.h */ = {isa = PBXFileReference; fileEncoding = 4; lastKnownFileType = sourcecode.c.h; path = "UILabel+NYPLAppearanceAdditions.h"; sourceTree = "<group>"; };
		081387561BC574DA003DEA6A /* UILabel+NYPLAppearanceAdditions.m */ = {isa = PBXFileReference; fileEncoding = 4; lastKnownFileType = sourcecode.c.objc; path = "UILabel+NYPLAppearanceAdditions.m"; sourceTree = "<group>"; };
		081387581BC5767F003DEA6A /* UIButton+NYPLAppearanceAdditions.h */ = {isa = PBXFileReference; fileEncoding = 4; lastKnownFileType = sourcecode.c.h; path = "UIButton+NYPLAppearanceAdditions.h"; sourceTree = "<group>"; };
		081387591BC5767F003DEA6A /* UIButton+NYPLAppearanceAdditions.m */ = {isa = PBXFileReference; fileEncoding = 4; lastKnownFileType = sourcecode.c.objc; path = "UIButton+NYPLAppearanceAdditions.m"; sourceTree = "<group>"; };
		0824D44D24B8DFE400C85A7E /* NSString+JSONParse.swift */ = {isa = PBXFileReference; lastKnownFileType = sourcecode.swift; path = "NSString+JSONParse.swift"; sourceTree = "<group>"; };
		0826CD2824AA21B2000F4030 /* NYPLSamlIDPCell.swift */ = {isa = PBXFileReference; lastKnownFileType = sourcecode.swift; path = NYPLSamlIDPCell.swift; sourceTree = "<group>"; };
		0826CD2E24AA2801000F4030 /* NYPLLibraryDescriptionCell.swift */ = {isa = PBXFileReference; lastKnownFileType = sourcecode.swift; path = NYPLLibraryDescriptionCell.swift; sourceTree = "<group>"; };
		085640CC1BB99FC30088BDBF /* NSURL+NYPLURLAdditions.h */ = {isa = PBXFileReference; fileEncoding = 4; lastKnownFileType = sourcecode.c.h; path = "NSURL+NYPLURLAdditions.h"; sourceTree = "<group>"; };
		085640CD1BB99FC30088BDBF /* NSURL+NYPLURLAdditions.m */ = {isa = PBXFileReference; fileEncoding = 4; lastKnownFileType = sourcecode.c.objc; path = "NSURL+NYPLURLAdditions.m"; sourceTree = "<group>"; };
		0857A0F62478337D00C7984E /* NYPLSessionCredentials.swift */ = {isa = PBXFileReference; lastKnownFileType = sourcecode.swift; path = NYPLSessionCredentials.swift; sourceTree = "<group>"; };
		0857A0FE247835FF00C7984E /* KeychainStoredVariable.swift */ = {isa = PBXFileReference; lastKnownFileType = sourcecode.swift; path = KeychainStoredVariable.swift; sourceTree = "<group>"; };
		085D31D51BE29E38007F7672 /* NYPLProblemReportViewController.h */ = {isa = PBXFileReference; fileEncoding = 4; lastKnownFileType = sourcecode.c.h; path = NYPLProblemReportViewController.h; sourceTree = "<group>"; };
		085D31D61BE29E38007F7672 /* NYPLProblemReportViewController.m */ = {isa = PBXFileReference; fileEncoding = 4; lastKnownFileType = sourcecode.c.objc; path = NYPLProblemReportViewController.m; sourceTree = "<group>"; };
		085D31D81BE29ED4007F7672 /* NYPLProblemReportViewController.xib */ = {isa = PBXFileReference; fileEncoding = 4; lastKnownFileType = file.xib; path = NYPLProblemReportViewController.xib; sourceTree = "<group>"; };
		085D31DD1BE3CD3C007F7672 /* NSURLRequest+NYPLURLRequestAdditions.h */ = {isa = PBXFileReference; fileEncoding = 4; lastKnownFileType = sourcecode.c.h; path = "NSURLRequest+NYPLURLRequestAdditions.h"; sourceTree = "<group>"; };
		085D31DE1BE3CD3C007F7672 /* NSURLRequest+NYPLURLRequestAdditions.m */ = {isa = PBXFileReference; fileEncoding = 4; lastKnownFileType = sourcecode.c.objc; path = "NSURLRequest+NYPLURLRequestAdditions.m"; sourceTree = "<group>"; };
		085D31FB1BE7BE86007F7672 /* ReaderClientCert.sig */ = {isa = PBXFileReference; fileEncoding = 4; lastKnownFileType = text; path = ReaderClientCert.sig; sourceTree = "<group>"; };
		086C45D524AE77CA00F5108E /* NYPLBasicAuth.swift */ = {isa = PBXFileReference; lastKnownFileType = sourcecode.swift; path = NYPLBasicAuth.swift; sourceTree = "<group>"; };
		089E42C5249A823800310360 /* NYPLCookiesWebViewController.swift */ = {isa = PBXFileReference; lastKnownFileType = sourcecode.swift; path = NYPLCookiesWebViewController.swift; sourceTree = "<group>"; };
		089E430B24A2459100310360 /* NYPLLoginCellTypes.swift */ = {isa = PBXFileReference; lastKnownFileType = sourcecode.swift; path = NYPLLoginCellTypes.swift; sourceTree = "<group>"; };
		08A3521F1BDE8E410040BF1D /* CFNetwork.framework */ = {isa = PBXFileReference; lastKnownFileType = wrapper.framework; name = CFNetwork.framework; path = System/Library/Frameworks/CFNetwork.framework; sourceTree = SDKROOT; };
		08A352211BDE8E560040BF1D /* libicucore.tbd */ = {isa = PBXFileReference; lastKnownFileType = "sourcecode.text-based-dylib-definition"; name = libicucore.tbd; path = usr/lib/libicucore.tbd; sourceTree = SDKROOT; };
		08A352231BDE8E640040BF1D /* Security.framework */ = {isa = PBXFileReference; lastKnownFileType = wrapper.framework; name = Security.framework; path = System/Library/Frameworks/Security.framework; sourceTree = SDKROOT; };
		08A352251BDE8E700040BF1D /* SystemConfiguration.framework */ = {isa = PBXFileReference; lastKnownFileType = wrapper.framework; name = SystemConfiguration.framework; path = System/Library/Frameworks/SystemConfiguration.framework; sourceTree = SDKROOT; };
		08C481AD247CAEEB003A6723 /* NYPLUserAccountFrontEndValidation.swift */ = {isa = PBXFileReference; lastKnownFileType = sourcecode.swift; path = NYPLUserAccountFrontEndValidation.swift; sourceTree = "<group>"; };
		11068C53196DD37900E8A94B /* NYPLNull.h */ = {isa = PBXFileReference; fileEncoding = 4; lastKnownFileType = sourcecode.c.h; path = NYPLNull.h; sourceTree = "<group>"; };
		11068C54196DD37900E8A94B /* NYPLNull.m */ = {isa = PBXFileReference; fileEncoding = 4; lastKnownFileType = sourcecode.c.objc; path = NYPLNull.m; sourceTree = "<group>"; };
		11078355198160A50071AB1E /* NYPLBookDownloadFailedCell.h */ = {isa = PBXFileReference; fileEncoding = 4; lastKnownFileType = sourcecode.c.h; path = NYPLBookDownloadFailedCell.h; sourceTree = "<group>"; };
		11078356198160A50071AB1E /* NYPLBookDownloadFailedCell.m */ = {isa = PBXFileReference; fileEncoding = 4; lastKnownFileType = sourcecode.c.objc; path = NYPLBookDownloadFailedCell.m; sourceTree = "<group>"; };
		1107835C19816E3D0071AB1E /* UIView+NYPLViewAdditions.h */ = {isa = PBXFileReference; fileEncoding = 4; lastKnownFileType = sourcecode.c.h; path = "UIView+NYPLViewAdditions.h"; sourceTree = "<group>"; };
		1107835D19816E3D0071AB1E /* UIView+NYPLViewAdditions.m */ = {isa = PBXFileReference; fileEncoding = 4; lastKnownFileType = sourcecode.c.objc; path = "UIView+NYPLViewAdditions.m"; sourceTree = "<group>"; };
		110AD83A19E4960C005724C3 /* NYPLOPDSAttribute.h */ = {isa = PBXFileReference; lastKnownFileType = sourcecode.c.h; path = NYPLOPDSAttribute.h; sourceTree = "<group>"; };
		110AD83B19E497D6005724C3 /* NYPLOPDSAttribute.m */ = {isa = PBXFileReference; fileEncoding = 4; lastKnownFileType = sourcecode.c.objc; path = NYPLOPDSAttribute.m; sourceTree = "<group>"; };
		110AF8941961D94D004887C3 /* NYPLBookDetailView.h */ = {isa = PBXFileReference; fileEncoding = 4; lastKnownFileType = sourcecode.c.h; path = NYPLBookDetailView.h; sourceTree = "<group>"; };
		110AF8951961D94D004887C3 /* NYPLBookDetailView.m */ = {isa = PBXFileReference; fileEncoding = 4; lastKnownFileType = sourcecode.c.objc; lineEnding = 0; path = NYPLBookDetailView.m; sourceTree = "<group>"; xcLanguageSpecificationIdentifier = xcode.lang.objc; };
		110AF89A1961ED1F004887C3 /* NYPLBookDetailViewController.h */ = {isa = PBXFileReference; fileEncoding = 4; lastKnownFileType = sourcecode.c.h; path = NYPLBookDetailViewController.h; sourceTree = "<group>"; };
		110AF89B1961ED1F004887C3 /* NYPLBookDetailViewController.m */ = {isa = PBXFileReference; fileEncoding = 4; lastKnownFileType = sourcecode.c.objc; path = NYPLBookDetailViewController.m; sourceTree = "<group>"; };
		110F853C19D5FA7300052DF7 /* DetailSummaryTemplate.html */ = {isa = PBXFileReference; fileEncoding = 4; lastKnownFileType = text.html; path = DetailSummaryTemplate.html; sourceTree = "<group>"; };
		111197261986B43B0014462F /* NYPLBookCellDelegate.h */ = {isa = PBXFileReference; fileEncoding = 4; lastKnownFileType = sourcecode.c.h; path = NYPLBookCellDelegate.h; sourceTree = "<group>"; };
		111197271986B43B0014462F /* NYPLBookCellDelegate.m */ = {isa = PBXFileReference; fileEncoding = 4; lastKnownFileType = sourcecode.c.objc; path = NYPLBookCellDelegate.m; sourceTree = "<group>"; };
		111197321986D7550014462F /* NYPLDismissibleViewController.h */ = {isa = PBXFileReference; fileEncoding = 4; lastKnownFileType = sourcecode.c.h; path = NYPLDismissibleViewController.h; sourceTree = "<group>"; };
		111197331986D7550014462F /* NYPLDismissibleViewController.m */ = {isa = PBXFileReference; fileEncoding = 4; lastKnownFileType = sourcecode.c.objc; path = NYPLDismissibleViewController.m; sourceTree = "<group>"; };
		111197371987F4070014462F /* NYPLBookDetailNormalView.h */ = {isa = PBXFileReference; fileEncoding = 4; lastKnownFileType = sourcecode.c.h; path = NYPLBookDetailNormalView.h; sourceTree = "<group>"; };
		111197381987F4070014462F /* NYPLBookDetailNormalView.m */ = {isa = PBXFileReference; fileEncoding = 4; lastKnownFileType = sourcecode.c.objc; path = NYPLBookDetailNormalView.m; sourceTree = "<group>"; };
		1111973A19880E8D0014462F /* NYPLLinearView.h */ = {isa = PBXFileReference; fileEncoding = 4; lastKnownFileType = sourcecode.c.h; path = NYPLLinearView.h; sourceTree = "<group>"; };
		1111973B19880E8D0014462F /* NYPLLinearView.m */ = {isa = PBXFileReference; fileEncoding = 4; lastKnownFileType = sourcecode.c.objc; path = NYPLLinearView.m; sourceTree = "<group>"; };
		1111973D1988226F0014462F /* NYPLBookDetailDownloadFailedView.h */ = {isa = PBXFileReference; fileEncoding = 4; lastKnownFileType = sourcecode.c.h; path = NYPLBookDetailDownloadFailedView.h; sourceTree = "<group>"; };
		1111973E1988226F0014462F /* NYPLBookDetailDownloadFailedView.m */ = {isa = PBXFileReference; fileEncoding = 4; lastKnownFileType = sourcecode.c.objc; path = NYPLBookDetailDownloadFailedView.m; sourceTree = "<group>"; };
		11119740198827850014462F /* NYPLBookDetailDownloadingView.h */ = {isa = PBXFileReference; fileEncoding = 4; lastKnownFileType = sourcecode.c.h; path = NYPLBookDetailDownloadingView.h; sourceTree = "<group>"; };
		11119741198827850014462F /* NYPLBookDetailDownloadingView.m */ = {isa = PBXFileReference; fileEncoding = 4; lastKnownFileType = sourcecode.c.objc; path = NYPLBookDetailDownloadingView.m; sourceTree = "<group>"; };
		1112A8191A322C53002B8CC1 /* TenPrintCover.xcodeproj */ = {isa = PBXFileReference; lastKnownFileType = "wrapper.pb-project"; name = TenPrintCover.xcodeproj; path = "tenprintcover-ios/TenPrintCover.xcodeproj"; sourceTree = "<group>"; };
		1114A69F195884CB007507A2 /* NYPLCatalogUngroupedFeed.h */ = {isa = PBXFileReference; fileEncoding = 4; lastKnownFileType = sourcecode.c.h; path = NYPLCatalogUngroupedFeed.h; sourceTree = "<group>"; };
		1114A6A0195884CB007507A2 /* NYPLCatalogUngroupedFeed.m */ = {isa = PBXFileReference; fileEncoding = 4; lastKnownFileType = sourcecode.c.objc; path = NYPLCatalogUngroupedFeed.m; sourceTree = "<group>"; };
		1114A6AC1958B215007507A2 /* NYPLLOG.h */ = {isa = PBXFileReference; lastKnownFileType = sourcecode.c.h; lineEnding = 0; path = NYPLLOG.h; sourceTree = "<group>"; xcLanguageSpecificationIdentifier = xcode.lang.objcpp; };
		111559EB19B8FA530003BE94 /* NYPLXML.h */ = {isa = PBXFileReference; fileEncoding = 4; lastKnownFileType = sourcecode.c.h; path = NYPLXML.h; sourceTree = "<group>"; };
		111559EC19B8FA590003BE94 /* NYPLXML.m */ = {isa = PBXFileReference; fileEncoding = 4; lastKnownFileType = sourcecode.c.objc; path = NYPLXML.m; sourceTree = "<group>"; };
		111559EE19B8FA8E0003BE94 /* NYPLXMLTests.m */ = {isa = PBXFileReference; fileEncoding = 4; lastKnownFileType = sourcecode.c.objc; path = NYPLXMLTests.m; sourceTree = "<group>"; };
		111559F019B8FAA10003BE94 /* invalid.xml */ = {isa = PBXFileReference; fileEncoding = 4; lastKnownFileType = text.xml; path = invalid.xml; sourceTree = "<group>"; };
		111559F119B8FAA10003BE94 /* valid.xml */ = {isa = PBXFileReference; fileEncoding = 4; lastKnownFileType = text.xml; path = valid.xml; sourceTree = "<group>"; };
		111E75781A80165C00718AD7 /* NYPLSettingsSplitViewController.h */ = {isa = PBXFileReference; fileEncoding = 4; lastKnownFileType = sourcecode.c.h; path = NYPLSettingsSplitViewController.h; sourceTree = "<group>"; };
		111E75791A80165C00718AD7 /* NYPLSettingsSplitViewController.m */ = {isa = PBXFileReference; fileEncoding = 4; lastKnownFileType = sourcecode.c.objc; path = NYPLSettingsSplitViewController.m; sourceTree = "<group>"; };
		111E757B1A801A6F00718AD7 /* NYPLSettingsPrimaryNavigationController.h */ = {isa = PBXFileReference; fileEncoding = 4; lastKnownFileType = sourcecode.c.h; path = NYPLSettingsPrimaryNavigationController.h; sourceTree = "<group>"; };
		111E757C1A801A6F00718AD7 /* NYPLSettingsPrimaryNavigationController.m */ = {isa = PBXFileReference; fileEncoding = 4; lastKnownFileType = sourcecode.c.objc; path = NYPLSettingsPrimaryNavigationController.m; sourceTree = "<group>"; };
		111E75811A815CFB00718AD7 /* NYPLSettingsPrimaryTableViewController.h */ = {isa = PBXFileReference; fileEncoding = 4; lastKnownFileType = sourcecode.c.h; path = NYPLSettingsPrimaryTableViewController.h; sourceTree = "<group>"; };
		111E75821A815CFB00718AD7 /* NYPLSettingsPrimaryTableViewController.m */ = {isa = PBXFileReference; fileEncoding = 4; lastKnownFileType = sourcecode.c.objc; path = NYPLSettingsPrimaryTableViewController.m; sourceTree = "<group>"; };
		1120749119D20BF9008203A4 /* NYPLBookCellCollectionViewController.h */ = {isa = PBXFileReference; fileEncoding = 4; lastKnownFileType = sourcecode.c.h; path = NYPLBookCellCollectionViewController.h; sourceTree = "<group>"; };
		1120749219D20BF9008203A4 /* NYPLBookCellCollectionViewController.m */ = {isa = PBXFileReference; fileEncoding = 4; lastKnownFileType = sourcecode.c.objc; path = NYPLBookCellCollectionViewController.m; sourceTree = "<group>"; };
		112492571A5B5B690054D6E2 /* libstdc++.6.dylib */ = {isa = PBXFileReference; lastKnownFileType = "compiled.mach-o.dylib"; name = "libstdc++.6.dylib"; path = "usr/lib/libstdc++.6.dylib"; sourceTree = SDKROOT; };
		112C684D19EF003300106973 /* NYPLCatalogFacetGroup.h */ = {isa = PBXFileReference; fileEncoding = 4; lastKnownFileType = sourcecode.c.h; path = NYPLCatalogFacetGroup.h; sourceTree = "<group>"; };
		112C684E19EF003300106973 /* NYPLCatalogFacetGroup.m */ = {isa = PBXFileReference; fileEncoding = 4; lastKnownFileType = sourcecode.c.objc; path = NYPLCatalogFacetGroup.m; sourceTree = "<group>"; };
		112C694B197301FE00C48F95 /* NYPLBookRegistryRecord.h */ = {isa = PBXFileReference; fileEncoding = 4; lastKnownFileType = sourcecode.c.h; path = NYPLBookRegistryRecord.h; sourceTree = "<group>"; };
		112C694C197301FE00C48F95 /* NYPLBookRegistryRecord.m */ = {isa = PBXFileReference; fileEncoding = 4; lastKnownFileType = sourcecode.c.objc; path = NYPLBookRegistryRecord.m; sourceTree = "<group>"; };
		113137E51A48DAB90082954E /* NYPLReaderReadiumView.h */ = {isa = PBXFileReference; fileEncoding = 4; lastKnownFileType = sourcecode.c.h; path = NYPLReaderReadiumView.h; sourceTree = "<group>"; };
		113137E61A48DAB90082954E /* NYPLReaderReadiumView.m */ = {isa = PBXFileReference; fileEncoding = 4; indentWidth = 2; lastKnownFileType = sourcecode.c.objc; path = NYPLReaderReadiumView.m; sourceTree = "<group>"; tabWidth = 2; };
		11369D46199527C200BB11F8 /* NYPLJSON.h */ = {isa = PBXFileReference; fileEncoding = 4; lastKnownFileType = sourcecode.c.h; path = NYPLJSON.h; sourceTree = "<group>"; };
		11369D47199527C200BB11F8 /* NYPLJSON.m */ = {isa = PBXFileReference; fileEncoding = 4; lastKnownFileType = sourcecode.c.objc; path = NYPLJSON.m; sourceTree = "<group>"; };
		11396FB7193D289100E16EE8 /* NSDate+NYPLDateAdditions.h */ = {isa = PBXFileReference; fileEncoding = 4; lastKnownFileType = sourcecode.c.h; path = "NSDate+NYPLDateAdditions.h"; sourceTree = "<group>"; };
		11396FB8193D289100E16EE8 /* NSDate+NYPLDateAdditions.m */ = {isa = PBXFileReference; fileEncoding = 4; lastKnownFileType = sourcecode.c.objc; path = "NSDate+NYPLDateAdditions.m"; sourceTree = "<group>"; };
		11396FBA193D2FAC00E16EE8 /* NYPLDateAdditionsTests.m */ = {isa = PBXFileReference; fileEncoding = 4; lastKnownFileType = sourcecode.c.objc; path = NYPLDateAdditionsTests.m; sourceTree = "<group>"; };
		11396FC8193F674F00E16EE8 /* NYPLOPDSFeedTests.m */ = {isa = PBXFileReference; fileEncoding = 4; lastKnownFileType = sourcecode.c.objc; path = NYPLOPDSFeedTests.m; sourceTree = "<group>"; };
		1139DA6319C7755D00A07810 /* NYPLBookCoverRegistry.h */ = {isa = PBXFileReference; fileEncoding = 4; lastKnownFileType = sourcecode.c.h; path = NYPLBookCoverRegistry.h; sourceTree = "<group>"; };
		1139DA6419C7755D00A07810 /* NYPLBookCoverRegistry.m */ = {isa = PBXFileReference; fileEncoding = 4; lastKnownFileType = sourcecode.c.objc; path = NYPLBookCoverRegistry.m; sourceTree = "<group>"; };
		113DB8A519C24E54004E1154 /* NYPLIndeterminateProgressView.h */ = {isa = PBXFileReference; fileEncoding = 4; lastKnownFileType = sourcecode.c.h; path = NYPLIndeterminateProgressView.h; sourceTree = "<group>"; };
		113DB8A619C24E54004E1154 /* NYPLIndeterminateProgressView.m */ = {isa = PBXFileReference; fileEncoding = 4; lastKnownFileType = sourcecode.c.objc; path = NYPLIndeterminateProgressView.m; sourceTree = "<group>"; };
		1142E4E719EEC7C500D9B3D9 /* NYPLCatalogFacetTests.m */ = {isa = PBXFileReference; fileEncoding = 4; lastKnownFileType = sourcecode.c.objc; path = NYPLCatalogFacetTests.m; sourceTree = "<group>"; };
		1146EE3F1A5DD071009F7576 /* CoreText.framework */ = {isa = PBXFileReference; lastKnownFileType = wrapper.framework; name = CoreText.framework; path = System/Library/Frameworks/CoreText.framework; sourceTree = SDKROOT; };
		114B7F141A3644CF00B8582B /* NYPLTenPrintCoverView+NYPLImageAdditions.h */ = {isa = PBXFileReference; fileEncoding = 4; lastKnownFileType = sourcecode.c.h; path = "NYPLTenPrintCoverView+NYPLImageAdditions.h"; sourceTree = "<group>"; };
		114B7F151A3644CF00B8582B /* NYPLTenPrintCoverView+NYPLImageAdditions.m */ = {isa = PBXFileReference; fileEncoding = 4; lastKnownFileType = sourcecode.c.objc; path = "NYPLTenPrintCoverView+NYPLImageAdditions.m"; sourceTree = "<group>"; };
		114C8CD519BE2FD300719B72 /* NYPLAttributedString.h */ = {isa = PBXFileReference; fileEncoding = 4; lastKnownFileType = sourcecode.c.h; path = NYPLAttributedString.h; sourceTree = "<group>"; };
		114C8CD619BE2FD300719B72 /* NYPLAttributedString.m */ = {isa = PBXFileReference; fileEncoding = 4; lastKnownFileType = sourcecode.c.objc; path = NYPLAttributedString.m; sourceTree = "<group>"; };
		114C8CD819BF55F900719B72 /* NYPLRoundedButton.h */ = {isa = PBXFileReference; fileEncoding = 4; lastKnownFileType = sourcecode.c.h; path = NYPLRoundedButton.h; sourceTree = "<group>"; };
		114C8CD919BF55F900719B72 /* NYPLRoundedButton.m */ = {isa = PBXFileReference; fileEncoding = 4; lastKnownFileType = sourcecode.c.objc; path = NYPLRoundedButton.m; sourceTree = "<group>"; };
		115081381A48E1220007AEA5 /* NYPLReaderRenderer.h */ = {isa = PBXFileReference; lastKnownFileType = sourcecode.c.h; path = NYPLReaderRenderer.h; sourceTree = "<group>"; };
		11548C091939136C009DBF2E /* NYPLRootTabBarController.h */ = {isa = PBXFileReference; fileEncoding = 4; lastKnownFileType = sourcecode.c.h; path = NYPLRootTabBarController.h; sourceTree = "<group>"; };
		11548C0A1939136C009DBF2E /* NYPLRootTabBarController.m */ = {isa = PBXFileReference; fileEncoding = 4; lastKnownFileType = sourcecode.c.objc; path = NYPLRootTabBarController.m; sourceTree = "<group>"; };
		11548C0C1939147D009DBF2E /* NYPLCatalogNavigationController.h */ = {isa = PBXFileReference; fileEncoding = 4; lastKnownFileType = sourcecode.c.h; path = NYPLCatalogNavigationController.h; sourceTree = "<group>"; };
		11548C0D1939147D009DBF2E /* NYPLCatalogNavigationController.m */ = {isa = PBXFileReference; fileEncoding = 4; indentWidth = 2; lastKnownFileType = sourcecode.c.objc; path = NYPLCatalogNavigationController.m; sourceTree = "<group>"; tabWidth = 2; };
		1157E92D19CA0009003BFDBF /* NSString+NYPLStringAdditionsTests.m */ = {isa = PBXFileReference; fileEncoding = 4; lastKnownFileType = sourcecode.c.objc; path = "NSString+NYPLStringAdditionsTests.m"; sourceTree = "<group>"; };
		11580AC61986A77B00949A15 /* NYPLBookCell.h */ = {isa = PBXFileReference; fileEncoding = 4; lastKnownFileType = sourcecode.c.h; path = NYPLBookCell.h; sourceTree = "<group>"; };
		11580AC71986A77B00949A15 /* NYPLBookCell.m */ = {isa = PBXFileReference; fileEncoding = 4; lastKnownFileType = sourcecode.c.objc; lineEnding = 0; path = NYPLBookCell.m; sourceTree = "<group>"; xcLanguageSpecificationIdentifier = xcode.lang.objc; };
		1158812C1A894F4E008672C3 /* NYPLAccountSignInViewController.h */ = {isa = PBXFileReference; fileEncoding = 4; lastKnownFileType = sourcecode.c.h; path = NYPLAccountSignInViewController.h; sourceTree = "<group>"; };
		1158812D1A894F4E008672C3 /* NYPLAccountSignInViewController.m */ = {isa = PBXFileReference; fileEncoding = 4; lastKnownFileType = sourcecode.c.objc; path = NYPLAccountSignInViewController.m; sourceTree = "<group>"; };
		11616E0F196B0531003D60D9 /* NYPLBookRegistry.h */ = {isa = PBXFileReference; fileEncoding = 4; lastKnownFileType = sourcecode.c.h; lineEnding = 0; path = NYPLBookRegistry.h; sourceTree = "<group>"; xcLanguageSpecificationIdentifier = xcode.lang.objcpp; };
		11616E10196B0531003D60D9 /* NYPLBookRegistry.m */ = {isa = PBXFileReference; fileEncoding = 4; lastKnownFileType = sourcecode.c.objc; lineEnding = 0; path = NYPLBookRegistry.m; sourceTree = "<group>"; xcLanguageSpecificationIdentifier = xcode.lang.objc; };
		11616E12196B2FB8003D60D9 /* NYPLMyBooksRegistryTests.m */ = {isa = PBXFileReference; fileEncoding = 4; lastKnownFileType = sourcecode.c.objc; path = NYPLMyBooksRegistryTests.m; sourceTree = "<group>"; };
		1164F104199AC236009BF8BF /* NYPLBookLocation.h */ = {isa = PBXFileReference; fileEncoding = 4; lastKnownFileType = sourcecode.c.h; path = NYPLBookLocation.h; sourceTree = "<group>"; };
		1164F105199AC236009BF8BF /* NYPLBookLocation.m */ = {isa = PBXFileReference; fileEncoding = 4; lastKnownFileType = sourcecode.c.objc; path = NYPLBookLocation.m; sourceTree = "<group>"; };
		116A5EAD194767B200491A21 /* NYPLMyBooksNavigationController.h */ = {isa = PBXFileReference; fileEncoding = 4; lastKnownFileType = sourcecode.c.h; path = NYPLMyBooksNavigationController.h; sourceTree = "<group>"; };
		116A5EAE194767B200491A21 /* NYPLMyBooksNavigationController.m */ = {isa = PBXFileReference; fileEncoding = 4; lastKnownFileType = sourcecode.c.objc; path = NYPLMyBooksNavigationController.m; sourceTree = "<group>"; };
		116A5EB1194767DC00491A21 /* NYPLMyBooksViewController.h */ = {isa = PBXFileReference; fileEncoding = 4; lastKnownFileType = sourcecode.c.h; path = NYPLMyBooksViewController.h; sourceTree = "<group>"; };
		116A5EB2194767DC00491A21 /* NYPLMyBooksViewController.m */ = {isa = PBXFileReference; fileEncoding = 4; lastKnownFileType = sourcecode.c.objc; path = NYPLMyBooksViewController.m; sourceTree = "<group>"; };
		116A5EB71947B57500491A21 /* NYPLConfiguration.h */ = {isa = PBXFileReference; fileEncoding = 4; lastKnownFileType = sourcecode.c.h; path = NYPLConfiguration.h; sourceTree = "<group>"; };
		116A5EB81947B57500491A21 /* NYPLConfiguration.m */ = {isa = PBXFileReference; fileEncoding = 4; indentWidth = 2; lastKnownFileType = sourcecode.c.objc; path = NYPLConfiguration.m; sourceTree = "<group>"; tabWidth = 2; };
		1183F339194B775900DC322F /* NYPLCatalogLaneCell.h */ = {isa = PBXFileReference; fileEncoding = 4; lastKnownFileType = sourcecode.c.h; path = NYPLCatalogLaneCell.h; sourceTree = "<group>"; };
		1183F33A194B775900DC322F /* NYPLCatalogLaneCell.m */ = {isa = PBXFileReference; fileEncoding = 4; lastKnownFileType = sourcecode.c.objc; path = NYPLCatalogLaneCell.m; sourceTree = "<group>"; };
		1183F33F194F723D00DC322F /* NYPLCatalogLane.h */ = {isa = PBXFileReference; fileEncoding = 4; lastKnownFileType = sourcecode.c.h; path = NYPLCatalogLane.h; sourceTree = "<group>"; };
		1183F340194F723D00DC322F /* NYPLCatalogLane.m */ = {isa = PBXFileReference; fileEncoding = 4; lastKnownFileType = sourcecode.c.objc; path = NYPLCatalogLane.m; sourceTree = "<group>"; };
		1183F345194F744D00DC322F /* NYPLBook.h */ = {isa = PBXFileReference; fileEncoding = 4; lastKnownFileType = sourcecode.c.h; path = NYPLBook.h; sourceTree = "<group>"; };
		1183F346194F744D00DC322F /* NYPLBook.m */ = {isa = PBXFileReference; fileEncoding = 4; lastKnownFileType = sourcecode.c.objc; path = NYPLBook.m; sourceTree = "<group>"; };
		1183F359194F847100DC322F /* NYPLAsync.h */ = {isa = PBXFileReference; fileEncoding = 4; lastKnownFileType = sourcecode.c.h; path = NYPLAsync.h; sourceTree = "<group>"; };
		1183F35A194F847100DC322F /* NYPLAsync.m */ = {isa = PBXFileReference; fileEncoding = 4; lastKnownFileType = sourcecode.c.objc; lineEnding = 0; path = NYPLAsync.m; sourceTree = "<group>"; xcLanguageSpecificationIdentifier = xcode.lang.objc; };
		1188F3DF1A1ECC4B006B2F36 /* NYPLReaderSettings.h */ = {isa = PBXFileReference; fileEncoding = 4; lastKnownFileType = sourcecode.c.h; path = NYPLReaderSettings.h; sourceTree = "<group>"; };
		1188F3E01A1ECC4B006B2F36 /* NYPLReaderSettings.m */ = {isa = PBXFileReference; fileEncoding = 4; lastKnownFileType = sourcecode.c.objc; path = NYPLReaderSettings.m; sourceTree = "<group>"; };
		118A0B1919915BDF00792DDE /* NYPLCatalogSearchViewController.h */ = {isa = PBXFileReference; fileEncoding = 4; lastKnownFileType = sourcecode.c.h; path = NYPLCatalogSearchViewController.h; sourceTree = "<group>"; };
		118A0B1A19915BDF00792DDE /* NYPLCatalogSearchViewController.m */ = {isa = PBXFileReference; fileEncoding = 4; lastKnownFileType = sourcecode.c.objc; path = NYPLCatalogSearchViewController.m; sourceTree = "<group>"; };
		118B7ABD195CBF72005CE3E7 /* NYPLSession.h */ = {isa = PBXFileReference; fileEncoding = 4; lastKnownFileType = sourcecode.c.h; path = NYPLSession.h; sourceTree = "<group>"; };
		118B7ABE195CBF72005CE3E7 /* NYPLSession.m */ = {isa = PBXFileReference; fileEncoding = 4; lastKnownFileType = sourcecode.c.objc; path = NYPLSession.m; sourceTree = "<group>"; };
		119503E41993F90C009FB788 /* libePub3-iOS.a */ = {isa = PBXFileReference; lastKnownFileType = archive.ar; name = "libePub3-iOS.a"; path = "readium-sdk/Platform/Apple/build/Debug-iphoneos/libePub3-iOS.a"; sourceTree = "<group>"; };
		119503E61993F914009FB788 /* libxml2.dylib */ = {isa = PBXFileReference; lastKnownFileType = "compiled.mach-o.dylib"; name = libxml2.dylib; path = usr/lib/libxml2.dylib; sourceTree = SDKROOT; };
		119503E81993F919009FB788 /* libz.dylib */ = {isa = PBXFileReference; lastKnownFileType = "compiled.mach-o.dylib"; name = libz.dylib; path = usr/lib/libz.dylib; sourceTree = SDKROOT; };
		119503EA1993F91E009FB788 /* libc++.dylib */ = {isa = PBXFileReference; lastKnownFileType = "compiled.mach-o.dylib"; name = "libc++.dylib"; path = "usr/lib/libc++.dylib"; sourceTree = SDKROOT; };
		119503EE1993FB90009FB788 /* NYPLReadium.h */ = {isa = PBXFileReference; lastKnownFileType = sourcecode.c.h; path = NYPLReadium.h; sourceTree = "<group>"; };
		119504091994075B009FB788 /* NYPLReaderViewController.h */ = {isa = PBXFileReference; fileEncoding = 4; lastKnownFileType = sourcecode.c.h; path = NYPLReaderViewController.h; sourceTree = "<group>"; };
		1195040A1994075B009FB788 /* NYPLReaderViewController.m */ = {isa = PBXFileReference; fileEncoding = 4; lastKnownFileType = sourcecode.c.objc; path = NYPLReaderViewController.m; sourceTree = "<group>"; };
		1196F7591970727C00F62670 /* NYPLMyBooksDownloadCenter.h */ = {isa = PBXFileReference; fileEncoding = 4; lastKnownFileType = sourcecode.c.h; path = NYPLMyBooksDownloadCenter.h; sourceTree = "<group>"; };
		1196F75A1970727C00F62670 /* NYPLMyBooksDownloadCenter.m */ = {isa = PBXFileReference; fileEncoding = 4; lastKnownFileType = sourcecode.c.objc; lineEnding = 0; path = NYPLMyBooksDownloadCenter.m; sourceTree = "<group>"; xcLanguageSpecificationIdentifier = xcode.lang.objc; };
		119BEB87198C43A600121439 /* NSString+NYPLStringAdditions.h */ = {isa = PBXFileReference; fileEncoding = 4; lastKnownFileType = sourcecode.c.h; path = "NSString+NYPLStringAdditions.h"; sourceTree = "<group>"; };
		119BEB88198C43A600121439 /* NSString+NYPLStringAdditions.m */ = {isa = PBXFileReference; fileEncoding = 4; lastKnownFileType = sourcecode.c.objc; path = "NSString+NYPLStringAdditions.m"; sourceTree = "<group>"; };
		119BEB8D19901E1000121439 /* NYPLOPDS.h */ = {isa = PBXFileReference; lastKnownFileType = sourcecode.c.h; path = NYPLOPDS.h; sourceTree = "<group>"; };
		119BEBB719902A8800121439 /* NYPLOpenSearchDescription.h */ = {isa = PBXFileReference; fileEncoding = 4; lastKnownFileType = sourcecode.c.h; path = NYPLOpenSearchDescription.h; sourceTree = "<group>"; };
		119BEBB819902A8800121439 /* NYPLOpenSearchDescription.m */ = {isa = PBXFileReference; fileEncoding = 4; lastKnownFileType = sourcecode.c.objc; path = NYPLOpenSearchDescription.m; sourceTree = "<group>"; };
		11A14DF21A1BF94F00D6C510 /* UIColor+NYPLColorAdditions.h */ = {isa = PBXFileReference; fileEncoding = 4; lastKnownFileType = sourcecode.c.h; path = "UIColor+NYPLColorAdditions.h"; sourceTree = "<group>"; };
		11A14DF31A1BF94F00D6C510 /* UIColor+NYPLColorAdditions.m */ = {isa = PBXFileReference; fileEncoding = 4; lastKnownFileType = sourcecode.c.objc; path = "UIColor+NYPLColorAdditions.m"; sourceTree = "<group>"; };
		11A14DF51A1BFBED00D6C510 /* UIColor+NYPLColorAdditionsTests.m */ = {isa = PBXFileReference; fileEncoding = 4; lastKnownFileType = sourcecode.c.objc; path = "UIColor+NYPLColorAdditionsTests.m"; sourceTree = "<group>"; };
		11A16E67195B2BD3004147F4 /* NYPLCatalogUngroupedFeedViewController.h */ = {isa = PBXFileReference; fileEncoding = 4; lastKnownFileType = sourcecode.c.h; path = NYPLCatalogUngroupedFeedViewController.h; sourceTree = "<group>"; };
		11A16E68195B2BD3004147F4 /* NYPLCatalogUngroupedFeedViewController.m */ = {isa = PBXFileReference; fileEncoding = 4; lastKnownFileType = sourcecode.c.objc; path = NYPLCatalogUngroupedFeedViewController.m; sourceTree = "<group>"; };
		11A16E6D195B60DF004147F4 /* NYPLBookNormalCell.h */ = {isa = PBXFileReference; fileEncoding = 4; lastKnownFileType = sourcecode.c.h; path = NYPLBookNormalCell.h; sourceTree = "<group>"; };
		11A16E6E195B60DF004147F4 /* NYPLBookNormalCell.m */ = {isa = PBXFileReference; fileEncoding = 4; lastKnownFileType = sourcecode.c.objc; path = NYPLBookNormalCell.m; sourceTree = "<group>"; };
		11B20E6C19D9F6DD00877A23 /* NYPLReloadView.h */ = {isa = PBXFileReference; fileEncoding = 4; lastKnownFileType = sourcecode.c.h; path = NYPLReloadView.h; sourceTree = "<group>"; };
		11B20E6D19D9F6DD00877A23 /* NYPLReloadView.m */ = {isa = PBXFileReference; fileEncoding = 4; lastKnownFileType = sourcecode.c.objc; path = NYPLReloadView.m; sourceTree = "<group>"; };
		11B6020319806CD300800DA9 /* NYPLBookDownloadingCell.h */ = {isa = PBXFileReference; fileEncoding = 4; lastKnownFileType = sourcecode.c.h; path = NYPLBookDownloadingCell.h; sourceTree = "<group>"; };
		11B6020419806CD300800DA9 /* NYPLBookDownloadingCell.m */ = {isa = PBXFileReference; fileEncoding = 4; lastKnownFileType = sourcecode.c.objc; path = NYPLBookDownloadingCell.m; sourceTree = "<group>"; };
		11BFDB31199C01F700378691 /* NYPLReaderTOCViewController.h */ = {isa = PBXFileReference; fileEncoding = 4; lastKnownFileType = sourcecode.c.h; path = NYPLReaderTOCViewController.h; sourceTree = "<group>"; };
		11BFDB32199C01F700378691 /* NYPLReaderTOCViewController.m */ = {isa = PBXFileReference; fileEncoding = 4; indentWidth = 2; lastKnownFileType = sourcecode.c.objc; path = NYPLReaderTOCViewController.m; sourceTree = "<group>"; tabWidth = 2; };
		11BFDB34199C08E900378691 /* NYPLReaderTOCElement.h */ = {isa = PBXFileReference; fileEncoding = 4; lastKnownFileType = sourcecode.c.h; path = NYPLReaderTOCElement.h; sourceTree = "<group>"; };
		11BFDB35199C08E900378691 /* NYPLReaderTOCElement.m */ = {isa = PBXFileReference; fileEncoding = 4; lastKnownFileType = sourcecode.c.objc; path = NYPLReaderTOCElement.m; sourceTree = "<group>"; };
		11BFDB37199C117B00378691 /* NYPLReaderTOCCell.h */ = {isa = PBXFileReference; fileEncoding = 4; lastKnownFileType = sourcecode.c.h; path = NYPLReaderTOCCell.h; sourceTree = "<group>"; };
		11BFDB38199C117B00378691 /* NYPLReaderTOCCell.m */ = {isa = PBXFileReference; fileEncoding = 4; lastKnownFileType = sourcecode.c.objc; path = NYPLReaderTOCCell.m; sourceTree = "<group>"; };
		11C113CF19F842B9005B3F63 /* reader.html */ = {isa = PBXFileReference; fileEncoding = 4; lastKnownFileType = text.html; path = reader.html; sourceTree = "<group>"; };
		11C113D119F842BE005B3F63 /* host_app_feedback.js */ = {isa = PBXFileReference; fileEncoding = 4; lastKnownFileType = sourcecode.javascript; path = host_app_feedback.js; sourceTree = "<group>"; };
		11C113D519F84613005B3F63 /* simplified.js */ = {isa = PBXFileReference; fileEncoding = 4; lastKnownFileType = sourcecode.javascript; path = simplified.js; sourceTree = "<group>"; };
		11C5DCF01976D1E0005A9945 /* NYPLHoldsNavigationController.h */ = {isa = PBXFileReference; fileEncoding = 4; lastKnownFileType = sourcecode.c.h; path = NYPLHoldsNavigationController.h; sourceTree = "<group>"; };
		11C5DCF11976D1E0005A9945 /* NYPLHoldsNavigationController.m */ = {isa = PBXFileReference; fileEncoding = 4; lastKnownFileType = sourcecode.c.objc; path = NYPLHoldsNavigationController.m; sourceTree = "<group>"; };
		11C5DCF31976D22F005A9945 /* NYPLHoldsViewController.h */ = {isa = PBXFileReference; fileEncoding = 4; lastKnownFileType = sourcecode.c.h; path = NYPLHoldsViewController.h; sourceTree = "<group>"; };
		11C5DCF41976D22F005A9945 /* NYPLHoldsViewController.m */ = {isa = PBXFileReference; fileEncoding = 4; lastKnownFileType = sourcecode.c.objc; path = NYPLHoldsViewController.m; sourceTree = "<group>"; };
		11C5DD14197727A6005A9945 /* NYPLKeychain.h */ = {isa = PBXFileReference; fileEncoding = 4; lastKnownFileType = sourcecode.c.h; path = NYPLKeychain.h; sourceTree = "<group>"; };
		11C5DD15197727A6005A9945 /* NYPLKeychain.m */ = {isa = PBXFileReference; fileEncoding = 4; lastKnownFileType = sourcecode.c.objc; path = NYPLKeychain.m; sourceTree = "<group>"; };
		11C5DD171977335E005A9945 /* NYPLKeychainTests.m */ = {isa = PBXFileReference; fileEncoding = 4; lastKnownFileType = sourcecode.c.objc; path = NYPLKeychainTests.m; sourceTree = "<group>"; };
		11D521991A44980D00636240 /* librmservices_iphone.a */ = {isa = PBXFileReference; lastKnownFileType = archive.ar; name = librmservices_iphone.a; path = "../../Code/RMSDK-10_0_2014-08-25/samples/rmservices/build/xc3/build/Release-iphoneos/librmservices_iphone.a"; sourceTree = "<group>"; };
		11D5219B1A449ABA00636240 /* libstdc++.dylib */ = {isa = PBXFileReference; lastKnownFileType = "compiled.mach-o.dylib"; name = "libstdc++.dylib"; path = "usr/lib/libstdc++.dylib"; sourceTree = SDKROOT; };
		11DC19261A12F92500721DBA /* NYPLReaderSettingsView.h */ = {isa = PBXFileReference; fileEncoding = 4; lastKnownFileType = sourcecode.c.h; path = NYPLReaderSettingsView.h; sourceTree = "<group>"; };
		11DC19271A12F92500721DBA /* NYPLReaderSettingsView.m */ = {isa = PBXFileReference; fileEncoding = 4; indentWidth = 2; lastKnownFileType = sourcecode.c.objc; path = NYPLReaderSettingsView.m; sourceTree = "<group>"; tabWidth = 2; };
		11E0208B197F05D9009DEA93 /* UIFont+NYPLSystemFontOverride.h */ = {isa = PBXFileReference; fileEncoding = 4; lastKnownFileType = sourcecode.c.h; path = "UIFont+NYPLSystemFontOverride.h"; sourceTree = "<group>"; };
		11E0208C197F05D9009DEA93 /* UIFont+NYPLSystemFontOverride.m */ = {isa = PBXFileReference; fileEncoding = 4; lastKnownFileType = sourcecode.c.objc; path = "UIFont+NYPLSystemFontOverride.m"; sourceTree = "<group>"; };
		11F3771D19DB62B000487769 /* NYPLFacetView.h */ = {isa = PBXFileReference; fileEncoding = 4; lastKnownFileType = sourcecode.c.h; path = NYPLFacetView.h; sourceTree = "<group>"; };
		11F3771E19DB62B000487769 /* NYPLFacetView.m */ = {isa = PBXFileReference; fileEncoding = 4; lastKnownFileType = sourcecode.c.objc; path = NYPLFacetView.m; sourceTree = "<group>"; };
		11F3773119E0876F00487769 /* NYPLCatalogFacet.h */ = {isa = PBXFileReference; fileEncoding = 4; lastKnownFileType = sourcecode.c.h; path = NYPLCatalogFacet.h; sourceTree = "<group>"; };
		11F3773219E0876F00487769 /* NYPLCatalogFacet.m */ = {isa = PBXFileReference; fileEncoding = 4; lastKnownFileType = sourcecode.c.objc; path = NYPLCatalogFacet.m; sourceTree = "<group>"; };
		11F54C1D194109120086FCAF /* main.xml */ = {isa = PBXFileReference; fileEncoding = 4; lastKnownFileType = text.xml; path = main.xml; sourceTree = "<group>"; };
		11F54C2419410BE40086FCAF /* single_entry.xml */ = {isa = PBXFileReference; fileEncoding = 4; lastKnownFileType = text.xml; path = single_entry.xml; sourceTree = "<group>"; };
		11F54C2619410C700086FCAF /* NYPLOPDSEntryTests.m */ = {isa = PBXFileReference; fileEncoding = 4; lastKnownFileType = sourcecode.c.objc; path = NYPLOPDSEntryTests.m; sourceTree = "<group>"; };
		11F54C2919423A040086FCAF /* NYPLOPDSLinkTests.m */ = {isa = PBXFileReference; fileEncoding = 4; lastKnownFileType = sourcecode.c.objc; path = NYPLOPDSLinkTests.m; sourceTree = "<group>"; };
		145798F5215BE9E300F68AFD /* ProblemReportEmail.swift */ = {isa = PBXFileReference; lastKnownFileType = sourcecode.swift; path = ProblemReportEmail.swift; sourceTree = "<group>"; };
		145DA48D215441A70055DB93 /* ZXingObjC.framework */ = {isa = PBXFileReference; lastKnownFileType = wrapper.framework; name = ZXingObjC.framework; path = Carthage/Build/iOS/ZXingObjC.framework; sourceTree = "<group>"; };
		145DA48F2154429E0055DB93 /* Bugsnag.framework */ = {isa = PBXFileReference; lastKnownFileType = wrapper.framework; name = Bugsnag.framework; path = Carthage/Build/iOS/Bugsnag.framework; sourceTree = "<group>"; };
		145DA4912154464F0055DB93 /* SQLite.framework */ = {isa = PBXFileReference; lastKnownFileType = wrapper.framework; name = SQLite.framework; path = Carthage/Build/iOS/SQLite.framework; sourceTree = "<group>"; };
		145DA49321544A3F0055DB93 /* NYPLCardCreator.framework */ = {isa = PBXFileReference; lastKnownFileType = wrapper.framework; name = NYPLCardCreator.framework; path = Carthage/Build/iOS/NYPLCardCreator.framework; sourceTree = "<group>"; };
		145DA49521544A420055DB93 /* PureLayout.framework */ = {isa = PBXFileReference; lastKnownFileType = wrapper.framework; name = PureLayout.framework; path = Carthage/Build/iOS/PureLayout.framework; sourceTree = "<group>"; };
		148B1C1721710C6800FF64AB /* NYPLAEToolkit.framework */ = {isa = PBXFileReference; lastKnownFileType = wrapper.framework; name = NYPLAEToolkit.framework; path = Carthage/Build/iOS/NYPLAEToolkit.framework; sourceTree = "<group>"; };
		148B1C1C21710C6800FF64AB /* NYPLAudiobookToolkit.framework */ = {isa = PBXFileReference; lastKnownFileType = wrapper.framework; name = NYPLAudiobookToolkit.framework; path = Carthage/Build/iOS/NYPLAudiobookToolkit.framework; sourceTree = "<group>"; };
		148B1C342176900E00FF64AB /* AudioEngine.framework */ = {isa = PBXFileReference; lastKnownFileType = wrapper.framework; name = AudioEngine.framework; path = Carthage/Build/iOS/AudioEngine.framework; sourceTree = "<group>"; };
		17071060242A923400E2648F /* NYPLSecrets.swift */ = {isa = PBXFileReference; fileEncoding = 4; lastKnownFileType = sourcecode.swift; path = NYPLSecrets.swift; sourceTree = "<group>"; };
		171966A824170819007BB87E /* NYPLBookState.swift */ = {isa = PBXFileReference; lastKnownFileType = sourcecode.swift; path = NYPLBookState.swift; sourceTree = "<group>"; };
		173F0822241AAA4E00A64658 /* NYPLBookStateTests.swift */ = {isa = PBXFileReference; lastKnownFileType = sourcecode.swift; path = NYPLBookStateTests.swift; sourceTree = "<group>"; };
		175E480724EF36520066A6CF /* NYPLAnnouncementBusinessLogic.swift */ = {isa = PBXFileReference; lastKnownFileType = sourcecode.swift; path = NYPLAnnouncementBusinessLogic.swift; sourceTree = "<group>"; };
		175E480D24EF46EA0066A6CF /* NYPLAnnouncementViewController.swift */ = {isa = PBXFileReference; lastKnownFileType = sourcecode.swift; path = NYPLAnnouncementViewController.swift; sourceTree = "<group>"; };
		1763C0D524F460FE00A4D0E2 /* NYPLAnnouncementManagerTests.swift */ = {isa = PBXFileReference; lastKnownFileType = sourcecode.swift; path = NYPLAnnouncementManagerTests.swift; sourceTree = "<group>"; };
		179699D024131BA500EC309F /* UIColor+LabelColor.swift */ = {isa = PBXFileReference; lastKnownFileType = sourcecode.swift; path = "UIColor+LabelColor.swift"; sourceTree = "<group>"; };
		17CE5304243C020800315E63 /* NYPLUserAccount.swift */ = {isa = PBXFileReference; lastKnownFileType = sourcecode.swift; path = NYPLUserAccount.swift; sourceTree = "<group>"; };
		17D08378248E8EEB00092AA9 /* OverdriveProcessor.framework */ = {isa = PBXFileReference; lastKnownFileType = wrapper.framework; name = OverdriveProcessor.framework; path = Carthage/Build/iOS/OverdriveProcessor.framework; sourceTree = "<group>"; };
		2D2B47621D08F1ED007F7764 /* SimplyETests-Bridging-Header.h */ = {isa = PBXFileReference; lastKnownFileType = sourcecode.c.h; path = "SimplyETests-Bridging-Header.h"; sourceTree = "<group>"; };
		2D2B47631D08F1ED007F7764 /* UpdateCheckTests.swift */ = {isa = PBXFileReference; fileEncoding = 4; lastKnownFileType = sourcecode.swift; path = UpdateCheckTests.swift; sourceTree = "<group>"; };
		2D2B47691D08F264007F7764 /* UpdateCheckUpToDate.json */ = {isa = PBXFileReference; fileEncoding = 4; lastKnownFileType = text.json; path = UpdateCheckUpToDate.json; sourceTree = "<group>"; };
		2D2B47721D08F807007F7764 /* SimplyETests.xctest */ = {isa = PBXFileReference; explicitFileType = wrapper.cfbundle; includeInIndex = 0; path = SimplyETests.xctest; sourceTree = BUILT_PRODUCTS_DIR; };
		2D2B47761D08F808007F7764 /* Info.plist */ = {isa = PBXFileReference; lastKnownFileType = text.plist.xml; name = Info.plist; path = ../SimplyETests/Info.plist; sourceTree = "<group>"; };
		2D2B47891D08FC78007F7764 /* UpdateCheckUnknown.json */ = {isa = PBXFileReference; fileEncoding = 4; lastKnownFileType = text.json; path = UpdateCheckUnknown.json; sourceTree = "<group>"; };
		2D2B478A1D08FC78007F7764 /* UpdateCheckNeedsUpdate.json */ = {isa = PBXFileReference; fileEncoding = 4; lastKnownFileType = text.json; path = UpdateCheckNeedsUpdate.json; sourceTree = "<group>"; };
		2D382BCF1D08B1F5002C423D /* SimplyE-Bridging-Header.h */ = {isa = PBXFileReference; lastKnownFileType = sourcecode.c.h; path = "SimplyE-Bridging-Header.h"; sourceTree = "<group>"; };
		2D382BD61D08BA99002C423D /* Log.swift */ = {isa = PBXFileReference; fileEncoding = 4; lastKnownFileType = sourcecode.swift; path = Log.swift; sourceTree = "<group>"; };
		2D62568A1D412BCB0080A81F /* BundledHTMLViewController.swift */ = {isa = PBXFileReference; fileEncoding = 4; lastKnownFileType = sourcecode.swift; path = BundledHTMLViewController.swift; sourceTree = "<group>"; };
		2D6256901D41582A0080A81F /* software-licenses.html */ = {isa = PBXFileReference; fileEncoding = 4; lastKnownFileType = text.html; path = "software-licenses.html"; sourceTree = "<group>"; };
		2D6AF74A1E7E341F005CEC90 /* Simplified+RMSDK.xcconfig */ = {isa = PBXFileReference; lastKnownFileType = text.xcconfig; path = "Simplified+RMSDK.xcconfig"; sourceTree = "<group>"; };
		2D754BB92002E2FB0061D34F /* NYPLOPDSAcquisition.h */ = {isa = PBXFileReference; lastKnownFileType = sourcecode.c.h; path = NYPLOPDSAcquisition.h; sourceTree = "<group>"; };
		2D754BBA2002E2FB0061D34F /* NYPLOPDSAcquisition.m */ = {isa = PBXFileReference; lastKnownFileType = sourcecode.c.objc; path = NYPLOPDSAcquisition.m; sourceTree = "<group>"; };
		2D754BC02002F1B10061D34F /* NYPLOPDSIndirectAcquisition.h */ = {isa = PBXFileReference; lastKnownFileType = sourcecode.c.h; path = NYPLOPDSIndirectAcquisition.h; sourceTree = "<group>"; };
		2D754BC12002F1B10061D34F /* NYPLOPDSIndirectAcquisition.m */ = {isa = PBXFileReference; lastKnownFileType = sourcecode.c.objc; path = NYPLOPDSIndirectAcquisition.m; sourceTree = "<group>"; };
		2D87909B20127AA300E2763F /* NYPLBookAcquisitionPath.h */ = {isa = PBXFileReference; lastKnownFileType = sourcecode.c.h; path = NYPLBookAcquisitionPath.h; sourceTree = "<group>"; };
		2D87909C20127AA300E2763F /* NYPLBookAcquisitionPath.m */ = {isa = PBXFileReference; lastKnownFileType = sourcecode.c.objc; path = NYPLBookAcquisitionPath.m; sourceTree = "<group>"; };
		2D8790A220129AC400E2763F /* NYPLBookAcquisitionPathEntry.xml */ = {isa = PBXFileReference; lastKnownFileType = text.xml; path = NYPLBookAcquisitionPathEntry.xml; sourceTree = "<group>"; };
		2D8790A420129AF200E2763F /* NYPLBookAcquisitionPathTests.swift */ = {isa = PBXFileReference; lastKnownFileType = sourcecode.swift; path = NYPLBookAcquisitionPathTests.swift; sourceTree = "<group>"; };
		2DA4F2321C68363B008853D7 /* LocalAuthentication.framework */ = {isa = PBXFileReference; lastKnownFileType = wrapper.framework; name = LocalAuthentication.framework; path = System/Library/Frameworks/LocalAuthentication.framework; sourceTree = SDKROOT; };
		2DB436361D4C049200F8E69D /* NYPLReachability.h */ = {isa = PBXFileReference; fileEncoding = 4; lastKnownFileType = sourcecode.c.h; path = NYPLReachability.h; sourceTree = "<group>"; };
		2DB436371D4C049200F8E69D /* NYPLReachability.m */ = {isa = PBXFileReference; fileEncoding = 4; lastKnownFileType = sourcecode.c.objc; path = NYPLReachability.m; sourceTree = "<group>"; };
		2DC8D9DB1D09F797007DD125 /* UpdateCheck.swift */ = {isa = PBXFileReference; fileEncoding = 4; lastKnownFileType = sourcecode.swift; path = UpdateCheck.swift; sourceTree = "<group>"; };
		2DC8D9DD1D09F9B4007DD125 /* UpdateCheckShim.swift */ = {isa = PBXFileReference; fileEncoding = 4; lastKnownFileType = sourcecode.swift; path = UpdateCheckShim.swift; sourceTree = "<group>"; };
		2DCB71EC2017DFB5000E041A /* NYPLOPDSAcquisitionAvailability.h */ = {isa = PBXFileReference; lastKnownFileType = sourcecode.c.h; path = NYPLOPDSAcquisitionAvailability.h; sourceTree = "<group>"; };
		2DCB71ED2017DFB5000E041A /* NYPLOPDSAcquisitionAvailability.m */ = {isa = PBXFileReference; lastKnownFileType = sourcecode.c.objc; path = NYPLOPDSAcquisitionAvailability.m; sourceTree = "<group>"; };
		2DEF10B8201ECCEA0082843A /* NYPLMyBooksSimplifiedBearerToken.h */ = {isa = PBXFileReference; lastKnownFileType = sourcecode.c.h; path = NYPLMyBooksSimplifiedBearerToken.h; sourceTree = "<group>"; };
		2DEF10B9201ECCEA0082843A /* NYPLMyBooksSimplifiedBearerToken.m */ = {isa = PBXFileReference; lastKnownFileType = sourcecode.c.objc; path = NYPLMyBooksSimplifiedBearerToken.m; sourceTree = "<group>"; };
		2DF321821DC3B83500E1858F /* NYPLAnnotations.swift */ = {isa = PBXFileReference; fileEncoding = 4; lastKnownFileType = sourcecode.swift; path = NYPLAnnotations.swift; sourceTree = "<group>"; };
		2DFAC8EB1CD8DDD1003D9EC0 /* NYPLOPDSCategory.h */ = {isa = PBXFileReference; fileEncoding = 4; lastKnownFileType = sourcecode.c.h; path = NYPLOPDSCategory.h; sourceTree = "<group>"; };
		2DFAC8EC1CD8DDD1003D9EC0 /* NYPLOPDSCategory.m */ = {isa = PBXFileReference; fileEncoding = 4; lastKnownFileType = sourcecode.c.objc; path = NYPLOPDSCategory.m; sourceTree = "<group>"; };
		52545184217A76FF00BBC1B4 /* NYPLUserNotifications.swift */ = {isa = PBXFileReference; lastKnownFileType = sourcecode.swift; path = NYPLUserNotifications.swift; sourceTree = "<group>"; };
		52592BB721220A1100587288 /* NYPLLocalization.m */ = {isa = PBXFileReference; lastKnownFileType = sourcecode.c.objc; path = NYPLLocalization.m; sourceTree = "<group>"; };
		52592BBB21220A4F00587288 /* NYPLLocalization.h */ = {isa = PBXFileReference; lastKnownFileType = sourcecode.c.h; path = NYPLLocalization.h; sourceTree = "<group>"; };
		5A569A261B8351C6003B5B61 /* ADEPT.xcodeproj */ = {isa = PBXFileReference; lastKnownFileType = "wrapper.pb-project"; name = ADEPT.xcodeproj; path = "adept-ios/ADEPT.xcodeproj"; sourceTree = "<group>"; };
		5A5B90111B946763002C53E9 /* libc++.1.dylib */ = {isa = PBXFileReference; lastKnownFileType = "compiled.mach-o.dylib"; name = "libc++.1.dylib"; path = "usr/lib/libc++.1.dylib"; sourceTree = SDKROOT; };
		5A5B90141B946CBD002C53E9 /* libstdc++.6.0.9.dylib */ = {isa = PBXFileReference; lastKnownFileType = "compiled.mach-o.dylib"; name = "libstdc++.6.0.9.dylib"; path = "usr/lib/libstdc++.6.0.9.dylib"; sourceTree = SDKROOT; };
		5A5B90191B946FAD002C53E9 /* NYPLReaderContainerDelegate.h */ = {isa = PBXFileReference; fileEncoding = 4; lastKnownFileType = sourcecode.c.h; path = NYPLReaderContainerDelegate.h; sourceTree = "<group>"; };
		5A5B901A1B946FAD002C53E9 /* NYPLReaderContainerDelegate.mm */ = {isa = PBXFileReference; fileEncoding = 4; lastKnownFileType = sourcecode.cpp.objcpp; path = NYPLReaderContainerDelegate.mm; sourceTree = "<group>"; };
		5A69290D1B95ACC600FB4C10 /* readium-shared-js_all.js */ = {isa = PBXFileReference; fileEncoding = 4; lastKnownFileType = sourcecode.javascript; name = "readium-shared-js_all.js"; path = "readium-shared-js/build-output/_single-bundle/readium-shared-js_all.js"; sourceTree = SOURCE_ROOT; };
		5A69290F1B95ACD100FB4C10 /* sdk.css */ = {isa = PBXFileReference; fileEncoding = 4; lastKnownFileType = text.css; name = sdk.css; path = "readium-shared-js/build-output/css/sdk.css"; sourceTree = SOURCE_ROOT; };
		5A69291D1B95C8AD00FB4C10 /* readium-shared-js_all.js.map */ = {isa = PBXFileReference; fileEncoding = 4; lastKnownFileType = "sourcecode.module-map"; name = "readium-shared-js_all.js.map"; path = "readium-shared-js/build-output/_single-bundle/readium-shared-js_all.js.map"; sourceTree = SOURCE_ROOT; };
		5A6929231B95C8B400FB4C10 /* readium-shared-js_all.js.bundles.js */ = {isa = PBXFileReference; fileEncoding = 4; lastKnownFileType = sourcecode.javascript; name = "readium-shared-js_all.js.bundles.js"; path = "readium-shared-js/build-output/_single-bundle/readium-shared-js_all.js.bundles.js"; sourceTree = SOURCE_ROOT; };
		5A7048911B94A6700046FFF0 /* Adobe Content Filter.xcodeproj */ = {isa = PBXFileReference; lastKnownFileType = "wrapper.pb-project"; name = "Adobe Content Filter.xcodeproj"; path = "adobe-content-filter/build/iOS/Adobe Content Filter.xcodeproj"; sourceTree = "<group>"; };
		5D1B141422CBE3570006C964 /* NYPLProblemDocument.swift */ = {isa = PBXFileReference; lastKnownFileType = sourcecode.swift; path = NYPLProblemDocument.swift; sourceTree = "<group>"; };
		5D1B142922CC179F0006C964 /* NYPLAlertUtils.swift */ = {isa = PBXFileReference; lastKnownFileType = sourcecode.swift; path = NYPLAlertUtils.swift; sourceTree = "<group>"; };
		5D3A28CB22D3DA850042B3BD /* NYPLUserProfileDocument.swift */ = {isa = PBXFileReference; lastKnownFileType = sourcecode.swift; path = NYPLUserProfileDocument.swift; sourceTree = "<group>"; };
		5D3A28D322D3FBB90042B3BD /* UserProfileDocumentTests.swift */ = {isa = PBXFileReference; lastKnownFileType = sourcecode.swift; path = UserProfileDocumentTests.swift; sourceTree = "<group>"; };
		5D60D3532297353C001080D0 /* NYPLMigrationManager.swift */ = {isa = PBXFileReference; lastKnownFileType = sourcecode.swift; path = NYPLMigrationManager.swift; sourceTree = "<group>"; };
		5D73DA3D22A07B9A00162CB8 /* NYPLMyBooksDownloadCenterTests.swift */ = {isa = PBXFileReference; lastKnownFileType = sourcecode.swift; path = NYPLMyBooksDownloadCenterTests.swift; sourceTree = "<group>"; };
		5D7CF86322C19EBA007CAA34 /* NYPLReaderContainerDelegateBase.m */ = {isa = PBXFileReference; lastKnownFileType = sourcecode.c.objc; path = NYPLReaderContainerDelegateBase.m; sourceTree = "<group>"; };
		5D7CF86922C1A2F1007CAA34 /* NYPLReaderContainerDelegateBase.h */ = {isa = PBXFileReference; lastKnownFileType = sourcecode.c.h; path = NYPLReaderContainerDelegateBase.h; sourceTree = "<group>"; };
		5D7CF8B422C3FC06007CAA34 /* NYPLErrorLogger.swift */ = {isa = PBXFileReference; fileEncoding = 4; lastKnownFileType = sourcecode.swift; path = NYPLErrorLogger.swift; sourceTree = "<group>"; };
		5DD5674422B303DF001F0C83 /* NYPLDeveloperSettingsTableViewController.swift */ = {isa = PBXFileReference; lastKnownFileType = sourcecode.swift; path = NYPLDeveloperSettingsTableViewController.swift; sourceTree = "<group>"; };
		5DD5677122B7ECE3001F0C83 /* NYPLSettings.swift */ = {isa = PBXFileReference; lastKnownFileType = sourcecode.swift; path = NYPLSettings.swift; sourceTree = "<group>"; };
		5DD567AE22B95A30001F0C83 /* String+MD5.swift */ = {isa = PBXFileReference; lastKnownFileType = sourcecode.swift; path = "String+MD5.swift"; sourceTree = "<group>"; };
		5DD567B422B97344001F0C83 /* Data+Base64.swift */ = {isa = PBXFileReference; lastKnownFileType = sourcecode.swift; path = "Data+Base64.swift"; sourceTree = "<group>"; };
		7307A5EC23FF1A8500DE53DE /* NYPLOpenSearchDescriptionTests.swift */ = {isa = PBXFileReference; lastKnownFileType = sourcecode.swift; path = NYPLOpenSearchDescriptionTests.swift; sourceTree = "<group>"; };
		7307A5F323FF2A6000DE53DE /* NYPLStringAdditionsTests.swift */ = {isa = PBXFileReference; lastKnownFileType = sourcecode.swift; path = NYPLStringAdditionsTests.swift; sourceTree = "<group>"; };
		731A5B1124621F2B00B5E663 /* NYPLSignInBusinessLogic.swift */ = {isa = PBXFileReference; lastKnownFileType = sourcecode.swift; path = NYPLSignInBusinessLogic.swift; sourceTree = "<group>"; };
		731DA5F52407105E009CC191 /* Crashlytics.framework */ = {isa = PBXFileReference; lastKnownFileType = wrapper.framework; name = Crashlytics.framework; path = Carthage/Build/iOS/Crashlytics.framework; sourceTree = "<group>"; };
		731DA5FB240711F5009CC191 /* Fabric.framework */ = {isa = PBXFileReference; lastKnownFileType = wrapper.framework; name = Fabric.framework; path = Carthage/Build/iOS/Fabric.framework; sourceTree = "<group>"; };
		732327B12478504500A041E6 /* NSError+NYPLAdditions.swift */ = {isa = PBXFileReference; lastKnownFileType = sourcecode.swift; path = "NSError+NYPLAdditions.swift"; sourceTree = "<group>"; };
		7327A89223EE017300954748 /* NYPLMainThreadChecker.swift */ = {isa = PBXFileReference; lastKnownFileType = sourcecode.swift; path = NYPLMainThreadChecker.swift; sourceTree = "<group>"; };
		732F929223ECB51F0099244C /* NYPLBackgroundExecutor.swift */ = {isa = PBXFileReference; lastKnownFileType = sourcecode.swift; path = NYPLBackgroundExecutor.swift; sourceTree = "<group>"; };
		733875642423E1B0000FEB67 /* NYPLNetworkExecutor.swift */ = {isa = PBXFileReference; lastKnownFileType = sourcecode.swift; path = NYPLNetworkExecutor.swift; sourceTree = "<group>"; };
		733875662423E540000FEB67 /* NYPLCaching.swift */ = {isa = PBXFileReference; lastKnownFileType = sourcecode.swift; path = NYPLCaching.swift; sourceTree = "<group>"; };
		7340DA6124B7E45C00361387 /* URLResponse+NYPL.swift */ = {isa = PBXFileReference; lastKnownFileType = sourcecode.swift; path = "URLResponse+NYPL.swift"; sourceTree = "<group>"; };
		7340DA6724B7F27900361387 /* NYPLBook+Additions.swift */ = {isa = PBXFileReference; lastKnownFileType = sourcecode.swift; path = "NYPLBook+Additions.swift"; sourceTree = "<group>"; };
		7347F123245A4DE200558D7F /* SimplyE.app */ = {isa = PBXFileReference; explicitFileType = wrapper.application; includeInIndex = 0; path = SimplyE.app; sourceTree = BUILT_PRODUCTS_DIR; };
		7347F132245A508400558D7F /* NYPLCardCreator.framework */ = {isa = PBXFileReference; explicitFileType = wrapper.framework; path = NYPLCardCreator.framework; sourceTree = BUILT_PRODUCTS_DIR; };
		735350B624918432006021BD /* URLRequest+NYPLTests.swift */ = {isa = PBXFileReference; lastKnownFileType = sourcecode.swift; path = "URLRequest+NYPLTests.swift"; sourceTree = "<group>"; };
		735F41A2243E381D00046182 /* String+NYPLAdditionsTests.swift */ = {isa = PBXFileReference; lastKnownFileType = sourcecode.swift; path = "String+NYPLAdditionsTests.swift"; sourceTree = "<group>"; };
		735FED252427494900144C97 /* NYPLNetworkResponder.swift */ = {isa = PBXFileReference; lastKnownFileType = sourcecode.swift; path = NYPLNetworkResponder.swift; sourceTree = "<group>"; };
		73609AD8245B53CB00F0E08B /* update-certificates.sh */ = {isa = PBXFileReference; lastKnownFileType = text.script.sh; path = "update-certificates.sh"; sourceTree = SOURCE_ROOT; };
		7360D0D424BFCB9700C8AD16 /* NYPLUserFriendlyError.swift */ = {isa = PBXFileReference; lastKnownFileType = sourcecode.swift; path = NYPLUserFriendlyError.swift; sourceTree = "<group>"; };
		7384C7FF242BB43300D5F960 /* NYPLCachingTests.swift */ = {isa = PBXFileReference; lastKnownFileType = sourcecode.swift; path = NYPLCachingTests.swift; sourceTree = "<group>"; };
		7384C801242BCC4800D5F960 /* Date+NYPLAdditions.swift */ = {isa = PBXFileReference; lastKnownFileType = sourcecode.swift; path = "Date+NYPLAdditions.swift"; sourceTree = "<group>"; };
		7384C803242BCE5900D5F960 /* Date+NYPLAdditionsTests.swift */ = {isa = PBXFileReference; lastKnownFileType = sourcecode.swift; path = "Date+NYPLAdditionsTests.swift"; sourceTree = "<group>"; };
		738EF2CB2405E38800F388FB /* GoogleService-Info.plist */ = {isa = PBXFileReference; lastKnownFileType = text.plist; path = "GoogleService-Info.plist"; sourceTree = SOURCE_ROOT; };
		738EF2D12405E3D900F388FB /* .gitignore */ = {isa = PBXFileReference; lastKnownFileType = text; path = .gitignore; sourceTree = SOURCE_ROOT; };
		738EF2D22405EA5F00F388FB /* Firebase.framework */ = {isa = PBXFileReference; lastKnownFileType = wrapper.framework; name = Firebase.framework; path = Carthage/Build/iOS/Firebase.framework; sourceTree = "<group>"; };
		738EF2D32405EA5F00F388FB /* FirebaseCoreDiagnostics.framework */ = {isa = PBXFileReference; lastKnownFileType = wrapper.framework; name = FirebaseCoreDiagnostics.framework; path = Carthage/Build/iOS/FirebaseCoreDiagnostics.framework; sourceTree = "<group>"; };
		738EF2D42405EA5F00F388FB /* FirebaseCore.framework */ = {isa = PBXFileReference; lastKnownFileType = wrapper.framework; name = FirebaseCore.framework; path = Carthage/Build/iOS/FirebaseCore.framework; sourceTree = "<group>"; };
		738EF2D52405EA5F00F388FB /* FirebaseAnalytics.framework */ = {isa = PBXFileReference; lastKnownFileType = wrapper.framework; name = FirebaseAnalytics.framework; path = Carthage/Build/iOS/FirebaseAnalytics.framework; sourceTree = "<group>"; };
		738EF2D72405EA6000F388FB /* nanopb.framework */ = {isa = PBXFileReference; lastKnownFileType = wrapper.framework; name = nanopb.framework; path = Carthage/Build/iOS/nanopb.framework; sourceTree = "<group>"; };
		738EF2D82405EA6000F388FB /* GoogleUtilities.framework */ = {isa = PBXFileReference; lastKnownFileType = wrapper.framework; name = GoogleUtilities.framework; path = Carthage/Build/iOS/GoogleUtilities.framework; sourceTree = "<group>"; };
		738EF2D92405EA6000F388FB /* GoogleAppMeasurement.framework */ = {isa = PBXFileReference; lastKnownFileType = wrapper.framework; name = GoogleAppMeasurement.framework; path = Carthage/Build/iOS/GoogleAppMeasurement.framework; sourceTree = "<group>"; };
		738EF2DA2405EA6000F388FB /* FIRAnalyticsConnector.framework */ = {isa = PBXFileReference; lastKnownFileType = wrapper.framework; name = FIRAnalyticsConnector.framework; path = Carthage/Build/iOS/FIRAnalyticsConnector.framework; sourceTree = "<group>"; };
		738EF2E42405EBAD00F388FB /* FirebaseInstallations.framework */ = {isa = PBXFileReference; lastKnownFileType = wrapper.framework; name = FirebaseInstallations.framework; path = Carthage/Build/iOS/FirebaseInstallations.framework; sourceTree = "<group>"; };
		738EF2E52405EBAD00F388FB /* GoogleDataTransport.framework */ = {isa = PBXFileReference; lastKnownFileType = wrapper.framework; name = GoogleDataTransport.framework; path = Carthage/Build/iOS/GoogleDataTransport.framework; sourceTree = "<group>"; };
		738EF2E82405EBC100F388FB /* GoogleDataTransportCCTSupport.framework */ = {isa = PBXFileReference; lastKnownFileType = wrapper.framework; name = GoogleDataTransportCCTSupport.framework; path = Carthage/Build/iOS/GoogleDataTransportCCTSupport.framework; sourceTree = "<group>"; };
		738EF2EB2405EC5900F388FB /* PromisesObjC.framework */ = {isa = PBXFileReference; lastKnownFileType = wrapper.framework; name = PromisesObjC.framework; path = Carthage/Build/iOS/PromisesObjC.framework; sourceTree = "<group>"; };
		73A3EAEB2400A9560061A7FB /* NYPLSettingsAccountURLSessionChallengeHandler.h */ = {isa = PBXFileReference; lastKnownFileType = sourcecode.c.h; path = NYPLSettingsAccountURLSessionChallengeHandler.h; sourceTree = "<group>"; };
		73A3EAEC2400A9560061A7FB /* NYPLSettingsAccountURLSessionChallengeHandler.m */ = {isa = PBXFileReference; lastKnownFileType = sourcecode.c.objc; path = NYPLSettingsAccountURLSessionChallengeHandler.m; sourceTree = "<group>"; };
		73B501C024F48D4B00FBAD7D /* NYPLUserAccountFrontEndValidation.swift */ = {isa = PBXFileReference; fileEncoding = 4; lastKnownFileType = sourcecode.swift; path = NYPLUserAccountFrontEndValidation.swift; sourceTree = "<group>"; };
		73C3A33F244108F200AFE44D /* carthage-update-simplye.sh */ = {isa = PBXFileReference; lastKnownFileType = text.script.sh; path = "carthage-update-simplye.sh"; sourceTree = SOURCE_ROOT; };
		73CDA120243EDAD8009CC6A6 /* URLRequest+NYPL.swift */ = {isa = PBXFileReference; lastKnownFileType = sourcecode.swift; path = "URLRequest+NYPL.swift"; sourceTree = "<group>"; };
		73DA43A02404B4A900985482 /* Crashlytics.json */ = {isa = PBXFileReference; lastKnownFileType = text.json; path = Crashlytics.json; sourceTree = SOURCE_ROOT; };
		73DA43A12404B4A900985482 /* Cartfile */ = {isa = PBXFileReference; lastKnownFileType = text; path = Cartfile; sourceTree = SOURCE_ROOT; };
		73DA43A32404B92E00985482 /* Cartfile.resolved */ = {isa = PBXFileReference; lastKnownFileType = text; path = Cartfile.resolved; sourceTree = SOURCE_ROOT; };
		73DA43A42404B95B00985482 /* AudioEngine.json */ = {isa = PBXFileReference; lastKnownFileType = text.json; path = AudioEngine.json; sourceTree = SOURCE_ROOT; };
		73DA43A52404BA5500985482 /* build-3rd-parties-dependencies.sh */ = {isa = PBXFileReference; lastKnownFileType = text.script.sh; path = "build-3rd-parties-dependencies.sh"; sourceTree = SOURCE_ROOT; };
		73DA43A62404BA5600985482 /* build-carthage.sh */ = {isa = PBXFileReference; lastKnownFileType = text.script.sh; path = "build-carthage.sh"; sourceTree = SOURCE_ROOT; };
		73DA43A72404BA5600985482 /* build_curl.sh */ = {isa = PBXFileReference; lastKnownFileType = text.script.sh; path = build_curl.sh; sourceTree = SOURCE_ROOT; };
		73DA43A82404BA5600985482 /* build-openssl-curl.sh */ = {isa = PBXFileReference; lastKnownFileType = text.script.sh; path = "build-openssl-curl.sh"; sourceTree = SOURCE_ROOT; };
		73FB0AC824EB403D0072E430 /* NYPLBookContentType.swift */ = {isa = PBXFileReference; lastKnownFileType = sourcecode.swift; name = NYPLBookContentType.swift; path = Models/NYPLBookContentType.swift; sourceTree = "<group>"; };
		841B55411B740F2700FAC1AF /* NYPLSettingsEULAViewController.h */ = {isa = PBXFileReference; fileEncoding = 4; lastKnownFileType = sourcecode.c.h; path = NYPLSettingsEULAViewController.h; sourceTree = "<group>"; };
		841B55421B740F2700FAC1AF /* NYPLSettingsEULAViewController.m */ = {isa = PBXFileReference; fileEncoding = 4; lastKnownFileType = sourcecode.c.objc; path = NYPLSettingsEULAViewController.m; sourceTree = "<group>"; };
		84B7A3431B84E8FE00584FB2 /* OFL.txt */ = {isa = PBXFileReference; fileEncoding = 4; lastKnownFileType = text; path = OFL.txt; sourceTree = "<group>"; };
		84B7A3441B84E8FE00584FB2 /* OpenDyslexic3-Bold.ttf */ = {isa = PBXFileReference; lastKnownFileType = file; path = "OpenDyslexic3-Bold.ttf"; sourceTree = "<group>"; };
		84B7A3451B84E8FE00584FB2 /* OpenDyslexic3-Regular.ttf */ = {isa = PBXFileReference; lastKnownFileType = file; path = "OpenDyslexic3-Regular.ttf"; sourceTree = "<group>"; };
		84FCD2601B7BA79200BFEDD9 /* CoreLocation.framework */ = {isa = PBXFileReference; lastKnownFileType = wrapper.framework; name = CoreLocation.framework; path = System/Library/Frameworks/CoreLocation.framework; sourceTree = SDKROOT; };
		8C40D6A62375FF8B006EA63B /* NYPLProblemDocumentCacheManager.swift */ = {isa = PBXFileReference; lastKnownFileType = sourcecode.swift; path = NYPLProblemDocumentCacheManager.swift; sourceTree = "<group>"; };
		8C835DD4234D0B900050A18D /* NYPLFacetBarView.swift */ = {isa = PBXFileReference; indentWidth = 2; lastKnownFileType = sourcecode.swift; path = NYPLFacetBarView.swift; sourceTree = "<group>"; tabWidth = 2; };
		8CC26F822370C1DF0000D8E1 /* Account.swift */ = {isa = PBXFileReference; lastKnownFileType = sourcecode.swift; path = Account.swift; sourceTree = "<group>"; };
		8CE9C470237F84820072E964 /* NYPLBookDetailsProblemDocumentViewController.swift */ = {isa = PBXFileReference; lastKnownFileType = sourcecode.swift; path = NYPLBookDetailsProblemDocumentViewController.swift; sourceTree = "<group>"; };
		A4276F461B00046300CA7194 /* NYPLMyBooksDownloadInfo.h */ = {isa = PBXFileReference; fileEncoding = 4; lastKnownFileType = sourcecode.c.h; path = NYPLMyBooksDownloadInfo.h; sourceTree = "<group>"; };
		A4276F471B00046300CA7194 /* NYPLMyBooksDownloadInfo.m */ = {isa = PBXFileReference; fileEncoding = 4; lastKnownFileType = sourcecode.c.objc; path = NYPLMyBooksDownloadInfo.m; sourceTree = "<group>"; };
		A42E0DEF1B3F5A490095EBAE /* NYPLRemoteViewController.h */ = {isa = PBXFileReference; fileEncoding = 4; lastKnownFileType = sourcecode.c.h; path = NYPLRemoteViewController.h; sourceTree = "<group>"; };
		A42E0DF01B3F5A490095EBAE /* NYPLRemoteViewController.m */ = {isa = PBXFileReference; fileEncoding = 4; lastKnownFileType = sourcecode.c.objc; path = NYPLRemoteViewController.m; sourceTree = "<group>"; };
		A42E0DF21B40F4E00095EBAE /* NYPLCatalogFeedViewController.h */ = {isa = PBXFileReference; fileEncoding = 4; lastKnownFileType = sourcecode.c.h; path = NYPLCatalogFeedViewController.h; sourceTree = "<group>"; };
		A42E0DF31B40F4E00095EBAE /* NYPLCatalogFeedViewController.m */ = {isa = PBXFileReference; fileEncoding = 4; lastKnownFileType = sourcecode.c.objc; path = NYPLCatalogFeedViewController.m; sourceTree = "<group>"; };
		A46226251B39D4980063F549 /* NYPLOPDSGroup.m */ = {isa = PBXFileReference; fileEncoding = 4; lastKnownFileType = sourcecode.c.objc; path = NYPLOPDSGroup.m; sourceTree = "<group>"; };
		A46226261B39D4980063F549 /* NYPLOPDSGroup.h */ = {isa = PBXFileReference; fileEncoding = 4; lastKnownFileType = sourcecode.c.h; path = NYPLOPDSGroup.h; sourceTree = "<group>"; };
		A499BF241B39EFC7002F8B8B /* NYPLOPDSEntryGroupAttributes.h */ = {isa = PBXFileReference; fileEncoding = 4; lastKnownFileType = sourcecode.c.h; path = NYPLOPDSEntryGroupAttributes.h; sourceTree = "<group>"; };
		A499BF251B39EFC7002F8B8B /* NYPLOPDSEntryGroupAttributes.m */ = {isa = PBXFileReference; fileEncoding = 4; lastKnownFileType = sourcecode.c.objc; path = NYPLOPDSEntryGroupAttributes.m; sourceTree = "<group>"; };
		A49C25401AE05A2600D63B89 /* RDServices.xcodeproj */ = {isa = PBXFileReference; lastKnownFileType = "wrapper.pb-project"; path = RDServices.xcodeproj; sourceTree = "<group>"; };
		A4BA1D0C1B430341006F83DF /* NYPLCatalogGroupedFeedViewController.h */ = {isa = PBXFileReference; fileEncoding = 4; lastKnownFileType = sourcecode.c.h; path = NYPLCatalogGroupedFeedViewController.h; sourceTree = "<group>"; };
		A4BA1D0D1B430341006F83DF /* NYPLCatalogGroupedFeedViewController.m */ = {isa = PBXFileReference; fileEncoding = 4; lastKnownFileType = sourcecode.c.objc; path = NYPLCatalogGroupedFeedViewController.m; sourceTree = "<group>"; };
		A4BA1D111B43046B006F83DF /* NYPLCatalogGroupedFeed.h */ = {isa = PBXFileReference; fileEncoding = 4; lastKnownFileType = sourcecode.c.h; path = NYPLCatalogGroupedFeed.h; sourceTree = "<group>"; };
		A4BA1D121B43046B006F83DF /* NYPLCatalogGroupedFeed.m */ = {isa = PBXFileReference; fileEncoding = 4; lastKnownFileType = sourcecode.c.objc; path = NYPLCatalogGroupedFeed.m; sourceTree = "<group>"; };
		A823D80D192BABA400B55DE2 /* SimplyE.app */ = {isa = PBXFileReference; explicitFileType = wrapper.application; includeInIndex = 0; path = SimplyE.app; sourceTree = BUILT_PRODUCTS_DIR; };
		A823D810192BABA400B55DE2 /* Foundation.framework */ = {isa = PBXFileReference; lastKnownFileType = wrapper.framework; name = Foundation.framework; path = System/Library/Frameworks/Foundation.framework; sourceTree = SDKROOT; };
		A823D812192BABA400B55DE2 /* CoreGraphics.framework */ = {isa = PBXFileReference; lastKnownFileType = wrapper.framework; name = CoreGraphics.framework; path = System/Library/Frameworks/CoreGraphics.framework; sourceTree = SDKROOT; };
		A823D814192BABA400B55DE2 /* UIKit.framework */ = {isa = PBXFileReference; lastKnownFileType = wrapper.framework; name = UIKit.framework; path = System/Library/Frameworks/UIKit.framework; sourceTree = SDKROOT; };
		A823D818192BABA400B55DE2 /* Simplified-Info.plist */ = {isa = PBXFileReference; lastKnownFileType = text.plist.xml; path = "Simplified-Info.plist"; sourceTree = "<group>"; };
		A823D81A192BABA400B55DE2 /* en */ = {isa = PBXFileReference; lastKnownFileType = text.plist.strings; name = en; path = en.lproj/InfoPlist.strings; sourceTree = "<group>"; };
		A823D81C192BABA400B55DE2 /* main.m */ = {isa = PBXFileReference; lastKnownFileType = sourcecode.c.objc; path = main.m; sourceTree = "<group>"; };
		A823D81E192BABA400B55DE2 /* Simplified-Prefix.pch */ = {isa = PBXFileReference; lastKnownFileType = sourcecode.c.h; path = "Simplified-Prefix.pch"; sourceTree = "<group>"; };
		A823D81F192BABA400B55DE2 /* NYPLAppDelegate.h */ = {isa = PBXFileReference; lastKnownFileType = sourcecode.c.h; path = NYPLAppDelegate.h; sourceTree = "<group>"; };
		A823D820192BABA400B55DE2 /* NYPLAppDelegate.m */ = {isa = PBXFileReference; lastKnownFileType = sourcecode.c.objc; path = NYPLAppDelegate.m; sourceTree = "<group>"; };
		A823D822192BABA400B55DE2 /* Images.xcassets */ = {isa = PBXFileReference; lastKnownFileType = folder.assetcatalog; path = Images.xcassets; sourceTree = "<group>"; };
		A823D833192BABA400B55DE2 /* en */ = {isa = PBXFileReference; lastKnownFileType = text.plist.strings; name = en; path = en.lproj/InfoPlist.strings; sourceTree = "<group>"; };
		A92FB0F821CDCE3D004740F4 /* NYPLReturnPromptHelper.swift */ = {isa = PBXFileReference; lastKnownFileType = sourcecode.swift; path = NYPLReturnPromptHelper.swift; sourceTree = "<group>"; };
		A93F9F9621CDACF700BD3B0C /* NYPLAppReviewPrompt.swift */ = {isa = PBXFileReference; lastKnownFileType = sourcecode.swift; path = NYPLAppReviewPrompt.swift; sourceTree = "<group>"; };
		A949984E2235826500CE4241 /* NYPLPDFViewControllerDelegate.swift */ = {isa = PBXFileReference; lastKnownFileType = sourcecode.swift; path = NYPLPDFViewControllerDelegate.swift; sourceTree = "<group>"; };
		A9AD993F2225D4AF009FF54A /* PDFRendererProvider.framework */ = {isa = PBXFileReference; lastKnownFileType = wrapper.framework; name = PDFRendererProvider.framework; path = Carthage/Build/iOS/PDFRendererProvider.framework; sourceTree = "<group>"; };
		AE77E0F3FB181D0C1529C865 /* NYPLOPDSLink.h */ = {isa = PBXFileReference; fileEncoding = 4; lastKnownFileType = sourcecode.c.h; path = NYPLOPDSLink.h; sourceTree = "<group>"; };
		AE77E304AA30ABF2921B6393 /* NYPLOPDSFeed.h */ = {isa = PBXFileReference; fileEncoding = 4; lastKnownFileType = sourcecode.c.h; path = NYPLOPDSFeed.h; sourceTree = "<group>"; };
		AE77E4AF64208439F78B3D73 /* NYPLOPDSEntry.m */ = {isa = PBXFileReference; fileEncoding = 4; lastKnownFileType = sourcecode.c.objc; path = NYPLOPDSEntry.m; sourceTree = "<group>"; };
		AE77E6379B5F7ACD56AE86EF /* NYPLOPDSEntry.h */ = {isa = PBXFileReference; fileEncoding = 4; lastKnownFileType = sourcecode.c.h; path = NYPLOPDSEntry.h; sourceTree = "<group>"; };
		AE77E83151ED3A20FFBE1194 /* NYPLOPDSRelation.h */ = {isa = PBXFileReference; fileEncoding = 4; lastKnownFileType = sourcecode.c.h; path = NYPLOPDSRelation.h; sourceTree = "<group>"; };
		AE77E94D56B65997B861C0C0 /* NYPLOPDSFeed.m */ = {isa = PBXFileReference; fileEncoding = 4; lastKnownFileType = sourcecode.c.objc; path = NYPLOPDSFeed.m; sourceTree = "<group>"; };
		AE77ECC029F3DABDB46A64EB /* NYPLOPDSLink.m */ = {isa = PBXFileReference; fileEncoding = 4; lastKnownFileType = sourcecode.c.objc; path = NYPLOPDSLink.m; sourceTree = "<group>"; };
		AE77EDCF05BE5D54CF8E0E70 /* NYPLOPDSType.h */ = {isa = PBXFileReference; fileEncoding = 4; lastKnownFileType = sourcecode.c.h; path = NYPLOPDSType.h; sourceTree = "<group>"; };
		AE77EFD5622206475B6715A9 /* NYPLOPDSType.m */ = {isa = PBXFileReference; fileEncoding = 4; lastKnownFileType = sourcecode.c.objc; path = NYPLOPDSType.m; sourceTree = "<group>"; };
		B51C1DF92285FDF9003B49A5 /* OPDS2CatalogsFeed.swift */ = {isa = PBXFileReference; lastKnownFileType = sourcecode.swift; path = OPDS2CatalogsFeed.swift; sourceTree = "<group>"; };
		B51C1DFB22860513003B49A5 /* OPDS2CatalogsFeed.json */ = {isa = PBXFileReference; fileEncoding = 4; lastKnownFileType = text.json; path = OPDS2CatalogsFeed.json; sourceTree = "<group>"; };
		B51C1DFD22860563003B49A5 /* OPDS2CatalogsFeedTests.swift */ = {isa = PBXFileReference; lastKnownFileType = sourcecode.swift; path = OPDS2CatalogsFeedTests.swift; sourceTree = "<group>"; };
		B51C1DFF22861BAD003B49A5 /* OPDS2Link.swift */ = {isa = PBXFileReference; lastKnownFileType = sourcecode.swift; path = OPDS2Link.swift; sourceTree = "<group>"; };
		B51C1E0122861BBF003B49A5 /* OPDS2Publication.swift */ = {isa = PBXFileReference; lastKnownFileType = sourcecode.swift; path = OPDS2Publication.swift; sourceTree = "<group>"; };
		B51C1E0322861C1A003B49A5 /* OPDS2AuthenticationDocument.swift */ = {isa = PBXFileReference; lastKnownFileType = sourcecode.swift; path = OPDS2AuthenticationDocument.swift; sourceTree = "<group>"; };
		B51C1E13229456E2003B49A5 /* acl_authentication_document.json */ = {isa = PBXFileReference; fileEncoding = 4; lastKnownFileType = text.json; path = acl_authentication_document.json; sourceTree = "<group>"; };
		B51C1E14229456E2003B49A5 /* gpl_authentication_document.json */ = {isa = PBXFileReference; fileEncoding = 4; lastKnownFileType = text.json; path = gpl_authentication_document.json; sourceTree = "<group>"; };
		B51C1E15229456E2003B49A5 /* nypl_authentication_document.json */ = {isa = PBXFileReference; fileEncoding = 4; lastKnownFileType = text.json; path = nypl_authentication_document.json; sourceTree = "<group>"; };
		B51C1E16229456E2003B49A5 /* dpl_authentication_document.json */ = {isa = PBXFileReference; fileEncoding = 4; lastKnownFileType = text.json; path = dpl_authentication_document.json; sourceTree = "<group>"; };
		B5ED41D81B8F6E2E009FC164 /* NYPLBookButtonsView.h */ = {isa = PBXFileReference; fileEncoding = 4; lastKnownFileType = sourcecode.c.h; path = NYPLBookButtonsView.h; sourceTree = "<group>"; };
		B5ED41D91B8F6E2E009FC164 /* NYPLBookButtonsView.m */ = {isa = PBXFileReference; fileEncoding = 4; lastKnownFileType = sourcecode.c.objc; path = NYPLBookButtonsView.m; sourceTree = "<group>"; };
		CAE35BBA1B86289500BF9BC5 /* Simplified.xcconfig */ = {isa = PBXFileReference; lastKnownFileType = text.xcconfig; path = Simplified.xcconfig; sourceTree = "<group>"; };
		D787E8431FB6B0290016D9D5 /* NYPLSettingsAdvancedViewController.swift */ = {isa = PBXFileReference; lastKnownFileType = sourcecode.swift; path = NYPLSettingsAdvancedViewController.swift; sourceTree = "<group>"; };
		E61D7F631F6AC78B0091C781 /* SimplyE.entitlements */ = {isa = PBXFileReference; lastKnownFileType = text.plist.entitlements; path = SimplyE.entitlements; sourceTree = "<group>"; };
		E6202A001DD4E6F300C99553 /* NYPLSettingsAccountDetailViewController.h */ = {isa = PBXFileReference; fileEncoding = 4; lastKnownFileType = sourcecode.c.h; path = NYPLSettingsAccountDetailViewController.h; sourceTree = "<group>"; };
		E6202A011DD4E6F300C99553 /* NYPLSettingsAccountDetailViewController.m */ = {isa = PBXFileReference; fileEncoding = 4; indentWidth = 2; lastKnownFileType = sourcecode.c.objc; path = NYPLSettingsAccountDetailViewController.m; sourceTree = "<group>"; tabWidth = 2; };
		E6202A031DD52B8600C99553 /* NYPLWelcomeScreen.swift */ = {isa = PBXFileReference; fileEncoding = 4; lastKnownFileType = sourcecode.swift; path = NYPLWelcomeScreen.swift; sourceTree = "<group>"; };
		E6207B642118973800864143 /* NYPLAppTheme.swift */ = {isa = PBXFileReference; lastKnownFileType = sourcecode.swift; path = NYPLAppTheme.swift; sourceTree = "<group>"; };
		E627B553216D4A9700A7D1D5 /* NYPLBookContentType.m */ = {isa = PBXFileReference; lastKnownFileType = sourcecode.c.objc; path = NYPLBookContentType.m; sourceTree = "<group>"; };
		E627B559216D4ADD00A7D1D5 /* NYPLBookContentType.h */ = {isa = PBXFileReference; lastKnownFileType = sourcecode.c.h; path = NYPLBookContentType.h; sourceTree = "<group>"; };
		E63F2C6B1EAA81B3002B6373 /* ExtendedNavBarView.swift */ = {isa = PBXFileReference; fileEncoding = 4; lastKnownFileType = sourcecode.swift; path = ExtendedNavBarView.swift; sourceTree = "<group>"; };
		E65977C41F82AC91003CD6BC /* NYPL_Launch_Screen.storyboard */ = {isa = PBXFileReference; lastKnownFileType = file.storyboard; path = NYPL_Launch_Screen.storyboard; sourceTree = "<group>"; };
		E66A6C421EAFB63300AA282D /* NYPLBookDetailButtonsView.h */ = {isa = PBXFileReference; fileEncoding = 4; lastKnownFileType = sourcecode.c.h; path = NYPLBookDetailButtonsView.h; sourceTree = "<group>"; };
		E66A6C431EAFB63300AA282D /* NYPLBookDetailButtonsView.m */ = {isa = PBXFileReference; fileEncoding = 4; lastKnownFileType = sourcecode.c.objc; path = NYPLBookDetailButtonsView.m; sourceTree = "<group>"; };
		E66AE32F1DC0FCFC00124AE2 /* NYPLCirculationAnalytics.swift */ = {isa = PBXFileReference; fileEncoding = 4; lastKnownFileType = sourcecode.swift; path = NYPLCirculationAnalytics.swift; sourceTree = "<group>"; };
		E671FF7C1E3A7068002AB13F /* NYPLNetworkQueue.swift */ = {isa = PBXFileReference; fileEncoding = 4; lastKnownFileType = sourcecode.swift; path = NYPLNetworkQueue.swift; sourceTree = "<group>"; };
		E683953A217663B100371072 /* NYPLFacetViewDefaultDataSource.swift */ = {isa = PBXFileReference; lastKnownFileType = sourcecode.swift; path = NYPLFacetViewDefaultDataSource.swift; sourceTree = "<group>"; };
		E6845D951FB38D1300EBF69A /* NYPLReadiumViewSyncManager.h */ = {isa = PBXFileReference; lastKnownFileType = sourcecode.c.h; path = NYPLReadiumViewSyncManager.h; sourceTree = "<group>"; };
		E6845D961FB38D1300EBF69A /* NYPLReadiumViewSyncManager.m */ = {isa = PBXFileReference; lastKnownFileType = sourcecode.c.objc; path = NYPLReadiumViewSyncManager.m; sourceTree = "<group>"; };
		E68CCFC41F9F80CF003DDA6C /* NYPLBarcode.swift */ = {isa = PBXFileReference; lastKnownFileType = sourcecode.swift; path = NYPLBarcode.swift; sourceTree = "<group>"; };
		E69404081E4A789800E566ED /* NYPLReachabilityManager.h */ = {isa = PBXFileReference; fileEncoding = 4; lastKnownFileType = sourcecode.c.h; path = NYPLReachabilityManager.h; sourceTree = "<group>"; };
		E69404091E4A789800E566ED /* NYPLReachabilityManager.m */ = {isa = PBXFileReference; fileEncoding = 4; lastKnownFileType = sourcecode.c.objc; path = NYPLReachabilityManager.m; sourceTree = "<group>"; };
		E699BA3F2166598B00A0736A /* NYPLEntryPointView.swift */ = {isa = PBXFileReference; lastKnownFileType = sourcecode.swift; path = NYPLEntryPointView.swift; sourceTree = "<group>"; };
		E6B1F4FA1DD20EA900D73CA1 /* NYPLSettingsAccountsList.swift */ = {isa = PBXFileReference; fileEncoding = 4; lastKnownFileType = sourcecode.swift; path = NYPLSettingsAccountsList.swift; sourceTree = "<group>"; };
		E6B3269E1EE066DE00DB877A /* NYPLBookDetailTableView.swift */ = {isa = PBXFileReference; fileEncoding = 4; indentWidth = 2; lastKnownFileType = sourcecode.swift; path = NYPLBookDetailTableView.swift; sourceTree = "<group>"; tabWidth = 2; };
		E6B6E76E1F6859A4007EE361 /* NYPLKeychainManager.swift */ = {isa = PBXFileReference; lastKnownFileType = sourcecode.swift; path = NYPLKeychainManager.swift; sourceTree = "<group>"; };
		E6BA02B71DE4B6F600F76404 /* RemoteHTMLViewController.swift */ = {isa = PBXFileReference; fileEncoding = 4; lastKnownFileType = sourcecode.swift; path = RemoteHTMLViewController.swift; sourceTree = "<group>"; };
		E6BC315C1E009F3E0021B65E /* NYPLAgeCheck.swift */ = {isa = PBXFileReference; fileEncoding = 4; lastKnownFileType = sourcecode.swift; path = NYPLAgeCheck.swift; sourceTree = "<group>"; };
		E6C91BC01FD5F63B00A32F42 /* NYPLZXingEncoder.h */ = {isa = PBXFileReference; lastKnownFileType = sourcecode.c.h; path = NYPLZXingEncoder.h; sourceTree = "<group>"; };
		E6C91BC11FD5F63B00A32F42 /* NYPLZXingEncoder.m */ = {isa = PBXFileReference; lastKnownFileType = sourcecode.c.objc; path = NYPLZXingEncoder.m; sourceTree = "<group>"; };
		E6D7753D1F9FE0AF00C0B722 /* NYPLBarcodeScanningViewController.m */ = {isa = PBXFileReference; fileEncoding = 4; lastKnownFileType = sourcecode.c.objc; path = NYPLBarcodeScanningViewController.m; sourceTree = "<group>"; };
		E6D775431F9FE0C400C0B722 /* NYPLBarcodeScanningViewController.h */ = {isa = PBXFileReference; fileEncoding = 4; lastKnownFileType = sourcecode.c.h; path = NYPLBarcodeScanningViewController.h; sourceTree = "<group>"; };
		E6D848E22171334800CEC142 /* NYPLContentTypeBadge.swift */ = {isa = PBXFileReference; lastKnownFileType = sourcecode.swift; path = NYPLContentTypeBadge.swift; sourceTree = "<group>"; };
		E6DA7E9F1F2A718600CFBEC8 /* NYPLBookAuthor.swift */ = {isa = PBXFileReference; fileEncoding = 4; lastKnownFileType = sourcecode.swift; path = NYPLBookAuthor.swift; sourceTree = "<group>"; };
		E6F26E721DFF672F00C103CA /* NYPLDirectoryManager.swift */ = {isa = PBXFileReference; fileEncoding = 4; lastKnownFileType = sourcecode.swift; path = NYPLDirectoryManager.swift; sourceTree = "<group>"; };
/* End PBXFileReference section */

/* Begin PBXFrameworksBuildPhase section */
		2D2B476F1D08F807007F7764 /* Frameworks */ = {
			isa = PBXFrameworksBuildPhase;
			buildActionMask = 2147483647;
			files = (
				7307A5F223FF22EC00DE53DE /* ZXingObjC.framework in Frameworks */,
			);
			runOnlyForDeploymentPostprocessing = 0;
		};
		7347F0DA245A4DE200558D7F /* Frameworks */ = {
			isa = PBXFrameworksBuildPhase;
			buildActionMask = 2147483647;
			files = (
				7347F133245A508400558D7F /* NYPLCardCreator.framework in Frameworks */,
				7347F0DB245A4DE200558D7F /* PDFRendererProvider.framework in Frameworks */,
				7347F0DC245A4DE200558D7F /* AudioEngine.framework in Frameworks */,
				7347F0DD245A4DE200558D7F /* MediaPlayer.framework in Frameworks */,
				7347F0DE245A4DE200558D7F /* CoreMedia.framework in Frameworks */,
				7347F0DF245A4DE200558D7F /* CoreVideo.framework in Frameworks */,
				7347F0E0245A4DE200558D7F /* AVFoundation.framework in Frameworks */,
				7347F0E1245A4DE200558D7F /* AudioToolbox.framework in Frameworks */,
				7347F0E2245A4DE200558D7F /* libiconv.tbd in Frameworks */,
				7347F0E3245A4DE200558D7F /* CoreGraphics.framework in Frameworks */,
				7347F0E4245A4DE200558D7F /* QuartzCore.framework in Frameworks */,
				7347F0E5245A4DE200558D7F /* libADEPT.a in Frameworks */,
				7347F0E6245A4DE200558D7F /* libAdobe Content Filter.a in Frameworks */,
				7347F0E7245A4DE200558D7F /* libRDServices.a in Frameworks */,
				7347F0E8245A4DE200558D7F /* libicucore.tbd in Frameworks */,
				7347F0E9245A4DE200558D7F /* libc++.dylib in Frameworks */,
				7347F0EA245A4DE200558D7F /* LocalAuthentication.framework in Frameworks */,
				7347F0EB245A4DE200558D7F /* SystemConfiguration.framework in Frameworks */,
				7347F0EC245A4DE200558D7F /* Security.framework in Frameworks */,
				7347F0ED245A4DE200558D7F /* CFNetwork.framework in Frameworks */,
				7347F0EE245A4DE200558D7F /* CoreLocation.framework in Frameworks */,
				7347F0EF245A4DE200558D7F /* UIKit.framework in Frameworks */,
				7347F0F0245A4DE200558D7F /* Foundation.framework in Frameworks */,
				7347F0F1245A4DE200558D7F /* libTenPrintCover.a in Frameworks */,
				7347F0F2245A4DE200558D7F /* libz.dylib in Frameworks */,
				7347F0F3245A4DE200558D7F /* libxml2.dylib in Frameworks */,
				7347F0F4245A4DE200558D7F /* ZXingObjC.framework in Frameworks */,
				7347F0F6245A4DE200558D7F /* PureLayout.framework in Frameworks */,
				7347F0F7245A4DE200558D7F /* SQLite.framework in Frameworks */,
				7347F0F8245A4DE200558D7F /* NYPLAEToolkit.framework in Frameworks */,
				7347F0F9245A4DE200558D7F /* NYPLAudiobookToolkit.framework in Frameworks */,
				7347F0FA245A4DE200558D7F /* Firebase.framework in Frameworks */,
				7347F0FB245A4DE200558D7F /* FirebaseCoreDiagnostics.framework in Frameworks */,
				7347F0FC245A4DE200558D7F /* FirebaseCore.framework in Frameworks */,
				7347F0FD245A4DE200558D7F /* FirebaseAnalytics.framework in Frameworks */,
				7347F0FE245A4DE200558D7F /* nanopb.framework in Frameworks */,
				7347F0FF245A4DE200558D7F /* GoogleUtilities.framework in Frameworks */,
				7347F100245A4DE200558D7F /* GoogleAppMeasurement.framework in Frameworks */,
				7347F101245A4DE200558D7F /* FIRAnalyticsConnector.framework in Frameworks */,
				7347F102245A4DE200558D7F /* GoogleDataTransport.framework in Frameworks */,
				7347F103245A4DE200558D7F /* GoogleDataTransportCCTSupport.framework in Frameworks */,
				7347F104245A4DE200558D7F /* FirebaseInstallations.framework in Frameworks */,
				7347F105245A4DE200558D7F /* PromisesObjC.framework in Frameworks */,
				7347F106245A4DE200558D7F /* Fabric.framework in Frameworks */,
				7347F107245A4DE200558D7F /* Crashlytics.framework in Frameworks */,
			);
			runOnlyForDeploymentPostprocessing = 0;
		};
		A823D80A192BABA400B55DE2 /* Frameworks */ = {
			isa = PBXFrameworksBuildPhase;
			buildActionMask = 2147483647;
			files = (
				A9AD99402225D4AF009FF54A /* PDFRendererProvider.framework in Frameworks */,
				148B1C392176900F00FF64AB /* AudioEngine.framework in Frameworks */,
				03B092301E78871A00AD338D /* MediaPlayer.framework in Frameworks */,
				03B092281E78859E00AD338D /* CoreMedia.framework in Frameworks */,
				03B0922E1E7886ED00AD338D /* CoreVideo.framework in Frameworks */,
				03B0922C1E7886C900AD338D /* AVFoundation.framework in Frameworks */,
				03B0922A1E7885A600AD338D /* AudioToolbox.framework in Frameworks */,
				03B092261E7883C400AD338D /* libiconv.tbd in Frameworks */,
				A823D813192BABA400B55DE2 /* CoreGraphics.framework in Frameworks */,
				03B092241E78839D00AD338D /* QuartzCore.framework in Frameworks */,
				08C469C11BDAAEB1009D8AFD /* libADEPT.a in Frameworks */,
				08C469C21BDAAEB1009D8AFD /* libAdobe Content Filter.a in Frameworks */,
				08A352271BDE91B80040BF1D /* libRDServices.a in Frameworks */,
				08A352221BDE8E560040BF1D /* libicucore.tbd in Frameworks */,
				5AEA9E011B947419009F71DB /* libc++.dylib in Frameworks */,
				2DA4F2331C68363B008853D7 /* LocalAuthentication.framework in Frameworks */,
				08A352261BDE8E700040BF1D /* SystemConfiguration.framework in Frameworks */,
				08A352241BDE8E640040BF1D /* Security.framework in Frameworks */,
				08A352201BDE8E410040BF1D /* CFNetwork.framework in Frameworks */,
				84FCD2611B7BA79200BFEDD9 /* CoreLocation.framework in Frameworks */,
				A823D815192BABA400B55DE2 /* UIKit.framework in Frameworks */,
				A823D811192BABA400B55DE2 /* Foundation.framework in Frameworks */,
				1112A8431A3249B4002B8CC1 /* libTenPrintCover.a in Frameworks */,
				119503E91993F919009FB788 /* libz.dylib in Frameworks */,
				119503E71993F914009FB788 /* libxml2.dylib in Frameworks */,
				145DA48E215441A70055DB93 /* ZXingObjC.framework in Frameworks */,
				145DA49421544A3F0055DB93 /* NYPLCardCreator.framework in Frameworks */,
				145DA49621544A430055DB93 /* PureLayout.framework in Frameworks */,
				17D08381248E938000092AA9 /* OverdriveProcessor.framework in Frameworks */,
				145DA4922154464F0055DB93 /* SQLite.framework in Frameworks */,
				148B1C2D21768EAA00FF64AB /* NYPLAEToolkit.framework in Frameworks */,
				148B1C2E21768EAA00FF64AB /* NYPLAudiobookToolkit.framework in Frameworks */,
				738EF2DB2405EA6000F388FB /* Firebase.framework in Frameworks */,
				738EF2DC2405EA6000F388FB /* FirebaseCoreDiagnostics.framework in Frameworks */,
				738EF2DD2405EA6000F388FB /* FirebaseCore.framework in Frameworks */,
				738EF2DE2405EA6000F388FB /* FirebaseAnalytics.framework in Frameworks */,
				738EF2E02405EA6000F388FB /* nanopb.framework in Frameworks */,
				738EF2E12405EA6000F388FB /* GoogleUtilities.framework in Frameworks */,
				738EF2E22405EA6000F388FB /* GoogleAppMeasurement.framework in Frameworks */,
				738EF2E32405EA6000F388FB /* FIRAnalyticsConnector.framework in Frameworks */,
				738EF2E72405EBAD00F388FB /* GoogleDataTransport.framework in Frameworks */,
				738EF2E92405EBC100F388FB /* GoogleDataTransportCCTSupport.framework in Frameworks */,
				738EF2EA2405EC1100F388FB /* FirebaseInstallations.framework in Frameworks */,
				738EF2EC2405EC5900F388FB /* PromisesObjC.framework in Frameworks */,
				731DA5FC240711F5009CC191 /* Fabric.framework in Frameworks */,
				731DA5FA2407105F009CC191 /* Crashlytics.framework in Frameworks */,
			);
			runOnlyForDeploymentPostprocessing = 0;
		};
/* End PBXFrameworksBuildPhase section */

/* Begin PBXGroup section */
		0345BFEE1DBF031B00398B6F /* CardCreator */ = {
			isa = PBXGroup;
			children = (
				0345BFD61DBF002E00398B6F /* APIKeys.swift */,
			);
			name = CardCreator;
			sourceTree = "<group>";
		};
		089E430724A2456E00310360 /* Login */ = {
			isa = PBXGroup;
			children = (
				089E430B24A2459100310360 /* NYPLLoginCellTypes.swift */,
				0826CD2824AA21B2000F4030 /* NYPLSamlIDPCell.swift */,
				0826CD2E24AA2801000F4030 /* NYPLLibraryDescriptionCell.swift */,
			);
			name = Login;
			sourceTree = "<group>";
		};
		110AF8881961D652004887C3 /* My Books */ = {
			isa = PBXGroup;
			children = (
				1196F7591970727C00F62670 /* NYPLMyBooksDownloadCenter.h */,
				1196F75A1970727C00F62670 /* NYPLMyBooksDownloadCenter.m */,
				A4276F461B00046300CA7194 /* NYPLMyBooksDownloadInfo.h */,
				A4276F471B00046300CA7194 /* NYPLMyBooksDownloadInfo.m */,
				116A5EAD194767B200491A21 /* NYPLMyBooksNavigationController.h */,
				116A5EAE194767B200491A21 /* NYPLMyBooksNavigationController.m */,
				2DEF10B8201ECCEA0082843A /* NYPLMyBooksSimplifiedBearerToken.h */,
				2DEF10B9201ECCEA0082843A /* NYPLMyBooksSimplifiedBearerToken.m */,
				116A5EB1194767DC00491A21 /* NYPLMyBooksViewController.h */,
				116A5EB2194767DC00491A21 /* NYPLMyBooksViewController.m */,
			);
			name = "My Books";
			sourceTree = "<group>";
		};
		110AF8891961D66C004887C3 /* Additions */ = {
			isa = PBXGroup;
			children = (
				11396FB7193D289100E16EE8 /* NSDate+NYPLDateAdditions.h */,
				11396FB8193D289100E16EE8 /* NSDate+NYPLDateAdditions.m */,
				119BEB87198C43A600121439 /* NSString+NYPLStringAdditions.h */,
				119BEB88198C43A600121439 /* NSString+NYPLStringAdditions.m */,
				114B7F141A3644CF00B8582B /* NYPLTenPrintCoverView+NYPLImageAdditions.h */,
				114B7F151A3644CF00B8582B /* NYPLTenPrintCoverView+NYPLImageAdditions.m */,
				11A14DF21A1BF94F00D6C510 /* UIColor+NYPLColorAdditions.h */,
				11A14DF31A1BF94F00D6C510 /* UIColor+NYPLColorAdditions.m */,
				11E0208B197F05D9009DEA93 /* UIFont+NYPLSystemFontOverride.h */,
				11E0208C197F05D9009DEA93 /* UIFont+NYPLSystemFontOverride.m */,
				1107835C19816E3D0071AB1E /* UIView+NYPLViewAdditions.h */,
				1107835D19816E3D0071AB1E /* UIView+NYPLViewAdditions.m */,
				085640CC1BB99FC30088BDBF /* NSURL+NYPLURLAdditions.h */,
				085640CD1BB99FC30088BDBF /* NSURL+NYPLURLAdditions.m */,
				085D31DD1BE3CD3C007F7672 /* NSURLRequest+NYPLURLRequestAdditions.h */,
				085D31DE1BE3CD3C007F7672 /* NSURLRequest+NYPLURLRequestAdditions.m */,
				081387551BC574DA003DEA6A /* UILabel+NYPLAppearanceAdditions.h */,
				081387561BC574DA003DEA6A /* UILabel+NYPLAppearanceAdditions.m */,
				081387581BC5767F003DEA6A /* UIButton+NYPLAppearanceAdditions.h */,
				081387591BC5767F003DEA6A /* UIButton+NYPLAppearanceAdditions.m */,
				5DD567B422B97344001F0C83 /* Data+Base64.swift */,
				5DD567AE22B95A30001F0C83 /* String+MD5.swift */,
			);
			name = Additions;
			sourceTree = "<group>";
		};
		110AF8901961D822004887C3 /* Book */ = {
			isa = PBXGroup;
			children = (
				112C59FF1AA2A1B600D5A06B /* Models */,
				112C5A001AA2A1DA00D5A06B /* UI */,
			);
			name = Book;
			sourceTree = "<group>";
		};
		1112A81A1A322C53002B8CC1 /* Products */ = {
			isa = PBXGroup;
			children = (
				1112A81F1A322C53002B8CC1 /* libTenPrintCover.a */,
			);
			name = Products;
			sourceTree = "<group>";
		};
		112C59FF1AA2A1B600D5A06B /* Models */ = {
			isa = PBXGroup;
			children = (
				1183F345194F744D00DC322F /* NYPLBook.h */,
				1183F346194F744D00DC322F /* NYPLBook.m */,
				2D87909B20127AA300E2763F /* NYPLBookAcquisitionPath.h */,
				2D87909C20127AA300E2763F /* NYPLBookAcquisitionPath.m */,
				E6DA7E9F1F2A718600CFBEC8 /* NYPLBookAuthor.swift */,
				E627B559216D4ADD00A7D1D5 /* NYPLBookContentType.h */,
				E627B553216D4A9700A7D1D5 /* NYPLBookContentType.m */,
				73FB0AC824EB403D0072E430 /* NYPLBookContentType.swift */,
				1139DA6319C7755D00A07810 /* NYPLBookCoverRegistry.h */,
				1139DA6419C7755D00A07810 /* NYPLBookCoverRegistry.m */,
				1164F104199AC236009BF8BF /* NYPLBookLocation.h */,
				1164F105199AC236009BF8BF /* NYPLBookLocation.m */,
				11616E0F196B0531003D60D9 /* NYPLBookRegistry.h */,
				11616E10196B0531003D60D9 /* NYPLBookRegistry.m */,
				112C694B197301FE00C48F95 /* NYPLBookRegistryRecord.h */,
				112C694C197301FE00C48F95 /* NYPLBookRegistryRecord.m */,
				171966A824170819007BB87E /* NYPLBookState.swift */,
				A949984E2235826500CE4241 /* NYPLPDFViewControllerDelegate.swift */,
			);
			name = Models;
			sourceTree = "<group>";
		};
		112C5A001AA2A1DA00D5A06B /* UI */ = {
			isa = PBXGroup;
			children = (
				B5ED41D81B8F6E2E009FC164 /* NYPLBookButtonsView.h */,
				B5ED41D91B8F6E2E009FC164 /* NYPLBookButtonsView.m */,
				11580AC61986A77B00949A15 /* NYPLBookCell.h */,
				11580AC71986A77B00949A15 /* NYPLBookCell.m */,
				1120749119D20BF9008203A4 /* NYPLBookCellCollectionViewController.h */,
				1120749219D20BF9008203A4 /* NYPLBookCellCollectionViewController.m */,
				111197261986B43B0014462F /* NYPLBookCellDelegate.h */,
				111197271986B43B0014462F /* NYPLBookCellDelegate.m */,
				E66A6C421EAFB63300AA282D /* NYPLBookDetailButtonsView.h */,
				E66A6C431EAFB63300AA282D /* NYPLBookDetailButtonsView.m */,
				1111973D1988226F0014462F /* NYPLBookDetailDownloadFailedView.h */,
				1111973E1988226F0014462F /* NYPLBookDetailDownloadFailedView.m */,
				11119740198827850014462F /* NYPLBookDetailDownloadingView.h */,
				11119741198827850014462F /* NYPLBookDetailDownloadingView.m */,
				111197371987F4070014462F /* NYPLBookDetailNormalView.h */,
				111197381987F4070014462F /* NYPLBookDetailNormalView.m */,
				8CE9C470237F84820072E964 /* NYPLBookDetailsProblemDocumentViewController.swift */,
				E6B3269E1EE066DE00DB877A /* NYPLBookDetailTableView.swift */,
				110AF8941961D94D004887C3 /* NYPLBookDetailView.h */,
				110AF8951961D94D004887C3 /* NYPLBookDetailView.m */,
				110AF89A1961ED1F004887C3 /* NYPLBookDetailViewController.h */,
				110AF89B1961ED1F004887C3 /* NYPLBookDetailViewController.m */,
				11078355198160A50071AB1E /* NYPLBookDownloadFailedCell.h */,
				11078356198160A50071AB1E /* NYPLBookDownloadFailedCell.m */,
				11B6020319806CD300800DA9 /* NYPLBookDownloadingCell.h */,
				11B6020419806CD300800DA9 /* NYPLBookDownloadingCell.m */,
				11A16E6D195B60DF004147F4 /* NYPLBookNormalCell.h */,
				11A16E6E195B60DF004147F4 /* NYPLBookNormalCell.m */,
				085D31D51BE29E38007F7672 /* NYPLProblemReportViewController.h */,
				085D31D61BE29E38007F7672 /* NYPLProblemReportViewController.m */,
				085D31D81BE29ED4007F7672 /* NYPLProblemReportViewController.xib */,
			);
			name = UI;
			sourceTree = "<group>";
		};
		1183F349194F74EF00DC322F /* Catalog */ = {
			isa = PBXGroup;
			children = (
				11F3773119E0876F00487769 /* NYPLCatalogFacet.h */,
				11F3773219E0876F00487769 /* NYPLCatalogFacet.m */,
				112C684D19EF003300106973 /* NYPLCatalogFacetGroup.h */,
				112C684E19EF003300106973 /* NYPLCatalogFacetGroup.m */,
				A42E0DF21B40F4E00095EBAE /* NYPLCatalogFeedViewController.h */,
				A42E0DF31B40F4E00095EBAE /* NYPLCatalogFeedViewController.m */,
				A4BA1D111B43046B006F83DF /* NYPLCatalogGroupedFeed.h */,
				A4BA1D121B43046B006F83DF /* NYPLCatalogGroupedFeed.m */,
				A4BA1D0C1B430341006F83DF /* NYPLCatalogGroupedFeedViewController.h */,
				A4BA1D0D1B430341006F83DF /* NYPLCatalogGroupedFeedViewController.m */,
				1183F33F194F723D00DC322F /* NYPLCatalogLane.h */,
				1183F340194F723D00DC322F /* NYPLCatalogLane.m */,
				1183F339194B775900DC322F /* NYPLCatalogLaneCell.h */,
				1183F33A194B775900DC322F /* NYPLCatalogLaneCell.m */,
				E6D848E22171334800CEC142 /* NYPLContentTypeBadge.swift */,
				11548C0C1939147D009DBF2E /* NYPLCatalogNavigationController.h */,
				11548C0D1939147D009DBF2E /* NYPLCatalogNavigationController.m */,
				118A0B1919915BDF00792DDE /* NYPLCatalogSearchViewController.h */,
				118A0B1A19915BDF00792DDE /* NYPLCatalogSearchViewController.m */,
				1114A69F195884CB007507A2 /* NYPLCatalogUngroupedFeed.h */,
				1114A6A0195884CB007507A2 /* NYPLCatalogUngroupedFeed.m */,
				11A16E67195B2BD3004147F4 /* NYPLCatalogUngroupedFeedViewController.h */,
				11A16E68195B2BD3004147F4 /* NYPLCatalogUngroupedFeedViewController.m */,
				E683953A217663B100371072 /* NYPLFacetViewDefaultDataSource.swift */,
			);
			name = Catalog;
			sourceTree = "<group>";
		};
		1183F34D194F775400DC322F /* OPDS */ = {
			isa = PBXGroup;
			children = (
				11396FC8193F674F00E16EE8 /* NYPLOPDSFeedTests.m */,
				11F54C2619410C700086FCAF /* NYPLOPDSEntryTests.m */,
				11F54C2919423A040086FCAF /* NYPLOPDSLinkTests.m */,
			);
			name = OPDS;
			sourceTree = "<group>";
		};
		119504051994061E009FB788 /* Reader */ = {
			isa = PBXGroup;
			children = (
				119503EE1993FB90009FB788 /* NYPLReadium.h */,
				03690E281EB2B44300F75D5F /* NYPLReadiumBookmark.swift */,
				03690E221EB2B35000F75D5F /* NYPLReaderBookmarkCell.swift */,
				E63F2C6B1EAA81B3002B6373 /* ExtendedNavBarView.swift */,
				113137E51A48DAB90082954E /* NYPLReaderReadiumView.h */,
				113137E61A48DAB90082954E /* NYPLReaderReadiumView.m */,
				5D7CF86922C1A2F1007CAA34 /* NYPLReaderContainerDelegateBase.h */,
				5D7CF86322C19EBA007CAA34 /* NYPLReaderContainerDelegateBase.m */,
				5A5B90191B946FAD002C53E9 /* NYPLReaderContainerDelegate.h */,
				5A5B901A1B946FAD002C53E9 /* NYPLReaderContainerDelegate.mm */,
				115081381A48E1220007AEA5 /* NYPLReaderRenderer.h */,
				1188F3DF1A1ECC4B006B2F36 /* NYPLReaderSettings.h */,
				1188F3E01A1ECC4B006B2F36 /* NYPLReaderSettings.m */,
				11DC19261A12F92500721DBA /* NYPLReaderSettingsView.h */,
				11DC19271A12F92500721DBA /* NYPLReaderSettingsView.m */,
				03E5F42A1EA5BCE400DFFC3A /* NYPLReaderTOC.storyboard */,
				11BFDB37199C117B00378691 /* NYPLReaderTOCCell.h */,
				11BFDB38199C117B00378691 /* NYPLReaderTOCCell.m */,
				11BFDB34199C08E900378691 /* NYPLReaderTOCElement.h */,
				11BFDB35199C08E900378691 /* NYPLReaderTOCElement.m */,
				11BFDB31199C01F700378691 /* NYPLReaderTOCViewController.h */,
				11BFDB32199C01F700378691 /* NYPLReaderTOCViewController.m */,
				119504091994075B009FB788 /* NYPLReaderViewController.h */,
				1195040A1994075B009FB788 /* NYPLReaderViewController.m */,
				E6845D951FB38D1300EBF69A /* NYPLReadiumViewSyncManager.h */,
				E6845D961FB38D1300EBF69A /* NYPLReadiumViewSyncManager.m */,
			);
			name = Reader;
			sourceTree = "<group>";
		};
		11C113D319F842E2005B3F63 /* Reader */ = {
			isa = PBXGroup;
			children = (
				11C113D119F842BE005B3F63 /* host_app_feedback.js */,
				11C113CF19F842B9005B3F63 /* reader.html */,
				11C113D519F84613005B3F63 /* simplified.js */,
				5A69290F1B95ACD100FB4C10 /* sdk.css */,
				5A6929231B95C8B400FB4C10 /* readium-shared-js_all.js.bundles.js */,
				5A69291D1B95C8AD00FB4C10 /* readium-shared-js_all.js.map */,
				5A69290D1B95ACC600FB4C10 /* readium-shared-js_all.js */,
			);
			name = Reader;
			sourceTree = "<group>";
		};
		11C5DCEE1976D19E005A9945 /* Settings */ = {
			isa = PBXGroup;
			children = (
				8CC26F822370C1DF0000D8E1 /* Account.swift */,
				03F94CCE1DD627AA00CE8F4F /* Accounts.json */,
				03F94CD01DD6288C00CE8F4F /* AccountsManager.swift */,
				2D62568A1D412BCB0080A81F /* BundledHTMLViewController.swift */,
				E6207B642118973800864143 /* NYPLAppTheme.swift */,
				E68CCFC41F9F80CF003DDA6C /* NYPLBarcode.swift */,
				E6D775431F9FE0C400C0B722 /* NYPLBarcodeScanningViewController.h */,
				E6D7753D1F9FE0AF00C0B722 /* NYPLBarcodeScanningViewController.m */,
				5DD5674422B303DF001F0C83 /* NYPLDeveloperSettingsTableViewController.swift */,
				5DD5677122B7ECE3001F0C83 /* NYPLSettings.swift */,
				E6202A001DD4E6F300C99553 /* NYPLSettingsAccountDetailViewController.h */,
				E6202A011DD4E6F300C99553 /* NYPLSettingsAccountDetailViewController.m */,
				73A3EAEB2400A9560061A7FB /* NYPLSettingsAccountURLSessionChallengeHandler.h */,
				73A3EAEC2400A9560061A7FB /* NYPLSettingsAccountURLSessionChallengeHandler.m */,
				E6B1F4FA1DD20EA900D73CA1 /* NYPLSettingsAccountsList.swift */,
				D787E8431FB6B0290016D9D5 /* NYPLSettingsAdvancedViewController.swift */,
				841B55411B740F2700FAC1AF /* NYPLSettingsEULAViewController.h */,
				841B55421B740F2700FAC1AF /* NYPLSettingsEULAViewController.m */,
				111E757B1A801A6F00718AD7 /* NYPLSettingsPrimaryNavigationController.h */,
				111E757C1A801A6F00718AD7 /* NYPLSettingsPrimaryNavigationController.m */,
				111E75811A815CFB00718AD7 /* NYPLSettingsPrimaryTableViewController.h */,
				111E75821A815CFB00718AD7 /* NYPLSettingsPrimaryTableViewController.m */,
				111E75781A80165C00718AD7 /* NYPLSettingsSplitViewController.h */,
				111E75791A80165C00718AD7 /* NYPLSettingsSplitViewController.m */,
				E6BA02B71DE4B6F600F76404 /* RemoteHTMLViewController.swift */,
				731A5B1124621F2B00B5E663 /* NYPLSignInBusinessLogic.swift */,
				089E42C5249A823800310360 /* NYPLCookiesWebViewController.swift */,
			);
			name = Settings;
			sourceTree = "<group>";
		};
		11C5DCEF1976D1BA005A9945 /* Holds */ = {
			isa = PBXGroup;
			children = (
				11C5DCF01976D1E0005A9945 /* NYPLHoldsNavigationController.h */,
				11C5DCF11976D1E0005A9945 /* NYPLHoldsNavigationController.m */,
				11C5DCF31976D22F005A9945 /* NYPLHoldsViewController.h */,
				11C5DCF41976D22F005A9945 /* NYPLHoldsViewController.m */,
				52545184217A76FF00BBC1B4 /* NYPLUserNotifications.swift */,
			);
			name = Holds;
			sourceTree = "<group>";
		};
		5A569A271B8351C6003B5B61 /* Products */ = {
			isa = PBXGroup;
			children = (
				5A569A2C1B8351C6003B5B61 /* libADEPT.a */,
			);
			name = Products;
			sourceTree = "<group>";
		};
		5A7048921B94A6700046FFF0 /* Products */ = {
			isa = PBXGroup;
			children = (
				5A7048961B94A6710046FFF0 /* libAdobe Content Filter.a */,
			);
			name = Products;
			sourceTree = "<group>";
		};
		7327A88D23EE00FE00954748 /* Utilities */ = {
			isa = PBXGroup;
			children = (
				73E84FBD24464FF3009071D8 /* Authentication */,
				1183F359194F847100DC322F /* NYPLAsync.h */,
				1183F35A194F847100DC322F /* NYPLAsync.m */,
				114C8CD519BE2FD300719B72 /* NYPLAttributedString.h */,
				114C8CD619BE2FD300719B72 /* NYPLAttributedString.m */,
				732F929223ECB51F0099244C /* NYPLBackgroundExecutor.swift */,
				11369D46199527C200BB11F8 /* NYPLJSON.h */,
				11369D47199527C200BB11F8 /* NYPLJSON.m */,
				52592BBB21220A4F00587288 /* NYPLLocalization.h */,
				52592BB721220A1100587288 /* NYPLLocalization.m */,
				11068C53196DD37900E8A94B /* NYPLNull.h */,
				11068C54196DD37900E8A94B /* NYPLNull.m */,
				7327A89223EE017300954748 /* NYPLMainThreadChecker.swift */,
				111559EB19B8FA530003BE94 /* NYPLXML.h */,
				111559EC19B8FA590003BE94 /* NYPLXML.m */,
				179699D024131BA500EC309F /* UIColor+LabelColor.swift */,
				7384C801242BCC4800D5F960 /* Date+NYPLAdditions.swift */,
				73CDA120243EDAD8009CC6A6 /* URLRequest+NYPL.swift */,
				732327B12478504500A041E6 /* NSError+NYPLAdditions.swift */,
				0824D44D24B8DFE400C85A7E /* NSString+JSONParse.swift */,
				7340DA6124B7E45C00361387 /* URLResponse+NYPL.swift */,
				7340DA6724B7F27900361387 /* NYPLBook+Additions.swift */,
			);
			path = Utilities;
			sourceTree = "<group>";
		};
		7338755E2423E108000FEB67 /* Network */ = {
			isa = PBXGroup;
			children = (
				733875642423E1B0000FEB67 /* NYPLNetworkExecutor.swift */,
				733875662423E540000FEB67 /* NYPLCaching.swift */,
				735FED252427494900144C97 /* NYPLNetworkResponder.swift */,
				7360D0D424BFCB9700C8AD16 /* NYPLUserFriendlyError.swift */,
			);
			path = Network;
			sourceTree = "<group>";
		};
		7360891B240DFB93007EE66F /* Logging */ = {
			isa = PBXGroup;
			children = (
				2D382BD61D08BA99002C423D /* Log.swift */,
				5D7CF8B422C3FC06007CAA34 /* NYPLErrorLogger.swift */,
				1114A6AC1958B215007507A2 /* NYPLLOG.h */,
			);
			name = Logging;
			sourceTree = "<group>";
		};
		73E84FBD24464FF3009071D8 /* Authentication */ = {
			isa = PBXGroup;
			children = (
<<<<<<< HEAD
				08C481AD247CAEEB003A6723 /* NYPLUserAccountFrontEndValidation.swift */,
				086C45D524AE77CA00F5108E /* NYPLBasicAuth.swift */,
=======
				A4E254F81B0E610900193FE4 /* NYPLBasicAuth.h */,
				A4E254F91B0E610900193FE4 /* NYPLBasicAuth.m */,
				73B501C024F48D4B00FBAD7D /* NYPLUserAccountFrontEndValidation.swift */,
>>>>>>> 140ee41c
			);
			path = Authentication;
			sourceTree = "<group>";
		};
		84B7A3421B84E8FE00584FB2 /* OpenDyslexicFont */ = {
			isa = PBXGroup;
			children = (
				84B7A3431B84E8FE00584FB2 /* OFL.txt */,
				84B7A3441B84E8FE00584FB2 /* OpenDyslexic3-Bold.ttf */,
				84B7A3451B84E8FE00584FB2 /* OpenDyslexic3-Regular.ttf */,
			);
			name = OpenDyslexicFont;
			path = Resources/OpenDyslexicFont;
			sourceTree = "<group>";
		};
		A49C25411AE05A2600D63B89 /* Products */ = {
			isa = PBXGroup;
			children = (
				A49C25461AE05A2600D63B89 /* libRDServices.a */,
			);
			name = Products;
			sourceTree = "<group>";
		};
		A823D804192BABA400B55DE2 = {
			isa = PBXGroup;
			children = (
				CAE35BBA1B86289500BF9BC5 /* Simplified.xcconfig */,
				2D6AF74A1E7E341F005CEC90 /* Simplified+RMSDK.xcconfig */,
				5A569A261B8351C6003B5B61 /* ADEPT.xcodeproj */,
				5A7048911B94A6700046FFF0 /* Adobe Content Filter.xcodeproj */,
				A49C25401AE05A2600D63B89 /* RDServices.xcodeproj */,
				1112A8191A322C53002B8CC1 /* TenPrintCover.xcodeproj */,
				A823D816192BABA400B55DE2 /* Simplified */,
				A823D82F192BABA400B55DE2 /* SimplifiedTests */,
				A823D80E192BABA400B55DE2 /* Products */,
				A823D80F192BABA400B55DE2 /* Frameworks */,
			);
			sourceTree = "<group>";
		};
		A823D80E192BABA400B55DE2 /* Products */ = {
			isa = PBXGroup;
			children = (
				A823D80D192BABA400B55DE2 /* SimplyE.app */,
				2D2B47721D08F807007F7764 /* SimplyETests.xctest */,
				7347F123245A4DE200558D7F /* SimplyE.app */,
			);
			name = Products;
			sourceTree = "<group>";
		};
		A823D80F192BABA400B55DE2 /* Frameworks */ = {
			isa = PBXGroup;
			children = (
				7347F132245A508400558D7F /* NYPLCardCreator.framework */,
				17D08378248E8EEB00092AA9 /* OverdriveProcessor.framework */,
				731DA5FB240711F5009CC191 /* Fabric.framework */,
				731DA5F52407105E009CC191 /* Crashlytics.framework */,
				738EF2EB2405EC5900F388FB /* PromisesObjC.framework */,
				738EF2E82405EBC100F388FB /* GoogleDataTransportCCTSupport.framework */,
				738EF2E42405EBAD00F388FB /* FirebaseInstallations.framework */,
				738EF2E52405EBAD00F388FB /* GoogleDataTransport.framework */,
				738EF2DA2405EA6000F388FB /* FIRAnalyticsConnector.framework */,
				738EF2D22405EA5F00F388FB /* Firebase.framework */,
				738EF2D52405EA5F00F388FB /* FirebaseAnalytics.framework */,
				738EF2D42405EA5F00F388FB /* FirebaseCore.framework */,
				738EF2D32405EA5F00F388FB /* FirebaseCoreDiagnostics.framework */,
				738EF2D92405EA6000F388FB /* GoogleAppMeasurement.framework */,
				738EF2D82405EA6000F388FB /* GoogleUtilities.framework */,
				738EF2D72405EA6000F388FB /* nanopb.framework */,
				A9AD993F2225D4AF009FF54A /* PDFRendererProvider.framework */,
				148B1C342176900E00FF64AB /* AudioEngine.framework */,
				148B1C1721710C6800FF64AB /* NYPLAEToolkit.framework */,
				148B1C1C21710C6800FF64AB /* NYPLAudiobookToolkit.framework */,
				145DA49521544A420055DB93 /* PureLayout.framework */,
				145DA49321544A3F0055DB93 /* NYPLCardCreator.framework */,
				145DA4912154464F0055DB93 /* SQLite.framework */,
				145DA48F2154429E0055DB93 /* Bugsnag.framework */,
				145DA48D215441A70055DB93 /* ZXingObjC.framework */,
				03B0922F1E78871A00AD338D /* MediaPlayer.framework */,
				03B0922D1E7886ED00AD338D /* CoreVideo.framework */,
				03B0922B1E7886C900AD338D /* AVFoundation.framework */,
				03B092291E7885A600AD338D /* AudioToolbox.framework */,
				03B092271E78859E00AD338D /* CoreMedia.framework */,
				03B092251E7883C400AD338D /* libiconv.tbd */,
				03B092231E78839D00AD338D /* QuartzCore.framework */,
				2DA4F2321C68363B008853D7 /* LocalAuthentication.framework */,
				08A352251BDE8E700040BF1D /* SystemConfiguration.framework */,
				08A352231BDE8E640040BF1D /* Security.framework */,
				08A352211BDE8E560040BF1D /* libicucore.tbd */,
				08A3521F1BDE8E410040BF1D /* CFNetwork.framework */,
				5A5B90141B946CBD002C53E9 /* libstdc++.6.0.9.dylib */,
				5A5B90111B946763002C53E9 /* libc++.1.dylib */,
				84FCD2601B7BA79200BFEDD9 /* CoreLocation.framework */,
				1146EE3F1A5DD071009F7576 /* CoreText.framework */,
				112492571A5B5B690054D6E2 /* libstdc++.6.dylib */,
				11D5219B1A449ABA00636240 /* libstdc++.dylib */,
				11D521991A44980D00636240 /* librmservices_iphone.a */,
				119503EA1993F91E009FB788 /* libc++.dylib */,
				119503E81993F919009FB788 /* libz.dylib */,
				119503E61993F914009FB788 /* libxml2.dylib */,
				119503E41993F90C009FB788 /* libePub3-iOS.a */,
				A823D810192BABA400B55DE2 /* Foundation.framework */,
				A823D812192BABA400B55DE2 /* CoreGraphics.framework */,
				A823D814192BABA400B55DE2 /* UIKit.framework */,
			);
			name = Frameworks;
			sourceTree = "<group>";
		};
		A823D816192BABA400B55DE2 /* Simplified */ = {
			isa = PBXGroup;
			children = (
				089E430724A2456E00310360 /* Login */,
				110AF8891961D66C004887C3 /* Additions */,
				110AF8901961D822004887C3 /* Book */,
				0345BFEE1DBF031B00398B6F /* CardCreator */,
				1183F349194F74EF00DC322F /* Catalog */,
				11C5DCEF1976D1BA005A9945 /* Holds */,
				7360891B240DFB93007EE66F /* Logging */,
				110AF8881961D652004887C3 /* My Books */,
				7338755E2423E108000FEB67 /* Network */,
				17CE5304243C020800315E63 /* NYPLUserAccount.swift */,
				0857A0F62478337D00C7984E /* NYPLSessionCredentials.swift */,
				0857A0FE247835FF00C7984E /* KeychainStoredVariable.swift */,
				1158812C1A894F4E008672C3 /* NYPLAccountSignInViewController.h */,
				1158812D1A894F4E008672C3 /* NYPLAccountSignInViewController.m */,
				E6BC315C1E009F3E0021B65E /* NYPLAgeCheck.swift */,
				5D1B142922CC179F0006C964 /* NYPLAlertUtils.swift */,
				2DF321821DC3B83500E1858F /* NYPLAnnotations.swift */,
				A823D81F192BABA400B55DE2 /* NYPLAppDelegate.h */,
				A823D820192BABA400B55DE2 /* NYPLAppDelegate.m */,
				A93F9F9621CDACF700BD3B0C /* NYPLAppReviewPrompt.swift */,
				E66AE32F1DC0FCFC00124AE2 /* NYPLCirculationAnalytics.swift */,
				116A5EB71947B57500491A21 /* NYPLConfiguration.h */,
				116A5EB81947B57500491A21 /* NYPLConfiguration.m */,
				E6F26E721DFF672F00C103CA /* NYPLDirectoryManager.swift */,
				111197321986D7550014462F /* NYPLDismissibleViewController.h */,
				111197331986D7550014462F /* NYPLDismissibleViewController.m */,
				E699BA3F2166598B00A0736A /* NYPLEntryPointView.swift */,
				8C835DD4234D0B900050A18D /* NYPLFacetBarView.swift */,
				11F3771D19DB62B000487769 /* NYPLFacetView.h */,
				11F3771E19DB62B000487769 /* NYPLFacetView.m */,
				113DB8A519C24E54004E1154 /* NYPLIndeterminateProgressView.h */,
				113DB8A619C24E54004E1154 /* NYPLIndeterminateProgressView.m */,
				11C5DD14197727A6005A9945 /* NYPLKeychain.h */,
				11C5DD15197727A6005A9945 /* NYPLKeychain.m */,
				E6B6E76E1F6859A4007EE361 /* NYPLKeychainManager.swift */,
				1111973A19880E8D0014462F /* NYPLLinearView.h */,
				1111973B19880E8D0014462F /* NYPLLinearView.m */,
				5D60D3532297353C001080D0 /* NYPLMigrationManager.swift */,
				E671FF7C1E3A7068002AB13F /* NYPLNetworkQueue.swift */,
				119BEBB719902A8800121439 /* NYPLOpenSearchDescription.h */,
				119BEBB819902A8800121439 /* NYPLOpenSearchDescription.m */,
				5D1B141422CBE3570006C964 /* NYPLProblemDocument.swift */,
				8C40D6A62375FF8B006EA63B /* NYPLProblemDocumentCacheManager.swift */,
				2DB436361D4C049200F8E69D /* NYPLReachability.h */,
				2DB436371D4C049200F8E69D /* NYPLReachability.m */,
				E69404081E4A789800E566ED /* NYPLReachabilityManager.h */,
				E69404091E4A789800E566ED /* NYPLReachabilityManager.m */,
				11B20E6C19D9F6DD00877A23 /* NYPLReloadView.h */,
				11B20E6D19D9F6DD00877A23 /* NYPLReloadView.m */,
				A42E0DEF1B3F5A490095EBAE /* NYPLRemoteViewController.h */,
				A42E0DF01B3F5A490095EBAE /* NYPLRemoteViewController.m */,
				A92FB0F821CDCE3D004740F4 /* NYPLReturnPromptHelper.swift */,
				11548C091939136C009DBF2E /* NYPLRootTabBarController.h */,
				11548C0A1939136C009DBF2E /* NYPLRootTabBarController.m */,
				114C8CD819BF55F900719B72 /* NYPLRoundedButton.h */,
				114C8CD919BF55F900719B72 /* NYPLRoundedButton.m */,
				118B7ABD195CBF72005CE3E7 /* NYPLSession.h */,
				118B7ABE195CBF72005CE3E7 /* NYPLSession.m */,
				5D3A28CB22D3DA850042B3BD /* NYPLUserProfileDocument.swift */,
				E6202A031DD52B8600C99553 /* NYPLWelcomeScreen.swift */,
				E6C91BC01FD5F63B00A32F42 /* NYPLZXingEncoder.h */,
				E6C91BC11FD5F63B00A32F42 /* NYPLZXingEncoder.m */,
				175E480724EF36520066A6CF /* NYPLAnnouncementBusinessLogic.swift */,
				175E480D24EF46EA0066A6CF /* NYPLAnnouncementViewController.swift */,
				AE77E8DE5454517F1AE119BF /* OPDS */,
				B51C1DF42285FD51003B49A5 /* OPDS2 */,
				145798F5215BE9E300F68AFD /* ProblemReportEmail.swift */,
				119504051994061E009FB788 /* Reader */,
				11C5DCEE1976D19E005A9945 /* Settings */,
				2DC8D9DB1D09F797007DD125 /* UpdateCheck.swift */,
				2DC8D9DD1D09F9B4007DD125 /* UpdateCheckShim.swift */,
				7327A88D23EE00FE00954748 /* Utilities */,
				A823D817192BABA400B55DE2 /* Supporting Files */,
			);
			path = Simplified;
			sourceTree = "<group>";
		};
		A823D817192BABA400B55DE2 /* Supporting Files */ = {
			isa = PBXGroup;
			children = (
				17071060242A923400E2648F /* NYPLSecrets.swift */,
				110F853C19D5FA7300052DF7 /* DetailSummaryTemplate.html */,
				A823D822192BABA400B55DE2 /* Images.xcassets */,
				A823D819192BABA400B55DE2 /* InfoPlist.strings */,
				032A31071DC02E8E0001E4AF /* Localizable.strings */,
				A823D81C192BABA400B55DE2 /* main.m */,
				E65977C41F82AC91003CD6BC /* NYPL_Launch_Screen.storyboard */,
				84B7A3421B84E8FE00584FB2 /* OpenDyslexicFont */,
				11C113D319F842E2005B3F63 /* Reader */,
				085D31FB1BE7BE86007F7672 /* ReaderClientCert.sig */,
				A823D818192BABA400B55DE2 /* Simplified-Info.plist */,
				A823D81E192BABA400B55DE2 /* Simplified-Prefix.pch */,
				2D382BCF1D08B1F5002C423D /* SimplyE-Bridging-Header.h */,
				E61D7F631F6AC78B0091C781 /* SimplyE.entitlements */,
				2D6256901D41582A0080A81F /* software-licenses.html */,
				738EF2D12405E3D900F388FB /* .gitignore */,
				73DA43A72404BA5600985482 /* build_curl.sh */,
				73DA43A52404BA5500985482 /* build-3rd-parties-dependencies.sh */,
				73DA43A62404BA5600985482 /* build-carthage.sh */,
				73DA43A82404BA5600985482 /* build-openssl-curl.sh */,
				73C3A33F244108F200AFE44D /* carthage-update-simplye.sh */,
				73609AD8245B53CB00F0E08B /* update-certificates.sh */,
				73DA43A42404B95B00985482 /* AudioEngine.json */,
				73DA43A12404B4A900985482 /* Cartfile */,
				73DA43A32404B92E00985482 /* Cartfile.resolved */,
				73DA43A02404B4A900985482 /* Crashlytics.json */,
				738EF2CB2405E38800F388FB /* GoogleService-Info.plist */,
			);
			name = "Supporting Files";
			sourceTree = "<group>";
		};
		A823D82F192BABA400B55DE2 /* SimplifiedTests */ = {
			isa = PBXGroup;
			children = (
				7384C803242BCE5900D5F960 /* Date+NYPLAdditionsTests.swift */,
				1157E92D19CA0009003BFDBF /* NSString+NYPLStringAdditionsTests.m */,
				2D8790A420129AF200E2763F /* NYPLBookAcquisitionPathTests.swift */,
				173F0822241AAA4E00A64658 /* NYPLBookStateTests.swift */,
				7384C7FF242BB43300D5F960 /* NYPLCachingTests.swift */,
				1142E4E719EEC7C500D9B3D9 /* NYPLCatalogFacetTests.m */,
				11396FBA193D2FAC00E16EE8 /* NYPLDateAdditionsTests.m */,
				11C5DD171977335E005A9945 /* NYPLKeychainTests.m */,
				5D73DA3D22A07B9A00162CB8 /* NYPLMyBooksDownloadCenterTests.swift */,
				11616E12196B2FB8003D60D9 /* NYPLMyBooksRegistryTests.m */,
				7307A5EC23FF1A8500DE53DE /* NYPLOpenSearchDescriptionTests.swift */,
				7307A5F323FF2A6000DE53DE /* NYPLStringAdditionsTests.swift */,
				111559EE19B8FA8E0003BE94 /* NYPLXMLTests.m */,
				1183F34D194F775400DC322F /* OPDS */,
				B51C1DFD22860563003B49A5 /* OPDS2CatalogsFeedTests.swift */,
				2D2B47621D08F1ED007F7764 /* SimplyETests-Bridging-Header.h */,
				A823D830192BABA400B55DE2 /* Supporting Files */,
				11A14DF51A1BFBED00D6C510 /* UIColor+NYPLColorAdditionsTests.m */,
				2D2B47631D08F1ED007F7764 /* UpdateCheckTests.swift */,
				5D3A28D322D3FBB90042B3BD /* UserProfileDocumentTests.swift */,
				735F41A2243E381D00046182 /* String+NYPLAdditionsTests.swift */,
				735350B624918432006021BD /* URLRequest+NYPLTests.swift */,
				1763C0D524F460FE00A4D0E2 /* NYPLAnnouncementManagerTests.swift */,
			);
			path = SimplifiedTests;
			sourceTree = "<group>";
		};
		A823D830192BABA400B55DE2 /* Supporting Files */ = {
			isa = PBXGroup;
			children = (
				B51C1DFB22860513003B49A5 /* OPDS2CatalogsFeed.json */,
				B51C1E13229456E2003B49A5 /* acl_authentication_document.json */,
				B51C1E16229456E2003B49A5 /* dpl_authentication_document.json */,
				B51C1E14229456E2003B49A5 /* gpl_authentication_document.json */,
				B51C1E15229456E2003B49A5 /* nypl_authentication_document.json */,
				2D2B47761D08F808007F7764 /* Info.plist */,
				A823D832192BABA400B55DE2 /* InfoPlist.strings */,
				111559F019B8FAA10003BE94 /* invalid.xml */,
				11F54C1D194109120086FCAF /* main.xml */,
				11F54C2419410BE40086FCAF /* single_entry.xml */,
				2D2B478A1D08FC78007F7764 /* UpdateCheckNeedsUpdate.json */,
				2D2B47891D08FC78007F7764 /* UpdateCheckUnknown.json */,
				2D2B47691D08F264007F7764 /* UpdateCheckUpToDate.json */,
				111559F119B8FAA10003BE94 /* valid.xml */,
				2D8790A220129AC400E2763F /* NYPLBookAcquisitionPathEntry.xml */,
			);
			name = "Supporting Files";
			sourceTree = "<group>";
		};
		AE77E8DE5454517F1AE119BF /* OPDS */ = {
			isa = PBXGroup;
			children = (
				119BEB8D19901E1000121439 /* NYPLOPDS.h */,
				2D754BB92002E2FB0061D34F /* NYPLOPDSAcquisition.h */,
				2D754BBA2002E2FB0061D34F /* NYPLOPDSAcquisition.m */,
				2DCB71EC2017DFB5000E041A /* NYPLOPDSAcquisitionAvailability.h */,
				2DCB71ED2017DFB5000E041A /* NYPLOPDSAcquisitionAvailability.m */,
				110AD83A19E4960C005724C3 /* NYPLOPDSAttribute.h */,
				110AD83B19E497D6005724C3 /* NYPLOPDSAttribute.m */,
				2DFAC8EB1CD8DDD1003D9EC0 /* NYPLOPDSCategory.h */,
				2DFAC8EC1CD8DDD1003D9EC0 /* NYPLOPDSCategory.m */,
				AE77E6379B5F7ACD56AE86EF /* NYPLOPDSEntry.h */,
				AE77E4AF64208439F78B3D73 /* NYPLOPDSEntry.m */,
				A499BF241B39EFC7002F8B8B /* NYPLOPDSEntryGroupAttributes.h */,
				A499BF251B39EFC7002F8B8B /* NYPLOPDSEntryGroupAttributes.m */,
				AE77E304AA30ABF2921B6393 /* NYPLOPDSFeed.h */,
				AE77E94D56B65997B861C0C0 /* NYPLOPDSFeed.m */,
				A46226261B39D4980063F549 /* NYPLOPDSGroup.h */,
				A46226251B39D4980063F549 /* NYPLOPDSGroup.m */,
				2D754BC02002F1B10061D34F /* NYPLOPDSIndirectAcquisition.h */,
				2D754BC12002F1B10061D34F /* NYPLOPDSIndirectAcquisition.m */,
				AE77E0F3FB181D0C1529C865 /* NYPLOPDSLink.h */,
				AE77ECC029F3DABDB46A64EB /* NYPLOPDSLink.m */,
				AE77E83151ED3A20FFBE1194 /* NYPLOPDSRelation.h */,
				AE77EDCF05BE5D54CF8E0E70 /* NYPLOPDSType.h */,
				AE77EFD5622206475B6715A9 /* NYPLOPDSType.m */,
			);
			name = OPDS;
			sourceTree = "<group>";
		};
		B51C1DF42285FD51003B49A5 /* OPDS2 */ = {
			isa = PBXGroup;
			children = (
				B51C1E0322861C1A003B49A5 /* OPDS2AuthenticationDocument.swift */,
				B51C1DF92285FDF9003B49A5 /* OPDS2CatalogsFeed.swift */,
				B51C1DFF22861BAD003B49A5 /* OPDS2Link.swift */,
				B51C1E0122861BBF003B49A5 /* OPDS2Publication.swift */,
			);
			name = OPDS2;
			sourceTree = "<group>";
		};
/* End PBXGroup section */

/* Begin PBXNativeTarget section */
		2D2B47711D08F807007F7764 /* SimplyETests */ = {
			isa = PBXNativeTarget;
			buildConfigurationList = 2D2B47791D08F808007F7764 /* Build configuration list for PBXNativeTarget "SimplyETests" */;
			buildPhases = (
				2D2B476E1D08F807007F7764 /* Sources */,
				2D2B476F1D08F807007F7764 /* Frameworks */,
				2D2B47701D08F807007F7764 /* Resources */,
			);
			buildRules = (
			);
			dependencies = (
				2D2B47781D08F808007F7764 /* PBXTargetDependency */,
			);
			name = SimplyETests;
			productName = SimplyETests;
			productReference = 2D2B47721D08F807007F7764 /* SimplyETests.xctest */;
			productType = "com.apple.product-type.bundle.unit-test";
		};
		7347F036245A4DE200558D7F /* SimplyECardCreator */ = {
			isa = PBXNativeTarget;
			buildConfigurationList = 7347F120245A4DE200558D7F /* Build configuration list for PBXNativeTarget "SimplyECardCreator" */;
			buildPhases = (
				7347F037245A4DE200558D7F /* Sources */,
				7347F0DA245A4DE200558D7F /* Frameworks */,
				7347F108245A4DE200558D7F /* Resources */,
				7347F11E245A4DE200558D7F /* Copy Frameworks (Carthage) */,
				7347F134245A50A900558D7F /* CopyFiles */,
				7347F11F245A4DE200558D7F /* Crashlytics */,
			);
			buildRules = (
			);
			dependencies = (
			);
			name = SimplyECardCreator;
			productName = Simplified;
			productReference = 7347F123245A4DE200558D7F /* SimplyE.app */;
			productType = "com.apple.product-type.application";
		};
		A823D80C192BABA400B55DE2 /* SimplyE */ = {
			isa = PBXNativeTarget;
			buildConfigurationList = A823D839192BABA400B55DE2 /* Build configuration list for PBXNativeTarget "SimplyE" */;
			buildPhases = (
				A823D809192BABA400B55DE2 /* Sources */,
				A823D80A192BABA400B55DE2 /* Frameworks */,
				A823D80B192BABA400B55DE2 /* Resources */,
				145DA48C215441260055DB93 /* Copy Frameworks (Carthage) */,
				73DA43AD2404CA9500985482 /* Crashlytics */,
			);
			buildRules = (
			);
			dependencies = (
			);
			name = SimplyE;
			productName = Simplified;
			productReference = A823D80D192BABA400B55DE2 /* SimplyE.app */;
			productType = "com.apple.product-type.application";
		};
/* End PBXNativeTarget section */

/* Begin PBXProject section */
		A823D805192BABA400B55DE2 /* Project object */ = {
			isa = PBXProject;
			attributes = {
				CLASSPREFIX = NYPL;
				LastSwiftUpdateCheck = 0730;
				LastUpgradeCheck = 0920;
				ORGANIZATIONNAME = "NYPL Labs";
				TargetAttributes = {
					2D2B47711D08F807007F7764 = {
						CreatedOnToolsVersion = 7.3.1;
						LastSwiftMigration = 1130;
						TestTargetID = A823D80C192BABA400B55DE2;
					};
					7347F036245A4DE200558D7F = {
						DevelopmentTeam = 7262U6ST2R;
					};
					A823D80C192BABA400B55DE2 = {
						DevelopmentTeam = 7262U6ST2R;
						LastSwiftMigration = 1130;
						SystemCapabilities = {
							com.apple.BackgroundModes = {
								enabled = 1;
							};
							com.apple.Keychain = {
								enabled = 1;
							};
						};
					};
				};
			};
			buildConfigurationList = A823D808192BABA400B55DE2 /* Build configuration list for PBXProject "Simplified" */;
			compatibilityVersion = "Xcode 3.2";
			developmentRegion = en;
			hasScannedForEncodings = 0;
			knownRegions = (
				en,
				it,
				de,
				es,
				Base,
			);
			mainGroup = A823D804192BABA400B55DE2;
			productRefGroup = A823D80E192BABA400B55DE2 /* Products */;
			projectDirPath = "";
			projectReferences = (
				{
					ProductGroup = 5A569A271B8351C6003B5B61 /* Products */;
					ProjectRef = 5A569A261B8351C6003B5B61 /* ADEPT.xcodeproj */;
				},
				{
					ProductGroup = 5A7048921B94A6700046FFF0 /* Products */;
					ProjectRef = 5A7048911B94A6700046FFF0 /* Adobe Content Filter.xcodeproj */;
				},
				{
					ProductGroup = A49C25411AE05A2600D63B89 /* Products */;
					ProjectRef = A49C25401AE05A2600D63B89 /* RDServices.xcodeproj */;
				},
				{
					ProductGroup = 1112A81A1A322C53002B8CC1 /* Products */;
					ProjectRef = 1112A8191A322C53002B8CC1 /* TenPrintCover.xcodeproj */;
				},
			);
			projectRoot = "";
			targets = (
				A823D80C192BABA400B55DE2 /* SimplyE */,
				7347F036245A4DE200558D7F /* SimplyECardCreator */,
				2D2B47711D08F807007F7764 /* SimplyETests */,
			);
		};
/* End PBXProject section */

/* Begin PBXReferenceProxy section */
		1112A81F1A322C53002B8CC1 /* libTenPrintCover.a */ = {
			isa = PBXReferenceProxy;
			fileType = archive.ar;
			path = libTenPrintCover.a;
			remoteRef = 1112A81E1A322C53002B8CC1 /* PBXContainerItemProxy */;
			sourceTree = BUILT_PRODUCTS_DIR;
		};
		5A569A2C1B8351C6003B5B61 /* libADEPT.a */ = {
			isa = PBXReferenceProxy;
			fileType = archive.ar;
			path = libADEPT.a;
			remoteRef = 5A569A2B1B8351C6003B5B61 /* PBXContainerItemProxy */;
			sourceTree = BUILT_PRODUCTS_DIR;
		};
		5A7048961B94A6710046FFF0 /* libAdobe Content Filter.a */ = {
			isa = PBXReferenceProxy;
			fileType = archive.ar;
			path = "libAdobe Content Filter.a";
			remoteRef = 5A7048951B94A6710046FFF0 /* PBXContainerItemProxy */;
			sourceTree = BUILT_PRODUCTS_DIR;
		};
		A49C25461AE05A2600D63B89 /* libRDServices.a */ = {
			isa = PBXReferenceProxy;
			fileType = archive.ar;
			path = libRDServices.a;
			remoteRef = A49C25451AE05A2600D63B89 /* PBXContainerItemProxy */;
			sourceTree = BUILT_PRODUCTS_DIR;
		};
/* End PBXReferenceProxy section */

/* Begin PBXResourcesBuildPhase section */
		2D2B47701D08F807007F7764 /* Resources */ = {
			isa = PBXResourcesBuildPhase;
			buildActionMask = 2147483647;
			files = (
				2D8790A320129AC400E2763F /* NYPLBookAcquisitionPathEntry.xml in Resources */,
				2D2B478E1D08FDF5007F7764 /* UpdateCheckNeedsUpdate.json in Resources */,
				B51C1E18229456E2003B49A5 /* gpl_authentication_document.json in Resources */,
				B51C1E19229456E2003B49A5 /* nypl_authentication_document.json in Resources */,
				B51C1E17229456E2003B49A5 /* acl_authentication_document.json in Resources */,
				B51C1E1A229456E2003B49A5 /* dpl_authentication_document.json in Resources */,
				2D2B478F1D08FDF5007F7764 /* UpdateCheckUnknown.json in Resources */,
				B51C1DFC22860513003B49A5 /* OPDS2CatalogsFeed.json in Resources */,
				2D2B47841D08F8E2007F7764 /* UpdateCheckUpToDate.json in Resources */,
			);
			runOnlyForDeploymentPostprocessing = 0;
		};
		7347F108245A4DE200558D7F /* Resources */ = {
			isa = PBXResourcesBuildPhase;
			buildActionMask = 2147483647;
			files = (
				7347F109245A4DE200558D7F /* OFL.txt in Resources */,
				7347F10A245A4DE200558D7F /* simplified.js in Resources */,
				7347F10B245A4DE200558D7F /* NYPLProblemReportViewController.xib in Resources */,
				7347F10C245A4DE200558D7F /* readium-shared-js_all.js in Resources */,
				7347F10D245A4DE200558D7F /* ReaderClientCert.sig in Resources */,
				7347F10E245A4DE200558D7F /* software-licenses.html in Resources */,
				7347F10F245A4DE200558D7F /* NYPL_Launch_Screen.storyboard in Resources */,
				7347F110245A4DE200558D7F /* Accounts.json in Resources */,
				7347F111245A4DE200558D7F /* InfoPlist.strings in Resources */,
				7347F112245A4DE200558D7F /* reader.html in Resources */,
				7347F113245A4DE200558D7F /* DetailSummaryTemplate.html in Resources */,
				7347F114245A4DE200558D7F /* Localizable.strings in Resources */,
				7347F115245A4DE200558D7F /* Images.xcassets in Resources */,
				7347F116245A4DE200558D7F /* sdk.css in Resources */,
				7347F117245A4DE200558D7F /* OpenDyslexic3-Bold.ttf in Resources */,
				7347F118245A4DE200558D7F /* NYPLReaderTOC.storyboard in Resources */,
				7347F119245A4DE200558D7F /* readium-shared-js_all.js.map in Resources */,
				7347F11A245A4DE200558D7F /* host_app_feedback.js in Resources */,
				7347F11B245A4DE200558D7F /* readium-shared-js_all.js.bundles.js in Resources */,
				7347F11C245A4DE200558D7F /* OpenDyslexic3-Regular.ttf in Resources */,
				7347F11D245A4DE200558D7F /* GoogleService-Info.plist in Resources */,
			);
			runOnlyForDeploymentPostprocessing = 0;
		};
		A823D80B192BABA400B55DE2 /* Resources */ = {
			isa = PBXResourcesBuildPhase;
			buildActionMask = 2147483647;
			files = (
				84B7A3461B84E8FE00584FB2 /* OFL.txt in Resources */,
				11C113D719F84613005B3F63 /* simplified.js in Resources */,
				085D31D91BE29ED4007F7672 /* NYPLProblemReportViewController.xib in Resources */,
				5A69290E1B95ACC600FB4C10 /* readium-shared-js_all.js in Resources */,
				2D4379FE1C46FDB600AE1AD5 /* ReaderClientCert.sig in Resources */,
				2D6256911D41582A0080A81F /* software-licenses.html in Resources */,
				E65977C51F82AC91003CD6BC /* NYPL_Launch_Screen.storyboard in Resources */,
				03F94CCF1DD627AA00CE8F4F /* Accounts.json in Resources */,
				A823D81B192BABA400B55DE2 /* InfoPlist.strings in Resources */,
				11C113D019F842B9005B3F63 /* reader.html in Resources */,
				110F853E19D5FA7300052DF7 /* DetailSummaryTemplate.html in Resources */,
				032A31051DC02E8E0001E4AF /* Localizable.strings in Resources */,
				A823D823192BABA400B55DE2 /* Images.xcassets in Resources */,
				5A6929101B95ACD100FB4C10 /* sdk.css in Resources */,
				84B7A3471B84E8FE00584FB2 /* OpenDyslexic3-Bold.ttf in Resources */,
				03E5F42D1EA5BCE400DFFC3A /* NYPLReaderTOC.storyboard in Resources */,
				5A6929251B95C93B00FB4C10 /* readium-shared-js_all.js.map in Resources */,
				11C113D219F842BE005B3F63 /* host_app_feedback.js in Resources */,
				5A6929241B95C8B400FB4C10 /* readium-shared-js_all.js.bundles.js in Resources */,
				84B7A3481B84E8FE00584FB2 /* OpenDyslexic3-Regular.ttf in Resources */,
				738EF2D02405E38800F388FB /* GoogleService-Info.plist in Resources */,
			);
			runOnlyForDeploymentPostprocessing = 0;
		};
/* End PBXResourcesBuildPhase section */

/* Begin PBXShellScriptBuildPhase section */
		145DA48C215441260055DB93 /* Copy Frameworks (Carthage) */ = {
			isa = PBXShellScriptBuildPhase;
			buildActionMask = 2147483647;
			files = (
			);
			inputFileListPaths = (
			);
			inputPaths = (
				"$(SRCROOT)/Carthage/Build/iOS/ZXingObjC.framework",
				"$(SRCROOT)/Carthage/Build/iOS/SQLite.framework",
				"$(SRCROOT)/Carthage/Build/iOS/PureLayout.framework",
				"$(SRCROOT)/Carthage/Build/iOS/NYPLCardCreator.framework",
				"$(SRCROOT)/Carthage/Build/iOS/NYPLAEToolkit.framework",
				"$(SRCROOT)/Carthage/Build/iOS/NYPLAudiobookToolkit.framework",
				"$(SRCROOT)/Carthage/Build/iOS/AudioEngine.framework",
				"$(SRCROOT)/Carthage/Build/iOS/PDFRendererProvider.framework",
				"$(SRCROOT)/Carthage/Build/iOS/OverdriveProcessor.framework",
			);
			name = "Copy Frameworks (Carthage)";
			outputFileListPaths = (
			);
			outputPaths = (
				"$(BUILT_PRODUCTS_DIR)/$(FRAMEWORKS_FOLDER_PATH)/ZXingObjC.framework",
				"$(BUILT_PRODUCTS_DIR)/$(FRAMEWORKS_FOLDER_PATH)/SQLite.framework",
				"$(BUILT_PRODUCTS_DIR)/$(FRAMEWORKS_FOLDER_PATH)/PureLayout.framework",
				"$(BUILT_PRODUCTS_DIR)/$(FRAMEWORKS_FOLDER_PATH)/NYPLCardCreator.framework",
				"$(BUILT_PRODUCTS_DIR)/$(FRAMEWORKS_FOLDER_PATH)/NYPLAEToolkit.framework",
				"$(BUILT_PRODUCTS_DIR)/$(FRAMEWORKS_FOLDER_PATH)/NYPLAudiobookToolkit.framework",
				"$(BUILT_PRODUCTS_DIR)/$(FRAMEWORKS_FOLDER_PATH)/AudioEngine.framework",
				"$(BUILT_PRODUCTS_DIR)/$(FRAMEWORKS_FOLDER_PATH)/PDFRendererProvider.framework",
			);
			runOnlyForDeploymentPostprocessing = 0;
			shellPath = /bin/sh;
			shellScript = "/usr/local/bin/carthage copy-frameworks\n";
		};
		7347F11E245A4DE200558D7F /* Copy Frameworks (Carthage) */ = {
			isa = PBXShellScriptBuildPhase;
			buildActionMask = 2147483647;
			files = (
			);
			inputFileListPaths = (
			);
			inputPaths = (
				"$(SRCROOT)/Carthage/Build/iOS/ZXingObjC.framework",
				"$(SRCROOT)/Carthage/Build/iOS/SQLite.framework",
				"$(SRCROOT)/Carthage/Build/iOS/PureLayout.framework",
				"$(SRCROOT)/Carthage/Build/iOS/NYPLAEToolkit.framework",
				"$(SRCROOT)/Carthage/Build/iOS/NYPLAudiobookToolkit.framework",
				"$(SRCROOT)/Carthage/Build/iOS/AudioEngine.framework",
				"$(SRCROOT)/Carthage/Build/iOS/PDFRendererProvider.framework",
			);
			name = "Copy Frameworks (Carthage)";
			outputFileListPaths = (
			);
			outputPaths = (
				"$(BUILT_PRODUCTS_DIR)/$(FRAMEWORKS_FOLDER_PATH)/ZXingObjC.framework",
				"$(BUILT_PRODUCTS_DIR)/$(FRAMEWORKS_FOLDER_PATH)/SQLite.framework",
				"$(BUILT_PRODUCTS_DIR)/$(FRAMEWORKS_FOLDER_PATH)/PureLayout.framework",
				"$(BUILT_PRODUCTS_DIR)/$(FRAMEWORKS_FOLDER_PATH)/NYPLAEToolkit.framework",
				"$(BUILT_PRODUCTS_DIR)/$(FRAMEWORKS_FOLDER_PATH)/NYPLAudiobookToolkit.framework",
				"$(BUILT_PRODUCTS_DIR)/$(FRAMEWORKS_FOLDER_PATH)/AudioEngine.framework",
				"$(BUILT_PRODUCTS_DIR)/$(FRAMEWORKS_FOLDER_PATH)/PDFRendererProvider.framework",
			);
			runOnlyForDeploymentPostprocessing = 0;
			shellPath = /bin/sh;
			shellScript = "/usr/local/bin/carthage copy-frameworks\n";
		};
		7347F11F245A4DE200558D7F /* Crashlytics */ = {
			isa = PBXShellScriptBuildPhase;
			buildActionMask = 2147483647;
			files = (
			);
			inputFileListPaths = (
			);
			inputPaths = (
				"$(BUILT_PRODUCTS_DIR)/$(INFOPLIST_PATH)",
				"${BUILT_PRODUCTS_DIR}/${FULL_PRODUCT_NAME}/GoogleService-Info.plist",
				"${DWARF_DSYM_FOLDER_PATH}/${DWARF_DSYM_FILE_NAME}",
			);
			name = Crashlytics;
			outputFileListPaths = (
			);
			outputPaths = (
			);
			runOnlyForDeploymentPostprocessing = 0;
			shellPath = /bin/sh;
			shellScript = "\"${PROJECT_DIR}/Carthage/Build/iOS/Fabric.framework/run\"\n";
		};
		73DA43AD2404CA9500985482 /* Crashlytics */ = {
			isa = PBXShellScriptBuildPhase;
			buildActionMask = 2147483647;
			files = (
			);
			inputFileListPaths = (
			);
			inputPaths = (
				"$(BUILT_PRODUCTS_DIR)/$(INFOPLIST_PATH)",
				"${BUILT_PRODUCTS_DIR}/${FULL_PRODUCT_NAME}/GoogleService-Info.plist",
				"${DWARF_DSYM_FOLDER_PATH}/${DWARF_DSYM_FILE_NAME}",
			);
			name = Crashlytics;
			outputFileListPaths = (
			);
			outputPaths = (
			);
			runOnlyForDeploymentPostprocessing = 0;
			shellPath = /bin/sh;
			shellScript = "\"${PROJECT_DIR}/Carthage/Build/iOS/Fabric.framework/run\"\n";
		};
/* End PBXShellScriptBuildPhase section */

/* Begin PBXSourcesBuildPhase section */
		2D2B476E1D08F807007F7764 /* Sources */ = {
			isa = PBXSourcesBuildPhase;
			buildActionMask = 2147483647;
			files = (
				7384C800242BB43400D5F960 /* NYPLCachingTests.swift in Sources */,
				5D3A28D522D400D00042B3BD /* UserProfileDocumentTests.swift in Sources */,
				7307A5ED23FF1A8500DE53DE /* NYPLOpenSearchDescriptionTests.swift in Sources */,
				B51C1DFE22860563003B49A5 /* OPDS2CatalogsFeedTests.swift in Sources */,
				5D73DA4322A080BA00162CB8 /* NYPLMyBooksDownloadCenterTests.swift in Sources */,
				735F41A3243E381D00046182 /* String+NYPLAdditionsTests.swift in Sources */,
				173F0823241AAA4E00A64658 /* NYPLBookStateTests.swift in Sources */,
				1763C0D624F460FE00A4D0E2 /* NYPLAnnouncementManagerTests.swift in Sources */,
				2D2B477C1D08F821007F7764 /* UpdateCheckTests.swift in Sources */,
				7307A5F423FF2A6000DE53DE /* NYPLStringAdditionsTests.swift in Sources */,
				2D8790A520129AF200E2763F /* NYPLBookAcquisitionPathTests.swift in Sources */,
				735350B724918432006021BD /* URLRequest+NYPLTests.swift in Sources */,
				7384C804242BCE5900D5F960 /* Date+NYPLAdditionsTests.swift in Sources */,
			);
			runOnlyForDeploymentPostprocessing = 0;
		};
		7347F037245A4DE200558D7F /* Sources */ = {
			isa = PBXSourcesBuildPhase;
			buildActionMask = 2147483647;
			files = (
				7347F038245A4DE200558D7F /* NYPLCirculationAnalytics.swift in Sources */,
				7347F039245A4DE200558D7F /* NYPLBookState.swift in Sources */,
				7347F03A245A4DE200558D7F /* UpdateCheckShim.swift in Sources */,
				7347F03B245A4DE200558D7F /* APIKeys.swift in Sources */,
				7347F03C245A4DE200558D7F /* NYPLAttributedString.m in Sources */,
				7347F03D245A4DE200558D7F /* NYPLUserAccount.swift in Sources */,
				7347F03E245A4DE200558D7F /* NYPLSettings.swift in Sources */,
				7347F03F245A4DE200558D7F /* NYPLAgeCheck.swift in Sources */,
				7347F040245A4DE200558D7F /* Log.swift in Sources */,
				7347F041245A4DE200558D7F /* NYPLBookRegistry.m in Sources */,
				7347F042245A4DE200558D7F /* UILabel+NYPLAppearanceAdditions.m in Sources */,
				7347F043245A4DE200558D7F /* NYPLJSON.m in Sources */,
				7347F044245A4DE200558D7F /* NYPLMainThreadChecker.swift in Sources */,
				7347F045245A4DE200558D7F /* NYPLConfiguration.m in Sources */,
				7347F046245A4DE200558D7F /* NYPLAlertUtils.swift in Sources */,
				7347F047245A4DE200558D7F /* OPDS2Publication.swift in Sources */,
				7347F048245A4DE200558D7F /* String+MD5.swift in Sources */,
				7347F049245A4DE200558D7F /* NYPLNetworkQueue.swift in Sources */,
				7347F04A245A4DE200558D7F /* NYPLMyBooksNavigationController.m in Sources */,
				7347F04B245A4DE200558D7F /* NYPLBookCellCollectionViewController.m in Sources */,
				7347F04C245A4DE200558D7F /* NYPLXML.m in Sources */,
				731A5B1324621F2B00B5E663 /* NYPLSignInBusinessLogic.swift in Sources */,
				7347F04D245A4DE200558D7F /* NYPLBookCell.m in Sources */,
				7347F04E245A4DE200558D7F /* NSURL+NYPLURLAdditions.m in Sources */,
				7347F04F245A4DE200558D7F /* NYPLAsync.m in Sources */,
				7347F050245A4DE200558D7F /* NYPLReloadView.m in Sources */,
				7347F051245A4DE200558D7F /* NYPLReachabilityManager.m in Sources */,
				7347F052245A4DE200558D7F /* NYPLReadiumViewSyncManager.m in Sources */,
				7347F053245A4DE200558D7F /* NYPLCatalogGroupedFeedViewController.m in Sources */,
				7347F054245A4DE200558D7F /* NYPLBackgroundExecutor.swift in Sources */,
				7347F055245A4DE200558D7F /* NYPLProblemDocument.swift in Sources */,
				7347F056245A4DE200558D7F /* NYPLReturnPromptHelper.swift in Sources */,
				7347F057245A4DE200558D7F /* NYPLReaderBookmarkCell.swift in Sources */,
				7347F058245A4DE200558D7F /* NYPLOpenSearchDescription.m in Sources */,
				7347F059245A4DE200558D7F /* NYPLReaderTOCElement.m in Sources */,
				7347F05A245A4DE200558D7F /* UpdateCheck.swift in Sources */,
				7347F05B245A4DE200558D7F /* NYPLReaderTOCViewController.m in Sources */,
				7347F05C245A4DE200558D7F /* OPDS2CatalogsFeed.swift in Sources */,
				7347F05D245A4DE200558D7F /* BundledHTMLViewController.swift in Sources */,
				7347F05E245A4DE200558D7F /* NYPLBookDetailView.m in Sources */,
				7347F05F245A4DE200558D7F /* UIButton+NYPLAppearanceAdditions.m in Sources */,
				7347F060245A4DE200558D7F /* NYPLBookCoverRegistry.m in Sources */,
				7347F061245A4DE200558D7F /* NYPLBookDetailDownloadingView.m in Sources */,
				7347F062245A4DE200558D7F /* NYPLOPDSCategory.m in Sources */,
				7347F063245A4DE200558D7F /* NYPLNull.m in Sources */,
				7347F064245A4DE200558D7F /* NYPLLinearView.m in Sources */,
				7347F065245A4DE200558D7F /* NSDate+NYPLDateAdditions.m in Sources */,
				7347F066245A4DE200558D7F /* NYPLBook.m in Sources */,
				7347F067245A4DE200558D7F /* NYPLUserNotifications.swift in Sources */,
				7347F068245A4DE200558D7F /* NYPLCatalogLane.m in Sources */,
				7347F069245A4DE200558D7F /* NYPLBookNormalCell.m in Sources */,
				7347F06A245A4DE200558D7F /* NYPLCatalogNavigationController.m in Sources */,
				7347F06B245A4DE200558D7F /* NYPLEntryPointView.swift in Sources */,
				7347F06C245A4DE200558D7F /* NYPLOPDSGroup.m in Sources */,
				7347F06D245A4DE200558D7F /* NYPLBookButtonsView.m in Sources */,
				7347F06E245A4DE200558D7F /* NYPLAppReviewPrompt.swift in Sources */,
				7347F06F245A4DE200558D7F /* NYPLFacetBarView.swift in Sources */,
				7347F070245A4DE200558D7F /* NYPLDismissibleViewController.m in Sources */,
				7347F071245A4DE200558D7F /* main.m in Sources */,
				7347F072245A4DE200558D7F /* NYPLCaching.swift in Sources */,
				7347F073245A4DE200558D7F /* UIView+NYPLViewAdditions.m in Sources */,
				7347F074245A4DE200558D7F /* NYPLSettingsPrimaryTableViewController.m in Sources */,
				7347F075245A4DE200558D7F /* UIFont+NYPLSystemFontOverride.m in Sources */,
				7347F076245A4DE200558D7F /* NYPLReadiumBookmark.swift in Sources */,
				7347F077245A4DE200558D7F /* NYPLFacetViewDefaultDataSource.swift in Sources */,
				7347F078245A4DE200558D7F /* NYPLAppTheme.swift in Sources */,
				7347F079245A4DE200558D7F /* UIColor+NYPLColorAdditions.m in Sources */,
				7347F07A245A4DE200558D7F /* URLRequest+NYPL.swift in Sources */,
				7347F07B245A4DE200558D7F /* NYPLCatalogFeedViewController.m in Sources */,
				7347F07C245A4DE200558D7F /* NYPLBookDownloadingCell.m in Sources */,
				7347F07D245A4DE200558D7F /* NYPLTenPrintCoverView+NYPLImageAdditions.m in Sources */,
				7347F07E245A4DE200558D7F /* NYPLNetworkExecutor.swift in Sources */,
				7347F07F245A4DE200558D7F /* NYPLBookAcquisitionPath.m in Sources */,
				7347F080245A4DE200558D7F /* NYPLOPDSAcquisitionAvailability.m in Sources */,
				732327B32478504500A041E6 /* NSError+NYPLAdditions.swift in Sources */,
				7347F081245A4DE200558D7F /* NYPLReachability.m in Sources */,
				7347F082245A4DE200558D7F /* NYPLReaderViewController.m in Sources */,
				7347F083245A4DE200558D7F /* NYPLCatalogLaneCell.m in Sources */,
				7347F084245A4DE200558D7F /* NYPLSettingsAccountDetailViewController.m in Sources */,
				7347F085245A4DE200558D7F /* NYPLReaderReadiumView.m in Sources */,
				7347F086245A4DE200558D7F /* NYPLBarcode.swift in Sources */,
				7347F087245A4DE200558D7F /* NYPLSession.m in Sources */,
				7347F088245A4DE200558D7F /* NYPLSettingsEULAViewController.m in Sources */,
				7347F089245A4DE200558D7F /* NYPLMyBooksDownloadInfo.m in Sources */,
				086C45DC24AE77E600F5108E /* NYPLUserAccountFrontEndValidation.swift in Sources */,
				086C45D724AE77CA00F5108E /* NYPLBasicAuth.swift in Sources */,
				7347F08A245A4DE200558D7F /* NYPLBookLocation.m in Sources */,
				7347F08B245A4DE200558D7F /* NYPLFacetView.m in Sources */,
				7347F08C245A4DE200558D7F /* NYPLReaderContainerDelegate.mm in Sources */,
				7347F08D245A4DE200558D7F /* ProblemReportEmail.swift in Sources */,
				7347F08E245A4DE200558D7F /* NYPLBookCellDelegate.m in Sources */,
				7347F08F245A4DE200558D7F /* NYPLBookDetailNormalView.m in Sources */,
				7347F090245A4DE200558D7F /* NYPLSettingsPrimaryNavigationController.m in Sources */,
				73AA32D924EF0B1F000C90B2 /* NYPLBook+Additions.swift in Sources */,
				7347F091245A4DE200558D7F /* NYPLCatalogUngroupedFeedViewController.m in Sources */,
				7347F092245A4DE200558D7F /* NYPLSettingsAdvancedViewController.swift in Sources */,
				7347F093245A4DE200558D7F /* NYPLMigrationManager.swift in Sources */,
				7347F094245A4DE200558D7F /* NYPLSettingsSplitViewController.m in Sources */,
				7347F095245A4DE200558D7F /* Date+NYPLAdditions.swift in Sources */,
				7347F096245A4DE200558D7F /* OPDS2AuthenticationDocument.swift in Sources */,
				73FB0ACA24EB403D0072E430 /* NYPLBookContentType.swift in Sources */,
				7347F097245A4DE200558D7F /* NYPLBookRegistryRecord.m in Sources */,
				7347F098245A4DE200558D7F /* NYPLDeveloperSettingsTableViewController.swift in Sources */,
				7347F099245A4DE200558D7F /* NYPLBookContentType.m in Sources */,
				7347F09A245A4DE200558D7F /* NYPLOPDSIndirectAcquisition.m in Sources */,
				7347F09B245A4DE200558D7F /* NYPLMyBooksViewController.m in Sources */,
				7347F09C245A4DE200558D7F /* NYPLBookDetailTableView.swift in Sources */,
				7347F09D245A4DE200558D7F /* Account.swift in Sources */,
				7347F09E245A4DE200558D7F /* NYPLBookDownloadFailedCell.m in Sources */,
				7347F09F245A4DE200558D7F /* NYPLBookDetailViewController.m in Sources */,
				7347F0A0245A4DE200558D7F /* NYPLReaderTOCCell.m in Sources */,
				7347F0A1245A4DE200558D7F /* NYPLDirectoryManager.swift in Sources */,
				7347F0A2245A4DE200558D7F /* NYPLContentTypeBadge.swift in Sources */,
				7347F0A3245A4DE200558D7F /* NYPLZXingEncoder.m in Sources */,
				7347F0A4245A4DE200558D7F /* NYPLProblemReportViewController.m in Sources */,
				73AA32D824EF0853000C90B2 /* URLResponse+NYPL.swift in Sources */,
				7347F0A5245A4DE200558D7F /* NYPLHoldsNavigationController.m in Sources */,
				7347F0A6245A4DE200558D7F /* NYPLRemoteViewController.m in Sources */,
				7347F0A7245A4DE200558D7F /* NYPLWelcomeScreen.swift in Sources */,
				7347F0A8245A4DE200558D7F /* NYPLSettingsAccountURLSessionChallengeHandler.m in Sources */,
				7347F0A9245A4DE200558D7F /* NYPLOPDSAttribute.m in Sources */,
				7347F0AA245A4DE200558D7F /* NYPLCatalogUngroupedFeed.m in Sources */,
				7347F0AB245A4DE200558D7F /* NYPLHoldsViewController.m in Sources */,
				7347F0AC245A4DE200558D7F /* NYPLSettingsAccountsList.swift in Sources */,
				7347F0AD245A4DE200558D7F /* Data+Base64.swift in Sources */,
				7347F0AE245A4DE200558D7F /* NYPLAppDelegate.m in Sources */,
				7347F0AF245A4DE200558D7F /* NYPLCatalogFacetGroup.m in Sources */,
				7347F0B0245A4DE200558D7F /* NYPLOPDSAcquisition.m in Sources */,
				7347F0B1245A4DE200558D7F /* NSURLRequest+NYPLURLRequestAdditions.m in Sources */,
				7347F0B2245A4DE200558D7F /* NYPLRootTabBarController.m in Sources */,
				7347F0B3245A4DE200558D7F /* ExtendedNavBarView.swift in Sources */,
				7347F0B4245A4DE200558D7F /* OPDS2Link.swift in Sources */,
				7347F0B5245A4DE200558D7F /* NYPLBookAuthor.swift in Sources */,
				7347F0B6245A4DE200558D7F /* NYPLCatalogSearchViewController.m in Sources */,
				7347F0B7245A4DE200558D7F /* UIColor+LabelColor.swift in Sources */,
<<<<<<< HEAD
				0824D44F24B8DFE400C85A7E /* NSString+JSONParse.swift in Sources */,
=======
>>>>>>> 140ee41c
				7347F0B9245A4DE200558D7F /* NYPLNetworkResponder.swift in Sources */,
				7347F0BB245A4DE200558D7F /* NYPLReaderSettings.m in Sources */,
				7347F0BC245A4DE200558D7F /* NYPLKeychain.m in Sources */,
				7347F0BD245A4DE200558D7F /* NYPLReaderContainerDelegateBase.m in Sources */,
				7347F0BE245A4DE200558D7F /* NYPLOPDSEntry.m in Sources */,
				7347F0BF245A4DE200558D7F /* NYPLReaderSettingsView.m in Sources */,
				7347F0C0245A4DE200558D7F /* NYPLIndeterminateProgressView.m in Sources */,
				7347F0C1245A4DE200558D7F /* NSString+NYPLStringAdditions.m in Sources */,
				7347F0C2245A4DE200558D7F /* NYPLKeychainManager.swift in Sources */,
				7347F0C3245A4DE200558D7F /* NYPLErrorLogger.swift in Sources */,
				7360D0D624BFCB9700C8AD16 /* NYPLUserFriendlyError.swift in Sources */,
				7347F0C4245A4DE200558D7F /* NYPLOPDSEntryGroupAttributes.m in Sources */,
				7347F0C5245A4DE200558D7F /* NYPLMyBooksDownloadCenter.m in Sources */,
				7347F0C6245A4DE200558D7F /* NYPLProblemDocumentCacheManager.swift in Sources */,
				7347F0C7245A4DE200558D7F /* NYPLBookDetailButtonsView.m in Sources */,
				7347F0C8245A4DE200558D7F /* NYPLMyBooksSimplifiedBearerToken.m in Sources */,
				7347F0C9245A4DE200558D7F /* NYPLAnnotations.swift in Sources */,
				7347F0CA245A4DE200558D7F /* RemoteHTMLViewController.swift in Sources */,
				7347F0CB245A4DE200558D7F /* NYPLBookDetailsProblemDocumentViewController.swift in Sources */,
				7347F0CC245A4DE200558D7F /* NYPLCatalogGroupedFeed.m in Sources */,
				7347F0CD245A4DE200558D7F /* NYPLCatalogFacet.m in Sources */,
				7347F0CE245A4DE200558D7F /* NYPLAccountSignInViewController.m in Sources */,
				7347F0CF245A4DE200558D7F /* NYPLUserProfileDocument.swift in Sources */,
				7347F0D0245A4DE200558D7F /* AccountsManager.swift in Sources */,
				7347F0D1245A4DE200558D7F /* NYPLLocalization.m in Sources */,
				7347F0D2245A4DE200558D7F /* NYPLSecrets.swift in Sources */,
				7347F0D3245A4DE200558D7F /* NYPLBarcodeScanningViewController.m in Sources */,
				7347F0D4245A4DE200558D7F /* NYPLBookDetailDownloadFailedView.m in Sources */,
				7347F0D5245A4DE200558D7F /* NYPLOPDSFeed.m in Sources */,
				7347F0D6245A4DE200558D7F /* NYPLRoundedButton.m in Sources */,
				7347F0D7245A4DE200558D7F /* NYPLOPDSLink.m in Sources */,
				7347F0D8245A4DE200558D7F /* NYPLOPDSType.m in Sources */,
				7347F0D9245A4DE200558D7F /* NYPLPDFViewControllerDelegate.swift in Sources */,
				73B501C624F48D4C00FBAD7D /* NYPLUserAccountFrontEndValidation.swift in Sources */,
			);
			runOnlyForDeploymentPostprocessing = 0;
		};
		A823D809192BABA400B55DE2 /* Sources */ = {
			isa = PBXSourcesBuildPhase;
			buildActionMask = 2147483647;
			files = (
				0826CD2F24AA2801000F4030 /* NYPLLibraryDescriptionCell.swift in Sources */,
				2DE514351DC3F0BE005A58BD /* NYPLCirculationAnalytics.swift in Sources */,
				171966A924170819007BB87E /* NYPLBookState.swift in Sources */,
				03DE7BE91DBF0DE400E89064 /* UpdateCheckShim.swift in Sources */,
				0345BFE81DBF027200398B6F /* APIKeys.swift in Sources */,
				114C8CD719BE2FD300719B72 /* NYPLAttributedString.m in Sources */,
				17CE5305243C020800315E63 /* NYPLUserAccount.swift in Sources */,
				175E480E24EF46EA0066A6CF /* NYPLAnnouncementViewController.swift in Sources */,
				5DD5677222B7ECE3001F0C83 /* NYPLSettings.swift in Sources */,
				73FB0AC924EB403D0072E430 /* NYPLBookContentType.swift in Sources */,
				E6BC315D1E009F3E0021B65E /* NYPLAgeCheck.swift in Sources */,
				2D382BD71D08BA99002C423D /* Log.swift in Sources */,
				11616E11196B0531003D60D9 /* NYPLBookRegistry.m in Sources */,
				081387571BC574DA003DEA6A /* UILabel+NYPLAppearanceAdditions.m in Sources */,
				11369D48199527C200BB11F8 /* NYPLJSON.m in Sources */,
				7327A89323EE017300954748 /* NYPLMainThreadChecker.swift in Sources */,
				116A5EB91947B57500491A21 /* NYPLConfiguration.m in Sources */,
				5D1B142A22CC179F0006C964 /* NYPLAlertUtils.swift in Sources */,
				B51C1E0222861BBF003B49A5 /* OPDS2Publication.swift in Sources */,
				5DD567AF22B95A30001F0C83 /* String+MD5.swift in Sources */,
				E671FF7D1E3A7068002AB13F /* NYPLNetworkQueue.swift in Sources */,
				116A5EAF194767B200491A21 /* NYPLMyBooksNavigationController.m in Sources */,
				1120749319D20BF9008203A4 /* NYPLBookCellCollectionViewController.m in Sources */,
				0857A0FF247835FF00C7984E /* KeychainStoredVariable.swift in Sources */,
				111559ED19B8FA590003BE94 /* NYPLXML.m in Sources */,
				731A5B1224621F2B00B5E663 /* NYPLSignInBusinessLogic.swift in Sources */,
				11580AC81986A77B00949A15 /* NYPLBookCell.m in Sources */,
				085640CE1BB99FC30088BDBF /* NSURL+NYPLURLAdditions.m in Sources */,
				1183F35B194F847100DC322F /* NYPLAsync.m in Sources */,
				11B20E6E19D9F6DD00877A23 /* NYPLReloadView.m in Sources */,
				E694040A1E4A789800E566ED /* NYPLReachabilityManager.m in Sources */,
				E6845D971FB38D1300EBF69A /* NYPLReadiumViewSyncManager.m in Sources */,
				A4BA1D0E1B430341006F83DF /* NYPLCatalogGroupedFeedViewController.m in Sources */,
				732F929323ECB51F0099244C /* NYPLBackgroundExecutor.swift in Sources */,
				5D1B141522CBE3570006C964 /* NYPLProblemDocument.swift in Sources */,
				A92FB0F921CDCE3D004740F4 /* NYPLReturnPromptHelper.swift in Sources */,
				03690E231EB2B35000F75D5F /* NYPLReaderBookmarkCell.swift in Sources */,
				119BEBB919902A8800121439 /* NYPLOpenSearchDescription.m in Sources */,
				11BFDB36199C08E900378691 /* NYPLReaderTOCElement.m in Sources */,
				2DC8D9DC1D09F797007DD125 /* UpdateCheck.swift in Sources */,
				11BFDB33199C01F700378691 /* NYPLReaderTOCViewController.m in Sources */,
				B51C1DFA2285FDF9003B49A5 /* OPDS2CatalogsFeed.swift in Sources */,
				2D62568B1D412BCB0080A81F /* BundledHTMLViewController.swift in Sources */,
				110AF8961961D94D004887C3 /* NYPLBookDetailView.m in Sources */,
				0813875A1BC5767F003DEA6A /* UIButton+NYPLAppearanceAdditions.m in Sources */,
				1139DA6519C7755D00A07810 /* NYPLBookCoverRegistry.m in Sources */,
				11119742198827850014462F /* NYPLBookDetailDownloadingView.m in Sources */,
				2DFAC8ED1CD8DDD1003D9EC0 /* NYPLOPDSCategory.m in Sources */,
				7360D0D524BFCB9700C8AD16 /* NYPLUserFriendlyError.swift in Sources */,
				11068C55196DD37900E8A94B /* NYPLNull.m in Sources */,
				1111973C19880E8D0014462F /* NYPLLinearView.m in Sources */,
				11396FB9193D289100E16EE8 /* NSDate+NYPLDateAdditions.m in Sources */,
				1183F347194F744D00DC322F /* NYPLBook.m in Sources */,
				52545185217A76FF00BBC1B4 /* NYPLUserNotifications.swift in Sources */,
				1183F341194F723D00DC322F /* NYPLCatalogLane.m in Sources */,
				11A16E6F195B60DF004147F4 /* NYPLBookNormalCell.m in Sources */,
				11548C0E1939147D009DBF2E /* NYPLCatalogNavigationController.m in Sources */,
				E699BA402166598B00A0736A /* NYPLEntryPointView.swift in Sources */,
				A46226271B39D4980063F549 /* NYPLOPDSGroup.m in Sources */,
				B5ED41DA1B8F6E2E009FC164 /* NYPLBookButtonsView.m in Sources */,
				A93F9F9721CDACF700BD3B0C /* NYPLAppReviewPrompt.swift in Sources */,
				8C835DD5234D0B900050A18D /* NYPLFacetBarView.swift in Sources */,
				111197341986D7550014462F /* NYPLDismissibleViewController.m in Sources */,
				A823D81D192BABA400B55DE2 /* main.m in Sources */,
				733875672423E540000FEB67 /* NYPLCaching.swift in Sources */,
				1107835E19816E3D0071AB1E /* UIView+NYPLViewAdditions.m in Sources */,
				111E75831A815CFB00718AD7 /* NYPLSettingsPrimaryTableViewController.m in Sources */,
				11E0208D197F05D9009DEA93 /* UIFont+NYPLSystemFontOverride.m in Sources */,
				03690E291EB2B44300F75D5F /* NYPLReadiumBookmark.swift in Sources */,
				E683953B217663B100371072 /* NYPLFacetViewDefaultDataSource.swift in Sources */,
				E6207B652118973800864143 /* NYPLAppTheme.swift in Sources */,
				11A14DF41A1BF94F00D6C510 /* UIColor+NYPLColorAdditions.m in Sources */,
				73CDA121243EDAD8009CC6A6 /* URLRequest+NYPL.swift in Sources */,
				0857A0F72478337D00C7984E /* NYPLSessionCredentials.swift in Sources */,
				A42E0DF41B40F4E00095EBAE /* NYPLCatalogFeedViewController.m in Sources */,
				11B6020519806CD300800DA9 /* NYPLBookDownloadingCell.m in Sources */,
				114B7F161A3644CF00B8582B /* NYPLTenPrintCoverView+NYPLImageAdditions.m in Sources */,
				733875652423E1B0000FEB67 /* NYPLNetworkExecutor.swift in Sources */,
				2D87909D20127AA300E2763F /* NYPLBookAcquisitionPath.m in Sources */,
				2DCB71EE2017DFB5000E041A /* NYPLOPDSAcquisitionAvailability.m in Sources */,
				732327B22478504500A041E6 /* NSError+NYPLAdditions.swift in Sources */,
				2DB436381D4C049200F8E69D /* NYPLReachability.m in Sources */,
				1195040B1994075B009FB788 /* NYPLReaderViewController.m in Sources */,
				1183F33B194B775900DC322F /* NYPLCatalogLaneCell.m in Sources */,
				7340DA6224B7E45C00361387 /* URLResponse+NYPL.swift in Sources */,
				E6202A021DD4E6F300C99553 /* NYPLSettingsAccountDetailViewController.m in Sources */,
				113137E71A48DAB90082954E /* NYPLReaderReadiumView.m in Sources */,
				E68CCFC51F9F80CF003DDA6C /* NYPLBarcode.swift in Sources */,
				118B7ABF195CBF72005CE3E7 /* NYPLSession.m in Sources */,
				841B55431B740F2700FAC1AF /* NYPLSettingsEULAViewController.m in Sources */,
				A4276F481B00046300CA7194 /* NYPLMyBooksDownloadInfo.m in Sources */,
				1164F106199AC236009BF8BF /* NYPLBookLocation.m in Sources */,
				11F3771F19DB62B000487769 /* NYPLFacetView.m in Sources */,
				5A5B901B1B946FAD002C53E9 /* NYPLReaderContainerDelegate.mm in Sources */,
				145798F6215BE9E300F68AFD /* ProblemReportEmail.swift in Sources */,
				111197281986B43B0014462F /* NYPLBookCellDelegate.m in Sources */,
				111197391987F4070014462F /* NYPLBookDetailNormalView.m in Sources */,
				111E757D1A801A6F00718AD7 /* NYPLSettingsPrimaryNavigationController.m in Sources */,
				11A16E69195B2BD3004147F4 /* NYPLCatalogUngroupedFeedViewController.m in Sources */,
				D787E8441FB6B0290016D9D5 /* NYPLSettingsAdvancedViewController.swift in Sources */,
				5D60D3542297353C001080D0 /* NYPLMigrationManager.swift in Sources */,
				111E757A1A80165C00718AD7 /* NYPLSettingsSplitViewController.m in Sources */,
				7384C802242BCC4800D5F960 /* Date+NYPLAdditions.swift in Sources */,
				086C45D624AE77CA00F5108E /* NYPLBasicAuth.swift in Sources */,
				B51C1E0422861C1A003B49A5 /* OPDS2AuthenticationDocument.swift in Sources */,
				112C694D197301FE00C48F95 /* NYPLBookRegistryRecord.m in Sources */,
				5DD5674522B303DF001F0C83 /* NYPLDeveloperSettingsTableViewController.swift in Sources */,
				E627B554216D4A9700A7D1D5 /* NYPLBookContentType.m in Sources */,
				2D754BC22002F1B10061D34F /* NYPLOPDSIndirectAcquisition.m in Sources */,
				116A5EB3194767DC00491A21 /* NYPLMyBooksViewController.m in Sources */,
				E6B3269F1EE066DE00DB877A /* NYPLBookDetailTableView.swift in Sources */,
				175E480824EF36520066A6CF /* NYPLAnnouncementBusinessLogic.swift in Sources */,
				8CC26F832370C1DF0000D8E1 /* Account.swift in Sources */,
				11078357198160A50071AB1E /* NYPLBookDownloadFailedCell.m in Sources */,
				110AF89C1961ED1F004887C3 /* NYPLBookDetailViewController.m in Sources */,
				11BFDB39199C117B00378691 /* NYPLReaderTOCCell.m in Sources */,
				E6F26E731DFF672F00C103CA /* NYPLDirectoryManager.swift in Sources */,
				E6D848E32171334800CEC142 /* NYPLContentTypeBadge.swift in Sources */,
				E6C91BC21FD5F63B00A32F42 /* NYPLZXingEncoder.m in Sources */,
				085D31D71BE29E38007F7672 /* NYPLProblemReportViewController.m in Sources */,
				11C5DCF21976D1E0005A9945 /* NYPLHoldsNavigationController.m in Sources */,
				A42E0DF11B3F5A490095EBAE /* NYPLRemoteViewController.m in Sources */,
				E6202A041DD52B8600C99553 /* NYPLWelcomeScreen.swift in Sources */,
				73A3EAED2400A9560061A7FB /* NYPLSettingsAccountURLSessionChallengeHandler.m in Sources */,
				110AD83D19E497D6005724C3 /* NYPLOPDSAttribute.m in Sources */,
				1114A6A1195884CB007507A2 /* NYPLCatalogUngroupedFeed.m in Sources */,
				11C5DCF51976D22F005A9945 /* NYPLHoldsViewController.m in Sources */,
				E6B1F4FB1DD20EA900D73CA1 /* NYPLSettingsAccountsList.swift in Sources */,
				5DD567B522B97344001F0C83 /* Data+Base64.swift in Sources */,
				A823D821192BABA400B55DE2 /* NYPLAppDelegate.m in Sources */,
				112C684F19EF003300106973 /* NYPLCatalogFacetGroup.m in Sources */,
				2D754BBB2002E2FB0061D34F /* NYPLOPDSAcquisition.m in Sources */,
				085D31DF1BE3CD3C007F7672 /* NSURLRequest+NYPLURLRequestAdditions.m in Sources */,
				11548C0B1939136C009DBF2E /* NYPLRootTabBarController.m in Sources */,
				E63F2C6C1EAA81B3002B6373 /* ExtendedNavBarView.swift in Sources */,
				B51C1E0022861BAD003B49A5 /* OPDS2Link.swift in Sources */,
				E6DA7EA01F2A718600CFBEC8 /* NYPLBookAuthor.swift in Sources */,
				118A0B1B19915BDF00792DDE /* NYPLCatalogSearchViewController.m in Sources */,
				179699D124131BA500EC309F /* UIColor+LabelColor.swift in Sources */,
<<<<<<< HEAD
				08C481AE247CAEEB003A6723 /* NYPLUserAccountFrontEndValidation.swift in Sources */,
=======
>>>>>>> 140ee41c
				735FED262427494900144C97 /* NYPLNetworkResponder.swift in Sources */,
				1188F3E11A1ECC4B006B2F36 /* NYPLReaderSettings.m in Sources */,
				11C5DD16197727A6005A9945 /* NYPLKeychain.m in Sources */,
				5D7CF86422C19EBA007CAA34 /* NYPLReaderContainerDelegateBase.m in Sources */,
				AE77E9B832371587493FF281 /* NYPLOPDSEntry.m in Sources */,
				11DC19281A12F92500721DBA /* NYPLReaderSettingsView.m in Sources */,
				113DB8A719C24E54004E1154 /* NYPLIndeterminateProgressView.m in Sources */,
				119BEB89198C43A600121439 /* NSString+NYPLStringAdditions.m in Sources */,
				E6B6E76F1F6859A4007EE361 /* NYPLKeychainManager.swift in Sources */,
				089E42C6249A823800310360 /* NYPLCookiesWebViewController.swift in Sources */,
				0826CD2924AA21B2000F4030 /* NYPLSamlIDPCell.swift in Sources */,
				5D7CF8B922C3FC06007CAA34 /* NYPLErrorLogger.swift in Sources */,
				0824D44E24B8DFE400C85A7E /* NSString+JSONParse.swift in Sources */,
				A499BF261B39EFC7002F8B8B /* NYPLOPDSEntryGroupAttributes.m in Sources */,
				1196F75B1970727C00F62670 /* NYPLMyBooksDownloadCenter.m in Sources */,
				8C40D6A72375FF8B006EA63B /* NYPLProblemDocumentCacheManager.swift in Sources */,
				E66A6C441EAFB63300AA282D /* NYPLBookDetailButtonsView.m in Sources */,
				2DEF10BA201ECCEA0082843A /* NYPLMyBooksSimplifiedBearerToken.m in Sources */,
				2DF321831DC3B83500E1858F /* NYPLAnnotations.swift in Sources */,
				E6BA02B81DE4B6F600F76404 /* RemoteHTMLViewController.swift in Sources */,
				8CE9C471237F84820072E964 /* NYPLBookDetailsProblemDocumentViewController.swift in Sources */,
				A4BA1D131B43046B006F83DF /* NYPLCatalogGroupedFeed.m in Sources */,
				11F3773319E0876F00487769 /* NYPLCatalogFacet.m in Sources */,
				089E430C24A2459100310360 /* NYPLLoginCellTypes.swift in Sources */,
				1158812E1A894F4E008672C3 /* NYPLAccountSignInViewController.m in Sources */,
				5D3A28CC22D3DA850042B3BD /* NYPLUserProfileDocument.swift in Sources */,
				03F94CD11DD6288C00CE8F4F /* AccountsManager.swift in Sources */,
				52592BB821220A1100587288 /* NYPLLocalization.m in Sources */,
				17071065242A923400E2648F /* NYPLSecrets.swift in Sources */,
				E6D775421F9FE0AF00C0B722 /* NYPLBarcodeScanningViewController.m in Sources */,
				1111973F1988226F0014462F /* NYPLBookDetailDownloadFailedView.m in Sources */,
				AE77EE7AACC975280BAB9A4C /* NYPLOPDSFeed.m in Sources */,
				114C8CDA19BF55F900719B72 /* NYPLRoundedButton.m in Sources */,
				AE77EB0CB5B94AEC591E2D91 /* NYPLOPDSLink.m in Sources */,
				AE77E7E37D89FB3EED630624 /* NYPLOPDSType.m in Sources */,
				7340DA6824B7F27900361387 /* NYPLBook+Additions.swift in Sources */,
				A949984F2235826500CE4241 /* NYPLPDFViewControllerDelegate.swift in Sources */,
				73B501C524F48D4C00FBAD7D /* NYPLUserAccountFrontEndValidation.swift in Sources */,
			);
			runOnlyForDeploymentPostprocessing = 0;
		};
/* End PBXSourcesBuildPhase section */

/* Begin PBXTargetDependency section */
		2D2B47781D08F808007F7764 /* PBXTargetDependency */ = {
			isa = PBXTargetDependency;
			target = A823D80C192BABA400B55DE2 /* SimplyE */;
			targetProxy = 2D2B47771D08F808007F7764 /* PBXContainerItemProxy */;
		};
/* End PBXTargetDependency section */

/* Begin PBXVariantGroup section */
		032A31071DC02E8E0001E4AF /* Localizable.strings */ = {
			isa = PBXVariantGroup;
			children = (
				032A31061DC02E8E0001E4AF /* en */,
				032A310C1DC02EAD0001E4AF /* it */,
				032A310D1DC02EB30001E4AF /* de */,
				032A310E1DC02EC00001E4AF /* es */,
			);
			name = Localizable.strings;
			sourceTree = "<group>";
		};
		A823D819192BABA400B55DE2 /* InfoPlist.strings */ = {
			isa = PBXVariantGroup;
			children = (
				A823D81A192BABA400B55DE2 /* en */,
			);
			name = InfoPlist.strings;
			sourceTree = "<group>";
		};
		A823D832192BABA400B55DE2 /* InfoPlist.strings */ = {
			isa = PBXVariantGroup;
			children = (
				A823D833192BABA400B55DE2 /* en */,
			);
			name = InfoPlist.strings;
			sourceTree = "<group>";
		};
/* End PBXVariantGroup section */

/* Begin XCBuildConfiguration section */
		2D2B477A1D08F808007F7764 /* Debug */ = {
			isa = XCBuildConfiguration;
			buildSettings = {
				ALWAYS_SEARCH_USER_PATHS = NO;
				BUNDLE_LOADER = "$(TEST_HOST)";
				CLANG_CXX_LANGUAGE_STANDARD = "gnu++0x";
				CLANG_CXX_LIBRARY = "libc++";
				CLANG_WARN_UNREACHABLE_CODE = YES;
				DEBUG_INFORMATION_FORMAT = dwarf;
				ENABLE_STRICT_OBJC_MSGSEND = YES;
				ENABLE_TESTABILITY = YES;
				FRAMEWORK_SEARCH_PATHS = (
					"$(inherited)",
					"$(PROJECT_DIR)/Carthage/Build/iOS",
				);
				GCC_C_LANGUAGE_STANDARD = gnu99;
				GCC_NO_COMMON_BLOCKS = YES;
				INFOPLIST_FILE = SimplyETests/Info.plist;
				IPHONEOS_DEPLOYMENT_TARGET = 9.3;
				LD_RUNPATH_SEARCH_PATHS = "$(inherited) @executable_path/Frameworks @loader_path/Frameworks";
				MTL_ENABLE_DEBUG_INFO = YES;
				PRODUCT_BUNDLE_IDENTIFIER = org.nypl.SimplyETests;
				PRODUCT_NAME = "$(TARGET_NAME)";
				SWIFT_OBJC_BRIDGING_HEADER = "SimplifiedTests/SimplyETests-Bridging-Header.h";
				SWIFT_OPTIMIZATION_LEVEL = "-Onone";
				SWIFT_SWIFT3_OBJC_INFERENCE = Default;
				SWIFT_VERSION = 4.2;
				TEST_HOST = "$(BUILT_PRODUCTS_DIR)/SimplyE.app/SimplyE";
			};
			name = Debug;
		};
		2D2B477B1D08F808007F7764 /* Release */ = {
			isa = XCBuildConfiguration;
			buildSettings = {
				ALWAYS_SEARCH_USER_PATHS = NO;
				BUNDLE_LOADER = "$(TEST_HOST)";
				CLANG_CXX_LANGUAGE_STANDARD = "gnu++0x";
				CLANG_CXX_LIBRARY = "libc++";
				CLANG_WARN_UNREACHABLE_CODE = YES;
				COPY_PHASE_STRIP = NO;
				DEBUG_INFORMATION_FORMAT = "dwarf-with-dsym";
				ENABLE_STRICT_OBJC_MSGSEND = YES;
				FRAMEWORK_SEARCH_PATHS = (
					"$(inherited)",
					"$(PROJECT_DIR)/Carthage/Build/iOS",
				);
				GCC_C_LANGUAGE_STANDARD = gnu99;
				GCC_NO_COMMON_BLOCKS = YES;
				INFOPLIST_FILE = SimplyETests/Info.plist;
				IPHONEOS_DEPLOYMENT_TARGET = 9.3;
				LD_RUNPATH_SEARCH_PATHS = "$(inherited) @executable_path/Frameworks @loader_path/Frameworks";
				MTL_ENABLE_DEBUG_INFO = NO;
				PRODUCT_BUNDLE_IDENTIFIER = org.nypl.SimplyETests;
				PRODUCT_NAME = "$(TARGET_NAME)";
				SWIFT_OBJC_BRIDGING_HEADER = "SimplifiedTests/SimplyETests-Bridging-Header.h";
				SWIFT_SWIFT3_OBJC_INFERENCE = Default;
				SWIFT_VERSION = 4.2;
				TEST_HOST = "$(BUILT_PRODUCTS_DIR)/SimplyE.app/SimplyE";
			};
			name = Release;
		};
		7347F121245A4DE200558D7F /* Debug */ = {
			isa = XCBuildConfiguration;
			buildSettings = {
				ASSETCATALOG_COMPILER_APPICON_NAME = AppIcon;
				CLANG_ANALYZER_NONNULL = YES;
				CLANG_ENABLE_MODULES = YES;
				CLANG_WARN_NON_LITERAL_NULL_CONVERSION = YES_ERROR;
				CODE_SIGN_ENTITLEMENTS = Simplified/SimplyE.entitlements;
				CODE_SIGN_IDENTITY = "iPhone Developer";
				CURRENT_PROJECT_VERSION = 3;
				DEVELOPMENT_TEAM = 7262U6ST2R;
				ENABLE_BITCODE = NO;
				FRAMEWORK_SEARCH_PATHS = (
					"$(inherited)",
					"$(PROJECT_DIR)",
					"$(PROJECT_DIR)/Carthage/Build/iOS",
				);
				GCC_PRECOMPILE_PREFIX_HEADER = YES;
				GCC_PREFIX_HEADER = "Simplified/Simplified-Prefix.pch";
				INFOPLIST_FILE = "Simplified/Simplified-Info.plist";
				IPHONEOS_DEPLOYMENT_TARGET = 9.3;
				LD_RUNPATH_SEARCH_PATHS = "$(inherited) @executable_path/Frameworks";
				MARKETING_VERSION = 3.7.0;
				PRODUCT_BUNDLE_IDENTIFIER = org.nypl.labs.SimplyE;
				PRODUCT_NAME = SimplyE;
				PROVISIONING_PROFILE = "2e185b6c-271e-4b02-a05e-860b8c3831f6";
				PROVISIONING_PROFILE_SPECIFIER = "SimplyE Development";
				SWIFT_ACTIVE_COMPILATION_CONDITIONS = "DEBUG FEATURE_DRM_CONNECTOR";
				SWIFT_OBJC_BRIDGING_HEADER = "Simplified/SimplyE-Bridging-Header.h";
				SWIFT_OPTIMIZATION_LEVEL = "-Onone";
				SWIFT_SWIFT3_OBJC_INFERENCE = Off;
				SWIFT_VERSION = 4.2;
				TARGETED_DEVICE_FAMILY = "1,2";
				WARNING_CFLAGS = (
					"-Wall",
					"-Wextra",
					"-Wno-documentation",
					"-Wno-c++98-compat-pedantic",
					"-Wno-c++98-compat",
					"-Wno-c11-extensions",
					"-Wno-objc-missing-property-synthesis",
				);
				WRAPPER_EXTENSION = app;
			};
			name = Debug;
		};
		7347F122245A4DE200558D7F /* Release */ = {
			isa = XCBuildConfiguration;
			buildSettings = {
				ASSETCATALOG_COMPILER_APPICON_NAME = AppIcon;
				CLANG_ANALYZER_NONNULL = YES;
				CLANG_ENABLE_MODULES = YES;
				CLANG_WARN_NON_LITERAL_NULL_CONVERSION = YES_ERROR;
				CODE_SIGN_ENTITLEMENTS = Simplified/SimplyE.entitlements;
				CODE_SIGN_IDENTITY = "iPhone Distribution";
				CURRENT_PROJECT_VERSION = 3;
				DEVELOPMENT_TEAM = 7262U6ST2R;
				ENABLE_BITCODE = NO;
				FRAMEWORK_SEARCH_PATHS = (
					"$(inherited)",
					"$(PROJECT_DIR)",
					"$(PROJECT_DIR)/Carthage/Build/iOS",
				);
				GCC_PRECOMPILE_PREFIX_HEADER = YES;
				GCC_PREFIX_HEADER = "Simplified/Simplified-Prefix.pch";
				GCC_PREPROCESSOR_DEFINITIONS = (
					"DEBUG=0",
					"$(inherited)",
				);
				INFOPLIST_FILE = "Simplified/Simplified-Info.plist";
				IPHONEOS_DEPLOYMENT_TARGET = 9.3;
				LD_RUNPATH_SEARCH_PATHS = "$(inherited) @executable_path/Frameworks";
				MARKETING_VERSION = 3.7.0;
				PRODUCT_BUNDLE_IDENTIFIER = org.nypl.labs.SimplyE;
				PRODUCT_NAME = SimplyE;
				PROVISIONING_PROFILE = "b3d9154d-70e1-48d6-a0c5-869431277a5c";
				PROVISIONING_PROFILE_SPECIFIER = NYPL_AdHoc_Wildcard;
				SWIFT_ACTIVE_COMPILATION_CONDITIONS = FEATURE_DRM_CONNECTOR;
				SWIFT_OBJC_BRIDGING_HEADER = "Simplified/SimplyE-Bridging-Header.h";
				SWIFT_SWIFT3_OBJC_INFERENCE = Off;
				SWIFT_VERSION = 4.2;
				TARGETED_DEVICE_FAMILY = "1,2";
				WARNING_CFLAGS = (
					"-Wall",
					"-Wextra",
					"-Wno-documentation",
					"-Wno-c++98-compat-pedantic",
					"-Wno-c++98-compat",
					"-Wno-c11-extensions",
					"-Wno-objc-missing-property-synthesis",
				);
				WRAPPER_EXTENSION = app;
			};
			name = Release;
		};
		A823D837192BABA400B55DE2 /* Debug */ = {
			isa = XCBuildConfiguration;
			baseConfigurationReference = CAE35BBA1B86289500BF9BC5 /* Simplified.xcconfig */;
			buildSettings = {
				ALWAYS_EMBED_SWIFT_STANDARD_LIBRARIES = YES;
				ALWAYS_SEARCH_USER_PATHS = YES;
				CLANG_ANALYZER_LOCALIZABILITY_NONLOCALIZED = YES;
				CLANG_ENABLE_MODULES = YES;
				CLANG_ENABLE_OBJC_ARC = YES;
				CLANG_UNDEFINED_BEHAVIOR_SANITIZER_NULLABILITY = YES;
				CLANG_WARN_BLOCK_CAPTURE_AUTORELEASING = YES;
				CLANG_WARN_BOOL_CONVERSION = YES;
				CLANG_WARN_COMMA = YES;
				CLANG_WARN_CONSTANT_CONVERSION = YES;
				CLANG_WARN_DEPRECATED_OBJC_IMPLEMENTATIONS = YES;
				CLANG_WARN_DIRECT_OBJC_ISA_USAGE = YES_ERROR;
				CLANG_WARN_EMPTY_BODY = YES;
				CLANG_WARN_ENUM_CONVERSION = YES;
				CLANG_WARN_INFINITE_RECURSION = YES;
				CLANG_WARN_INT_CONVERSION = YES;
				CLANG_WARN_NON_LITERAL_NULL_CONVERSION = YES;
				CLANG_WARN_OBJC_IMPLICIT_RETAIN_SELF = YES;
				CLANG_WARN_OBJC_LITERAL_CONVERSION = YES;
				CLANG_WARN_OBJC_ROOT_CLASS = YES_ERROR;
				CLANG_WARN_RANGE_LOOP_ANALYSIS = YES;
				CLANG_WARN_STRICT_PROTOTYPES = YES;
				CLANG_WARN_SUSPICIOUS_MOVE = YES;
				CLANG_WARN_UNREACHABLE_CODE = YES;
				CLANG_WARN__DUPLICATE_METHOD_MATCH = YES;
				"CODE_SIGN_IDENTITY[sdk=iphoneos*]" = "iPhone Developer";
				COPY_PHASE_STRIP = NO;
				DEFINES_MODULE = YES;
				ENABLE_STRICT_OBJC_MSGSEND = YES;
				ENABLE_TESTABILITY = YES;
				GCC_C_LANGUAGE_STANDARD = c99;
				GCC_DYNAMIC_NO_PIC = NO;
				GCC_NO_COMMON_BLOCKS = YES;
				GCC_OPTIMIZATION_LEVEL = 0;
				GCC_PREPROCESSOR_DEFINITIONS = (
					"DEBUG=1",
					"$(inherited)",
				);
				GCC_SYMBOLS_PRIVATE_EXTERN = NO;
				GCC_WARN_64_TO_32_BIT_CONVERSION = YES;
				GCC_WARN_ABOUT_RETURN_TYPE = YES_ERROR;
				GCC_WARN_UNDECLARED_SELECTOR = YES;
				GCC_WARN_UNINITIALIZED_AUTOS = YES_AGGRESSIVE;
				GCC_WARN_UNUSED_FUNCTION = YES;
				GCC_WARN_UNUSED_VARIABLE = YES;
				IPHONEOS_DEPLOYMENT_TARGET = 8.0;
				ONLY_ACTIVE_ARCH = YES;
				OTHER_LDFLAGS = (
					"$(inherited)",
					"-ObjC",
				);
				PRODUCT_NAME = SimplyE;
				SDKROOT = iphoneos;
				SWIFT_VERSION = "";
				TARGETED_DEVICE_FAMILY = "1,2";
			};
			name = Debug;
		};
		A823D838192BABA400B55DE2 /* Release */ = {
			isa = XCBuildConfiguration;
			baseConfigurationReference = CAE35BBA1B86289500BF9BC5 /* Simplified.xcconfig */;
			buildSettings = {
				ALWAYS_EMBED_SWIFT_STANDARD_LIBRARIES = YES;
				ALWAYS_SEARCH_USER_PATHS = YES;
				CLANG_ANALYZER_LOCALIZABILITY_NONLOCALIZED = YES;
				CLANG_ENABLE_MODULES = YES;
				CLANG_ENABLE_OBJC_ARC = YES;
				CLANG_UNDEFINED_BEHAVIOR_SANITIZER_NULLABILITY = YES;
				CLANG_WARN_BLOCK_CAPTURE_AUTORELEASING = YES;
				CLANG_WARN_BOOL_CONVERSION = YES;
				CLANG_WARN_COMMA = YES;
				CLANG_WARN_CONSTANT_CONVERSION = YES;
				CLANG_WARN_DEPRECATED_OBJC_IMPLEMENTATIONS = YES;
				CLANG_WARN_DIRECT_OBJC_ISA_USAGE = YES_ERROR;
				CLANG_WARN_EMPTY_BODY = YES;
				CLANG_WARN_ENUM_CONVERSION = YES;
				CLANG_WARN_INFINITE_RECURSION = YES;
				CLANG_WARN_INT_CONVERSION = YES;
				CLANG_WARN_NON_LITERAL_NULL_CONVERSION = YES;
				CLANG_WARN_OBJC_IMPLICIT_RETAIN_SELF = YES;
				CLANG_WARN_OBJC_LITERAL_CONVERSION = YES;
				CLANG_WARN_OBJC_ROOT_CLASS = YES_ERROR;
				CLANG_WARN_RANGE_LOOP_ANALYSIS = YES;
				CLANG_WARN_STRICT_PROTOTYPES = YES;
				CLANG_WARN_SUSPICIOUS_MOVE = YES;
				CLANG_WARN_UNREACHABLE_CODE = YES;
				CLANG_WARN__DUPLICATE_METHOD_MATCH = YES;
				"CODE_SIGN_IDENTITY[sdk=iphoneos*]" = "iPhone Developer";
				COPY_PHASE_STRIP = YES;
				DEFINES_MODULE = YES;
				ENABLE_NS_ASSERTIONS = NO;
				ENABLE_STRICT_OBJC_MSGSEND = YES;
				GCC_C_LANGUAGE_STANDARD = c99;
				GCC_NO_COMMON_BLOCKS = YES;
				GCC_WARN_64_TO_32_BIT_CONVERSION = YES;
				GCC_WARN_ABOUT_RETURN_TYPE = YES_ERROR;
				GCC_WARN_UNDECLARED_SELECTOR = YES;
				GCC_WARN_UNINITIALIZED_AUTOS = YES_AGGRESSIVE;
				GCC_WARN_UNUSED_FUNCTION = YES;
				GCC_WARN_UNUSED_VARIABLE = YES;
				IPHONEOS_DEPLOYMENT_TARGET = 8.0;
				OTHER_LDFLAGS = (
					"$(inherited)",
					"-ObjC",
				);
				PRODUCT_NAME = SimplyE;
				SDKROOT = iphoneos;
				SWIFT_OPTIMIZATION_LEVEL = "-Owholemodule";
				SWIFT_VERSION = "";
				TARGETED_DEVICE_FAMILY = "1,2";
				VALIDATE_PRODUCT = YES;
			};
			name = Release;
		};
		A823D83A192BABA400B55DE2 /* Debug */ = {
			isa = XCBuildConfiguration;
			buildSettings = {
				ASSETCATALOG_COMPILER_APPICON_NAME = AppIcon;
				CLANG_ANALYZER_NONNULL = YES;
				CLANG_ENABLE_MODULES = YES;
				CLANG_WARN_NON_LITERAL_NULL_CONVERSION = YES_ERROR;
				CODE_SIGN_ENTITLEMENTS = Simplified/SimplyE.entitlements;
				CODE_SIGN_IDENTITY = "iPhone Developer";
				CURRENT_PROJECT_VERSION = 3;
				DEVELOPMENT_TEAM = 7262U6ST2R;
				ENABLE_BITCODE = NO;
				FRAMEWORK_SEARCH_PATHS = (
					"$(inherited)",
					"$(PROJECT_DIR)",
					"$(PROJECT_DIR)/Carthage/Build/iOS",
				);
				GCC_PRECOMPILE_PREFIX_HEADER = YES;
				GCC_PREFIX_HEADER = "Simplified/Simplified-Prefix.pch";
				INFOPLIST_FILE = "Simplified/Simplified-Info.plist";
				IPHONEOS_DEPLOYMENT_TARGET = 9.3;
				LD_RUNPATH_SEARCH_PATHS = "$(inherited) @executable_path/Frameworks";
				MARKETING_VERSION = 3.7.0;
				PRODUCT_BUNDLE_IDENTIFIER = org.nypl.labs.SimplyE;
				PRODUCT_NAME = "$(TARGET_NAME)";
				PROVISIONING_PROFILE = "2e185b6c-271e-4b02-a05e-860b8c3831f6";
				PROVISIONING_PROFILE_SPECIFIER = "SimplyE Development";
				RUN_CLANG_STATIC_ANALYZER = YES;
				SWIFT_ACTIVE_COMPILATION_CONDITIONS = "DEBUG FEATURE_DRM_CONNECTOR";
				SWIFT_OBJC_BRIDGING_HEADER = "Simplified/SimplyE-Bridging-Header.h";
				SWIFT_OPTIMIZATION_LEVEL = "-Onone";
				SWIFT_SWIFT3_OBJC_INFERENCE = Off;
				SWIFT_VERSION = 4.2;
				TARGETED_DEVICE_FAMILY = "1,2";
				WARNING_CFLAGS = (
					"-Wall",
					"-Wextra",
					"-Wno-documentation",
					"-Wno-c++98-compat-pedantic",
					"-Wno-c++98-compat",
					"-Wno-c11-extensions",
					"-Wno-objc-missing-property-synthesis",
				);
				WRAPPER_EXTENSION = app;
			};
			name = Debug;
		};
		A823D83B192BABA400B55DE2 /* Release */ = {
			isa = XCBuildConfiguration;
			buildSettings = {
				ASSETCATALOG_COMPILER_APPICON_NAME = AppIcon;
				CLANG_ANALYZER_NONNULL = YES;
				CLANG_ENABLE_MODULES = YES;
				CLANG_WARN_NON_LITERAL_NULL_CONVERSION = YES_ERROR;
				CODE_SIGN_ENTITLEMENTS = Simplified/SimplyE.entitlements;
				CODE_SIGN_IDENTITY = "iPhone Distribution";
				CURRENT_PROJECT_VERSION = 3;
				DEVELOPMENT_TEAM = 7262U6ST2R;
				ENABLE_BITCODE = NO;
				FRAMEWORK_SEARCH_PATHS = (
					"$(inherited)",
					"$(PROJECT_DIR)",
					"$(PROJECT_DIR)/Carthage/Build/iOS",
				);
				GCC_PRECOMPILE_PREFIX_HEADER = YES;
				GCC_PREFIX_HEADER = "Simplified/Simplified-Prefix.pch";
				GCC_PREPROCESSOR_DEFINITIONS = (
					"DEBUG=0",
					"$(inherited)",
				);
				INFOPLIST_FILE = "Simplified/Simplified-Info.plist";
				IPHONEOS_DEPLOYMENT_TARGET = 9.3;
				LD_RUNPATH_SEARCH_PATHS = "$(inherited) @executable_path/Frameworks";
				MARKETING_VERSION = 3.7.0;
				PRODUCT_BUNDLE_IDENTIFIER = org.nypl.labs.SimplyE;
				PRODUCT_NAME = "$(TARGET_NAME)";
				PROVISIONING_PROFILE = "b3d9154d-70e1-48d6-a0c5-869431277a5c";
				PROVISIONING_PROFILE_SPECIFIER = "SimplyE Distribution";
				RUN_CLANG_STATIC_ANALYZER = YES;
				SWIFT_ACTIVE_COMPILATION_CONDITIONS = FEATURE_DRM_CONNECTOR;
				SWIFT_OBJC_BRIDGING_HEADER = "Simplified/SimplyE-Bridging-Header.h";
				SWIFT_SWIFT3_OBJC_INFERENCE = Off;
				SWIFT_VERSION = 4.2;
				TARGETED_DEVICE_FAMILY = "1,2";
				WARNING_CFLAGS = (
					"-Wall",
					"-Wextra",
					"-Wno-documentation",
					"-Wno-c++98-compat-pedantic",
					"-Wno-c++98-compat",
					"-Wno-c11-extensions",
					"-Wno-objc-missing-property-synthesis",
				);
				WRAPPER_EXTENSION = app;
			};
			name = Release;
		};
/* End XCBuildConfiguration section */

/* Begin XCConfigurationList section */
		2D2B47791D08F808007F7764 /* Build configuration list for PBXNativeTarget "SimplyETests" */ = {
			isa = XCConfigurationList;
			buildConfigurations = (
				2D2B477A1D08F808007F7764 /* Debug */,
				2D2B477B1D08F808007F7764 /* Release */,
			);
			defaultConfigurationIsVisible = 0;
			defaultConfigurationName = Release;
		};
		7347F120245A4DE200558D7F /* Build configuration list for PBXNativeTarget "SimplyECardCreator" */ = {
			isa = XCConfigurationList;
			buildConfigurations = (
				7347F121245A4DE200558D7F /* Debug */,
				7347F122245A4DE200558D7F /* Release */,
			);
			defaultConfigurationIsVisible = 0;
			defaultConfigurationName = Release;
		};
		A823D808192BABA400B55DE2 /* Build configuration list for PBXProject "Simplified" */ = {
			isa = XCConfigurationList;
			buildConfigurations = (
				A823D837192BABA400B55DE2 /* Debug */,
				A823D838192BABA400B55DE2 /* Release */,
			);
			defaultConfigurationIsVisible = 0;
			defaultConfigurationName = Release;
		};
		A823D839192BABA400B55DE2 /* Build configuration list for PBXNativeTarget "SimplyE" */ = {
			isa = XCConfigurationList;
			buildConfigurations = (
				A823D83A192BABA400B55DE2 /* Debug */,
				A823D83B192BABA400B55DE2 /* Release */,
			);
			defaultConfigurationIsVisible = 0;
			defaultConfigurationName = Release;
		};
/* End XCConfigurationList section */
	};
	rootObject = A823D805192BABA400B55DE2 /* Project object */;
}<|MERGE_RESOLUTION|>--- conflicted
+++ resolved
@@ -36,7 +36,6 @@
 		085D31DF1BE3CD3C007F7672 /* NSURLRequest+NYPLURLRequestAdditions.m in Sources */ = {isa = PBXBuildFile; fileRef = 085D31DE1BE3CD3C007F7672 /* NSURLRequest+NYPLURLRequestAdditions.m */; };
 		086C45D624AE77CA00F5108E /* NYPLBasicAuth.swift in Sources */ = {isa = PBXBuildFile; fileRef = 086C45D524AE77CA00F5108E /* NYPLBasicAuth.swift */; };
 		086C45D724AE77CA00F5108E /* NYPLBasicAuth.swift in Sources */ = {isa = PBXBuildFile; fileRef = 086C45D524AE77CA00F5108E /* NYPLBasicAuth.swift */; };
-		086C45DC24AE77E600F5108E /* NYPLUserAccountFrontEndValidation.swift in Sources */ = {isa = PBXBuildFile; fileRef = 08C481AD247CAEEB003A6723 /* NYPLUserAccountFrontEndValidation.swift */; };
 		089E42C6249A823800310360 /* NYPLCookiesWebViewController.swift in Sources */ = {isa = PBXBuildFile; fileRef = 089E42C5249A823800310360 /* NYPLCookiesWebViewController.swift */; };
 		089E430C24A2459100310360 /* NYPLLoginCellTypes.swift in Sources */ = {isa = PBXBuildFile; fileRef = 089E430B24A2459100310360 /* NYPLLoginCellTypes.swift */; };
 		08A352201BDE8E410040BF1D /* CFNetwork.framework in Frameworks */ = {isa = PBXBuildFile; fileRef = 08A3521F1BDE8E410040BF1D /* CFNetwork.framework */; };
@@ -46,7 +45,6 @@
 		08A352271BDE91B80040BF1D /* libRDServices.a in Frameworks */ = {isa = PBXBuildFile; fileRef = A49C25461AE05A2600D63B89 /* libRDServices.a */; };
 		08C469C11BDAAEB1009D8AFD /* libADEPT.a in Frameworks */ = {isa = PBXBuildFile; fileRef = 5A569A2C1B8351C6003B5B61 /* libADEPT.a */; settings = {ATTRIBUTES = (Weak, ); }; };
 		08C469C21BDAAEB1009D8AFD /* libAdobe Content Filter.a in Frameworks */ = {isa = PBXBuildFile; fileRef = 5A7048961B94A6710046FFF0 /* libAdobe Content Filter.a */; settings = {ATTRIBUTES = (Weak, ); }; };
-		08C481AE247CAEEB003A6723 /* NYPLUserAccountFrontEndValidation.swift in Sources */ = {isa = PBXBuildFile; fileRef = 08C481AD247CAEEB003A6723 /* NYPLUserAccountFrontEndValidation.swift */; };
 		11068C55196DD37900E8A94B /* NYPLNull.m in Sources */ = {isa = PBXBuildFile; fileRef = 11068C54196DD37900E8A94B /* NYPLNull.m */; };
 		11078357198160A50071AB1E /* NYPLBookDownloadFailedCell.m in Sources */ = {isa = PBXBuildFile; fileRef = 11078356198160A50071AB1E /* NYPLBookDownloadFailedCell.m */; };
 		1107835E19816E3D0071AB1E /* UIView+NYPLViewAdditions.m in Sources */ = {isa = PBXBuildFile; fileRef = 1107835D19816E3D0071AB1E /* UIView+NYPLViewAdditions.m */; };
@@ -607,7 +605,6 @@
 		08A352211BDE8E560040BF1D /* libicucore.tbd */ = {isa = PBXFileReference; lastKnownFileType = "sourcecode.text-based-dylib-definition"; name = libicucore.tbd; path = usr/lib/libicucore.tbd; sourceTree = SDKROOT; };
 		08A352231BDE8E640040BF1D /* Security.framework */ = {isa = PBXFileReference; lastKnownFileType = wrapper.framework; name = Security.framework; path = System/Library/Frameworks/Security.framework; sourceTree = SDKROOT; };
 		08A352251BDE8E700040BF1D /* SystemConfiguration.framework */ = {isa = PBXFileReference; lastKnownFileType = wrapper.framework; name = SystemConfiguration.framework; path = System/Library/Frameworks/SystemConfiguration.framework; sourceTree = SDKROOT; };
-		08C481AD247CAEEB003A6723 /* NYPLUserAccountFrontEndValidation.swift */ = {isa = PBXFileReference; lastKnownFileType = sourcecode.swift; path = NYPLUserAccountFrontEndValidation.swift; sourceTree = "<group>"; };
 		11068C53196DD37900E8A94B /* NYPLNull.h */ = {isa = PBXFileReference; fileEncoding = 4; lastKnownFileType = sourcecode.c.h; path = NYPLNull.h; sourceTree = "<group>"; };
 		11068C54196DD37900E8A94B /* NYPLNull.m */ = {isa = PBXFileReference; fileEncoding = 4; lastKnownFileType = sourcecode.c.objc; path = NYPLNull.m; sourceTree = "<group>"; };
 		11078355198160A50071AB1E /* NYPLBookDownloadFailedCell.h */ = {isa = PBXFileReference; fileEncoding = 4; lastKnownFileType = sourcecode.c.h; path = NYPLBookDownloadFailedCell.h; sourceTree = "<group>"; };
@@ -1453,14 +1450,8 @@
 		73E84FBD24464FF3009071D8 /* Authentication */ = {
 			isa = PBXGroup;
 			children = (
-<<<<<<< HEAD
-				08C481AD247CAEEB003A6723 /* NYPLUserAccountFrontEndValidation.swift */,
 				086C45D524AE77CA00F5108E /* NYPLBasicAuth.swift */,
-=======
-				A4E254F81B0E610900193FE4 /* NYPLBasicAuth.h */,
-				A4E254F91B0E610900193FE4 /* NYPLBasicAuth.m */,
 				73B501C024F48D4B00FBAD7D /* NYPLUserAccountFrontEndValidation.swift */,
->>>>>>> 140ee41c
 			);
 			path = Authentication;
 			sourceTree = "<group>";
@@ -2237,7 +2228,6 @@
 				7347F087245A4DE200558D7F /* NYPLSession.m in Sources */,
 				7347F088245A4DE200558D7F /* NYPLSettingsEULAViewController.m in Sources */,
 				7347F089245A4DE200558D7F /* NYPLMyBooksDownloadInfo.m in Sources */,
-				086C45DC24AE77E600F5108E /* NYPLUserAccountFrontEndValidation.swift in Sources */,
 				086C45D724AE77CA00F5108E /* NYPLBasicAuth.swift in Sources */,
 				7347F08A245A4DE200558D7F /* NYPLBookLocation.m in Sources */,
 				7347F08B245A4DE200558D7F /* NYPLFacetView.m in Sources */,
@@ -2288,10 +2278,7 @@
 				7347F0B5245A4DE200558D7F /* NYPLBookAuthor.swift in Sources */,
 				7347F0B6245A4DE200558D7F /* NYPLCatalogSearchViewController.m in Sources */,
 				7347F0B7245A4DE200558D7F /* UIColor+LabelColor.swift in Sources */,
-<<<<<<< HEAD
 				0824D44F24B8DFE400C85A7E /* NSString+JSONParse.swift in Sources */,
-=======
->>>>>>> 140ee41c
 				7347F0B9245A4DE200558D7F /* NYPLNetworkResponder.swift in Sources */,
 				7347F0BB245A4DE200558D7F /* NYPLReaderSettings.m in Sources */,
 				7347F0BC245A4DE200558D7F /* NYPLKeychain.m in Sources */,
@@ -2472,10 +2459,6 @@
 				E6DA7EA01F2A718600CFBEC8 /* NYPLBookAuthor.swift in Sources */,
 				118A0B1B19915BDF00792DDE /* NYPLCatalogSearchViewController.m in Sources */,
 				179699D124131BA500EC309F /* UIColor+LabelColor.swift in Sources */,
-<<<<<<< HEAD
-				08C481AE247CAEEB003A6723 /* NYPLUserAccountFrontEndValidation.swift in Sources */,
-=======
->>>>>>> 140ee41c
 				735FED262427494900144C97 /* NYPLNetworkResponder.swift in Sources */,
 				1188F3E11A1ECC4B006B2F36 /* NYPLReaderSettings.m in Sources */,
 				11C5DD16197727A6005A9945 /* NYPLKeychain.m in Sources */,
@@ -2628,7 +2611,7 @@
 				CLANG_WARN_NON_LITERAL_NULL_CONVERSION = YES_ERROR;
 				CODE_SIGN_ENTITLEMENTS = Simplified/SimplyE.entitlements;
 				CODE_SIGN_IDENTITY = "iPhone Developer";
-				CURRENT_PROJECT_VERSION = 3;
+				CURRENT_PROJECT_VERSION = 2;
 				DEVELOPMENT_TEAM = 7262U6ST2R;
 				ENABLE_BITCODE = NO;
 				FRAMEWORK_SEARCH_PATHS = (
@@ -2674,7 +2657,7 @@
 				CLANG_WARN_NON_LITERAL_NULL_CONVERSION = YES_ERROR;
 				CODE_SIGN_ENTITLEMENTS = Simplified/SimplyE.entitlements;
 				CODE_SIGN_IDENTITY = "iPhone Distribution";
-				CURRENT_PROJECT_VERSION = 3;
+				CURRENT_PROJECT_VERSION = 2;
 				DEVELOPMENT_TEAM = 7262U6ST2R;
 				ENABLE_BITCODE = NO;
 				FRAMEWORK_SEARCH_PATHS = (
@@ -2841,7 +2824,7 @@
 				CLANG_WARN_NON_LITERAL_NULL_CONVERSION = YES_ERROR;
 				CODE_SIGN_ENTITLEMENTS = Simplified/SimplyE.entitlements;
 				CODE_SIGN_IDENTITY = "iPhone Developer";
-				CURRENT_PROJECT_VERSION = 3;
+				CURRENT_PROJECT_VERSION = 2;
 				DEVELOPMENT_TEAM = 7262U6ST2R;
 				ENABLE_BITCODE = NO;
 				FRAMEWORK_SEARCH_PATHS = (
@@ -2888,7 +2871,7 @@
 				CLANG_WARN_NON_LITERAL_NULL_CONVERSION = YES_ERROR;
 				CODE_SIGN_ENTITLEMENTS = Simplified/SimplyE.entitlements;
 				CODE_SIGN_IDENTITY = "iPhone Distribution";
-				CURRENT_PROJECT_VERSION = 3;
+				CURRENT_PROJECT_VERSION = 2;
 				DEVELOPMENT_TEAM = 7262U6ST2R;
 				ENABLE_BITCODE = NO;
 				FRAMEWORK_SEARCH_PATHS = (
