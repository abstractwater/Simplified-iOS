--- conflicted
+++ resolved
@@ -3,7 +3,6 @@
 private let userAboveAgeKey              = "NYPLSettingsUserAboveAgeKey"
 private let accountSyncEnabledKey        = "NYPLAccountSyncEnabledKey"
 
-<<<<<<< HEAD
 /// This class is used for mapping details of SAML Identity Provider received in authentication document
 @objcMembers
 class OPDS2SamlIDP: NSObject, Codable {
@@ -22,10 +21,10 @@
     self.displayNames = opdsLink.displayNames?.reduce(into: [String: String]()) { $0[$1.language] = $1.value }
     self.descriptions = opdsLink.descriptions?.reduce(into: [String: String]()) { $0[$1.language] = $1.value }
   }
-=======
+}
+
 @objc protocol NYPLSignedInStateProvider {
   func isSignedIn() -> Bool
->>>>>>> 140ee41c
 }
 
 // MARK: AccountDetails
