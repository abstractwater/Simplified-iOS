--- conflicted
+++ resolved
@@ -59,23 +59,15 @@
   
   var currentAccount: Account? {
     get {
-<<<<<<< HEAD
-      return account(defaults.integer(forKey: currentAccountIdentifierKey))
-    }
-    set {
-      defaults.set(newValue?.id, forKey: currentAccountIdentifierKey)
-      NotificationCenter.default.post(name: NSNotification.Name.NYPLCurrentAccountDidChange, object: nil)
-=======
       if account(defaults.string(forKey: currentAccountIdentifierKey) ?? "") == nil
       {
         defaults.set(AccountsManager.NYPLAccountUUIDs[0], forKey: currentAccountIdentifierKey)
       }
-      return account(defaults.string(forKey: currentAccountIdentifierKey) ?? "")!
+      return account(defaults.string(forKey: currentAccountIdentifierKey) ?? "")
     }
     set {
-      defaults.set(newValue.uuid, forKey: currentAccountIdentifierKey)
-      NotificationCenter.default.post(name: NSNotification.Name(rawValue: NYPLCurrentAccountDidChangeNotification), object: nil)
->>>>>>> bfa8d0bf
+      defaults.set(newValue?.uuid, forKey: currentAccountIdentifierKey)
+      NotificationCenter.default.post(name: NSNotification.Name.NYPLCurrentAccountDidChange, object: nil)
     }
   }
 
@@ -121,13 +113,8 @@
   private func loadCatalogs(data: Data, preferringCache: Bool, completion: @escaping (Bool) -> ()) {
     do {
       let catalogsFeed = try OPDS2CatalogsFeed.fromData(data)
-      var id = 0
       let hadAccount = self.currentAccount != nil
-      self.accounts = catalogsFeed.catalogs.map {
-        let account = Account(publication: $0, id: id)
-        id += 1
-        return account
-      }
+      self.accounts = catalogsFeed.catalogs.map { Account(publication: $0) }
       if hadAccount != (self.currentAccount != nil) {
         self.currentAccount?.loadAuthenticationDocument(preferringCache: preferringCache, completion: { (success) in
           if !success {
@@ -186,23 +173,11 @@
   }
 }
 
-<<<<<<< HEAD
 // Extra data that gets loaded from an OPDS2AuthenticationDocument,
 @objcMembers final class AccountDetails: NSObject {
   let defaults:UserDefaults
-=======
-/// Object representing one library account in the app. Patrons may
-/// choose to sign up for multiple Accounts.
-@objcMembers final class Account:NSObject
-{
-  let defaults: UserDefaults
-  let logo: UIImage
+  let needsAuth:Bool
   let uuid:String
-  let name:String
-  let subtitle:String?
->>>>>>> bfa8d0bf
-  let needsAuth:Bool
-  let pathComponent:String
   let authPasscodeLength:UInt
   let patronIDKeyboard:LoginKeyboard
   let pinKeyboard:LoginKeyboard
@@ -252,9 +227,8 @@
   init(authenticationDocument: OPDS2AuthenticationDocument, uuid: String) {
     defaults = .standard
     needsAuth = !authenticationDocument.authentication.isEmpty
-    pathComponent = uuid
-    
-<<<<<<< HEAD
+    self.uuid = uuid
+    
     supportsReservations = authenticationDocument.features.disabled?.contains("https://librarysimplified.org/rel/policy/reservations") != true
     userProfileUrl = authenticationDocument.links.first(where: { $0.rel == "http://librarysimplified.org/terms/rel/user-profile" })?.href
     supportsSimplyESync = userProfileUrl != nil
@@ -275,30 +249,6 @@
     if let url = registerUrl, url.hasPrefix("nypl.card-creator:") == true {
       supportsCardCreator = true
       cardCreatorUrl = String(url.dropFirst("nypl.card-creator:".count))
-=======
-    name = json["name"] as! String
-    subtitle = json["subtitle"] as? String
-    uuid = json["id_uuid"] as! String
-    needsAuth = json["needsAuth"] as! Bool
-    supportsReservations = json["supportsReservations"] as! Bool
-    supportsSimplyESync = json["supportsSimplyESync"] as! Bool
-    supportsBarcodeScanner = json["supportsBarcodeScanner"] as! Bool
-    supportsBarcodeDisplay = json["supportsBarcodeDisplay"] as! Bool
-    supportsCardCreator = json["supportsCardCreator"] as! Bool
-    catalogUrl = json["catalogUrl"] as? String
-    cardCreatorUrl = json["cardCreatorUrl"] as? String
-    supportEmail = json["supportEmail"] as? String
-    mainColor = json["mainColor"] as? String
-    patronIDKeyboard = LoginKeyboard(json["loginKeyboard"] as? String) ?? .standard
-    pinKeyboard = LoginKeyboard(json["pinKeyboard"] as? String) ?? .standard
-    inProduction = json["inProduction"] as! Bool
-
-    let logoString = json["logo"] as? String
-    if let modString = logoString?.replacingOccurrences(of: "data:image/png;base64,", with: ""),
-      let logoData = Data.init(base64Encoded: modString),
-      let logoImage = UIImage(data: logoData) {
-      logo = logoImage
->>>>>>> bfa8d0bf
     } else {
       supportsCardCreator = false
       cardCreatorUrl = registerUrl
@@ -326,7 +276,7 @@
       setURL(url, forLicense: .acknowledgements)
     }
   }
-  
+
   func setURL(_ URL: URL, forLicense urlType: URLType) -> Void {
     switch urlType {
     case .acknowledgements:
@@ -413,7 +363,6 @@
 @objcMembers final class Account: NSObject
 {
   let logo:UIImage
-  let id:Int
   let uuid:String
   let name:String
   let subtitle:String?
@@ -437,11 +386,10 @@
     return applicationSupportUrl.appendingPathComponent("authentication_document_\(nonColonUuid).json")
   }
   
-  init(publication: OPDS2Publication, id: Int) {
+  init(publication: OPDS2Publication) {
     
     name = publication.metadata.title
     subtitle = publication.metadata.description
-    self.id = id
     uuid = publication.metadata.id
     
     catalogUrl = publication.links.first(where: { $0.rel == "http://opds-spec.org/catalog" })?.href
