--- conflicted
+++ resolved
@@ -140,25 +140,7 @@
       // note: `currentAccount` computed property feeds off of `accountSets`, so
       // changing the `accountsSets` dictionary will also change `currentAccount`
       if hadAccount != (self.currentAccount != nil) {
-<<<<<<< HEAD
         self.currentAccount?.loadAuthenticationDocument(userAccountProvider: self) { success in
-          if !success {
-            NYPLErrorLogger.logError(
-              withCode: .authDocLoadFail,
-              context: NYPLErrorLogger.Context.accountManagement.rawValue,
-              message: """
-              Failed to load authentication document for current library: \
-              \(self.currentAccount?.name ?? "N/A"). Will still attempt to \
-              load catalogURL \(self.currentAccount?.catalogUrl ?? "N/A").
-              """,
-              metadata: [
-                "currentLibrary": self.currentAccount?.debugDescription ?? "N/A"
-            ])
-          }
-
-=======
-        self.currentAccount?.loadAuthenticationDocument { success in
->>>>>>> f6f11141
           DispatchQueue.main.async {
             var mainFeed = URL(string: self.currentAccount?.catalogUrl ?? "")
             let resolveFn = {
