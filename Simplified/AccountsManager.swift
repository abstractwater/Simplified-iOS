import Foundation

let currentAccountIdentifierKey  = "NYPLCurrentAccountIdentifier"

private let betaUrl = URL(string: "https://libraryregistry.librarysimplified.org/libraries/qa")!
private let prodUrl = URL(string: "https://libraryregistry.librarysimplified.org/libraries")!
private let betaUrlHash = betaUrl.absoluteString.md5().base64EncodedStringUrlSafe().trimmingCharacters(in: ["="])
private let prodUrlHash = prodUrl.absoluteString.md5().base64EncodedStringUrlSafe().trimmingCharacters(in: ["="])


/// Manage the library accounts for the app.
/// Initialized with JSON.
@objcMembers final class AccountsManager: NSObject
{
  static let NYPLAccountUUIDs = [
    "urn:uuid:065c0c11-0d0f-42a3-82e4-277b18786949", //NYPL proper
    "urn:uuid:edef2358-9f6a-4ce6-b64f-9b351ec68ac4", //Brooklyn
    "urn:uuid:56906f26-2c9a-4ae9-bd02-552557720b99"  //Simplified Instant Classics
  ]

  static let NYPLAccountUUID = NYPLAccountUUIDs[0]
  
  static let shared = AccountsManager()

  // For Objective-C classes
  class func sharedInstance() -> AccountsManager {
    return shared
  }
  
  private var accountSet: String
  private var accountSets = [String: [Account]]()
  private var accountSetsWorkQueue = DispatchQueue(label: "org.nypl.labs.SimplyE.AccountsManager.workQueue", attributes: .concurrent)
  
  var accountsHaveLoaded: Bool {
    var accounts: [Account]?
    accountSetsWorkQueue.sync {
      accounts = accountSets[accountSet]
    }

    if let accounts = accounts {
      return !accounts.isEmpty
    }
    return false
  }
  
  private var loadingCompletionHandlers = [String: [(Bool) -> ()]]()
  
  var currentAccount: Account? {
    get {
      guard let uuid = currentAccountId else {
        return nil
      }

      return account(uuid)
    }
    set {
      UserDefaults.standard.set(newValue?.uuid,
                                forKey: currentAccountIdentifierKey)
      NYPLErrorLogger.setUserID(NYPLUserAccount.sharedAccount().barcode)
      NotificationCenter.default.post(name: NSNotification.Name.NYPLCurrentAccountDidChange, object: nil)
    }
  }
  
  var currentAccountId: String? {
    return UserDefaults.standard.string(forKey: currentAccountIdentifierKey)
  }

  private override init() {
    self.accountSet = NYPLSettings.shared.useBetaLibraries ? betaUrlHash : prodUrlHash
    
    super.init()
    
    NotificationCenter.default.addObserver(
      self,
      selector: #selector(updateAccountSetFromNotification(_:)),
      name: NSNotification.Name.NYPLUseBetaDidChange,
      object: nil
    )

    // It needs to be done asynchronously, so that init returns prior to calling it
    // Otherwise it would try to access itself before intialization is finished
    // Network executor will try to access shared accounts manager, as it needs it to get headers data
    // Thik of this async block as you would about viewDidLoad which is triggered after a view is loaded
    OperationQueue.current?.underlyingQueue?.async {
      self.loadCatalogs(completion: {_ in })
    }
  }
  
  let completionHandlerAccessQueue = DispatchQueue(label: "libraryListCompletionHandlerAccessQueue")

  // Returns whether loading was happening already
  private func addLoadingCompletionHandler(key: String,
                                           _ handler: @escaping (Bool) -> ()) -> Bool {
    var wasEmpty = false
    completionHandlerAccessQueue.sync {
      if loadingCompletionHandlers[key] == nil {
        loadingCompletionHandlers[key] = [(Bool)->()]()
      }
      wasEmpty = loadingCompletionHandlers[key]!.isEmpty
      loadingCompletionHandlers[key]!.append(handler)
    }
    return !wasEmpty
  }
  
  /**
   Resolves any complation handlers that may have been queued waiting for a registry fetch
   and clears the queue.
   @param key the key for the completion handler list, since there are multiple
   @param success success indicator to pass on to each handler
   */
  private func callAndClearLoadingCompletionHandlers(key: String, _ success: Bool) {
    var handlers = [(Bool) -> ()]()
    completionHandlerAccessQueue.sync {
      if let h = loadingCompletionHandlers[key] {
        handlers = h
        loadingCompletionHandlers[key] = []
      }
    }
    for handler in handlers {
      handler(success)
    }
  }

  /**
   Take the library list data (either from cache or the internet), load it into
   self.accounts, and load the auth document for the current account if
   necessary.
   - parameter data: The library catalog list data obtained from fetching either
   `prodUrl` or `betaUrl`. This is parsed assuming it's in the OPDS2 format.
   - parameter key: The key to enter the `accountSets` dictionary with.
   - parameter completion: Always invoked at the end no matter what, providing
   `true` in case of success and `false` otherwise. No guarantees are being made
   about whether this will be called on the main thread or not.
   */
  private func loadAccountSetsAndAuthDoc(fromCatalogData data: Data,
                                         key: String,
                                         completion: @escaping (Bool) -> ()) {
    do {
      let catalogsFeed = try OPDS2CatalogsFeed.fromData(data)
      let hadAccount = self.currentAccount != nil

      accountSetsWorkQueue.sync(flags: .barrier) {
        accountSets[key] = catalogsFeed.catalogs.map { Account(publication: $0) }
      }

      // note: `currentAccount` computed property feeds off of `accountSets`, so
      // changing the `accountsSets` dictionary will also change `currentAccount`
      if hadAccount != (self.currentAccount != nil) {
        self.currentAccount?.loadAuthenticationDocument { success in
          if !success {
            NYPLErrorLogger.logError(
              withCode: .authDocLoadFail,
              context: NYPLErrorLogger.Context.accountManagement.rawValue,
              message: """
              Failed to load authentication document for current library: \
              \(self.currentAccount?.name ?? "N/A"). Will still attempt to \
              load catalogURL \(self.currentAccount?.catalogUrl ?? "N/A").
              """,
              metadata: [
                "currentLibrary": self.currentAccount?.debugDescription ?? "N/A"
            ])
          }

          DispatchQueue.main.async {
            var mainFeed = URL(string: self.currentAccount?.catalogUrl ?? "")
            let resolveFn = {
              NYPLSettings.shared.accountMainFeedURL = mainFeed
              UIApplication.shared.delegate?.window??.tintColor = NYPLConfiguration.mainColor()
              NotificationCenter.default.post(name: NSNotification.Name.NYPLCurrentAccountDidChange, object: nil)
              completion(true)
            }

            // TODO: Test if this is still necessary
            // In past, there was a support for only 1 authenticationmethod, so there was no issue from which of them to pick needsAgeCheck value
            // currently we do support multiple auth methods, and age check is dependant on which of them does user select
            // there is a logic in NYPLUserAcccount authDefinition setter to perform an age check, but it wasn't tested
            // most probably you can delete this check from here
            if self.currentAccount?.details?.needsAgeCheck ?? false {
              NYPLAgeCheck.shared().verifyCurrentAccountAgeRequirement { meetsAgeRequirement in
                DispatchQueue.main.async {
                  mainFeed = self.currentAccount?.details?.defaultAuth?.coppaURL(isOfAge: meetsAgeRequirement)
                  resolveFn()
                }
              }
            } else {
              resolveFn()
            }
          }
        }
      } else {
        // we pass `true` because at this point we know the catalogs loaded
        // successfully
        completion(true)
      }
    } catch (let error) {
      NYPLErrorLogger.logError(error, 
                               message: "An error was thrown during loadAccountSetsAndAuthDoc")
      completion(false)
    }
  }

  /// Loads library catalogs from the network or cache if available.
  ///
  /// After loading the library accounts, the authentication document
  /// for the current library will be loaded in sequence.
  ///
  /// - Parameter completion: Always invoked at the end of the load process.
  /// No guarantees are being made about whether this is called on the main
  /// thread or not.
  func loadCatalogs(completion: @escaping (Bool) -> ()) {
    let targetUrl = NYPLSettings.shared.useBetaLibraries ? betaUrl : prodUrl
    let hash = targetUrl.absoluteString.md5().base64EncodedStringUrlSafe()
      .trimmingCharacters(in: ["="])
    
    let wasAlreadyLoading = addLoadingCompletionHandler(key: hash, completion)
    guard !wasAlreadyLoading else { return }

    NYPLNetworkExecutor.shared.GET(targetUrl) { result in
      switch result {
      case .success(let data, _):
        self.loadAccountSetsAndAuthDoc(fromCatalogData: data, key: hash) { success in
          self.callAndClearLoadingCompletionHandlers(key: hash, success)
          NotificationCenter.default.post(name: NSNotification.Name.NYPLCatalogDidLoad, object: nil)
        }
<<<<<<< HEAD
      case .failure(let error, _):
        NYPLErrorLogger.logError(error,
                                 message: "Catalog failed to load from \(targetUrl)")
=======
      case .failure(let error):
        NYPLErrorLogger.logError(
          withCode: .libraryListLoadFail,
          context: NYPLErrorLogger.Context.accountManagement.rawValue,
          message: "Libraries list failed to load from \(targetUrl)",
          metadata: [
            NSUnderlyingErrorKey: error,
        ])
>>>>>>> d77c75d7
        self.callAndClearLoadingCompletionHandlers(key: hash, false)
      }
    }
  }
  
  func account(_ uuid:String) -> Account? {
    // get accountSets dictionary first for thread-safety
    var accountSetsCopy = [String: [Account]]()
    var accountSetKey = ""
    accountSetsWorkQueue.sync {
      accountSetsCopy = self.accountSets
      accountSetKey = self.accountSet
    }

    // Check primary account set first
    if let accounts = accountSetsCopy[accountSetKey] {
      if let account = accounts.filter({ $0.uuid == uuid }).first {
        return account
      }
    }

    // Check existing account lists
    for accountEntry in accountSetsCopy {
      if accountEntry.key == accountSetKey {
        continue
      }
      if let account = accountEntry.value.filter({ $0.uuid == uuid }).first {
        return account
      }
    }

    return nil
  }
  
  func accounts(_ key: String? = nil) -> [Account] {
    var accounts: [Account]? = []

    accountSetsWorkQueue.sync {
      let k = key ?? self.accountSet
      accounts = self.accountSets[k]
    }

    return accounts ?? []
  }

  @objc private func updateAccountSetFromNotification(_ notif: NSNotification) {
    updateAccountSet(completion: { _ in })
  }

  func updateAccountSet(completion: @escaping (Bool) -> () = { _ in }) {
    accountSetsWorkQueue.sync(flags: .barrier) {
      self.accountSet = NYPLSettings.shared.useBetaLibraries ? betaUrlHash : prodUrlHash
    }

    if self.accounts().isEmpty {
      loadCatalogs(completion: completion)
    }
  }

  func clearCache() {
    NYPLNetworkExecutor.shared.clearCache()
    do {
      let applicationSupportUrl = try FileManager.default.url(for: .applicationSupportDirectory, in: .userDomainMask, appropriateFor: nil, create: false)
      let appSupportDirContents = try FileManager.default.contentsOfDirectory(at: applicationSupportUrl, includingPropertiesForKeys: nil, options: [.skipsHiddenFiles, .skipsPackageDescendants, .skipsSubdirectoryDescendants])
      let libraryListCaches = appSupportDirContents.filter { (url) -> Bool in
        return url.lastPathComponent.starts(with: "library_list_") && url.pathExtension == "json"
      }
      let authDocCaches = appSupportDirContents.filter { (url) -> Bool in
        return url.lastPathComponent.starts(with: "authentication_document_") && url.pathExtension == "json"
      }
      for cache in libraryListCaches {
        do {
          try FileManager.default.removeItem(at: cache)
        } catch {
          Log.error("ClearCache", "Unable to clear cache for: \(cache)")
        }
      }
      for cache in authDocCaches {
        do {
          try FileManager.default.removeItem(at: cache)
        } catch {
          Log.error("ClearCache", "Unable to clear cache for: \(cache)")
        }
      }
    } catch {
      Log.error("ClearCache", "Unable to clear cache")
    }
  }
}<|MERGE_RESOLUTION|>--- conflicted
+++ resolved
@@ -222,12 +222,7 @@
           self.callAndClearLoadingCompletionHandlers(key: hash, success)
           NotificationCenter.default.post(name: NSNotification.Name.NYPLCatalogDidLoad, object: nil)
         }
-<<<<<<< HEAD
       case .failure(let error, _):
-        NYPLErrorLogger.logError(error,
-                                 message: "Catalog failed to load from \(targetUrl)")
-=======
-      case .failure(let error):
         NYPLErrorLogger.logError(
           withCode: .libraryListLoadFail,
           context: NYPLErrorLogger.Context.accountManagement.rawValue,
@@ -235,7 +230,6 @@
           metadata: [
             NSUnderlyingErrorKey: error,
         ])
->>>>>>> d77c75d7
         self.callAndClearLoadingCompletionHandlers(key: hash, false)
       }
     }
