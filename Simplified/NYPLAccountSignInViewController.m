--- conflicted
+++ resolved
@@ -1379,7 +1379,6 @@
 
       void (^handler)(void) = self.completionHandler;
       self.completionHandler = nil;
-<<<<<<< HEAD
       if (!self.isLoggingInAfterSignUp) {
         [self.presentingViewController dismissViewControllerAnimated:YES completion:^{
           if (handler) handler();
@@ -1387,11 +1386,7 @@
       } else {
         if(handler) handler();
       }
-      [[NYPLBookRegistry sharedRegistry] syncWithCompletionHandler:^(BOOL success) {
-=======
-      if(handler) handler();
       [[NYPLBookRegistry sharedRegistry] syncResettingCache:NO completionHandler:^(BOOL success) {
->>>>>>> d77c75d7
         if (success) {
           [[NYPLBookRegistry sharedRegistry] save];
         }
