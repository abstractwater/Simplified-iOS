import Foundation
import UIKit

@objcMembers class NYPLAlertUtils : NSObject {
  /**
    Generates an alert view from errors of domains: NSURLErrorDomain, NYPLADEPTErrorDomain

   - Parameter title: The alert title; can be a localization key.
    - Parameter error: An error. If the error contains a localizedDescription, that will be used for the alert message.
    - Returns: The alert controller to be presented.
   */
  class func alert(title: String?, error: NSError?) -> UIAlertController {
    var message = ""
    let domain = error?.domain ?? ""
    let code = error?.code ?? 0

    // handle common iOS networking errors
    if domain == NSURLErrorDomain {
      if code == NSURLErrorNotConnectedToInternet {
        message = "NotConnected"
      } else if code == NSURLErrorCancelled {
        message = "Cancelled"
      } else if code == NSURLErrorTimedOut {
        message = "TimedOut"
      } else if code == NSURLErrorUnsupportedURL {
        message = "UnsupportedURL"
      } else {
        message = "UnknownRequestError"
      }
    }
    #if FEATURE_DRM_CONNECTOR
    if domain == NYPLADEPTErrorDomain {
      if code == NYPLADEPTError.authenticationFailed.rawValue {
        message = "SettingsAccountViewControllerInvalidCredentials"
      } else if code == NYPLADEPTError.tooManyActivations.rawValue {
        message = "SettingsAccountViewControllerMessageTooManyActivations"
      } else {
        message = "UnknownAdeptError"
      }
    }
    #endif
<<<<<<< HEAD

    if message.isEmpty {
      // since it wasn't a networking or Adobe DRM error, show the error
      // description if present
      if let errorDescription = error?.localizedDescriptionWithRecovery, !errorDescription.isEmpty {
        message = errorDescription
      } else {
        message = "UnknownError"
        NYPLErrorLogger.logError(withCode: .genericErrorMsgDisplayed,
                                 context: NYPLErrorLogger.Context.errorHandling.rawValue,
                                 message: "Error \(error?.description ?? "") contained no usable error message for the user, so we defaulted to a generic one.")
      }
=======
    
    if customMessage != nil { // Custom message override
      message = customMessage as! String
    } else if message.isEmpty { // Handle unassigned message
      message = "An error occurred. Please try again later or report an issue from the Settings tab."
>>>>>>> 85310a41
    }

    return alert(title: title, message: message)
  }
  
  /**
    Generates an alert view with localized strings and default style
    @param title the alert title; can be localization key
    @param message the alert message; can be localization key
    @return the alert
   */
  class func alert(title: String?, message: String?) -> UIAlertController {
    return alert(title: title, message: message, style: .default)
  }
  
  /**
    Generates an alert view with localized strings
    @param title the alert title; can be localization key
    @param message the alert message; can be localization key
    @param style the OK action style
    @return the alert
   */
  class func alert(title: String?, message: String?, style: UIAlertAction.Style) -> UIAlertController {
    let alertTitle = (title?.count ?? 0) > 0 ? NSLocalizedString(title!, comment: "") : "Alert"
    let alertMessage = (message?.count ?? 0) > 0 ? NSLocalizedString(message!, comment: "") : ""
    let alertController = UIAlertController.init(
      title: alertTitle,
      message: alertMessage,
      preferredStyle: .alert
      )
    alertController.addAction(UIAlertAction.init(title: NSLocalizedString("OK", comment: ""), style: style, handler: nil))
    return alertController
  }
  
  /**
    Adds a problem document's contents to the alert
    @param controller the alert to modify
    @param document the problem document
    @param append appends the problem document title and details to the alert if true; sets the alert title and message to problem document contents otherwise
    @return
   */
  class func setProblemDocument(controller: UIAlertController?, document: NYPLProblemDocument?, append: Bool) {
    guard let controller = controller else {
      return
    }
    guard let document = document else {
      return
    }

    if append == false {
      controller.title = document.title
      controller.message = document.detail
      return
    }

    var titleWasAdded = false
    if controller.title?.isEmpty ?? true {
      controller.title = document.title
      titleWasAdded = true
    }

    let existingMsg: String = {
      if let existingMsg = controller.message, !existingMsg.isEmpty {
        return existingMsg + "\n"
      }
      return ""
    }()

    let docDetail: String = document.detail ?? ""

    if !titleWasAdded, let docTitle = document.title, !docTitle.isEmpty {
      controller.message = "\(existingMsg)\(docTitle)\n\(docDetail)"
    } else {
      controller.message = "\(existingMsg)\(docDetail)"
    }
  }
  
  /**
   Presents an alert view from another given view

   - Parameters:
     - alertController: The alert to display.
     - viewController: The view from which the alert is displayed.
     - animated: Whether to animate the presentation of the alert or not.
     - completion: Callback passed on to UIViewcontroller::present().
   */
  class func presentFromViewControllerOrNil(alertController: UIAlertController?,
                                            viewController: UIViewController?,
                                            animated: Bool,
                                            completion: (() -> Void)?) {
    guard let alertController = alertController else {
      return
    }

    guard let vc = viewController else {
      NYPLRootTabBarController.shared()?.safelyPresentViewController(alertController, animated: animated, completion: completion)
      return
    }

    vc.present(alertController, animated: animated, completion: completion)
    if let msg = alertController.message {
      Log.info(#file, msg)
    }
  }
}<|MERGE_RESOLUTION|>--- conflicted
+++ resolved
@@ -39,7 +39,6 @@
       }
     }
     #endif
-<<<<<<< HEAD
 
     if message.isEmpty {
       // since it wasn't a networking or Adobe DRM error, show the error
@@ -47,18 +46,11 @@
       if let errorDescription = error?.localizedDescriptionWithRecovery, !errorDescription.isEmpty {
         message = errorDescription
       } else {
-        message = "UnknownError"
+        message = "An error occurred. Please try again later or report an issue from the Settings tab."
         NYPLErrorLogger.logError(withCode: .genericErrorMsgDisplayed,
                                  context: NYPLErrorLogger.Context.errorHandling.rawValue,
                                  message: "Error \(error?.description ?? "") contained no usable error message for the user, so we defaulted to a generic one.")
       }
-=======
-    
-    if customMessage != nil { // Custom message override
-      message = customMessage as! String
-    } else if message.isEmpty { // Handle unassigned message
-      message = "An error occurred. Please try again later or report an issue from the Settings tab."
->>>>>>> 85310a41
     }
 
     return alert(title: title, message: message)
