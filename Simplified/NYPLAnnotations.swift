import UIKit

@objcMembers final class NYPLAnnotations: NSObject {

  // MARK: - Sync Settings

  // The Alert Controller introduces Sync as an opt-in feature.
  // If the user has never seen it before, show it.
  // If the user has seen it on one of their other devices, suppress it.
  // Opting in will attempt to enable on the server, with appropriate error handling.
  class func requestServerSyncStatus(forAccount account: NYPLAccount,
                                     completion: @escaping (_ enableSync: Bool) -> ()) {
    
    if !syncIsPossible(account) {
      Log.debug(#file, "Account does not satisfy conditions for sync setting request.")
      completion(false)
      return
    }

    let settings = NYPLSettings.shared()

    if (settings?.userHasSeenFirstTimeSyncMessage == true &&
        AccountsManager.shared.currentAccount?.details?.syncPermissionGranted == false) {
      completion(false)
      return
    }

    self.permissionUrlRequest { (initialized, syncIsPermitted) in

      if (initialized && syncIsPermitted) {
        completion(true)
        settings?.userHasSeenFirstTimeSyncMessage = true;
        Log.debug(#file, "Sync has already been enabled on the server. Enable here as well.")
        return
      } else if (!initialized && settings?.userHasSeenFirstTimeSyncMessage == false) {
        Log.debug(#file, "Sync has never been initialized for the patron. Showing UIAlertController flow.")
        let title = "SimplyE Sync"
        let message = "Enable sync to save your reading position and bookmarks to your other devices.\n\nYou can change this any time in Settings."
        let alertController = NYPLAlertController.init(title: title, message: message, preferredStyle: .alert)
        let notNowAction = UIAlertAction.init(title: "Not Now", style: .default, handler: { action in
          completion(false)
          settings?.userHasSeenFirstTimeSyncMessage = true;
        })
        let enableSyncAction = UIAlertAction.init(title: "Enable Sync", style: .default, handler: { action in
          self.updateServerSyncSetting(toEnabled: true) { success in
            completion(success)
            settings?.userHasSeenFirstTimeSyncMessage = true;
          }
        })
        alertController.addAction(notNowAction)
        alertController.addAction(enableSyncAction)
        if #available(iOS 9.0, *) {
          alertController.preferredAction = enableSyncAction
        }
        alertController.present(fromViewControllerOrNil: nil, animated: true, completion: nil)
      } else {
        completion(false)
      }
    }
  }

  // Ask the server to enable Annotations. Server will return null, true, or false. Null
  // assumes the user has never been introduced to the feature ("initialized").
  // The closure expects "enabled" which is strictly to inform this single client
  // how to respond based on the server's info.
  class func updateServerSyncSetting(toEnabled enabled: Bool, completion:@escaping (Bool)->()) {
    if (NYPLAccount.shared().hasBarcodeAndPIN() &&
      AccountsManager.shared.currentAccount?.details?.supportsSimplyESync == true) {
      guard let patronAnnotationSettingUrl = NYPLConfiguration.mainFeedURL()?.appendingPathComponent("patrons/me/") else {
        Log.error(#file, "Could not create Annotations URL from Main Feed URL. Abandoning attempt to update sync setting.")
        completion(false)
        return
      }
      let parameters = ["settings": ["simplified:synchronize_annotations": enabled]] as [String : Any]
      syncSettingUrlRequest(patronAnnotationSettingUrl, parameters, 20, { success in
        if !success {
          handleSyncSettingError()
        }
        completion(success)
      })
    }
  }

  private class func permissionUrlRequest(completionHandler: @escaping (_ initialized: Bool, _ syncIsPermitted: Bool) -> ()) {

    guard let annotationSettingsUrl = NYPLConfiguration.mainFeedURL()?.appendingPathComponent("patrons/me/") else {
      Log.error(#file, "Failed to create Annotations URL. Abandoning attempt to retrieve sync setting.")
      return
    }

    var request = URLRequest.init(url: annotationSettingsUrl,
                                  cachePolicy: .reloadIgnoringLocalCacheData,
                                  timeoutInterval: 60)
    request.httpMethod = "GET"
    setDefaultAnnotationHeaders(forRequest: &request)

    let dataTask = URLSession.shared.dataTask(with: request) { (data, response, error) in

      DispatchQueue.main.async {

        if let error = error as NSError? {
          Log.error(#file, "Request Error Code: \(error.code). Description: \(error.localizedDescription)")
          return
        }
        guard let data = data,
          let response = (response as? HTTPURLResponse) else {
            Log.error(#file, "No Data or No Server Response present after request.")
            return
        }

        if response.statusCode == 200 {
          if let json = try? JSONSerialization.jsonObject(with: data, options: []) as! [String:Any],
            let settings = json["settings"] as? [String:Any],
            let syncSetting = settings["simplified:synchronize_annotations"] {
            if syncSetting is NSNull {
              completionHandler(false, false)
            } else {
              completionHandler(true, syncSetting as? Bool ?? false)
            }
          } else {
            Log.error(#file, "Error parsing JSON or finding sync-setting key/value.")
          }
        } else {
          Log.error(#file, "Server response returned error code: \(response.statusCode))")
        }
      }
    }
    dataTask.resume()
  }
  
  private class func syncSettingUrlRequest(_ url: URL,
                                           _ parameters: [String:Any],
                                           _ timeout: Double?,
                                           _ completion: @escaping (Bool)->()) {
    guard let jsonData = try? JSONSerialization.data(withJSONObject: parameters, options: [.prettyPrinted]) else {
      Log.error(#file, "Network request abandoned. Could not create JSON from given parameters.")
      completion(false)
      return
    }
    
    var request = URLRequest(url: url)
    request.httpMethod = "PUT"
    request.httpBody = jsonData
    setDefaultAnnotationHeaders(forRequest: &request)
    request.setValue("vnd.librarysimplified/user-profile+json", forHTTPHeaderField: "Content-Type")
    if let timeout = timeout {
      request.timeoutInterval = timeout
    }
    
    let task = URLSession.shared.dataTask(with: request) { (data, response, error) in

      DispatchQueue.main.async {

        if let error = error as NSError? {
          Log.error(#file, "Request Error Code: \(error.code). Description: \(error.localizedDescription)")
          if NetworkQueue.StatusCodes.contains(error.code) {
            self.addToOfflineQueue(nil, url, parameters)
          }
          completion(false)
          return
        }
        guard let statusCode = (response as? HTTPURLResponse)?.statusCode else {
          Log.error(#file, "No response received from server")
          completion(false)
          return
        }

        if statusCode == 200 {
          completion(true)
        } else {
          Log.error(#file, "Server Response Error. Status Code: \(statusCode)")
          completion(false)
        }
      }
    }
    task.resume()
  }

  class func handleSyncSettingError() {
    let title = NSLocalizedString("Error Changing Sync Setting", comment: "")
    let message = NSLocalizedString("There was a problem contacting the server.\nPlease make sure you are connected to the internet, or try again later.", comment: "")
    let alert = NYPLAlertController.init(title: title, message: message, preferredStyle: .alert)
    alert.addAction(UIAlertAction.init(title: NSLocalizedString("OK", comment: ""), style: .default, handler: nil))
    alert.present(fromViewControllerOrNil: nil, animated: true, completion: nil)
  }

  // MARK: - Reading Position

  class func syncReadingPosition(ofBook bookID: String?, toURL url:URL?,
                                 completionHandler: @escaping (_ responseObject: [String:String]?) -> ()) {

    if !syncIsPossibleAndPermitted() {
      Log.debug(#file, "Account does not support sync or sync is disabled.")
      return
    }

    guard let url = url, let bookID = bookID else {
      Log.error(#file, "Required parameters are nil.")
      return
    }

    var request = URLRequest.init(url: url, cachePolicy: .reloadIgnoringLocalCacheData, timeoutInterval: 30)
    request.httpMethod = "GET"
    setDefaultAnnotationHeaders(forRequest: &request)
    
    let dataTask = URLSession.shared.dataTask(with: request) { (data, response, error) in
      
      if let error = error as NSError? {
        Log.error(#file, "Request Error Code: \(error.code). Description: \(error.localizedDescription)")
        completionHandler(nil)
        return
      }
      guard let data = data,
        let json = try? JSONSerialization.jsonObject(with: data, options: []) as! [String:Any] else {
          Log.error(#file, "Response from annotation server could not be serialized.")
          completionHandler(nil)
          return
      }

      guard let first = json["first"] as? [String:AnyObject],
        let items = first["items"] as? [AnyObject] else {
          Log.error(#file, "Missing required key from Annotations response, or no items exist.")
          completionHandler(nil)
          return
      }
      
      for item in items {
        guard let target = item["target"] as? [String:AnyObject],
          let source = target["source"] as? String,
          let motivation = item["motivation"] as? String else {
            completionHandler(nil)
            continue
        }
        
        if source == bookID && motivation == "http://librarysimplified.org/terms/annotation/idling" {
          
          guard let selector = target["selector"] as? [String:AnyObject],
            let serverCFI = selector["value"] as? String else {
              Log.error(#file, "No CFI saved for title on the server.")
              completionHandler(nil)
              return
          }
          
          var responseObject = ["serverCFI" : serverCFI]
          
          if let body = item["body"] as? [String:AnyObject],
            let device = body["http://librarysimplified.org/terms/device"] as? String,
            let time = body["http://librarysimplified.org/terms/time"] as? String {
            responseObject["device"] = device
            responseObject["time"] = time
          }
          completionHandler(responseObject)
          return
        }
      }
      Log.error(#file, "No Annotation Item found for this title.")
      completionHandler(nil)
      return
    }
    dataTask.resume()
  }
  
  class func postReadingPosition(forBook bookID: String, annotationsURL:URL?, cfi: String) {

    if !syncIsPossibleAndPermitted() {
      Log.debug(#file, "Account does not support sync or sync is disabled.")
      return
    }
    // If no specific URL is provided, post to annotation URL provided by OPDS Main Feed.
    let mainFeedAnnotationURL = NYPLConfiguration.mainFeedURL()?.appendingPathComponent("annotations/")
    guard let annotationsURL = annotationsURL ?? mainFeedAnnotationURL else {
        Log.error(#file, "Required parameter was nil.")
        return
    }

    let parameters = [
      "@context": "http://www.w3.org/ns/anno.jsonld",
      "type": "Annotation",
      "motivation": "http://librarysimplified.org/terms/annotation/idling",
      "target": [
        "source": bookID,
        "selector": [
          "type": "oa:FragmentSelector",
          "value": cfi
        ]
      ],
      "body": [
        "http://librarysimplified.org/terms/time" : NSDate().rfc3339String(),
        "http://librarysimplified.org/terms/device" : NYPLAccount.shared().deviceID
      ]
      ] as [String : Any]
    
    postAnnotation(forBook: bookID, withAnnotationURL: annotationsURL, withParameters: parameters, timeout: nil, queueOffline: true) { (success, id) in
      if success {
        let location = ((parameters["target"] as? [String:Any])?["selector"] as? [String:Any])?["value"] as? String ?? "null"
        Log.debug(#file, "Success: Marked Reading Position To Server: \(location)")
      } else {
        Log.error(#file, "Annotation not posted.")
      }
    }
  }
  
  private class func postAnnotation(forBook bookID: String,
                                    withAnnotationURL url: URL,
                                    withParameters parameters: [String:Any],
                                    timeout: Double?,
                                    queueOffline: Bool,
                                    _ completionHandler: @escaping (_ success: Bool, _ annotationID: String?) -> ()) {

    guard let jsonData = try? JSONSerialization.data(withJSONObject: parameters, options: [.prettyPrinted]) else {
      Log.error(#file, "Network request abandoned. Could not create JSON from given parameters.")
      completionHandler(false, nil)
      return
    }
    
    var request = URLRequest(url: url)
    request.httpMethod = "POST"
    request.httpBody = jsonData
    setDefaultAnnotationHeaders(forRequest: &request)
    if let timeout = timeout {
      request.timeoutInterval = timeout
    }
    
    let task = URLSession.shared.dataTask(with: request) { (data, response, error) in

      if let error = error as NSError? {
        Log.error(#file, "Request Error Code: \(error.code). Description: \(error.localizedDescription)")
        if (NetworkQueue.StatusCodes.contains(error.code)) && (queueOffline == true) {
          self.addToOfflineQueue(bookID, url, parameters)
        }
        completionHandler(false, nil)
        return
      }
      guard let statusCode = (response as? HTTPURLResponse)?.statusCode else {
        Log.error(#file, "No response received from server")
        completionHandler(false, nil)
        return
      }

      if statusCode == 200 {
        Log.debug(#file, "Annotation POST: Success 200.")
        let serverAnnotationID = annotationID(fromNetworkData: data)
        completionHandler(true, serverAnnotationID)
      } else {
        Log.error(#file, "Annotation POST: Response Error. Status Code: \(statusCode)")
        completionHandler(false, nil)
      }
    }
    task.resume()
  }

  private class func annotationID(fromNetworkData data: Data?) -> String? {

    guard let data = data else {
      Log.error(#file, "No Annotation ID saved: No data received from server.")
      return nil
    }
    guard let json = try? JSONSerialization.jsonObject(with: data, options: []) as! [String:Any] else {
      Log.error(#file, "No Annotation ID saved: JSON could not be created from data.")
      return nil
    }
    if let annotationID = json["id"] as? String {
      return annotationID
    } else {
      Log.error(#file, "No Annotation ID saved: Key/Value not found in JSON response.")
      return nil
    }
  }

  // MARK: - Bookmarks

  // Completion handler will return a nil parameter if there are any failures with
  // the network request, deserialization, or sync permission is not allowed.
  class func getServerBookmarks(forBook bookID:String?, atURL annotationURL:URL?, completionHandler: @escaping (_ bookmarks: [NYPLReadiumBookmark]?) -> ()) {

    if !syncIsPossibleAndPermitted() {
      Log.debug(#file, "Account does not support sync or sync is disabled.")
      completionHandler(nil)
      return
    }

    guard let bookID = bookID, let annotationURL = annotationURL else {
      Log.error(#file, "Required parameter was nil.")
      completionHandler(nil)
      return
    }

    var request = URLRequest.init(url: annotationURL, cachePolicy: .reloadIgnoringLocalCacheData, timeoutInterval: 30)
    request.httpMethod = "GET"
    setDefaultAnnotationHeaders(forRequest: &request)
    
    let dataTask = URLSession.shared.dataTask(with: request) { (data, response, error) in
      
      if let error = error as NSError? {
        Log.error(#file, "Request Error Code: \(error.code). Description: \(error.localizedDescription)")
        completionHandler(nil)
        return
      }
      guard let data = data,
        let json = try? JSONSerialization.jsonObject(with: data, options: []) as! [String:Any] else {
          Log.error(#file, "JSON could not be created from data.")
          completionHandler(nil)
          return
      }

      guard let first = json["first"] as? [String:AnyObject],
        let items = first["items"] as? [AnyObject] else {
          Log.error(#file, "Missing required key from Annotations response, or no items exist.")
          completionHandler(nil)
          return
      }

      var bookmarks = [NYPLReadiumBookmark]()

      for item in items {
        if let bookmark = createBookmark(fromBook: bookID, serverAnnotation: item) {
          bookmarks.append(bookmark)
        } else {
          Log.error(#file, "Could not create bookmark element from item.")
          continue
        }
      }
      completionHandler(bookmarks)
    }
    dataTask.resume()
  }

  private class func createBookmark(fromBook bookID: String, serverAnnotation annotation: AnyObject) -> NYPLReadiumBookmark? {

    guard let target = annotation["target"] as? [String:AnyObject],
    let source = target["source"] as? String,
    let annotationID = annotation["id"] as? String,
    let motivation = annotation["motivation"] as? String else {
      Log.error(#file, "Error parsing key/values for target.")
      return nil
    }

    if source == bookID && motivation.contains("bookmarking") {

      guard let selector = target["selector"] as? [String:AnyObject],
        let serverCFI = selector["value"] as? String,
        let body = annotation["body"] as? [String:AnyObject] else {
          Log.error(#file, "ServerCFI could not be parsed.")
          return nil
      }

      guard let device = body["http://librarysimplified.org/terms/device"] as? String,
      let time = body["http://librarysimplified.org/terms/time"] as? String,
      let progressWithinChapter = (body["http://librarysimplified.org/terms/progressWithinChapter"] as? NSNumber)?.floatValue,
      let progressWithinBook = (body["http://librarysimplified.org/terms/progressWithinBook"] as? NSNumber)?.floatValue else {
        Log.error(#file, "Error reading required bookmark key/values from body")
        return nil
      }
      let chapter = body["http://librarysimplified.org/terms/chapter"] as? String

      guard let data = serverCFI.data(using: String.Encoding.utf8),
        let serverCfiJsonObject = try? JSONSerialization.jsonObject(with: data,
          options: JSONSerialization.ReadingOptions.mutableContainers) as! [String:String],
        let serverCfiJson = serverCfiJsonObject["contentCFI"],
        let serverIdrefJson = serverCfiJsonObject["idref"] else {
          Log.error(#file, "Error serializing serverCFI into JSON.")
          return nil
      }

      let bookmark = NYPLReadiumBookmark(annotationId: annotationID,
                                        contentCFI: serverCfiJson,
                                        idref: serverIdrefJson,
                                        chapter: chapter,
                                        page: nil,
                                        location: serverCFI,
                                        progressWithinChapter: progressWithinChapter,
                                        progressWithinBook: progressWithinBook,
                                        time:time,
                                        device:device)
      return bookmark
    } else {
      Log.error(#file, "Bookmark not created from Annotation Element. 'Motivation' Type: \(motivation)")
    }
    return nil
  }

  class func deleteBookmarks(_ bookmarks: [NYPLReadiumBookmark]) {

    if !syncIsPossibleAndPermitted() {
      Log.debug(#file, "Account does not support sync or sync is disabled.")
      return
    }

    for localBookmark in bookmarks {
      if let annotationID = localBookmark.annotationId {
        deleteBookmark(annotationId: annotationID) { success in
          if success {
            Log.debug(#file, "Server bookmark deleted: \(annotationID)")
          } else {
            Log.error(#file, "Bookmark not deleted from server. Moving on: \(annotationID)")
          }
        }
      }
    }
  }

  class func deleteBookmark(annotationId: String,
                            completionHandler: @escaping (_ success: Bool) -> ()) {

    if !syncIsPossibleAndPermitted() {
      Log.debug(#file, "Account does not support sync or sync is disabled.")
      completionHandler(false)
      return
    }

    guard let url = URL(string: annotationId) else {
      Log.error(#file, "Invalid URL from Annotation ID")
      completionHandler(false)
      return
    }

    var request = URLRequest(url: url)
    request.httpMethod = "DELETE"
    setDefaultAnnotationHeaders(forRequest: &request)
    request.timeoutInterval = 20.0
    
    let task = URLSession.shared.dataTask(with: request) { (data, response, error) in
      let response = response as? HTTPURLResponse
      if response?.statusCode == 200 {
        Log.info(#file, "200: DELETE bookmark success")
        completionHandler(true)
      } else if let code = response?.statusCode {
        Log.error(#file, "DELETE bookmark failed with server response code: \(code)")
        completionHandler(false)
      } else {
        guard let error = error as NSError? else { return }
        Log.error(#file, "DELETE bookmark Request Failed with Error Code: \(error.code). Description: \(error.localizedDescription)")
        completionHandler(false)
      }
    }
    task.resume()
  }


  // Method is called when the SyncManager is syncing bookmarks
  // If an existing local bookmark is missing an annotationID, assume it still needs to be uploaded.
  class func uploadLocalBookmarks(_ bookmarks: [NYPLReadiumBookmark],
                                  forBook bookID: String,
                                  completion: @escaping ([NYPLReadiumBookmark], [NYPLReadiumBookmark])->()) {

    if !syncIsPossibleAndPermitted() {
      Log.debug(#file, "Account does not support sync or sync is disabled.")
      return
    }

    Log.debug(#file, "Begin task of uploading local bookmarks.")
    let uploadGroup = DispatchGroup()
    var bookmarksFailedToUpdate = [NYPLReadiumBookmark]()
    var bookmarksUpdated = [NYPLReadiumBookmark]()

    for localBookmark in bookmarks {
      if localBookmark.annotationId == nil {
        uploadGroup.enter()
        postBookmark(forBook: bookID, toURL: nil, bookmark: localBookmark, completionHandler: { serverID in
          if let ID = serverID {
            localBookmark.annotationId = ID
            bookmarksUpdated.append(localBookmark)
          } else {
            Log.error(#file, "Local Bookmark not uploaded: \(localBookmark)")
            bookmarksFailedToUpdate.append(localBookmark)
          }
          uploadGroup.leave()
        })
      }
    }

    uploadGroup.notify(queue: DispatchQueue.main) {
      Log.debug(#file, "Finished task of uploading local bookmarks.")
      completion(bookmarksUpdated, bookmarksFailedToUpdate)
    }
  }

  class func postBookmark(forBook bookID: String,
                          toURL annotationsURL: URL?,
                          bookmark: NYPLReadiumBookmark,
                          completionHandler: @escaping (_ serverID: String?) -> ())
  {
    if !syncIsPossibleAndPermitted() {
      Log.debug(#file, "Account does not support sync or sync is disabled.")
      completionHandler(nil)
      return
    }
    let mainFeedAnnotationURL = NYPLConfiguration.mainFeedURL()?.appendingPathComponent("annotations/")
    guard let annotationsURL = annotationsURL ?? mainFeedAnnotationURL else {
        Log.error(#file, "Required parameter was nil.")
        completionHandler(nil)
        return
    }

    let parameters = [
      "@context": "http://www.w3.org/ns/anno.jsonld",
      "type": "Annotation",
      "motivation": "http://www.w3.org/ns/oa#bookmarking",
      "target": [
        "source": bookID,
        "selector": [
          "type": "oa:FragmentSelector",
          "value": bookmark.location
        ]
      ],
      "body": [
        "http://librarysimplified.org/terms/time" : bookmark.time,
        "http://librarysimplified.org/terms/device" : bookmark.device ?? "",
        "http://librarysimplified.org/terms/chapter" : bookmark.chapter ?? "",
        "http://librarysimplified.org/terms/progressWithinChapter" : bookmark.progressWithinChapter,
        "http://librarysimplified.org/terms/progressWithinBook" : bookmark.progressWithinBook,
      ]
      ] as [String : Any]

    postAnnotation(forBook: bookID, withAnnotationURL: annotationsURL, withParameters: parameters, timeout: 20.0, queueOffline: false) { (success, id) in
      completionHandler(id)
    }
  }

  // MARK: -
  
  class func syncIsPossible(_ account: NYPLAccount) -> Bool {
    let library = AccountsManager.shared.currentAccount
    return account.hasBarcodeAndPIN() && library?.details?.supportsSimplyESync == true
  }

  class func syncIsPossibleAndPermitted() -> Bool {
    let acct = AccountsManager.shared.currentAccount
    return syncIsPossible(NYPLAccount.shared()) && acct?.details?.syncPermissionGranted == true
  }

  class func setDefaultAnnotationHeaders(forRequest request: inout URLRequest) {
    for (headerKey, headerValue) in NYPLAnnotations.headers {
      request.setValue(headerValue, forHTTPHeaderField: headerKey)
    }
  }
  
  class var headers: [String:String] {
    if let barcode = NYPLAccount.shared().barcode, let pin = NYPLAccount.shared().pin {
      let authenticationString = "\(barcode):\(pin)"
      if let authenticationData = authenticationString.data(using: String.Encoding.ascii) {
        let authenticationValue = "Basic \(authenticationData.base64EncodedString(options: .lineLength64Characters))"
        return ["Authorization" : "\(authenticationValue)",
                "Content-Type" : "application/json"]
      } else {
        Log.error(#file, "Error formatting auth headers.")
      }
    } else {
      Log.error(#file, "Attempted to create authorization header without a barcode or pin.")
    }
    return ["Authorization" : "",
            "Content-Type" : "application/json"]
  }

  private class func addToOfflineQueue(_ bookID: String?, _ url: URL, _ parameters: [String:Any]) {
<<<<<<< HEAD
    let libraryID = AccountsManager.shared.currentAccount?.id ?? -1
=======
    let libraryID = AccountsManager.shared.currentAccount.uuid
>>>>>>> bfa8d0bf
    let parameterData = try? JSONSerialization.data(withJSONObject: parameters, options: [.prettyPrinted])
    NetworkQueue.shared().addRequest(libraryID, bookID, url, .POST, parameterData, headers)
  }
}<|MERGE_RESOLUTION|>--- conflicted
+++ resolved
@@ -653,11 +653,7 @@
   }
 
   private class func addToOfflineQueue(_ bookID: String?, _ url: URL, _ parameters: [String:Any]) {
-<<<<<<< HEAD
-    let libraryID = AccountsManager.shared.currentAccount?.id ?? -1
-=======
-    let libraryID = AccountsManager.shared.currentAccount.uuid
->>>>>>> bfa8d0bf
+    let libraryID = AccountsManager.shared.currentAccount?.uuid ?? ""
     let parameterData = try? JSONSerialization.data(withJSONObject: parameters, options: [.prettyPrinted])
     NetworkQueue.shared().addRequest(libraryID, bookID, url, .POST, parameterData, headers)
   }
