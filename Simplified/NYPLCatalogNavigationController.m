--- conflicted
+++ resolved
@@ -193,22 +193,17 @@
        {
          [[NYPLAccount sharedAccount:account.id] setUserID:userID];
          [[NYPLAccount sharedAccount:account.id] setDeviceID:deviceID];
-<<<<<<< HEAD
+
          [[NYPLBookRegistry sharedRegistry] syncWithCompletionHandler:^(BOOL __unused success) {
            [[NSNotificationCenter defaultCenter] postNotificationName:NYPLSyncEndedNotification object:nil];
          }];
-=======
-         [[NYPLBookRegistry sharedRegistry] syncWithCompletionHandler:nil];
          
          // POST deviceID to adobeDevicesLink
          NSURL *deviceManager =  [NSURL URLWithString: [[NYPLAccount sharedAccount:account.id] licensor][@"deviceManager"]];
          if (deviceManager != nil) {
            [NYPLDeviceManager postDevice:deviceID url:deviceManager];
          }
-
->>>>>>> b10003b0
        }
-       
      }];
   }
   else if (account.needsAuth)
