import Foundation

/// This class encapsulates analytic events sent to the server
/// and keeps a local queue of failed attempts to retry them
/// at a later time.
@objcMembers final class NYPLCirculationAnalytics : NSObject {

  class func postEvent(_ event: String, withBook book: NYPLBook) -> Void
  {
    if book.analyticsURL != nil{
      let requestURL = book.analyticsURL.appendingPathComponent(event)
      post(event, withURL: requestURL)
    }
  }
  
  private class func post(_ event: String, withURL url: URL) -> Void
  {
    var request = URLRequest(url: url)
    request.httpMethod = "GET"

    let dataTask = URLSession.shared.dataTask(with: request) { (data, response, error) in
      
      if let response = response as? HTTPURLResponse {
        if response.statusCode == 200 {
          debugPrint(#file, "Analytics Upload: Success")
        }
      } else {
        guard let error = error as NSError? else { return }
        if NetworkQueue.StatusCodes.contains(error.code) {
          self.addToOfflineAnalyticsQueue(event, url)
        }
        Log.error(#file, "URLRequest Error: \(error.code). Description: \(error.localizedDescription)")
      }
    }
    dataTask.resume()
  }
  
  private class func addToOfflineAnalyticsQueue(_ event: String, _ bookURL: URL) -> Void
  {
<<<<<<< HEAD
    let libraryID = AccountsManager.shared.currentAccount?.id ?? -1
=======
    let libraryID = AccountsManager.shared.currentAccount.uuid
>>>>>>> bfa8d0bf
    NetworkQueue.shared().addRequest(libraryID, nil, bookURL, .GET, nil, NYPLAnnotations.headers)
  }
}<|MERGE_RESOLUTION|>--- conflicted
+++ resolved
@@ -37,11 +37,7 @@
   
   private class func addToOfflineAnalyticsQueue(_ event: String, _ bookURL: URL) -> Void
   {
-<<<<<<< HEAD
-    let libraryID = AccountsManager.shared.currentAccount?.id ?? -1
-=======
-    let libraryID = AccountsManager.shared.currentAccount.uuid
->>>>>>> bfa8d0bf
+    let libraryID = AccountsManager.shared.currentAccount?.uuid ?? ""
     NetworkQueue.shared().addRequest(libraryID, nil, bookURL, .GET, nil, NYPLAnnotations.headers)
   }
 }