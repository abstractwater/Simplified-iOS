//
//  SimplyE
//  Copyright © 2020 NYPL Labs. All rights reserved.
//

import Foundation
import Firebase

let NYPLSimplyEDomain = "org.nypl.labs.SimplyE"
fileprivate let nullString = "null"

@objc enum NYPLSeverity: NSInteger {
  case error, warning, info

  func stringValue() -> String {
    switch self {
    case .error: return "error"
    case .warning: return "warning"
    case .info: return "info"
    }
  }
}

/// Detailed error codes that span across Contexts. E.g. you could have a
/// `invalidURLSession` for any `Context` that's using URLSession.
@objc enum NYPLErrorCode: Int {
  case ignore = 0

<<<<<<< HEAD
  // low-level / system related
  case fileSystemFail = 1

  // generic app related (101 and 102 codes are obsolete, don't use)
=======
  // generic app related
>>>>>>> 5cd50e16
  case appLaunch = 100
  case genericErrorMsgDisplayed = 103

  // book registry
  case nilBookIdentifier = 200 // caused by book registry, downloads
  case nilCFI = 201
  case missingBookFile = 202
  case unknownBookState = 203
  case registrySyncFailure = 204

  // sign in/out/up (304 code is obsolete, don't use)
  case invalidLicensor = 300
  case deAuthFail = 301
  case barcodeException = 302
  case remoteLoginError = 303
  case userProfileDocFail = 305
  case nilSignUpURL = 306
  case adeptAuthFail = 307
  case noAuthorizationIdentifier = 308
  case noLicensorToken = 309
  case loginErrorWithProblemDoc = 310
  case missingParentBarcodeForJuvenile = 311
  case cardCreatorCredentialsDecodeFail = 312

  // audiobooks
  case audiobookUserEvent = 400
  case audiobookCorrupted = 401

  // ereader
  case deleteBookmarkFail = 500

  // Parse failure
  case parseProfileDataCorrupted = 600
  case parseProfileTypeMismatch = 601
  case parseProfileValueNotFound = 602
  case parseProfileKeyNotFound = 603
  case feedParseFail = 604
  case opdsFeedParseFail = 605
  case invalidXML = 606
  case authDocParseFail = 607
  case parseProblemDocFail = 608

  // account management
  case authDocLoadFail = 700

  // feeds
  case opdsFeedNoData = 800
  case invalidFeedType = 801
  case noAgeGateElement = 802

  // networking, generic
  case noURL = 900
  case invalidURLSession = 901 // used to be 101 up to 3.4.0
  case apiCall = 902 // used to be 102 up to 3.4.0
  case invalidResponseMimeType = 903
  case unexpectedHTTPCodeWarning = 904
  case problemDocMessageDisplayed = 905
  case unableToMakeVCAfterLoading = 906
  case noTaskInfoAvailable = 907
  case downloadFail = 908

  // wrong content
  case unknownRightsManagement = 1100
  case unexpectedFormat = 1101

  // low-level / system related
  case missingSystemPaths = 1200
  case fileMoveFail = 1201
}

@objcMembers class NYPLErrorLogger : NSObject {
  class func configureCrashAnalytics() {
    FirebaseApp.configure()

    let deviceID = UIDevice.current.identifierForVendor
    Crashlytics.sharedInstance().setObjectValue(deviceID, forKey: "NYPLDeviceID")
  }

  class func setUserID(_ userID: String?) {
    if let userIDmd5 = userID?.md5hex() {
      Crashlytics.sharedInstance().setUserIdentifier(userIDmd5)
    } else {
      Crashlytics.sharedInstance().setUserIdentifier(nil)
    }
  }

  /// Broad areas providing some kind of operating context for error reporting.
  /// These are meant to be related to the code base more than functionality,
  /// (e.g. an error related to audiobooks may happen in different classes)
  /// although the two things may obviously overlap.
  enum Context: String {
    case accountManagement
    case audiobooks
    case bookDownload
    case catalog
    case ereader
    case infrastructure
    case myBooks
    case opds
    case signIn
    case signOut
    case signUp
    case errorHandling
  }

  // MARK:- Generic helpers

  /**
   Helper method for other logging functions that adds relevant account info
   to our crash reporting system.
   - parameter metadata: report metadata dictionary
   */
  private class func addAccountInfoToMetadata(_ metadata: inout [String: Any]) {
    let currentLibrary = AccountsManager.shared.currentAccount
    metadata["currentAccountName"] = currentLibrary?.name ?? nullString
    metadata["currentAccountId"] = AccountsManager.shared.currentAccountId ?? nullString
    metadata["currentAccountSet"] = AccountsManager.shared.accountSet
    metadata["currentAccountCatalogURL"] = currentLibrary?.catalogUrl ?? nullString
    metadata["currentAccountAuthDocURL"] = currentLibrary?.authenticationDocumentUrl ?? nullString
    metadata["currentAccountLoansURL"] = currentLibrary?.loansUrl ?? nullString
    metadata["numAccounts"] = AccountsManager.shared.accounts().count
  }

  /// Creates a dictionary with information to be logged in relation to an event.
  /// - Parameters:
  ///   - severity: How severe the event is.
  ///   - message: An optional message.
  ///   - context: Page/VC name or anything that can help identify the in-code location where the error occurred.
  ///   - metadata: Any additional metadata.
  private class func additionalInfo(severity: NYPLSeverity,
                                    message: String? = nil,
                                    context: String? = nil,
                                    metadata: [String: Any]? = nil) -> [String: Any] {
    var dict = metadata ?? [:]

    dict["severity"] = severity.stringValue()
    if let message = message {
      dict["message"] = message
    }
    if let context = context {
      dict["context"] = context
    }

    return dict
  }

  // MARK:- Generic methods for error logging

  /// Reports an error.
  /// - Parameters:
  ///   - error: Any originating error that occurred.
  ///   - context: Choose from `Context` enum or provide a string that can
  ///   be used to group similar errors. This will be the top line (searchable)
  ///   in Crashlytics UI.
  ///   - message: A string for further context.
  ///   - metadata: Any additional metadata to be logged.
  class func logError(_ error: Error,
                      context: String? = nil,
                      message: String? = nil,
                      metadata: [String: Any]? = nil) {
    logError(error,
             code: .ignore,
             context: context,
             message: message,
             metadata: metadata)
  }


  /// Reports an error situation.
  /// - Parameters:
  ///   - code: A code identifying the error situation. Searchable in
  ///   Crashlytics UI.
  ///   - context: Choose from `Context` enum or provide a string that can
  ///   be used to group similar errors. This will be the top line (searchable)
  ///   in Crashlytics UI.
  ///   - message: A string for further context.
  ///   - metadata: Any additional metadata to be logged.
  class func logError(withCode code: NYPLErrorCode,
                      context: String,
                      message: String? = nil,
                      metadata: [String: Any]? = nil) {
    logError(nil,
             code: code,
             context: context,
             message: message,
             metadata: metadata)
  }

  // MARK:- Specialized logging methods

  /**
    Report when there's a null book identifier
    @param book book
    @param identifier book ID
    @param title book title
    @return
   */
  class func logUnexpectedNilIdentifier(_ identifier: String?, book: NYPLBook?) {
    var metadata = [String : Any]()
    metadata["incomingIdentifierString"] = identifier ?? nullString
    metadata["bookTitle"] = book?.title ?? nullString
    metadata["revokeLink"] = book?.revokeURL?.absoluteString ?? nullString
    addAccountInfoToMetadata(&metadata)

    let userInfo = additionalInfo(
      severity: .warning,
      message: "The book identifier was unexpectedly nil when attempting to return.",
      metadata: metadata)
    let err = NSError(domain: Context.myBooks.rawValue,
                      code: NYPLErrorCode.nilBookIdentifier.rawValue,
                      userInfo: userInfo)

    Crashlytics.sharedInstance().recordError(err)
  }
  
  /**
    Report when there's an error copying the book from RMSDK to app storage
    @param book target book
    @return
   */
  class func logMissingFileURLAfterDownloadingBook(_ book: NYPLBook?,
                                                   message: String) {
    var metadata = [String : Any]()
    metadata["bookIdentifier"] = book?.identifier ?? nullString
    metadata["bookTitle"] = book?.title ?? nullString
    addAccountInfoToMetadata(&metadata)

    let userInfo = additionalInfo(
      severity: .warning,
      message: message,
      metadata: metadata)
    let err = NSError(domain: Context.bookDownload.rawValue,
                      code: NYPLErrorCode.missingBookFile.rawValue,
                      userInfo: userInfo)

    Crashlytics.sharedInstance().recordError(err)
  }
  
  /**
    Report when there's a null CFI
    @param location CFI location in the EPUB
    @param locationDictionary
    @param bookId id of the book
    @param title name of the book
    @return
   */
  class func logNilContentCFI(location: NYPLBookLocation?,
                              locationDictionary: Dictionary<String, Any>?,
                              bookId: String?,
                              title: String?,
                              message: String?) {
    var metadata = [String : Any]()
    metadata["bookID"] = bookId ?? nullString
    metadata["bookTitle"] = title ?? nullString
    metadata["registry locationString"] = location?.locationString ?? nullString
    metadata["renderer"] = location?.renderer ?? nullString
    metadata["openPageRequest idref"] = locationDictionary?["idref"] ?? nullString
    addAccountInfoToMetadata(&metadata)
    
    let userInfo = additionalInfo(
      severity: .warning,
      message: message,
      metadata: metadata)
    let err = NSError(domain: Context.ereader.rawValue,
                      code: NYPLErrorCode.nilCFI.rawValue,
                      userInfo: userInfo)

    Crashlytics.sharedInstance().recordError(err)
  }

  /**
    Report when there's an error deauthorizing device at RMSDK level
    - Parameter error: Underlying error that happened during deauthorization.
   */
  class func logDeauthorizationError(_ error: NSError?) {
    var metadata = [String : Any]()
    addAccountInfoToMetadata(&metadata)
    if let error = error {
      metadata[NSUnderlyingErrorKey] = error
    }
    
    let userInfo = additionalInfo(
      severity: .error,
      message: "User has lost an activation on signout due to NYPLAdept Error.",
      metadata: metadata)
    let err = NSError(domain: Context.signOut.rawValue,
                      code: NYPLErrorCode.deAuthFail.rawValue,
                      userInfo: userInfo)

    Crashlytics.sharedInstance().recordError(err)
  }

  // MARK: Sign up/in/out errors

  /// Reports a sign up error.
  /// - Parameters:
  ///   - error: Any error obtained during the sign up process, if present.
  ///   - code: A code identifying the error situation.
  ///   - message: A string for further context.
  class func logSignUpError(_ error: Error? = nil,
                            code: NYPLErrorCode,
                            message: String) {
    logError(error,
             code: code,
             context: Context.signUp.rawValue,
             message: message)
  }

  /// Use this method to report an sign in error where a problem document was
  /// returned.
  /// - Parameters:
  ///   - error: The error returned, if any.
  ///   - barcode: Clear-text barcode that was used to attempt sign-in. This
  ///   will be hashed.
  ///   - library: The library the user is trying to sign in into.
  ///   - request: The request issued that returned the error.
  ///   - problemDocument: The document returned by the server.
  ///   - metadata: Any additional data to be logged.
  class func logLoginError(_ error: NSError?,
                           barcode: String?,
                           library: Account?,
                           request: URLRequest?,
                           problemDocument: NYPLProblemDocument,
                           metadata: [String: Any]?) {
    var metadata = [String : Any]()
    if let error = error {
      metadata[NSUnderlyingErrorKey] = error
    }
    if let barcode = barcode {
      metadata["hashedBarcode"] = barcode.md5hex()
    }
    if let request = request {
      metadata["request"] = request.loggableString
    }
    metadata["problemDocument"] = problemDocument.debugDictionary
    if let library = library {
      metadata["libraryUUID"] = library.uuid
      metadata["libraryName"] = library.name
    }

    addAccountInfoToMetadata(&metadata)

    let userInfo = additionalInfo(
      severity: .error,
      metadata: metadata)
    let err = NSError(domain: Context.signIn.rawValue,
                      code: NYPLErrorCode.loginErrorWithProblemDoc.rawValue,
                      userInfo: userInfo)

    Crashlytics.sharedInstance().recordError(err)
  }

  /// Report when there's an error logging in to an account remotely.
  /// - Parameters:
  ///   - error: The error returned, if any.
  ///   - barcode: Clear-text barcode that was used to attempt sign-in. This
  ///   will be hashed.
  ///   - request: The request issued that returned the error.
  ///   - response: The response that returned the error.
  ///   - library: The library the user is trying to sign in into.
  ///   - message: A dev-friendly message to concisely explain what's
  ///  happening.
  class func logRemoteLoginError(_ error: NSError?,
                                 barcode: String?,
                                 request: URLRequest?,
                                 response: URLResponse?,
                                 library: Account?,
                                 message: String) {
    var metadata = [String : Any]()
    if let error = error {
      metadata[NSUnderlyingErrorKey] = error
    }
    if let barcode = barcode {
      metadata["hashedBarcode"] = barcode.md5hex()
    }
    if let request = request {
      metadata["request"] = request.loggableString
    }
    if let response = response as? HTTPURLResponse {
      metadata["responseStatusCode"] = response.statusCode
      metadata["responseMime"] = response.mimeType ?? nullString
      metadata["responseHeaders"] = response.allHeaderFields
    }
    if let library = library {
      metadata["libraryUUID"] = library.uuid
      metadata["libraryName"] = library.name
    }
    addAccountInfoToMetadata(&metadata)

    let userInfo = additionalInfo(
      severity: .error,
      message: message,
      metadata: metadata)
    let err = NSError(domain: Context.signIn.rawValue,
                      code: NYPLErrorCode.remoteLoginError.rawValue,
                      userInfo: userInfo)

    Crashlytics.sharedInstance().recordError(err)
  }

  /**
    Report when there's an error logging in to an account locally
    @param error related error
    @param libraryName name of the library
    @return
   */
  class func logLocalAuthFailed(error: NSError?,
                                library: Account?,
                                metadata: [String: Any]?) {
    var metadata = metadata ?? [String : Any]()
    if let library = library {
      metadata["libraryUUID"] = library.uuid
      metadata["libraryName"] = library.name
    }
    metadata["errorDescription"] = error?.localizedDescription ?? nullString
    if let error = error {
      metadata[NSUnderlyingErrorKey] = error
    }
    addAccountInfoToMetadata(&metadata)
    
    let userInfo = additionalInfo(
      severity: .info,
      message: "Local Login Failed With Error",
      metadata: metadata)
    let err = NSError(domain: Context.signIn.rawValue,
                      code: NYPLErrorCode.adeptAuthFail.rawValue,
                      userInfo: userInfo)

    Crashlytics.sharedInstance().recordError(err)
  }
  
  /**
   Report when there's an error deauthorizing device at RMSDK level
   */
  class func logDeauthorizationError() {
    var metadata = [String : Any]()
    addAccountInfoToMetadata(&metadata)

    let userInfo = additionalInfo(
      severity: .info,
      message: "User has lost an activation on signout due to NYPLAdept Error.",
      context: "NYPLSettingsAccountDetailViewController",
      metadata: metadata)
    let err = NSError(domain: Context.signOut.rawValue,
                      code: NYPLErrorCode.deAuthFail.rawValue,
                      userInfo: userInfo)

    Crashlytics.sharedInstance().recordError(err)
  }

  /**
    Report when there's missing licensor data during deauthorization
    - Parameter accountId: id of the library account.
   */
  class func logInvalidLicensor(withAccountID accountId: String?) {
    var metadata = [String : Any]()
    metadata["accountTypeID"] = accountId ?? nullString
    addAccountInfoToMetadata(&metadata)
    
    let userInfo = additionalInfo(
      severity: .warning,
      message: "No Valid Licensor available to deauthorize device. Signing out NYPLAccount credentials anyway with no message to the user.",
      context: "NYPLSettingsAccountDetailViewController",
      metadata: metadata)
    let err = NSError(domain: Context.signOut.rawValue,
                      code: NYPLErrorCode.invalidLicensor.rawValue,
                      userInfo: userInfo)

    Crashlytics.sharedInstance().recordError(err)
  }

  // MARK: Misc

  class func logDeleteBookmarkError(message: String,
                                    context: String,
                                    metadata: [String: Any]) {
    let userInfo = additionalInfo(severity: .warning,
                                  message: message,
                                  context: context,
                                  metadata: metadata)
    let err = NSError(domain: Context.ereader.rawValue,
                      code: NYPLErrorCode.deleteBookmarkFail.rawValue,
                      userInfo: userInfo)
    Crashlytics.sharedInstance().recordError(err)
  }

  /**
    Report when user launches the app.
   */
  class func logNewAppLaunch() {
    var metadata = [String : Any]()
    addAccountInfoToMetadata(&metadata)
    
    let userInfo = additionalInfo(severity: .info, metadata: metadata)
    let err = NSError(domain: NYPLSimplyEDomain,
                      code: NYPLErrorCode.appLaunch.rawValue,
                      userInfo: userInfo)

    Crashlytics.sharedInstance().recordError(err)
  }

  /**
<<<<<<< HEAD
   Report a generic path issue when dealing with file system apis.
   - parameter severity: how critical the user experience is impacted.
   - parameter message: Message to associate with report.
   - parameter context: Where this issue arose.
   */
  class func logFileSystemIssue(severity: NYPLSeverity,
                                message: String,
                                context: String) {
    let userInfo = additionalInfo(severity: severity,
                                  message: message,
                                  context: context)
    let err = NSError(domain: NYPLSimplyEDomain,
                      code: NYPLErrorCode.fileSystemFail.rawValue,
                      userInfo: userInfo)

    Crashlytics.sharedInstance().recordError(err)
  }

  /**
=======
>>>>>>> 5cd50e16
    Report when there's an issue with barcode image encoding
    @param exception the related exception
    @param library library for which the barcode is being created
    @return
   */
  class func logBarcodeException(_ exception: NSException?, library: String?) {
    var metadata = [String : Any]()
    addAccountInfoToMetadata(&metadata)
    
    let userInfo = additionalInfo(
      severity: .info,
      message: "\(library ?? nullString): \(exception?.name.rawValue ?? nullString). \(exception?.reason ?? nullString)",
      context: "NYPLZXingEncoder",
      metadata: metadata)
    let err = NSError(domain: Context.signIn.rawValue,
                      code: NYPLErrorCode.barcodeException.rawValue,
                      userInfo: userInfo)

    Crashlytics.sharedInstance().recordError(err)
  }

  class func logCatalogInitError(withCode code: NYPLErrorCode) {
    logError(withCode: code, context: Context.catalog.rawValue)
  }

  /**
   Report when there's an issue parsing a problem document.
   - parameter originalError: the parsing error.
   - parameter barcode: The clear-text user barcode. This will be hashed.
   - parameter url: the url the problem document is being fetched from.
   - parameter context: client-provided operating context.
   - parameter message: A dev-friendly message to concisely explain what's
   happening.
   */
  class func logProblemDocumentParseError(_ originalError: NSError,
                                          barcode: String?,
                                          url: URL?,
                                          context: String,
                                          message: String?) {
    var metadata = [String: Any]()
    metadata["url"] = url ?? nullString
    metadata["errorDescription"] = originalError.localizedDescription
    metadata[NSUnderlyingErrorKey] = originalError
    if let barcode = barcode {
      metadata["hashedBarcode"] = barcode.md5hex()
    }
    addAccountInfoToMetadata(&metadata)
    
    let userInfo = additionalInfo(
      severity: .error,
      message: message,
      metadata: metadata)

    let err = NSError(domain: context,
                      code: NYPLErrorCode.parseProblemDocFail.rawValue,
                      userInfo: userInfo)

    Crashlytics.sharedInstance().recordError(err)
  }
  
  /// Report when there's an issue parsing a user profile document obtained
  /// from the server during sign in / up / out process.
  /// - Parameters:
  ///   - error: The parse error.
  ///   - context: Choose from `Context` enum or provide a string that can
  ///   be used to group similar errors. This will be the top line (searchable)
  ///   in Crashlytics UI.
  ///   - barcode: The clear-text barcode used to authenticate. This will be
  ///   hashed.
  class func logUserProfileDocumentAuthError(_ error: NSError?,
                                             context: String,
                                             barcode: String?) {
    var userInfo = [String : Any]()
    addAccountInfoToMetadata(&userInfo)
    userInfo = additionalInfo(severity: .error, metadata: userInfo)
    if let barcode = barcode {
      userInfo["hashedBarcode"] = barcode.md5hex()
    }
    if let originalError = error {
      userInfo[NSUnderlyingErrorKey] = originalError
    }

    let err = NSError(domain: context,
                      code: NYPLErrorCode.userProfileDocFail.rawValue,
                      userInfo: userInfo)

    Crashlytics.sharedInstance().recordError(err)
  }

  class func logAudiobookIssue(_ error: NSError,
                               severity: NYPLSeverity,
                               message: String? = nil) {
    var metadata = [String : Any]()
    addAccountInfoToMetadata(&metadata)

    let userInfo = additionalInfo(severity: severity,
                                  message: message,
                                  metadata: metadata)
    Crashlytics.sharedInstance().recordError(error,
                                             withAdditionalUserInfo: userInfo)
  }

  class func logAudiobookInfoEvent(message: String) {
    let userInfo = additionalInfo(severity: .info,
                                  message: message,
                                  context: Context.audiobooks.rawValue)
    let err = NSError(domain: Context.audiobooks.rawValue,
                      code: NYPLErrorCode.audiobookUserEvent.rawValue,
                      userInfo: userInfo)
    Crashlytics.sharedInstance().recordError(err)
  }

  /// Use this function for logging low-level errors occurring in api execution
  /// when there's no other more relevant context available, or when it's more
  /// relevant to log request and response objects.
  /// - Parameters:
  ///   - originalError: Any originating error that occurred. This will be
  ///   wrapped under `NSUnderlyingErrorKey` in Crashlytics.
  ///   - code: Client-provided code to identify errors more easily.
  ///   Searchable in Crashlytics.
  ///   - context: Client-provided context to identify errors more easily.
  ///   Searchable in Crashlytics.
  ///   - request: Only the output of `loggableString` will be attached to the
  ///   report, to ensure privacy.
  ///   - response: Useful to understand if the error originated on the server.
  ///   - message: A string for further context.
  /// - Returns: The error that was logged.
  @discardableResult
  class func logNetworkError(_ originalError: Error? = nil,
                             code: NYPLErrorCode = .ignore,
                             context: String? = nil,
                             request: URLRequest?,
                             response: URLResponse?,
                             message: String? = nil,
                             metadata: [String: Any]? = nil) -> Error {
    // compute metadata
    var metadata = metadata ?? [String : Any]()
    if let request = request {
      metadata["request"] = request.loggableString
    }
    if let response = response {
      metadata["response"] = response
    }
    if let originalError = originalError {
      metadata[NSUnderlyingErrorKey] = originalError
    }
    addAccountInfoToMetadata(&metadata)

    let userInfo = additionalInfo(severity: .error,
                                  message: message,
                                  metadata: metadata)
    let error = NSError(
      domain: context ?? Context.infrastructure.rawValue,
      code: (code != .ignore ? code : NYPLErrorCode.apiCall).rawValue,
      userInfo: userInfo)

    Log.error(#file, """
      Request \(request?.loggableString ?? "") failed. \
      Message: \(message ?? "<>"). Error: \(originalError ?? error)
      """)

    Crashlytics.sharedInstance().recordError(error)
    return error
  }

  //----------------------------------------------------------------------------
  // MARK: - Private helpers

  /// Helper to log a generic error to Crashlytics.
  /// - Parameters:
  ///   - originalError: Any originating error that occurred, if available.
  ///   - code: A code identifying the error situation. This is ignored if
  ///   `error` is not nil.
  ///   - context: Operating context to help identify where the error occurred.
  ///   - message: A string for further context.
  ///   - metadata: Any additional metadata to be logged.
  private class func logError(_ originalError: Error?,
                              code: NYPLErrorCode = .ignore,
                              context: String? = nil,
                              message: String? = nil,
                              metadata: [String: Any]? = nil) {
    if let message = message {
      Log.error(#file, message)
    }

    var moreMetadata = metadata ?? [String : Any]()
    addAccountInfoToMetadata(&moreMetadata)

    if let originalError = originalError {
      Log.error(#file, "Error: \(originalError)")
      moreMetadata[NSUnderlyingErrorKey] = originalError
    }

    let userInfo = additionalInfo(severity: .error,
                                  message: message,
                                  metadata: moreMetadata)

    let finalCode: Int
    if code != .ignore {
      finalCode = code.rawValue
    } else if let nserror = originalError as NSError? {
      finalCode = nserror.code
    } else {
      finalCode = NYPLErrorCode.ignore.rawValue
    }

    let err = NSError(domain: context ?? NYPLSimplyEDomain,
                      code: finalCode,
                      userInfo: userInfo)

    Crashlytics.sharedInstance().recordError(err)
  }

}<|MERGE_RESOLUTION|>--- conflicted
+++ resolved
@@ -26,14 +26,7 @@
 @objc enum NYPLErrorCode: Int {
   case ignore = 0
 
-<<<<<<< HEAD
-  // low-level / system related
-  case fileSystemFail = 1
-
   // generic app related (101 and 102 codes are obsolete, don't use)
-=======
-  // generic app related
->>>>>>> 5cd50e16
   case appLaunch = 100
   case genericErrorMsgDisplayed = 103
 
@@ -536,28 +529,6 @@
   }
 
   /**
-<<<<<<< HEAD
-   Report a generic path issue when dealing with file system apis.
-   - parameter severity: how critical the user experience is impacted.
-   - parameter message: Message to associate with report.
-   - parameter context: Where this issue arose.
-   */
-  class func logFileSystemIssue(severity: NYPLSeverity,
-                                message: String,
-                                context: String) {
-    let userInfo = additionalInfo(severity: severity,
-                                  message: message,
-                                  context: context)
-    let err = NSError(domain: NYPLSimplyEDomain,
-                      code: NYPLErrorCode.fileSystemFail.rawValue,
-                      userInfo: userInfo)
-
-    Crashlytics.sharedInstance().recordError(err)
-  }
-
-  /**
-=======
->>>>>>> 5cd50e16
     Report when there's an issue with barcode image encoding
     @param exception the related exception
     @param library library for which the barcode is being created
