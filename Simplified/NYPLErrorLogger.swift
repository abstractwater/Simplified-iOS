//
//  SimplyE
//  Copyright © 2020 NYPL Labs. All rights reserved.
//

import Foundation
import Firebase

let NYPLSimplyEDomain = "org.nypl.labs.SimplyE"
fileprivate let nullString = "null"

@objc enum NYPLSeverity: NSInteger {
  case error, warning, info

  func stringValue() -> String {
    switch self {
    case .error: return "error"
    case .warning: return "warning"
    case .info: return "info"
    }
  }
}

/// Detailed error codes that span across Contexts. E.g. you could have a
/// `invalidURLSession` for any `Context` that's using URLSession.
@objc enum NYPLErrorCode: Int {
  case ignore = 0

  // generic app related (101 and 102 codes are obsolete, don't use)
  case appLaunch = 100
  case genericErrorMsgDisplayed = 103

  // book registry
  case nilBookIdentifier = 200 // caused by book registry, downloads
  case nilCFI = 201
  case missingBookFile = 202
  case unknownBookState = 203
  case registrySyncFailure = 204

  // sign in/out/up (304 code is obsolete, don't use)
  case invalidLicensor = 300
  case deAuthFail = 301
  case barcodeException = 302
  case remoteLoginError = 303
  case userProfileDocFail = 305
  case nilSignUpURL = 306
  case adeptAuthFail = 307
  case noAuthorizationIdentifier = 308
  case noLicensorToken = 309
  case loginErrorWithProblemDoc = 310
  case missingParentBarcodeForJuvenile = 311
  case cardCreatorCredentialsDecodeFail = 312

  // audiobooks
  case audiobookUserEvent = 400
  case audiobookCorrupted = 401

  // ereader
  case deleteBookmarkFail = 500

  // Parse failure
  case parseProfileDataCorrupted = 600
  case parseProfileTypeMismatch = 601
  case parseProfileValueNotFound = 602
  case parseProfileKeyNotFound = 603
  case feedParseFail = 604
  case opdsFeedParseFail = 605
  case invalidXML = 606
  case authDocParseFail = 607
  case parseProblemDocFail = 608

  // account management
  case authDocLoadFail = 700

  // feeds
  case opdsFeedNoData = 800
<<<<<<< HEAD
  
  // DRM
  case epubDecodingError = 1000

=======
  case invalidFeedType = 801
  case noAgeGateElement = 802

  // networking, generic
  case noURL = 900
  case invalidURLSession = 901 // used to be 101 up to 3.4.0
  case apiCall = 902 // used to be 102 up to 3.4.0
  case invalidResponseMimeType = 903
  case unexpectedHTTPCodeWarning = 904
  case problemDocMessageDisplayed = 905
  case unableToMakeVCAfterLoading = 906
  case noTaskInfoAvailable = 907
  case downloadFail = 908

  // wrong content
  case unknownRightsManagement = 1100
  case unexpectedFormat = 1101

  // low-level / system related
  case missingSystemPaths = 1200
  case fileMoveFail = 1201
>>>>>>> 6927c5c7
}

@objcMembers class NYPLErrorLogger : NSObject {
  class func configureCrashAnalytics() {
    FirebaseApp.configure()

    let deviceID = UIDevice.current.identifierForVendor
    Crashlytics.sharedInstance().setObjectValue(deviceID, forKey: "NYPLDeviceID")
  }

  class func setUserID(_ userID: String?) {
    if let userIDmd5 = userID?.md5hex() {
      Crashlytics.sharedInstance().setUserIdentifier(userIDmd5)
    } else {
      Crashlytics.sharedInstance().setUserIdentifier(nil)
    }
  }

  /// Broad areas providing some kind of operating context for error reporting.
  /// These are meant to be related to the code base more than functionality,
  /// (e.g. an error related to audiobooks may happen in different classes)
  /// although the two things may obviously overlap.
  enum Context: String {
    case accountManagement
    case audiobooks
    case bookDownload
    case catalog
    case ereader
    case infrastructure
    case myBooks
    case opds
    case signIn
    case signOut
    case signUp
    case errorHandling
  }

  // MARK:- Generic helpers

  /**
   Helper method for other logging functions that adds relevant account info
   to our crash reporting system.
   - parameter metadata: report metadata dictionary
   */
  private class func addAccountInfoToMetadata(_ metadata: inout [String: Any]) {
    let currentLibrary = AccountsManager.shared.currentAccount
    metadata["currentAccountName"] = currentLibrary?.name ?? nullString
    metadata["currentAccountId"] = AccountsManager.shared.currentAccountId ?? nullString
    metadata["currentAccountSet"] = AccountsManager.shared.accountSet
    metadata["currentAccountCatalogURL"] = currentLibrary?.catalogUrl ?? nullString
    metadata["currentAccountAuthDocURL"] = currentLibrary?.authenticationDocumentUrl ?? nullString
    metadata["currentAccountLoansURL"] = currentLibrary?.loansUrl ?? nullString
    metadata["numAccounts"] = AccountsManager.shared.accounts().count
  }

  /// Creates a dictionary with information to be logged in relation to an event.
  /// - Parameters:
  ///   - severity: How severe the event is.
  ///   - message: An optional message.
  ///   - context: Page/VC name or anything that can help identify the in-code location where the error occurred.
  ///   - metadata: Any additional metadata.
  private class func additionalInfo(severity: NYPLSeverity,
                                    message: String? = nil,
                                    context: String? = nil,
                                    metadata: [String: Any]? = nil) -> [String: Any] {
    var dict = metadata ?? [:]

    dict["severity"] = severity.stringValue()
    if let message = message {
      dict["message"] = message
    }
    if let context = context {
      dict["context"] = context
    }

    return dict
  }

  // MARK:- Generic methods for error logging

  /// Reports an error.
  /// - Parameters:
  ///   - error: Any originating error that occurred.
  ///   - context: Choose from `Context` enum or provide a string that can
  ///   be used to group similar errors. This will be the top line (searchable)
  ///   in Crashlytics UI.
  ///   - message: A string for further context.
  ///   - metadata: Any additional metadata to be logged.
  class func logError(_ error: Error,
                      context: String? = nil,
                      message: String? = nil,
                      metadata: [String: Any]? = nil) {
    logError(error,
             code: .ignore,
             context: context,
             message: message,
             metadata: metadata)
  }


  /// Reports an error situation.
  /// - Parameters:
  ///   - code: A code identifying the error situation. Searchable in
  ///   Crashlytics UI.
  ///   - context: Choose from `Context` enum or provide a string that can
  ///   be used to group similar errors. This will be the top line (searchable)
  ///   in Crashlytics UI.
  ///   - message: A string for further context.
  ///   - metadata: Any additional metadata to be logged.
  class func logError(withCode code: NYPLErrorCode,
                      context: String,
                      message: String? = nil,
                      metadata: [String: Any]? = nil) {
    logError(nil,
             code: code,
             context: context,
             message: message,
             metadata: metadata)
  }

  // MARK:- Specialized logging methods

  /**
    Report when there's a null book identifier
    @param book book
    @param identifier book ID
    @param title book title
    @return
   */
  class func logUnexpectedNilIdentifier(_ identifier: String?, book: NYPLBook?) {
    var metadata = [String : Any]()
    metadata["incomingIdentifierString"] = identifier ?? nullString
    metadata["bookTitle"] = book?.title ?? nullString
    metadata["revokeLink"] = book?.revokeURL?.absoluteString ?? nullString
    addAccountInfoToMetadata(&metadata)

    let userInfo = additionalInfo(
      severity: .warning,
      message: "The book identifier was unexpectedly nil when attempting to return.",
      metadata: metadata)
    let err = NSError(domain: Context.myBooks.rawValue,
                      code: NYPLErrorCode.nilBookIdentifier.rawValue,
                      userInfo: userInfo)

    Crashlytics.sharedInstance().recordError(err)
  }
  
  /**
    Report when there's an error copying the book from RMSDK to app storage
    @param book target book
    @return
   */
  class func logMissingFileURLAfterDownloadingBook(_ book: NYPLBook?,
                                                   message: String) {
    var metadata = [String : Any]()
    metadata["bookIdentifier"] = book?.identifier ?? nullString
    metadata["bookTitle"] = book?.title ?? nullString
    addAccountInfoToMetadata(&metadata)

    let userInfo = additionalInfo(
      severity: .warning,
      message: message,
      metadata: metadata)
    let err = NSError(domain: Context.bookDownload.rawValue,
                      code: NYPLErrorCode.missingBookFile.rawValue,
                      userInfo: userInfo)

    Crashlytics.sharedInstance().recordError(err)
  }
  
  /**
    Report when there's a null CFI
    @param location CFI location in the EPUB
    @param locationDictionary
    @param bookId id of the book
    @param title name of the book
    @return
   */
  class func logNilContentCFI(location: NYPLBookLocation?,
                              locationDictionary: Dictionary<String, Any>?,
                              bookId: String?,
                              title: String?,
                              message: String?) {
    var metadata = [String : Any]()
    metadata["bookID"] = bookId ?? nullString
    metadata["bookTitle"] = title ?? nullString
    metadata["registry locationString"] = location?.locationString ?? nullString
    metadata["renderer"] = location?.renderer ?? nullString
    metadata["openPageRequest idref"] = locationDictionary?["idref"] ?? nullString
    addAccountInfoToMetadata(&metadata)
    
    let userInfo = additionalInfo(
      severity: .warning,
      message: message,
      metadata: metadata)
    let err = NSError(domain: Context.ereader.rawValue,
                      code: NYPLErrorCode.nilCFI.rawValue,
                      userInfo: userInfo)

    Crashlytics.sharedInstance().recordError(err)
  }

  /**
    Report when there's an error deauthorizing device at RMSDK level
    - Parameter error: Underlying error that happened during deauthorization.
   */
  class func logDeauthorizationError(_ error: NSError?) {
    var metadata = [String : Any]()
    addAccountInfoToMetadata(&metadata)
    if let error = error {
      metadata[NSUnderlyingErrorKey] = error
    }
    
    let userInfo = additionalInfo(
      severity: .error,
      message: "User has lost an activation on signout due to NYPLAdept Error.",
      metadata: metadata)
    let err = NSError(domain: Context.signOut.rawValue,
                      code: NYPLErrorCode.deAuthFail.rawValue,
                      userInfo: userInfo)

    Crashlytics.sharedInstance().recordError(err)
  }

  // MARK: Sign up/in/out errors

  /// Reports a sign up error.
  /// - Parameters:
  ///   - error: Any error obtained during the sign up process, if present.
  ///   - code: A code identifying the error situation.
  ///   - message: A string for further context.
  class func logSignUpError(_ error: Error? = nil,
                            code: NYPLErrorCode,
                            message: String) {
    logError(error,
             code: code,
             context: Context.signUp.rawValue,
             message: message)
  }

  /// Use this method to report an sign in error where a problem document was
  /// returned.
  /// - Parameters:
  ///   - error: The error returned, if any.
  ///   - barcode: Clear-text barcode that was used to attempt sign-in. This
  ///   will be hashed.
  ///   - library: The library the user is trying to sign in into.
  ///   - request: The request issued that returned the error.
  ///   - problemDocument: The document returned by the server.
  ///   - metadata: Any additional data to be logged.
  class func logLoginError(_ error: NSError?,
                           barcode: String?,
                           library: Account?,
                           request: URLRequest?,
                           problemDocument: NYPLProblemDocument,
                           metadata: [String: Any]?) {
    var metadata = [String : Any]()
    if let error = error {
      metadata[NSUnderlyingErrorKey] = error
    }
    if let barcode = barcode {
      metadata["hashedBarcode"] = barcode.md5hex()
    }
    if let request = request {
      metadata["request"] = request.loggableString
    }
    metadata["problemDocument"] = problemDocument.debugDictionary
    if let library = library {
      metadata["libraryUUID"] = library.uuid
      metadata["libraryName"] = library.name
    }

    addAccountInfoToMetadata(&metadata)

    let userInfo = additionalInfo(
      severity: .error,
      metadata: metadata)
    let err = NSError(domain: Context.signIn.rawValue,
                      code: NYPLErrorCode.loginErrorWithProblemDoc.rawValue,
                      userInfo: userInfo)

    Crashlytics.sharedInstance().recordError(err)
  }

  /// Report when there's an error logging in to an account remotely.
  /// - Parameters:
  ///   - error: The error returned, if any.
  ///   - barcode: Clear-text barcode that was used to attempt sign-in. This
  ///   will be hashed.
  ///   - request: The request issued that returned the error.
  ///   - response: The response that returned the error.
  ///   - library: The library the user is trying to sign in into.
  ///   - message: A dev-friendly message to concisely explain what's
  ///  happening.
  class func logRemoteLoginError(_ error: NSError?,
                                 barcode: String?,
                                 request: URLRequest?,
                                 response: URLResponse?,
                                 library: Account?,
                                 message: String) {
    var metadata = [String : Any]()
    if let error = error {
      metadata[NSUnderlyingErrorKey] = error
    }
    if let barcode = barcode {
      metadata["hashedBarcode"] = barcode.md5hex()
    }
    if let request = request {
      metadata["request"] = request.loggableString
    }
    if let response = response as? HTTPURLResponse {
      metadata["responseStatusCode"] = response.statusCode
      metadata["responseMime"] = response.mimeType ?? nullString
      metadata["responseHeaders"] = response.allHeaderFields
    }
    if let library = library {
      metadata["libraryUUID"] = library.uuid
      metadata["libraryName"] = library.name
    }
    addAccountInfoToMetadata(&metadata)

    let userInfo = additionalInfo(
      severity: .error,
      message: message,
      metadata: metadata)
    let err = NSError(domain: Context.signIn.rawValue,
                      code: NYPLErrorCode.remoteLoginError.rawValue,
                      userInfo: userInfo)

    Crashlytics.sharedInstance().recordError(err)
  }

  /**
    Report when there's an error logging in to an account locally
    @param error related error
    @param libraryName name of the library
    @return
   */
  class func logLocalAuthFailed(error: NSError?,
                                library: Account?,
                                metadata: [String: Any]?) {
    var metadata = metadata ?? [String : Any]()
    if let library = library {
      metadata["libraryUUID"] = library.uuid
      metadata["libraryName"] = library.name
    }
    metadata["errorDescription"] = error?.localizedDescription ?? nullString
    if let error = error {
      metadata[NSUnderlyingErrorKey] = error
    }
    addAccountInfoToMetadata(&metadata)
    
    let userInfo = additionalInfo(
      severity: .info,
      message: "Local Login Failed With Error",
      metadata: metadata)
    let err = NSError(domain: Context.signIn.rawValue,
                      code: NYPLErrorCode.adeptAuthFail.rawValue,
                      userInfo: userInfo)

    Crashlytics.sharedInstance().recordError(err)
  }
  
  /**
   Report when there's an error deauthorizing device at RMSDK level
   */
  class func logDeauthorizationError() {
    var metadata = [String : Any]()
    addAccountInfoToMetadata(&metadata)

    let userInfo = additionalInfo(
      severity: .info,
      message: "User has lost an activation on signout due to NYPLAdept Error.",
      context: "NYPLSettingsAccountDetailViewController",
      metadata: metadata)
    let err = NSError(domain: Context.signOut.rawValue,
                      code: NYPLErrorCode.deAuthFail.rawValue,
                      userInfo: userInfo)

    Crashlytics.sharedInstance().recordError(err)
  }

  /**
    Report when there's missing licensor data during deauthorization
    - Parameter accountId: id of the library account.
   */
  class func logInvalidLicensor(withAccountID accountId: String?) {
    var metadata = [String : Any]()
    metadata["accountTypeID"] = accountId ?? nullString
    addAccountInfoToMetadata(&metadata)
    
    let userInfo = additionalInfo(
      severity: .warning,
      message: "No Valid Licensor available to deauthorize device. Signing out NYPLAccount credentials anyway with no message to the user.",
      context: "NYPLSettingsAccountDetailViewController",
      metadata: metadata)
    let err = NSError(domain: Context.signOut.rawValue,
                      code: NYPLErrorCode.invalidLicensor.rawValue,
                      userInfo: userInfo)

    Crashlytics.sharedInstance().recordError(err)
  }

  // MARK: Misc

  class func logDeleteBookmarkError(message: String,
                                    context: String,
                                    metadata: [String: Any]) {
    let userInfo = additionalInfo(severity: .warning,
                                  message: message,
                                  context: context,
                                  metadata: metadata)
    let err = NSError(domain: Context.ereader.rawValue,
                      code: NYPLErrorCode.deleteBookmarkFail.rawValue,
                      userInfo: userInfo)
    Crashlytics.sharedInstance().recordError(err)
  }

  /**
    Report when user launches the app.
   */
  class func logNewAppLaunch() {
    var metadata = [String : Any]()
    addAccountInfoToMetadata(&metadata)
    
    let userInfo = additionalInfo(severity: .info, metadata: metadata)
    let err = NSError(domain: NYPLSimplyEDomain,
                      code: NYPLErrorCode.appLaunch.rawValue,
                      userInfo: userInfo)

    Crashlytics.sharedInstance().recordError(err)
  }

  /**
    Report when there's an issue with barcode image encoding
    @param exception the related exception
    @param library library for which the barcode is being created
    @return
   */
  class func logBarcodeException(_ exception: NSException?, library: String?) {
    var metadata = [String : Any]()
    addAccountInfoToMetadata(&metadata)
    
    let userInfo = additionalInfo(
      severity: .info,
      message: "\(library ?? nullString): \(exception?.name.rawValue ?? nullString). \(exception?.reason ?? nullString)",
      context: "NYPLZXingEncoder",
      metadata: metadata)
    let err = NSError(domain: Context.signIn.rawValue,
                      code: NYPLErrorCode.barcodeException.rawValue,
                      userInfo: userInfo)

    Crashlytics.sharedInstance().recordError(err)
  }

  class func logCatalogInitError(withCode code: NYPLErrorCode) {
    logError(withCode: code, context: Context.catalog.rawValue)
  }

  /**
   Report when there's an issue parsing a problem document.
   - parameter originalError: the parsing error.
   - parameter barcode: The clear-text user barcode. This will be hashed.
   - parameter url: the url the problem document is being fetched from.
   - parameter context: client-provided operating context.
   - parameter message: A dev-friendly message to concisely explain what's
   happening.
   */
  class func logProblemDocumentParseError(_ originalError: NSError,
                                          barcode: String?,
                                          url: URL?,
                                          context: String,
                                          message: String?) {
    var metadata = [String: Any]()
    metadata["url"] = url ?? nullString
    metadata["errorDescription"] = originalError.localizedDescription
    metadata[NSUnderlyingErrorKey] = originalError
    if let barcode = barcode {
      metadata["hashedBarcode"] = barcode.md5hex()
    }
    addAccountInfoToMetadata(&metadata)
    
    let userInfo = additionalInfo(
      severity: .error,
      message: message,
      metadata: metadata)

    let err = NSError(domain: context,
                      code: NYPLErrorCode.parseProblemDocFail.rawValue,
                      userInfo: userInfo)

    Crashlytics.sharedInstance().recordError(err)
  }
  
  /// Report when there's an issue parsing a user profile document obtained
  /// from the server during sign in / up / out process.
  /// - Parameters:
  ///   - error: The parse error.
  ///   - context: Choose from `Context` enum or provide a string that can
  ///   be used to group similar errors. This will be the top line (searchable)
  ///   in Crashlytics UI.
  ///   - barcode: The clear-text barcode used to authenticate. This will be
  ///   hashed.
  class func logUserProfileDocumentAuthError(_ error: NSError?,
                                             context: String,
                                             barcode: String?) {
    var userInfo = [String : Any]()
    addAccountInfoToMetadata(&userInfo)
    userInfo = additionalInfo(severity: .error, metadata: userInfo)
    if let barcode = barcode {
      userInfo["hashedBarcode"] = barcode.md5hex()
    }
    if let originalError = error {
      userInfo[NSUnderlyingErrorKey] = originalError
    }

    let err = NSError(domain: context,
                      code: NYPLErrorCode.userProfileDocFail.rawValue,
                      userInfo: userInfo)

    Crashlytics.sharedInstance().recordError(err)
  }

  class func logAudiobookIssue(_ error: NSError,
                               severity: NYPLSeverity,
                               message: String? = nil) {
    var metadata = [String : Any]()
    addAccountInfoToMetadata(&metadata)

    let userInfo = additionalInfo(severity: severity,
                                  message: message,
                                  metadata: metadata)
    Crashlytics.sharedInstance().recordError(error,
                                             withAdditionalUserInfo: userInfo)
  }

  class func logAudiobookInfoEvent(message: String) {
    let userInfo = additionalInfo(severity: .info,
                                  message: message,
                                  context: Context.audiobooks.rawValue)
    let err = NSError(domain: Context.audiobooks.rawValue,
                      code: NYPLErrorCode.audiobookUserEvent.rawValue,
                      userInfo: userInfo)
    Crashlytics.sharedInstance().recordError(err)
  }

  /// Use this function for logging low-level errors occurring in api execution
  /// when there's no other more relevant context available, or when it's more
  /// relevant to log request and response objects.
  /// - Parameters:
  ///   - originalError: Any originating error that occurred. This will be
  ///   wrapped under `NSUnderlyingErrorKey` in Crashlytics.
  ///   - code: Client-provided code to identify errors more easily.
  ///   Searchable in Crashlytics.
  ///   - context: Client-provided context to identify errors more easily.
  ///   Searchable in Crashlytics.
  ///   - request: Only the output of `loggableString` will be attached to the
  ///   report, to ensure privacy.
  ///   - response: Useful to understand if the error originated on the server.
  ///   - message: A string for further context.
  /// - Returns: The error that was logged.
  @discardableResult
  class func logNetworkError(_ originalError: Error? = nil,
                             code: NYPLErrorCode = .ignore,
                             context: String? = nil,
                             request: URLRequest?,
                             response: URLResponse?,
                             message: String? = nil,
                             metadata: [String: Any]? = nil) -> Error {
    // compute metadata
    var metadata = metadata ?? [String : Any]()
    if let request = request {
      metadata["request"] = request.loggableString
    }
    if let response = response {
      metadata["response"] = response
    }
    if let originalError = originalError {
      metadata[NSUnderlyingErrorKey] = originalError
    }
    addAccountInfoToMetadata(&metadata)

    let userInfo = additionalInfo(severity: .error,
                                  message: message,
                                  metadata: metadata)
    let error = NSError(
      domain: context ?? Context.infrastructure.rawValue,
      code: (code != .ignore ? code : NYPLErrorCode.apiCall).rawValue,
      userInfo: userInfo)

    Log.error(#file, """
      Request \(request?.loggableString ?? "") failed. \
      Message: \(message ?? "<>"). Error: \(originalError ?? error)
      """)

    Crashlytics.sharedInstance().recordError(error)
    return error
  }

  //----------------------------------------------------------------------------
  // MARK: - Private helpers

  /// Helper to log a generic error to Crashlytics.
  /// - Parameters:
  ///   - originalError: Any originating error that occurred, if available.
  ///   - code: A code identifying the error situation. This is ignored if
  ///   `error` is not nil.
  ///   - context: Operating context to help identify where the error occurred.
  ///   - message: A string for further context.
  ///   - metadata: Any additional metadata to be logged.
  private class func logError(_ originalError: Error?,
                              code: NYPLErrorCode = .ignore,
                              context: String? = nil,
                              message: String? = nil,
                              metadata: [String: Any]? = nil) {
    if let message = message {
      Log.error(#file, message)
    }

    var moreMetadata = metadata ?? [String : Any]()
    addAccountInfoToMetadata(&moreMetadata)

    if let originalError = originalError {
      Log.error(#file, "Error: \(originalError)")
      moreMetadata[NSUnderlyingErrorKey] = originalError
    }

    let userInfo = additionalInfo(severity: .error,
                                  message: message,
                                  metadata: moreMetadata)

    let finalCode: Int
    if code != .ignore {
      finalCode = code.rawValue
    } else if let nserror = originalError as NSError? {
      finalCode = nserror.code
    } else {
      finalCode = NYPLErrorCode.ignore.rawValue
    }

    let err = NSError(domain: context ?? NYPLSimplyEDomain,
                      code: finalCode,
                      userInfo: userInfo)

    Crashlytics.sharedInstance().recordError(err)
  }

}<|MERGE_RESOLUTION|>--- conflicted
+++ resolved
@@ -74,12 +74,6 @@
 
   // feeds
   case opdsFeedNoData = 800
-<<<<<<< HEAD
-  
-  // DRM
-  case epubDecodingError = 1000
-
-=======
   case invalidFeedType = 801
   case noAgeGateElement = 802
 
@@ -94,6 +88,9 @@
   case noTaskInfoAvailable = 907
   case downloadFail = 908
 
+  // DRM
+  case epubDecodingError = 1000
+
   // wrong content
   case unknownRightsManagement = 1100
   case unexpectedFormat = 1101
@@ -101,7 +98,6 @@
   // low-level / system related
   case missingSystemPaths = 1200
   case fileMoveFail = 1201
->>>>>>> 6927c5c7
 }
 
 @objcMembers class NYPLErrorLogger : NSObject {
