//
//  SimplyE
//  Copyright © 2020 NYPL Labs. All rights reserved.
//

import CFNetwork
import Foundation
import Firebase

let NYPLSimplyEDomain = "org.nypl.labs.SimplyE"
fileprivate let nullString = "null"

@objc enum NYPLSeverity: NSInteger {
  case error, warning, info

  func stringValue() -> String {
    switch self {
    case .error: return "error"
    case .warning: return "warning"
    case .info: return "info"
    }
  }
}

/// Detailed error codes that span across different error reports.
/// E.g. you could have a `invalidURLSession` for a number of different api
/// calls, happening in catalog loading, sign-in, etc. So the `summary` of
/// the error will be different, but the code will be the same. Sometimes it
/// is useful in fact to search all possible instances of a given code.
@objc enum NYPLErrorCode: Int {
  case ignore = 0

  // generic app related
  case appLaunch = 100
  case genericErrorMsgDisplayed = 103

  // book registry
  case unknownBookState = 203
  case registrySyncFailure = 204

  // sign in/out/up
  case invalidLicensor = 300
  case barcodeException = 302
  case remoteLoginError = 303
  case userProfileDocFail = 305
  case nilSignUpURL = 306
  case adeptAuthFail = 307
  case noAuthorizationIdentifier = 308
  case noLicensorToken = 309
  case loginErrorWithProblemDoc = 310
  case missingParentBarcodeForJuvenile = 311
  case cardCreatorCredentialsDecodeFail = 312
  case oauthPatronInfoDecodeFail = 313
  case unrecognizedLoginUniversalLink = 314
  case validationWithoutAuthToken = 315
  case signInRedirectError = 316

  // audiobooks
  case audiobookUserEvent = 400
  case audiobookCorrupted = 401
  case audiobookExternalError = 402

  // ereader
  case nilCFI = 500

  // Parse failure
  case parseProfileDataCorrupted = 600
  case parseProfileTypeMismatch = 601
  case parseProfileValueNotFound = 602
  case parseProfileKeyNotFound = 603
  case feedParseFail = 604
  case opdsFeedParseFail = 605
  case invalidXML = 606
  case authDocParseFail = 607
  case parseProblemDocFail = 608
  case overdriveFulfillResponseParseFail = 609

  // account management
  case authDocLoadFail = 700
  case libraryListLoadFail = 701

  // feeds
  case opdsFeedNoData = 800
  case invalidFeedType = 801
  case noAgeGateElement = 802

  // networking, generic
  case noURL = 900
  case invalidURLSession = 901 // used to be 101 up to 3.4.0
  case apiCall = 902 // used to be 102 up to 3.4.0
  case invalidResponseMimeType = 903
  case unexpectedHTTPCodeWarning = 904
  case problemDocMessageDisplayed = 905
  case unableToMakeVCAfterLoading = 906
  case noTaskInfoAvailable = 907
  case downloadFail = 908
  case responseFail = 909
  case clientSideTransientError = 910
  case clientSideUserInterruption = 911

  // DRM
  case epubDecodingError = 1000
  case adobeDRMFulfillmentFail = 1001

  // wrong content
  case unknownRightsManagement = 1100
  case unexpectedFormat = 1101

  // low-level / system related
  case missingSystemPaths = 1200
  case fileMoveFail = 1201
<<<<<<< HEAD
    
  // keychain
  case keychainItemAddFail = 1300
=======
  case directoryURLCreateFail = 1202
  case missingExpectedObject = 1203
>>>>>>> f9bbd728
}

@objcMembers class NYPLErrorLogger : NSObject {
  //----------------------------------------------------------------------------
  // MARK:- Configuration

  class func configureCrashAnalytics() {
    FirebaseApp.configure()

    let deviceID = UIDevice.current.identifierForVendor
    Crashlytics.sharedInstance().setObjectValue(deviceID, forKey: "NYPLDeviceID")
  }

  class func setUserID(_ userID: String?) {
    if let userIDmd5 = userID?.md5hex() {
      Crashlytics.sharedInstance().setUserIdentifier(userIDmd5)
    } else {
      Crashlytics.sharedInstance().setUserIdentifier(nil)
    }
  }

<<<<<<< HEAD
  /// Broad areas providing some kind of operating context for error reporting.
  /// These are meant to be related to the code base more than functionality,
  /// (e.g. an error related to audiobooks may happen in different classes)
  /// although the two things may obviously overlap.
  enum Context: String {
    case accountManagement
    case audiobooks
    case bookDownload
    case catalog
    case ereader
    case infrastructure
    case myBooks
    case opds
    case signIn
    case signOut
    case signUp
    case errorHandling
    case keychainManagement
  }

  // MARK:- Generic helpers

  /**
   Helper method for other logging functions that adds relevant account info
   to our crash reporting system.
   - parameter metadata: report metadata dictionary
   */
  private class func addAccountInfoToMetadata(_ metadata: inout [String: Any]) {
    let currentLibrary = AccountsManager.shared.currentAccount
    metadata["currentAccountName"] = currentLibrary?.name ?? nullString
    metadata["currentAccountId"] = AccountsManager.shared.currentAccountId ?? nullString
    metadata["currentAccountCatalogURL"] = currentLibrary?.catalogUrl ?? nullString
    metadata["currentAccountAuthDocURL"] = currentLibrary?.authenticationDocumentUrl ?? nullString
    metadata["currentAccountLoansURL"] = currentLibrary?.loansUrl ?? nullString
    metadata["numAccounts"] = AccountsManager.shared.accounts().count
  }

  /// Creates a dictionary with information to be logged in relation to an event.
  /// - Parameters:
  ///   - severity: How severe the event is.
  ///   - message: An optional message.
  ///   - context: Page/VC name or anything that can help identify the in-code location where the error occurred.
  ///   - metadata: Any additional metadata.
  private class func additionalInfo(severity: NYPLSeverity,
                                    message: String? = nil,
                                    context: String? = nil,
                                    metadata: [String: Any]? = nil) -> [String: Any] {
    var dict = metadata ?? [:]

    dict["severity"] = severity.stringValue()
    if let message = message {
      dict["message"] = message
    }
    if let context = context {
      dict["context"] = context
    }

    return dict
  }

=======
  //----------------------------------------------------------------------------
>>>>>>> f9bbd728
  // MARK:- Generic methods for error logging

  /// Reports an error.
  /// - Parameters:
  ///   - error: Any originating error that occurred.
  ///   - summary: This will be the top line (searchable) in Crashlytics UI.
  ///   - message: A string for further context.
  ///   - metadata: Any additional metadata to be logged.
  class func logError(_ error: Error,
                      summary: String,
                      message: String? = nil,
                      metadata: [String: Any]? = nil) {
    logError(error,
             code: .ignore,
             summary: summary,
             message: message,
             metadata: metadata)
  }


  /// Reports an error situation.
  /// - Parameters:
  ///   - code: A code identifying the error situation. Searchable in
  ///   Crashlytics UI.
  ///   - summary: This will be the top line (searchable) in Crashlytics UI.
  ///   - message: A string for further context.
  ///   - metadata: Any additional metadata to be logged.
  class func logError(withCode code: NYPLErrorCode,
                      summary: String,
                      message: String? = nil,
                      metadata: [String: Any]? = nil) {
    logError(nil,
             code: code,
             summary: summary,
             message: message,
             metadata: metadata)
  }

  /// Use this function for logging low-level errors occurring in api execution
  /// when there's no other more relevant context available, or when it's more
  /// relevant to log request and response objects.
  /// - Parameters:
  ///   - originalError: Any originating error that occurred. This will be
  ///   wrapped under `NSUnderlyingErrorKey` in Crashlytics.
  ///   - code: Client-provided code to identify errors more easily.
  ///   Searchable in Crashlytics.
  ///   - summary: Client-provided context to identify errors more easily.
  ///   Searchable in Crashlytics.
  ///   - request: Only the output of `loggableString` will be attached to the
  ///   report, to ensure privacy.
  ///   - response: Useful to understand if the error originated on the server.
  ///   - message: A string for further context.
  class func logNetworkError(_ originalError: Error? = nil,
                             code: NYPLErrorCode = .ignore,
                             summary: String? = nil,
                             request: URLRequest?,
                             response: URLResponse? = nil,
                             message: String? = nil,
                             metadata: [String: Any]? = nil) {
    logError(originalError,
             code: (code != .ignore ? code : NYPLErrorCode.apiCall),
             summary: summary ?? "Network error",
             request: request,
             response: response,
             message: message,
             metadata: metadata)
  }

  //----------------------------------------------------------------------------
  // MARK:- Sign up/in/out errors

  /// Report when there's an error logging in to an account.
  /// - Parameters:
  ///   - error: The error returned, if any.
  ///   - barcode: Clear-text barcode that was used to attempt sign-in. This
  ///   will be hashed.
  ///   - library: The library the user is trying to sign in into.
  ///   - request: The request issued that returned the error.
  ///   - response: The response that returned the error.
  ///   - problemDocument: A structured error description returned by the server.
  ///   - message: A dev-friendly message to concisely explain what's
  ///  happening.
  class func logLoginError(_ error: NSError?,
                           barcode: String?,
                           library: Account?,
                           request: URLRequest?,
                           response: URLResponse?,
                           problemDocument: NYPLProblemDocument?,
                           metadata: [String: Any]?) {
    var metadata = metadata ?? [String : Any]()
    if let error = error {
      metadata[NSUnderlyingErrorKey] = error
    }
    if let barcode = barcode {
      metadata["hashedBarcode"] = barcode.md5hex()
    }
    if let request = request {
      metadata["request"] = request.loggableString
    }
    if let response = response as? HTTPURLResponse {
      metadata["responseStatusCode"] = response.statusCode
      metadata["responseMime"] = response.mimeType ?? nullString
      metadata["responseHeaders"] = response.allHeaderFields
    }
    if let library = library {
      metadata["libraryUUID"] = library.uuid
      metadata["libraryName"] = library.name
    }
    let errorCode: Int
    if let problemDocument = problemDocument {
      metadata["problemDocument"] = problemDocument.debugDictionary
      errorCode = NYPLErrorCode.loginErrorWithProblemDoc.rawValue
    } else {
      errorCode = NYPLErrorCode.remoteLoginError.rawValue
    }
    addAccountInfoToMetadata(&metadata)

    let userInfo = additionalInfo(severity: .error, metadata: metadata)
    let err = NSError(domain: "SignIn error: problem document available",
                      code: errorCode,
                      userInfo: userInfo)

    Crashlytics.sharedInstance().recordError(err)
  }

  /**
    Report when there's an error logging in to an account locally
    @param error related error
    @param libraryName name of the library
    @return
   */
  class func logLocalAuthFailed(error: NSError?,
                                library: Account?,
                                metadata: [String: Any]?) {
    var metadata = metadata ?? [String : Any]()
    if let library = library {
      metadata["libraryUUID"] = library.uuid
      metadata["libraryName"] = library.name
    }
    metadata["errorDescription"] = error?.localizedDescription ?? nullString
    if let error = error {
      metadata[NSUnderlyingErrorKey] = error
    }
    addAccountInfoToMetadata(&metadata)
    
    let userInfo = additionalInfo(
      severity: .info,
      message: "Local Login Failed With Error",
      metadata: metadata)
    let err = NSError(domain: "SignIn error: Adobe activation",
                      code: NYPLErrorCode.adeptAuthFail.rawValue,
                      userInfo: userInfo)

    Crashlytics.sharedInstance().recordError(err)
  }

  /**
    Report when there's missing licensor data during deauthorization
    - Parameter accountId: id of the library account.
   */
  class func logInvalidLicensor(withAccountID accountId: String?) {
    var metadata = [String : Any]()
    metadata["accountTypeID"] = accountId ?? nullString
    addAccountInfoToMetadata(&metadata)
    
    let userInfo = additionalInfo(
      severity: .warning,
      message: "No Valid Licensor available to deauthorize device. Signing out NYPLAccount credentials anyway with no message to the user.",
      metadata: metadata)
    let err = NSError(domain: "SignOut deauthorization error: no licensor",
                      code: NYPLErrorCode.invalidLicensor.rawValue,
                      userInfo: userInfo)

    Crashlytics.sharedInstance().recordError(err)
  }

  /// Report when there's an issue parsing a user profile document obtained
  /// from the server during sign in / up / out process.
  /// - Parameters:
  ///   - error: The parse error.
  ///   - summary: This will be the top line (searchable) in Crashlytics UI.
  ///   - barcode: The clear-text barcode used to authenticate. This will be
  ///   hashed.
  class func logUserProfileDocumentAuthError(_ error: NSError?,
                                             summary: String,
                                             barcode: String?) {
    var userInfo = [String : Any]()
    addAccountInfoToMetadata(&userInfo)
    userInfo = additionalInfo(severity: .error, metadata: userInfo)
    if let barcode = barcode {
      userInfo["hashedBarcode"] = barcode.md5hex()
    }
    if let originalError = error {
      userInfo[NSUnderlyingErrorKey] = originalError
    }

    let err = NSError(domain: summary,
                      code: NYPLErrorCode.userProfileDocFail.rawValue,
                      userInfo: userInfo)

    Crashlytics.sharedInstance().recordError(err)
  }

  //----------------------------------------------------------------------------
  // MARK:- Audiobook errors

  class func logAudiobookIssue(_ error: NSError,
                               severity: NYPLSeverity,
                               message: String? = nil) {
    var metadata = [String : Any]()
    addAccountInfoToMetadata(&metadata)

    let userInfo = additionalInfo(severity: severity,
                                  message: message,
                                  metadata: metadata)
    Crashlytics.sharedInstance().recordError(error,
                                             withAdditionalUserInfo: userInfo)
  }

  class func logAudiobookInfoEvent(message: String) {
    let userInfo = additionalInfo(severity: .info, message: message)
    let err = NSError(domain: "Audiobooks",
                      code: NYPLErrorCode.audiobookUserEvent.rawValue,
                      userInfo: userInfo)
    Crashlytics.sharedInstance().recordError(err)
  }

  //----------------------------------------------------------------------------
  // MARK:- Misc

  /**
    Report when user launches the app.
   */
  class func logNewAppLaunch() {
    var metadata = [String : Any]()
    addAccountInfoToMetadata(&metadata)
    
    let userInfo = additionalInfo(severity: .info, metadata: metadata)
    let err = NSError(domain: NYPLSimplyEDomain,
                      code: NYPLErrorCode.appLaunch.rawValue,
                      userInfo: userInfo)

    Crashlytics.sharedInstance().recordError(err)
  }

  /**
    Report when there's an issue with barcode image encoding
    @param exception the related exception
    @param library library for which the barcode is being created
    @return
   */
  class func logBarcodeException(_ exception: NSException?, library: String?) {
    var metadata: [String : Any] = [
      "Library": library ?? nullString,
      "ExceptionName": exception?.name ?? nullString,
      "ExceptionReason": exception?.reason ?? nullString,
    ]

    addAccountInfoToMetadata(&metadata)
    let userInfo = additionalInfo(severity: .info, metadata: metadata)

    let err = NSError(domain: "SignIn error: BarcodeScanner exception",
                      code: NYPLErrorCode.barcodeException.rawValue,
                      userInfo: userInfo)

    Crashlytics.sharedInstance().recordError(err)
  }

  class func logCatalogInitError(withCode code: NYPLErrorCode,
                                 response: URLResponse?,
                                 metadata: [String: Any]?) {
    var metadata = metadata ?? [String: Any]()
    if let response = response {
      metadata["response"] = response
    }
    logError(withCode: code,
             summary: "Catalog VC Initialization",
             metadata: metadata)
  }

  /**
   Report when there's an issue parsing a problem document.
   - parameter originalError: the parsing error.
   - parameter barcode: The clear-text user barcode. This will be hashed.
   - parameter url: the url the problem document is being fetched from.
   - parameter summary: client-provided operating context.
   - parameter message: A dev-friendly message to concisely explain what's
   happening.
   */
  class func logProblemDocumentParseError(_ originalError: NSError,
                                          problemDocumentData: Data?,
                                          barcode: String?,
                                          url: URL?,
                                          summary: String,
                                          message: String?) {
    var metadata = [String: Any]()
    addAccountInfoToMetadata(&metadata)
    metadata["url"] = url ?? nullString
    metadata["errorDescription"] = originalError.localizedDescription
    metadata[NSUnderlyingErrorKey] = originalError
    if let barcode = barcode {
      metadata["hashedBarcode"] = barcode.md5hex()
    }
    if let problemDocumentData = problemDocumentData {
      if let problemDocString = String(data: problemDocumentData, encoding: .utf8) {
        metadata["receivedProblemDocumentData"] = problemDocString
      }
    }

    let userInfo = additionalInfo(
      severity: .error,
      message: message,
      metadata: metadata)

    let err = NSError(domain: summary,
                      code: NYPLErrorCode.parseProblemDocFail.rawValue,
                      userInfo: userInfo)

    Crashlytics.sharedInstance().recordError(err)
  }
  
  //----------------------------------------------------------------------------
  // MARK:- Private helpers

  /// Helper to log a generic error to Crashlytics.
  /// - Parameters:
  ///   - originalError: Any originating error that occurred, if available.
  ///   - code: A code identifying the error situation.
  ///   - summary: Operating context to help identify where the error occurred.
  ///   - request: The request that returned the error.
  ///   - response: The response that returned the error.
  ///   - message: A string for further context.
  ///   - metadata: Any additional metadata to be logged.
  private class func logError(_ originalError: Error?,
                              code: NYPLErrorCode = .ignore,
                              summary: String,
                              request: URLRequest? = nil,
                              response: URLResponse? = nil,
                              message: String? = nil,
                              metadata: [String: Any]? = nil) {
    // compute metadata
    var metadata = metadata ?? [String : Any]()
    addAccountInfoToMetadata(&metadata)
    if let request = request {
      Log.error(#file, "Request \(request.loggableString) failed.")
      metadata["request"] = request.loggableString
    }
    if let response = response {
      metadata["response"] = response
    }
    if let originalError = originalError {
      Log.error(#file, "Error: \(originalError)")
      metadata[NSUnderlyingErrorKey] = originalError
    }

    // compute final summary and code, plus severity
    let (finalSummary, finalCode, severity) = fixUpSummary(summary,
                                                           code: code,
                                                           with: originalError)

    // build error report
    let userInfo = additionalInfo(severity: severity,
                                  message: message,
                                  metadata: metadata)
    let err = NSError(domain: finalSummary,
                      code: finalCode,
                      userInfo: userInfo)
    Crashlytics.sharedInstance().recordError(err)
  }

  /// Fixes up summary and code inspecting the domain and code of a given
  /// error, isolating error reasons that are user-dependent, such as
  /// no internet connection or other device limitations.
  /// - Parameters:
  ///   - summary: The currently proposed summary for the Crashlytics report.
  ///   - code: The currently proposed code for the Crashlytics report.
  ///   - err: The error to inspect.
  /// - Returns: A tuple with the final suggested summary and code to use
  /// to file a report on Crashlytics.
  private class func fixUpSummary(_ summary: String,
                                  code: NYPLErrorCode,
                                  with err: Error?) -> (summary: String, code: Int, severity: NYPLSeverity) {
    if let nserr = err as NSError? {
      if let (finalSummary, finalCode) = customSummaryAndCode(from: nserr) {
        return (summary: finalSummary, code: finalCode.rawValue, severity: .warning)
      }
    }

    let finalCode: Int
    if code != .ignore {
      finalCode = code.rawValue
    } else if let nserr = err as NSError? {
      finalCode = nserr.code
    } else {
      finalCode = NYPLErrorCode.ignore.rawValue
    }

    return (summary: summary, code: finalCode, severity: .error)
  }

  /// Derive a custom summary and code to categorize certain error that are
  /// related to particular user conditions for which there's not much we can
  /// do, such as lack of internet connection or timeouts.
  /// - Parameter err: The error that was reported.
  /// - Returns: A tuple with a custom summary and code that will group these
  /// errors together on Crashlytics, separating them from the rest of "actual"
  /// errors.
  private class func customSummaryAndCode(from err: NSError) -> (summary: String, code: NYPLErrorCode)? {
    let cfErrorDomainNetwork = (kCFErrorDomainCFNetwork as String)

    switch err.domain {

    case NSURLErrorDomain:
      switch err.code {
      case NSURLErrorUserCancelledAuthentication:
        return (summary: "User Cancelled Authentication", code: .clientSideUserInterruption)
      case NSURLErrorCancelled:
        return (summary: "Request Cancelled", code: .clientSideUserInterruption)
      case NSURLErrorTimedOut:
        return (summary: "Request Timeout", code: .clientSideTransientError)
      case NSURLErrorNetworkConnectionLost:
        return (summary: "Connection Lost/Severed", code: .clientSideTransientError)
      case NSURLErrorInternationalRoamingOff:
        fallthrough
      case NSURLErrorNotConnectedToInternet:
        return (summary: "No Internet Connection", code: .clientSideTransientError)
      case NSURLErrorCallIsActive:
        fallthrough
      case NSURLErrorDataNotAllowed:
        return (summary: "User Device Cannot Connect", code: .clientSideTransientError)
      default:
        break
      }

    case cfErrorDomainNetwork:
      let code = err.code

      if code == CFNetworkErrors.cfurlErrorUserCancelledAuthentication.rawValue {
        return (summary: "User Cancelled Authentication",
                code: .clientSideUserInterruption)

      } else if code == CFNetworkErrors.cfurlErrorCancelled.rawValue
        || code == CFNetworkErrors.cfNetServiceErrorCancel.rawValue {
        return (summary: "Request Cancelled",
                code: .clientSideUserInterruption)

      } else if code == CFNetworkErrors.cfurlErrorTimedOut.rawValue
        || code == CFNetworkErrors.cfNetServiceErrorTimeout.rawValue {
        return (summary: "Request Timeout",
                code: .clientSideTransientError)

      } else if code == CFNetworkErrors.cfurlErrorNetworkConnectionLost.rawValue {
        return (summary: "Connection Lost/Severed",
                code: .clientSideTransientError)

      } else if code == CFNetworkErrors.cfurlErrorNotConnectedToInternet.rawValue
        || code == CFNetworkErrors.cfurlErrorInternationalRoamingOff.rawValue {
        return (summary: "No Internet Connection",
                code: .clientSideTransientError)

      } else if code == CFNetworkErrors.cfurlErrorCallIsActive.rawValue
        || code == CFNetworkErrors.cfurlErrorDataNotAllowed.rawValue {
        return (summary: "User Device Cannot Connect", code: .clientSideTransientError)
      }

    default:
      break
    }

    return nil
  }

  /**
   Helper method for other logging functions that adds relevant library
   account info to our crash reports.
   - parameter metadata: report metadata dictionary
   */
  private class func addAccountInfoToMetadata(_ metadata: inout [String: Any]) {
    let currentLibrary = AccountsManager.shared.currentAccount
    metadata["currentAccountName"] = currentLibrary?.name ?? nullString
    metadata["currentAccountId"] = AccountsManager.shared.currentAccountId ?? nullString
    metadata["currentAccountCatalogURL"] = currentLibrary?.catalogUrl ?? nullString
    metadata["currentAccountAuthDocURL"] = currentLibrary?.authenticationDocumentUrl ?? nullString
    metadata["currentAccountLoansURL"] = currentLibrary?.loansUrl ?? nullString
    metadata["numAccounts"] = AccountsManager.shared.accounts().count
  }

  /// Creates a dictionary with information to be logged in relation to an event.
  /// - Parameters:
  ///   - severity: How severe the event is.
  ///   - message: An optional message.
  ///   - metadata: Any additional metadata.
  private class func additionalInfo(severity: NYPLSeverity,
                                    message: String? = nil,
                                    metadata: [String: Any]? = nil) -> [String: Any] {
    var dict = metadata ?? [:]

    dict["severity"] = severity.stringValue()
    if let message = message {
      Log.error(#file, message)
      dict["message"] = message
    }

    return dict
  }
}<|MERGE_RESOLUTION|>--- conflicted
+++ resolved
@@ -109,14 +109,12 @@
   // low-level / system related
   case missingSystemPaths = 1200
   case fileMoveFail = 1201
-<<<<<<< HEAD
     
   // keychain
   case keychainItemAddFail = 1300
-=======
+
   case directoryURLCreateFail = 1202
   case missingExpectedObject = 1203
->>>>>>> f9bbd728
 }
 
 @objcMembers class NYPLErrorLogger : NSObject {
@@ -138,7 +136,6 @@
     }
   }
 
-<<<<<<< HEAD
   /// Broad areas providing some kind of operating context for error reporting.
   /// These are meant to be related to the code base more than functionality,
   /// (e.g. an error related to audiobooks may happen in different classes)
@@ -199,9 +196,7 @@
     return dict
   }
 
-=======
   //----------------------------------------------------------------------------
->>>>>>> f9bbd728
   // MARK:- Generic methods for error logging
 
   /// Reports an error.
