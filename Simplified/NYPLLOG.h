--- conflicted
+++ resolved
@@ -1,13 +1,6 @@
 #ifndef Simplified_NYPLLOG_h
 #define Simplified_NYPLLOG_h
 
-<<<<<<< HEAD
-#define NYPLLOG(s) NSLog(@"%@: %@", [self class], s)
-
-#ifndef __cplusplus
-#define NYPLLOG_F(s, ...) NSLog(@"%@: %@", [self class], [NSString stringWithFormat:s, __VA_ARGS__])
-#endif
-=======
 #define NYPLLOG(s) \
   NSLog(@"%@: %@", [NSString stringWithCString:__FUNCTION__ encoding:NSUTF8StringEncoding], s)
 
@@ -16,6 +9,5 @@
    [NSString stringWithCString:__FUNCTION__ encoding:NSUTF8StringEncoding], \
    [NSString stringWithFormat:s, \
    __VA_ARGS__])
->>>>>>> b41e8f21
 
 #endif