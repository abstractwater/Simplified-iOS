--- conflicted
+++ resolved
@@ -255,14 +255,13 @@
   if(buttonIndex == alertView.firstOtherButtonIndex) {
     [self deleteLocalContentForBookIdentifier:self.bookIdentifierOfBookToRemove];
     [[NYPLBookRegistry sharedRegistry] removeBookForIdentifier:self.bookIdentifierOfBookToRemove];
-  }
-  
+    }
+    
   self.bookIdentifierOfBookToRemove = nil;
 }
 
 #pragma mark -
 
-<<<<<<< HEAD
 - (void)deleteLocalContentForBookIdentifier:(NSString *)identifier
 {
   if(![[NSFileManager defaultManager]
@@ -270,11 +269,11 @@
        error:NULL]){
     NYPLLOG(@"Failed to remove local content for download.");
   }
-=======
+}
+
 - (NYPLMyBooksDownloadInfo *)downloadInfoForBookIdentifier:(NSString *const)bookIdentifier
 {
   return self.bookIdentifierToDownloadInfo[bookIdentifier];
->>>>>>> 3b24d05a
 }
 
 - (NSURL *)contentDirectoryURL
