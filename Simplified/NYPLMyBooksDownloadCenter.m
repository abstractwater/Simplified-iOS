--- conflicted
+++ resolved
@@ -266,13 +266,13 @@
 
 - (void)deleteLocalContentForBookIdentifier:(NSString *)identifier
 {
-  if(![[NSFileManager defaultManager]
+    if(![[NSFileManager defaultManager]
        removeItemAtURL:[self fileURLForBookIndentifier:identifier]
-       error:NULL]){
-    NYPLLOG(@"Failed to remove local content for download.");
-  }
-}
-
+         error:NULL]){
+      NYPLLOG(@"Failed to remove local content for download.");
+    }
+  }
+  
 - (void)returnBookWithIdentifier:(NSString *)identifier
 {
   // TODO: Make this handle "kept" and borrowed books as well
@@ -291,7 +291,7 @@
           cancelButtonTitle:nil
           otherButtonTitles:NSLocalizedString(@"OK", nil), nil]
          show];
-      }
+}
     }];
   }
 }
@@ -397,7 +397,7 @@
       }];
     } else {
       // Actually download the book
-      NSURLRequest *const request = [NSURLRequest requestWithURL:[book.acquisition preferredURL]];
+      NSURLRequest *const request = [NSURLRequest requestWithURL:book.acquisition.generic];
       
       if(!request.URL) {
         // Originally this code just let the request fail later on, but apparently resuming an
@@ -411,20 +411,11 @@
       NSURLSessionDownloadTask *const task = [self.session downloadTaskWithRequest:request];
       
       self.bookIdentifierToDownloadInfo[book.identifier] =
-<<<<<<< HEAD
-      [[NYPLMyBooksDownloadInfo alloc]
-       initWithDownloadProgress:0.0
-       downloadTask:task
-       rightsManagement:NYPLMyBooksDownloadRightsManagementUnknown];
-      
-=======
         [[NYPLMyBooksDownloadInfo alloc]
          initWithDownloadProgress:0.0
          downloadTask:task
          rightsManagement:NYPLMyBooksDownloadRightsManagementUnknown];
-      self.bookIdentifierToDownloadProgress[book.identifier] = @0.0;
-      self.bookIdentifierToDownloadTask[book.identifier] = task;
->>>>>>> 851c76b6
+      
       self.taskIdentifierToBook[@(task.taskIdentifier)] = book;
       
       [task resume];
