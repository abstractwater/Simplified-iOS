#import "NSString+NYPLStringAdditions.h"
#import "NYPLAccount.h"
#import "NYPLSettingsAccountViewController.h"
#import "NYPLBasicAuth.h"
#import "NYPLBook.h"
#import "NYPLBookAcquisition.h"
#import "NYPLBookCoverRegistry.h"
#import "NYPLBookRegistry.h"
<<<<<<< HEAD
#import "NYPLOPDSFeed.h"

=======
>>>>>>> 01871050
#import "NYPLMyBooksDownloadCenter.h"
#import "NYPLMyBooksDownloadInfo.h"

#if defined(FEATURE_DRM_CONNECTOR)
#import <ADEPT/ADEPT.h>
@interface NYPLMyBooksDownloadCenter () <NYPLADEPTDelegate>
@end
#endif

@interface NYPLMyBooksDownloadCenter ()
  <NSURLSessionDownloadDelegate, NSURLSessionTaskDelegate,
   UIAlertViewDelegate>

@property (nonatomic) NSString *bookIdentifierOfBookToRemove;
@property (nonatomic) NSMutableDictionary *bookIdentifierToDownloadInfo;
@property (nonatomic) BOOL broadcastScheduled;
@property (nonatomic) NSURLSession *session;
@property (nonatomic) NSMutableDictionary *taskIdentifierToBook;

@end

@implementation NYPLMyBooksDownloadCenter

+ (NYPLMyBooksDownloadCenter *)sharedDownloadCenter
{
  static dispatch_once_t predicate;
  static NYPLMyBooksDownloadCenter *sharedDownloadCenter = nil;
  
  dispatch_once(&predicate, ^{
    sharedDownloadCenter = [[self alloc] init];
    if(!sharedDownloadCenter) {
      NYPLLOG(@"Failed to create shared download center.");
    }
  });
  
  return sharedDownloadCenter;
}

#pragma mark NSObject

- (instancetype)init
{
  self = [super init];
  if(!self) return nil;
  
#if defined(FEATURE_DRM_CONNECTOR)
  [NYPLADEPT sharedInstance].delegate = self;
#endif
  
  NSURLSessionConfiguration *const configuration =
    [NSURLSessionConfiguration ephemeralSessionConfiguration];
  
  self.bookIdentifierToDownloadInfo = [NSMutableDictionary dictionary];
  
  self.session = [NSURLSession
                  sessionWithConfiguration:configuration
                  delegate:self
                  delegateQueue:[NSOperationQueue mainQueue]];
  
  self.taskIdentifierToBook = [NSMutableDictionary dictionary];
  
  return self;
}

#pragma mark NSURLSessionDownloadDelegate

// All of these delegate methods can be called (in very rare circumstances) after the shared
// download center has been reset. As such, they must be careful to bail out immediately if that is
// the case.

- (void)URLSession:(__attribute__((unused)) NSURLSession *)session
      downloadTask:(__attribute__((unused)) NSURLSessionDownloadTask *)downloadTask
 didResumeAtOffset:(__attribute__((unused)) int64_t)fileOffset
expectedTotalBytes:(__attribute__((unused)) int64_t)expectedTotalBytes
{
  NYPLLOG(@"Ignoring unexpected resumption.");
}

- (void)URLSession:(__attribute__((unused)) NSURLSession *)session
      downloadTask:(NSURLSessionDownloadTask *const)downloadTask
      didWriteData:(int64_t const)bytesWritten
 totalBytesWritten:(int64_t const)totalBytesWritten
totalBytesExpectedToWrite:(int64_t const)totalBytesExpectedToWrite
{
  NSNumber *const key = @(downloadTask.taskIdentifier);
  NYPLBook *const book = self.taskIdentifierToBook[key];
  
  if(!book) {
    // A reset must have occurred.
    return;
  }
  
  // We update the rights management status based on the MIME type given to us by the server. We do
  // this only once at the point when we first start receiving data.
  if(bytesWritten == totalBytesWritten) {
    if([downloadTask.response.MIMEType isEqualToString:@"application/vnd.adobe.adept+xml"]) {
      self.bookIdentifierToDownloadInfo[book.identifier] =
      [[self downloadInfoForBookIdentifier:book.identifier]
       withRightsManagement:NYPLMyBooksDownloadRightsManagementAdobe];
    } else if([downloadTask.response.MIMEType isEqualToString:@"application/epub+zip"]) {
      self.bookIdentifierToDownloadInfo[book.identifier] =
      [[self downloadInfoForBookIdentifier:book.identifier]
       withRightsManagement:NYPLMyBooksDownloadRightsManagementNone];
    } else {
      NYPLLOG_F(@"Presuming no DRM for unrecognized MIME type \"%@\".",
                downloadTask.response.MIMEType);
      self.bookIdentifierToDownloadInfo[book.identifier] =
      [[self downloadInfoForBookIdentifier:book.identifier]
       withRightsManagement:NYPLMyBooksDownloadRightsManagementNone];
    }
  }
  
  // If the book is protected by Adobe DRM, the download will be very tiny and a later fulfillment
  // step will be required to get the actual content. As such, we only report progress for books not
  // protected by Adobe DRM at this stage.
  if([self downloadInfoForBookIdentifier:book.identifier].rightsManagement != NYPLMyBooksDownloadRightsManagementAdobe) {
    if(totalBytesExpectedToWrite > 0) {
      self.bookIdentifierToDownloadInfo[book.identifier] =
        [[self downloadInfoForBookIdentifier:book.identifier]
         withDownloadProgress:(totalBytesWritten / (double) totalBytesExpectedToWrite)];
      
      [self broadcastUpdate];
    }
  }
}

- (void)URLSession:(__attribute__((unused)) NSURLSession *)session
      downloadTask:(NSURLSessionDownloadTask *const)downloadTask
didFinishDownloadingToURL:(NSURL *const)location
{
  NYPLBook *const book = self.taskIdentifierToBook[@(downloadTask.taskIdentifier)];
  
  if(!book) {
    // A reset must have occurred.
    return;
  }
  
<<<<<<< HEAD
  NSError *error = nil;
  
  [[NSFileManager defaultManager]
   removeItemAtURL:[self fileURLForBookIndentifier:book.identifier]
   error:NULL];
  
  BOOL const success = [[NSFileManager defaultManager]
                        moveItemAtURL:location
                        toURL:[self fileURLForBookIndentifier:book.identifier]
                        error:&error];
  
  if(success) {
    [[NYPLBookRegistry sharedRegistry]
     setState:NYPLBookStateDownloadSuccessful forIdentifier:book.identifier];
    [[NYPLBookRegistry sharedRegistry] save];
  } else {
    [[[UIAlertView alloc]
      initWithTitle:NSLocalizedString(@"DownloadFailed", nil)
      message:[NSString stringWithFormat:@"%@ (Error %ld)",
               [NSString
                stringWithFormat:NSLocalizedString(@"DownloadCouldNotBeCompletedFormat", nil),
                book.title],
               (long)error.code]
      delegate:nil
      cancelButtonTitle:nil
      otherButtonTitles:NSLocalizedString(@"OK", nil), nil]
     show];
    
    [[NYPLBookRegistry sharedRegistry]
     setState:NYPLBookStateDownloadFailed
     forIdentifier:book.identifier];
=======
  switch([self downloadInfoForBookIdentifier:book.identifier].rightsManagement) {
    case NYPLMyBooksDownloadRightsManagementUnknown:
      @throw NSInternalInconsistencyException;
    case NYPLMyBooksDownloadRightsManagementAdobe:
      // FIXME: Temporary test code!
#if defined(FEATURE_DRM_CONNECTOR)
      [[NYPLADEPT sharedInstance]
       fulfillWithACSMData:[NSData dataWithContentsOfURL:location]
       tag:book.identifier];
#endif
      break;
    case NYPLMyBooksDownloadRightsManagementNone: {
      [[NSFileManager defaultManager]
       removeItemAtURL:[self fileURLForBookIndentifier:book.identifier]
       error:NULL];
      NSError *error = nil;
      BOOL const success = [[NSFileManager defaultManager]
                            moveItemAtURL:location
                            toURL:[self fileURLForBookIndentifier:book.identifier]
                            error:&error];
      
      if(!success) {
        NYPLLOG(@"Failed to move temporary file after download completion.");
        [self failDownloadForBook:book];
        return;
      }
      [[NYPLBookRegistry sharedRegistry]
        setState:NYPLBookStateDownloadSuccessful forIdentifier:book.identifier];
      break;
    }
>>>>>>> 01871050
  }

  [self broadcastUpdate];
}

#pragma mark NSURLSessionTaskDelegate

// As with the NSURLSessionDownloadDelegate methods, we need to be mindful of resets for the task
// delegate methods too.

- (void)URLSession:(__attribute__((unused)) NSURLSession *)session
              task:(__attribute__((unused)) NSURLSessionTask *)task
didReceiveChallenge:(NSURLAuthenticationChallenge *const)challenge
 completionHandler:(void (^)(NSURLSessionAuthChallengeDisposition disposition,
                             NSURLCredential *credential))completionHandler
{
  NYPLBasicAuthHandler(challenge, completionHandler);
}

- (void)URLSession:(__attribute__((unused)) NSURLSession *)session
              task:(NSURLSessionTask *)task
didCompleteWithError:(NSError *)error
{
  NSNumber *const key = @(task.taskIdentifier);
  NYPLBook *const book = self.taskIdentifierToBook[key];
  
  if(!book) {
    // A reset must have occurred.
    return;
  }

  // FIXME: This is commented out because we can't remove this stuff if a book will need to be
  // fulfilled. Perhaps this logic should just be put a different place.
  /*
  [self.bookIdentifierToDownloadInfo removeObjectForKey:book.identifier];
  
  // Even though |URLSession:downloadTask|didFinishDownloadingToURL:| needs this, it's safe to
  // remove it here because the aforementioned method will be called first.
  [self.taskIdentifierToBook removeObjectForKey:
      @(task.taskIdentifier)];
  */
  
  if(error && error.code != NSURLErrorCancelled) {
    [self failDownloadForBook:book];
    return;
  }
}

#pragma mark UIAlertViewDelegate

- (void)alertView:(UIAlertView *)alertView
didDismissWithButtonIndex:(NSInteger const)buttonIndex
{
  if(buttonIndex == alertView.firstOtherButtonIndex) {
    if(![[NSFileManager defaultManager]
         removeItemAtURL:[self fileURLForBookIndentifier:self.bookIdentifierOfBookToRemove]
         error:NULL]){
      NYPLLOG(@"Failed to remove local content for download.");
    }
    
    [[NYPLBookRegistry sharedRegistry]
     removeBookForIdentifier:self.bookIdentifierOfBookToRemove];
  }
  
  self.bookIdentifierOfBookToRemove = nil;
}

#if defined(FEATURE_DRM_CONNECTOR)

#pragma mark NYPLADEPTDelegate

- (void)adept:(__attribute__((unused)) NYPLADEPT *)adept didUpdateProgress:(double)progress tag:(NSString *)tag
{
  self.bookIdentifierToDownloadInfo[tag] =
    [[self downloadInfoForBookIdentifier:tag] withDownloadProgress:progress];
  
  [self broadcastUpdate];
}

- (void)adept:(__attribute__((unused)) NYPLADEPT *)adept didFinishDownloadingToURL:(NSURL *)URL fulfillmentID:(__attribute((unused)) NSString *)fulfillmentID isReturnable:(__attribute((unused)) BOOL)isReturnable rightsData:(NSData *)rightsData tag:(NSString *)tag
{
  // FIXME: CODE DUPLICATION!
  
  NYPLBook *const book = [[NYPLBookRegistry sharedRegistry] bookForIdentifier:tag];
  
  [[NSFileManager defaultManager]
   removeItemAtURL:[self fileURLForBookIndentifier:book.identifier]
   error:NULL];
  
  NSError *error = nil;
  
  // This needs to be a copy else the Adept connector will explode when it tries to delete the
  // temporary file.
  BOOL const success = [[NSFileManager defaultManager]
                        copyItemAtURL:URL
                        toURL:[self fileURLForBookIndentifier:book.identifier]
                        error:&error];
  
  if(!success) {
    NYPLLOG(@"Failed to move temporary file after download completion.");
    [self failDownloadForBook:book];
    return;
  }
  
  // FIXME: We only know to put it here beacuse of what part of the connector example code assumes.
  if(![rightsData writeToFile:[[[self fileURLForBookIndentifier:book.identifier] path]
                               stringByAppendingString:@"_rights.xml"]
                   atomically:YES]) {
    NYPLLOG(@"Failed to store rights data.");
  }
  
  [[NYPLBookRegistry sharedRegistry]
   setState:NYPLBookStateDownloadSuccessful forIdentifier:book.identifier];
  
  [self broadcastUpdate];
}

#endif

#pragma mark -

- (NYPLMyBooksDownloadInfo *)downloadInfoForBookIdentifier:(NSString *const)bookIdentifier
{
  return self.bookIdentifierToDownloadInfo[bookIdentifier];
}

- (NSURL *)contentDirectoryURL
{
  NSArray *const paths =
  NSSearchPathForDirectoriesInDomains(NSApplicationSupportDirectory, NSUserDomainMask, YES);
  
  assert([paths count] == 1);
  
  NSString *const path = paths[0];
  
  NSURL *const directoryURL =
    [[[NSURL fileURLWithPath:path]
      URLByAppendingPathComponent:[[NSBundle mainBundle]
                                   objectForInfoDictionaryKey:@"CFBundleIdentifier"]]
     URLByAppendingPathComponent:@"content"];

  if(![[NSFileManager defaultManager]
       createDirectoryAtURL:directoryURL
       withIntermediateDirectories:YES
       attributes:nil
       error:NULL]) {
    NYPLLOG(@"Failed to create directory.");
    return nil;
  }
  
  return directoryURL;
}

- (NSURL *)fileURLForBookIndentifier:(NSString *const)identifier
{
  return [[[self contentDirectoryURL] URLByAppendingPathComponent:[identifier SHA256]]
          URLByAppendingPathExtension:@"epub"];
}

- (void)failDownloadForBook:(NYPLBook *const)book
{
  [[NYPLBookRegistry sharedRegistry]
   addBook:book
   location:nil
   state:NYPLBookStateDownloadFailed];
  
  [[[UIAlertView alloc]
    initWithTitle:NSLocalizedString(@"DownloadFailed", nil)
    message:[NSString stringWithFormat:NSLocalizedString(@"DownloadCouldNotBeCompletedFormat", nil),
             book.title]
    delegate:nil
    cancelButtonTitle:nil
    otherButtonTitles:NSLocalizedString(@"OK", nil), nil]
   show];
  
  [self broadcastUpdate];
}

- (void)startDownloadForBook:(NYPLBook *const)book
{
  NYPLBookState const state = [[NYPLBookRegistry sharedRegistry]
                               stateForIdentifier:book.identifier];
  
  switch(state) {
    case NYPLBookStateUnregistered:
      break;
    case NYPLBookStateDownloading:
      // Ignore double button presses, et cetera.
      return;
    case NYPLBookStateDownloadFailed:
      break;
    case NYPLBookStateDownloadNeeded:
      break;
    case NYPLBookStateDownloadSuccessful:
      // fallthrough
    case NYPLBookStateUsed:
      NYPLLOG(@"Ignoring nonsensical download request.");
      return;
  }
  
  if([NYPLAccount sharedAccount].hasBarcodeAndPIN) {
<<<<<<< HEAD
    if (state == NYPLBookStateUnregistered) {
      // Check out the book
      [NYPLOPDSFeed withURL:book.acquisition.borrow completionHandler:^(NYPLOPDSFeed *feed) {
        if (!feed || feed.entries.count < 1) {
          NYPLLOG(@"Failed to check out book.");
          return;
        }
        
        NYPLBook *book = [NYPLBook bookWithEntry:feed.entries[0]];
        
        [[NYPLBookRegistry sharedRegistry]
         addBook:book
         location:nil
         state:NYPLBookStateDownloadNeeded];
        
        [[NYPLMyBooksDownloadCenter sharedDownloadCenter] startDownloadForBook:book];
      }];
    } else {
      // Actually download the book
      NSURLRequest *const request = [NSURLRequest requestWithURL:book.acquisition.generic];
      
      if(!request.URL) {
        // Originally this code just let the request fail later on, but apparently resuming an
        // NSURLSessionDownloadTask created from a request with a nil URL pathetically results in a
        // segmentation fault.
        NYPLLOG(@"Aborting request with invalid URL.");
        [self failDownloadForBook:book];
        return;
      }
      
      NSURLSessionDownloadTask *const task = [self.session downloadTaskWithRequest:request];
      
      self.bookIdentifierToDownloadProgress[book.identifier] = @0.0;
      self.bookIdentifierToDownloadTask[book.identifier] = task;
      self.taskIdentifierToBook[@(task.taskIdentifier)] = book;
      
      [task resume];
      
      [[NYPLBookRegistry sharedRegistry]
       addBook:book
       location:nil
       state:NYPLBookStateDownloading];
      
      // It is important to issue this immediately because a previous download may have left the
      // progress for the book at greater than 0.0 and we do not want that to be temporarily shown to
      // the user. As such, calling |broadcastUpdate| is not appropriate due to the delay.
      [[NSNotificationCenter defaultCenter]
       postNotificationName:NYPLMyBooksDownloadCenterDidChangeNotification
       object:self];
    }
=======
    NSURLRequest *const request = [NSURLRequest requestWithURL:[book.acquisition preferredURL]];
    
    if(!request.URL) {
      // Originally this code just let the request fail later on, but apparently resuming an
      // NSURLSessionDownloadTask created from a request with a nil URL pathetically results in a
      // segmentation fault.
      NYPLLOG(@"Aborting request with invalid URL.");
      [self failDownloadForBook:book];
      return;
    }
    
    NSURLSessionDownloadTask *const task = [self.session downloadTaskWithRequest:request];
    
    self.bookIdentifierToDownloadInfo[book.identifier] =
      [[NYPLMyBooksDownloadInfo alloc]
       initWithDownloadProgress:0.0
       downloadTask:task
       rightsManagement:NYPLMyBooksDownloadRightsManagementUnknown];
    
    self.taskIdentifierToBook[@(task.taskIdentifier)] = book;
    
    [task resume];
    
    [[NYPLBookRegistry sharedRegistry]
     addBook:book
     location:nil
     state:NYPLBookStateDownloading];
    
    // It is important to issue this immediately because a previous download may have left the
    // progress for the book at greater than 0.0 and we do not want that to be temporarily shown to
    // the user. As such, calling |broadcastUpdate| is not appropriate due to the delay.
    [[NSNotificationCenter defaultCenter]
     postNotificationName:NYPLMyBooksDownloadCenterDidChangeNotification
     object:self];
>>>>>>> 01871050
  } else {
    [NYPLSettingsAccountViewController
     requestCredentialsUsingExistingBarcode:NO
     completionHandler:^{
       [[NYPLMyBooksDownloadCenter sharedDownloadCenter] startDownloadForBook:book];
     }];
  }
}

- (void)startDownloadForPreloadedBook:(NYPLBook *)book {
  NYPLBookState const state = [[NYPLBookRegistry sharedRegistry]
                               stateForIdentifier:book.identifier];
  
  switch(state) {
    case NYPLBookStateUnregistered:
      break;
    case NYPLBookStateDownloading:
      // Ignore double button presses, et cetera.
      return;
    case NYPLBookStateDownloadFailed:
      break;
    case NYPLBookStateDownloadNeeded:
      break;
    case NYPLBookStateDownloadSuccessful:
      // fallthrough
    case NYPLBookStateUsed:
      NYPLLOG(@"Ignoring nonsensical download request.");
      return;
  }
  
  // Actually download the book
  NSURLRequest *const request = [NSURLRequest requestWithURL:book.acquisition.generic];
  
  if(!request.URL) {
    // Originally this code just let the request fail later on, but apparently resuming an
    // NSURLSessionDownloadTask created from a request with a nil URL pathetically results in a
    // segmentation fault.
    NYPLLOG(@"Aborting request with invalid URL.");
    return;
  }
  
  NSURLSessionDownloadTask *const task = [self.session downloadTaskWithRequest:request];
  
  self.bookIdentifierToDownloadProgress[book.identifier] = @0.0;
  self.bookIdentifierToDownloadTask[book.identifier] = task;
  self.taskIdentifierToBook[@(task.taskIdentifier)] = book;
  
  [task resume];
  
  [[NYPLBookRegistry sharedRegistry]
   addBook:book
   location:nil
   state:NYPLBookStateDownloading];
  
  // It is important to issue this immediately because a previous download may have left the
  // progress for the book at greater than 0.0 and we do not want that to be temporarily shown to
  // the user. As such, calling |broadcastUpdate| is not appropriate due to the delay.
  [[NSNotificationCenter defaultCenter]
   postNotificationName:NYPLMyBooksDownloadCenterDidChangeNotification
   object:self];
}

- (void)cancelDownloadForBookIdentifier:(NSString *)identifier
{
  if(self.bookIdentifierToDownloadInfo[identifier]) {
    [[self downloadInfoForBookIdentifier:identifier].downloadTask
     cancelByProducingResumeData:^(__attribute__((unused)) NSData *resumeData) {
       [[NYPLBookRegistry sharedRegistry]
        setState:NYPLBookStateDownloadNeeded forIdentifier:identifier];
       
       [self broadcastUpdate];
     }];
  } else {
    // The download was not actually going, so we just need to convert a failed download state.
    NYPLBookState const state = [[NYPLBookRegistry sharedRegistry]
                                 stateForIdentifier:identifier];
    
    if(state != NYPLBookStateDownloadFailed) {
      NYPLLOG(@"Ignoring nonsensical cancellation request.");
      return;
    }
    
    [[NYPLBookRegistry sharedRegistry]
     setState:NYPLBookStateDownloadNeeded forIdentifier:identifier];
  }
}

- (void)removeCompletedDownloadForBookIdentifier:(NSString *const)identifier
{
  if(self.bookIdentifierOfBookToRemove) {
    NYPLLOG(@"Ignoring delete while still handling previous delete.");
    return;
  }
  
  self.bookIdentifierOfBookToRemove = identifier;
  
  [[[UIAlertView alloc]
    initWithTitle:NSLocalizedString(@"MyBooksDownloadCenterConfirmDeleteTitle", nil)
    message:[NSString stringWithFormat:
             NSLocalizedString(@"MyBooksDownloadCenterConfirmDeleteTitleMessageFormat", nil),
             [[NYPLBookRegistry sharedRegistry] bookForIdentifier:identifier].title]
    delegate:self
    cancelButtonTitle:NSLocalizedString(@"Cancel", nil)
    otherButtonTitles:@"Delete", nil]
   show];
}

- (void)reset
{
  for(NYPLMyBooksDownloadInfo *const info in [self.bookIdentifierToDownloadInfo allValues]) {
    [info.downloadTask cancelByProducingResumeData:nil];
  }
  
  [self.bookIdentifierToDownloadInfo removeAllObjects];
  [self.taskIdentifierToBook removeAllObjects];
  self.bookIdentifierOfBookToRemove = nil;
  
  [[NSFileManager defaultManager]
   removeItemAtURL:[self contentDirectoryURL]
   error:NULL];
  
  [self broadcastUpdate];
}

- (double)downloadProgressForBookIdentifier:(NSString *const)bookIdentifier
{
  return [self downloadInfoForBookIdentifier:bookIdentifier].downloadProgress;
}

- (void)broadcastUpdate
{
  // We avoid issuing redundant notifications to prevent overwhelming UI updates.
  if(self.broadcastScheduled) return;
  
  self.broadcastScheduled = YES;
  
  // This needs to be queued on the main run loop. If we queue it elsewhere, it may end up never
  // firing due to a run loop becoming inactive.
  [[NSOperationQueue mainQueue] addOperationWithBlock:^{
    [self performSelector:@selector(broadcastUpdateNow)
               withObject:nil
               afterDelay:0.2];
  }];
}

- (void)broadcastUpdateNow
{
  self.broadcastScheduled = NO;
  
  [[NSNotificationCenter defaultCenter]
   postNotificationName:NYPLMyBooksDownloadCenterDidChangeNotification
   object:self];
}

@end<|MERGE_RESOLUTION|>--- conflicted
+++ resolved
@@ -6,11 +6,8 @@
 #import "NYPLBookAcquisition.h"
 #import "NYPLBookCoverRegistry.h"
 #import "NYPLBookRegistry.h"
-<<<<<<< HEAD
 #import "NYPLOPDSFeed.h"
 
-=======
->>>>>>> 01871050
 #import "NYPLMyBooksDownloadCenter.h"
 #import "NYPLMyBooksDownloadInfo.h"
 
@@ -21,11 +18,12 @@
 #endif
 
 @interface NYPLMyBooksDownloadCenter ()
-  <NSURLSessionDownloadDelegate, NSURLSessionTaskDelegate,
-   UIAlertViewDelegate>
+  <NSURLSessionDownloadDelegate, NSURLSessionTaskDelegate, UIAlertViewDelegate>
 
 @property (nonatomic) NSString *bookIdentifierOfBookToRemove;
 @property (nonatomic) NSMutableDictionary *bookIdentifierToDownloadInfo;
+@property (nonatomic) NSMutableDictionary *bookIdentifierToDownloadProgress;
+@property (nonatomic) NSMutableDictionary *bookIdentifierToDownloadTask;
 @property (nonatomic) BOOL broadcastScheduled;
 @property (nonatomic) NSURLSession *session;
 @property (nonatomic) NSMutableDictionary *taskIdentifierToBook;
@@ -64,6 +62,8 @@
     [NSURLSessionConfiguration ephemeralSessionConfiguration];
   
   self.bookIdentifierToDownloadInfo = [NSMutableDictionary dictionary];
+  self.bookIdentifierToDownloadProgress = [NSMutableDictionary dictionary];
+  self.bookIdentifierToDownloadTask = [NSMutableDictionary dictionary];
   
   self.session = [NSURLSession
                   sessionWithConfiguration:configuration
@@ -117,9 +117,10 @@
     } else {
       NYPLLOG_F(@"Presuming no DRM for unrecognized MIME type \"%@\".",
                 downloadTask.response.MIMEType);
-      self.bookIdentifierToDownloadInfo[book.identifier] =
-      [[self downloadInfoForBookIdentifier:book.identifier]
-       withRightsManagement:NYPLMyBooksDownloadRightsManagementNone];
+      NYPLMyBooksDownloadInfo *info = [[self downloadInfoForBookIdentifier:book.identifier] withRightsManagement:NYPLMyBooksDownloadRightsManagementNone];
+      if (info) {
+        self.bookIdentifierToDownloadInfo[book.identifier] = info;
+      }
     }
   }
   
@@ -148,39 +149,6 @@
     return;
   }
   
-<<<<<<< HEAD
-  NSError *error = nil;
-  
-  [[NSFileManager defaultManager]
-   removeItemAtURL:[self fileURLForBookIndentifier:book.identifier]
-   error:NULL];
-  
-  BOOL const success = [[NSFileManager defaultManager]
-                        moveItemAtURL:location
-                        toURL:[self fileURLForBookIndentifier:book.identifier]
-                        error:&error];
-  
-  if(success) {
-    [[NYPLBookRegistry sharedRegistry]
-     setState:NYPLBookStateDownloadSuccessful forIdentifier:book.identifier];
-    [[NYPLBookRegistry sharedRegistry] save];
-  } else {
-    [[[UIAlertView alloc]
-      initWithTitle:NSLocalizedString(@"DownloadFailed", nil)
-      message:[NSString stringWithFormat:@"%@ (Error %ld)",
-               [NSString
-                stringWithFormat:NSLocalizedString(@"DownloadCouldNotBeCompletedFormat", nil),
-                book.title],
-               (long)error.code]
-      delegate:nil
-      cancelButtonTitle:nil
-      otherButtonTitles:NSLocalizedString(@"OK", nil), nil]
-     show];
-    
-    [[NYPLBookRegistry sharedRegistry]
-     setState:NYPLBookStateDownloadFailed
-     forIdentifier:book.identifier];
-=======
   switch([self downloadInfoForBookIdentifier:book.identifier].rightsManagement) {
     case NYPLMyBooksDownloadRightsManagementUnknown:
       @throw NSInternalInconsistencyException;
@@ -193,25 +161,44 @@
 #endif
       break;
     case NYPLMyBooksDownloadRightsManagementNone: {
+      NSError *error = nil;
+      
       [[NSFileManager defaultManager]
        removeItemAtURL:[self fileURLForBookIndentifier:book.identifier]
        error:NULL];
-      NSError *error = nil;
+      
       BOOL const success = [[NSFileManager defaultManager]
                             moveItemAtURL:location
                             toURL:[self fileURLForBookIndentifier:book.identifier]
                             error:&error];
       
-      if(!success) {
-        NYPLLOG(@"Failed to move temporary file after download completion.");
-        [self failDownloadForBook:book];
-        return;
+      if(success) {
+        [[NYPLBookRegistry sharedRegistry]
+         setState:NYPLBookStateDownloadSuccessful forIdentifier:book.identifier];
+        [[NYPLBookRegistry sharedRegistry] save];
+      } else {
+        [[[UIAlertView alloc]
+          initWithTitle:NSLocalizedString(@"DownloadFailed", nil)
+          message:[NSString stringWithFormat:@"%@ (Error %ld)",
+                   [NSString
+                    stringWithFormat:NSLocalizedString(@"DownloadCouldNotBeCompletedFormat", nil),
+                    book.title],
+                   (long)error.code]
+          delegate:nil
+          cancelButtonTitle:nil
+          otherButtonTitles:NSLocalizedString(@"OK", nil), nil]
+         show];
+        
+        [[NYPLBookRegistry sharedRegistry]
+         setState:NYPLBookStateDownloadFailed
+         forIdentifier:book.identifier];
       }
-      [[NYPLBookRegistry sharedRegistry]
-        setState:NYPLBookStateDownloadSuccessful forIdentifier:book.identifier];
-      break;
-    }
->>>>>>> 01871050
+      
+      [[NSFileManager defaultManager]
+       removeItemAtURL:[self fileURLForBookIndentifier:book.identifier]
+       error:NULL];
+      break;
+    }
   }
 
   [self broadcastUpdate];
@@ -278,58 +265,6 @@
   
   self.bookIdentifierOfBookToRemove = nil;
 }
-
-#if defined(FEATURE_DRM_CONNECTOR)
-
-#pragma mark NYPLADEPTDelegate
-
-- (void)adept:(__attribute__((unused)) NYPLADEPT *)adept didUpdateProgress:(double)progress tag:(NSString *)tag
-{
-  self.bookIdentifierToDownloadInfo[tag] =
-    [[self downloadInfoForBookIdentifier:tag] withDownloadProgress:progress];
-  
-  [self broadcastUpdate];
-}
-
-- (void)adept:(__attribute__((unused)) NYPLADEPT *)adept didFinishDownloadingToURL:(NSURL *)URL fulfillmentID:(__attribute((unused)) NSString *)fulfillmentID isReturnable:(__attribute((unused)) BOOL)isReturnable rightsData:(NSData *)rightsData tag:(NSString *)tag
-{
-  // FIXME: CODE DUPLICATION!
-  
-  NYPLBook *const book = [[NYPLBookRegistry sharedRegistry] bookForIdentifier:tag];
-  
-  [[NSFileManager defaultManager]
-   removeItemAtURL:[self fileURLForBookIndentifier:book.identifier]
-   error:NULL];
-  
-  NSError *error = nil;
-  
-  // This needs to be a copy else the Adept connector will explode when it tries to delete the
-  // temporary file.
-  BOOL const success = [[NSFileManager defaultManager]
-                        copyItemAtURL:URL
-                        toURL:[self fileURLForBookIndentifier:book.identifier]
-                        error:&error];
-  
-  if(!success) {
-    NYPLLOG(@"Failed to move temporary file after download completion.");
-    [self failDownloadForBook:book];
-    return;
-  }
-  
-  // FIXME: We only know to put it here beacuse of what part of the connector example code assumes.
-  if(![rightsData writeToFile:[[[self fileURLForBookIndentifier:book.identifier] path]
-                               stringByAppendingString:@"_rights.xml"]
-                   atomically:YES]) {
-    NYPLLOG(@"Failed to store rights data.");
-  }
-  
-  [[NYPLBookRegistry sharedRegistry]
-   setState:NYPLBookStateDownloadSuccessful forIdentifier:book.identifier];
-  
-  [self broadcastUpdate];
-}
-
-#endif
 
 #pragma mark -
 
@@ -413,7 +348,6 @@
   }
   
   if([NYPLAccount sharedAccount].hasBarcodeAndPIN) {
-<<<<<<< HEAD
     if (state == NYPLBookStateUnregistered) {
       // Check out the book
       [NYPLOPDSFeed withURL:book.acquisition.borrow completionHandler:^(NYPLOPDSFeed *feed) {
@@ -464,7 +398,7 @@
        postNotificationName:NYPLMyBooksDownloadCenterDidChangeNotification
        object:self];
     }
-=======
+
     NSURLRequest *const request = [NSURLRequest requestWithURL:[book.acquisition preferredURL]];
     
     if(!request.URL) {
@@ -499,7 +433,7 @@
     [[NSNotificationCenter defaultCenter]
      postNotificationName:NYPLMyBooksDownloadCenterDidChangeNotification
      object:self];
->>>>>>> 01871050
+
   } else {
     [NYPLSettingsAccountViewController
      requestCredentialsUsingExistingBarcode:NO
@@ -653,5 +587,58 @@
    postNotificationName:NYPLMyBooksDownloadCenterDidChangeNotification
    object:self];
 }
+  
+  
+#if defined(FEATURE_DRM_CONNECTOR)
+  
+#pragma mark NYPLADEPTDelegate
+  
+- (void)adept:(__attribute__((unused)) NYPLADEPT *)adept didUpdateProgress:(double)progress tag:(NSString *)tag
+{
+  self.bookIdentifierToDownloadInfo[tag] =
+  [[self downloadInfoForBookIdentifier:tag] withDownloadProgress:progress];
+
+  [self broadcastUpdate];
+}
+
+- (void)adept:(__attribute__((unused)) NYPLADEPT *)adept didFinishDownloadingToURL:(NSURL *)URL fulfillmentID:(__attribute((unused)) NSString *)fulfillmentID isReturnable:(__attribute((unused)) BOOL)isReturnable rightsData:(NSData *)rightsData tag:(NSString *)tag
+{
+  // FIXME: CODE DUPLICATION!
+
+  NYPLBook *const book = [[NYPLBookRegistry sharedRegistry] bookForIdentifier:tag];
+
+  [[NSFileManager defaultManager]
+   removeItemAtURL:[self fileURLForBookIndentifier:book.identifier]
+   error:NULL];
+
+  NSError *error = nil;
+
+  // This needs to be a copy else the Adept connector will explode when it tries to delete the
+  // temporary file.
+  BOOL const success = [[NSFileManager defaultManager]
+                        copyItemAtURL:URL
+                        toURL:[self fileURLForBookIndentifier:book.identifier]
+                        error:&error];
+
+  if(!success) {
+    NYPLLOG(@"Failed to move temporary file after download completion.");
+    [self failDownloadForBook:book];
+    return;
+  }
+
+  // FIXME: We only know to put it here beacuse of what part of the connector example code assumes.
+  if(![rightsData writeToFile:[[[self fileURLForBookIndentifier:book.identifier] path]
+                               stringByAppendingString:@"_rights.xml"]
+                   atomically:YES]) {
+    NYPLLOG(@"Failed to store rights data.");
+  }
+
+  [[NYPLBookRegistry sharedRegistry]
+   setState:NYPLBookStateDownloadSuccessful forIdentifier:book.identifier];
+
+  [self broadcastUpdate];
+}
+  
+#endif
 
 @end