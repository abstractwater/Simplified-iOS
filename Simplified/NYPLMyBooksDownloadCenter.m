--- conflicted
+++ resolved
@@ -199,22 +199,16 @@
     }// we are not logging the problem doc error here but we do further down
     [[NSFileManager defaultManager] removeItemAtURL:tmpSavedFileURL error:NULL];
     success = NO;
-<<<<<<< HEAD
   }
 
   if (![NYPLBookAcquisitionPath.supportedTypes containsObject:downloadTask.response.MIMEType]) {
-    [[NSFileManager defaultManager] removeItemAtURL:location error:NULL];
+    [[NSFileManager defaultManager] removeItemAtURL:tmpSavedFileURL error:NULL];
     success = NO;
     needsAuth = YES;
   }
   
   if (success) {
-    switch([self downloadInfoForBookIdentifier:book.identifier].rightsManagement) {
-=======
-  } else {
-    // we did NOT get a problem document
     switch(rights) {
->>>>>>> 6927c5c7
       case NYPLMyBooksDownloadRightsManagementUnknown:
         [NYPLErrorLogger logErrorWithCode:NYPLErrorCodeUnknownRightsManagement
                                   context:@"myBooksDownload"
@@ -372,8 +366,6 @@
             [[NYPLMyBooksDownloadCenter sharedDownloadCenter] startDownloadForBook:book];
         }];
       }
-<<<<<<< HEAD
-=======
 
       NSString *logMsg = [NSString stringWithFormat:@"Downloading book %@ failed", [book loggableShortString]];
       [NYPLErrorLogger logErrorWithCode:NYPLErrorCodeDownloadFail
@@ -384,11 +376,9 @@
                                  @"rightsManagement": @(rights),
                                  @"taskOriginalRequest": downloadTask.originalRequest.loggableString,
                                  @"taskCurrentRequest": downloadTask.currentRequest.loggableString,
-                                 @"response": downloadTask.response ?: @"N/A"
+                                 @"response": downloadTask.response ?: @"N/A",
+                                 @"needsAuth": @(needsAuth)
                                }];
-
-      [NYPLAlertUtils presentFromViewControllerOrNilWithAlertController:alert viewController:nil animated:YES completion:nil];
->>>>>>> 6927c5c7
     });
     
     [[NYPLBookRegistry sharedRegistry]
