--- conflicted
+++ resolved
@@ -29,21 +29,8 @@
   if(!self) return nil;
   
   self.tabBarItem.image = [UIImage imageNamed:@"MyBooks"];
-<<<<<<< HEAD
-=======
-  
+
 #ifdef SIMPLYE
-  viewController.navigationItem.leftBarButtonItem = [[UIBarButtonItem alloc]
-                                                     initWithImage:[UIImage imageNamed:@"Catalog"] style:(UIBarButtonItemStylePlain)
-                                                     target:self
-                                                     action:@selector(switchLibrary)];
-  viewController.navigationItem.leftBarButtonItem.accessibilityLabel = NSLocalizedString(@"AccessibilitySwitchLibrary", nil);
-  viewController.navigationItem.leftBarButtonItem.enabled = YES;
-#endif
-  
-  [[NSNotificationCenter defaultCenter] addObserver:self selector:@selector(currentAccountChanged) name:NSNotification.NYPLCurrentAccountDidChange object:nil];
->>>>>>> 6a4c0a29
-
   vc.navigationItem.leftBarButtonItem = [[UIBarButtonItem alloc]
                                          initWithImage:[UIImage imageNamed:@"Catalog"]
                                          style:(UIBarButtonItemStylePlain)
@@ -51,6 +38,7 @@
                                          action:@selector(switchLibrary)];
   vc.navigationItem.leftBarButtonItem.accessibilityLabel = NSLocalizedString(@"AccessibilitySwitchLibrary", nil);
   vc.navigationItem.leftBarButtonItem.enabled = YES;
+#endif
   
   [[NSNotificationCenter defaultCenter] addObserver:self
                                            selector:@selector(currentAccountChanged)
