@import Bugsnag;
@import WebKit;

#import "NYPLBook.h"
#import "NYPLBookRegistry.h"
#import "NYPLConfiguration.h"
#import "NYPLReaderReadiumView.h"
#import "NYPLReaderSettingsView.h"
#import "NYPLReaderTOCViewController.h"
#import "NYPLRoundedButton.h"
#import "UIFont+NYPLSystemFontOverride.h"
#import "NYPLReaderTOCElement.h"
#import "NYPLReaderSettings.h"
#import "UIView+NYPLViewAdditions.h"

#import "NYPLReaderViewController.h"
#import "SimplyE-Swift.h"
#import <PureLayout/PureLayout.h>

#define EDGE_OF_SCREEN_POINT_FRACTION    0.2

@interface NYPLReaderViewController ()
  <NYPLReaderSettingsViewDelegate, NYPLReaderTOCViewControllerDelegate, NYPLReaderRendererDelegate,
   UIPopoverControllerDelegate, UIGestureRecognizerDelegate, UIPageViewControllerDataSource, UIPageViewControllerDelegate>

@property (nonatomic) UIPopoverController *activePopoverController;
@property (nonatomic) NSString *bookIdentifier;
@property (nonatomic) BOOL interfaceHidden, isAccessibilityConfigurationActive;
@property (nonatomic) NYPLReaderSettingsView *readerSettingsViewPhone;
@property (nonatomic) UIPageViewController *pageViewController;
@property (nonatomic) NSArray<UIViewController *> *dummyViewControllers;
@property (nonatomic) UIImageView *renderedImageView;
@property (nonatomic) BOOL previousPageTurnWasRight;
@property (nonatomic) UIView<NYPLReaderRenderer> *rendererView;
@property (nonatomic) UIBarButtonItem *settingsBarButtonItem;
@property (nonatomic) UIBarButtonItem *bookmarkBarButtonItem;
@property (nonatomic) UIBarButtonItem *contentsBarButtonItem;
@property (nonatomic) NYPLReaderBookmark *currentBookmark;
@property (nonatomic) BOOL shouldHideInterfaceOnNextAppearance;
@property (nonatomic) UIView *bottomView;
@property (nonatomic) UIImageView *bottomViewImageView;
@property (nonatomic) UIView *bottomViewImageViewTopBorder;
@property (nonatomic) UIProgressView *bottomViewProgressView;
@property (nonatomic) UILabel *bottomViewProgressLabel;
@property (nonatomic) UIButton *largeTransparentAccessibilityButton;
@property (nonatomic) UIActivityIndicatorView *activityIndicatorView;
@property (nonatomic) int pagesProgressedSinceSave;

@property (nonatomic) UIView *footerView;
@property (nonatomic) UILabel *footerViewLabel;
@property (nonatomic) UIView *headerView;
@property (nonatomic) UILabel *headerViewLabel;

@property (nonatomic, getter = isStatusBarHidden) BOOL statusBarHidden;

@property (nonatomic) UITapGestureRecognizer *tapGestureRecognizer, *doubleTapGestureRecognizer;
@end

@implementation NYPLReaderViewController

- (void)applyCurrentSettings
{
  if ([self.renderedImageView superview])
    [self.renderedImageView removeFromSuperview];
  
  self.navigationController.navigationBar.barTintColor =
    [NYPLReaderSettings sharedSettings].backgroundColor;
  
  switch([NYPLReaderSettings sharedSettings].colorScheme) {
    case NYPLReaderSettingsColorSchemeBlackOnSepia:
      self.activityIndicatorView.activityIndicatorViewStyle = UIActivityIndicatorViewStyleGray;
      self.navigationController.navigationBar.barStyle = UIBarStyleDefault;
      self.bottomViewImageView.backgroundColor = [NYPLConfiguration backgroundSepiaColor];
      self.bottomViewImageViewTopBorder.backgroundColor = [UIColor lightGrayColor];
      self.headerViewLabel.textColor = [UIColor darkGrayColor];
      self.footerViewLabel.textColor = [UIColor darkGrayColor];
      break;
    case NYPLReaderSettingsColorSchemeBlackOnWhite:
      self.activityIndicatorView.activityIndicatorViewStyle = UIActivityIndicatorViewStyleGray;
      self.navigationController.navigationBar.barStyle = UIBarStyleDefault;
      self.bottomViewImageView.backgroundColor = [NYPLConfiguration backgroundColor];
      self.bottomViewImageViewTopBorder.backgroundColor = [UIColor lightGrayColor];
      self.headerViewLabel.textColor = [UIColor darkGrayColor];
      self.footerViewLabel.textColor = [UIColor darkGrayColor];
      break;
    case NYPLReaderSettingsColorSchemeWhiteOnBlack:
      self.activityIndicatorView.activityIndicatorViewStyle = UIActivityIndicatorViewStyleWhite;
      self.navigationController.navigationBar.barStyle = UIBarStyleBlack;
      self.bottomViewImageView.backgroundColor = [NYPLConfiguration backgroundDarkColor];
      self.bottomViewImageViewTopBorder.backgroundColor = [UIColor darkGrayColor];
      self.headerViewLabel.textColor = [UIColor colorWithWhite: 0.80 alpha:1];
      self.footerViewLabel.textColor = [UIColor colorWithWhite: 0.80 alpha:1];
      break;
  }
  
  self.activePopoverController.backgroundColor =
    [NYPLReaderSettings sharedSettings].backgroundColor;
}

- (instancetype)initWithBookIdentifier:(NSString *const)bookIdentifier
{
  self = [super init];
  if(!self) return nil;
  
  if(!bookIdentifier) {
    @throw NSInvalidArgumentException;
  }

  self.pagesProgressedSinceSave = 0;

  self.bookIdentifier = bookIdentifier;
  
  self.title = [[NYPLBookRegistry sharedRegistry] bookForIdentifier:self.bookIdentifier].title;
  
  self.hidesBottomBarWhenPushed = YES;
  
  [[NYPLBookRegistry sharedRegistry] delaySyncCommit];
  
  [[NYPLBookRegistry sharedRegistry]
   setState:NYPLBookStateUsed
   forIdentifier:self.bookIdentifier];
  
  self.tapGestureRecognizer = [[UITapGestureRecognizer alloc]
                               initWithTarget:self
                               action:@selector(didReceiveSingleTap:)];
  self.tapGestureRecognizer.cancelsTouchesInView = NO;
  self.tapGestureRecognizer.delegate = self;
  self.tapGestureRecognizer.numberOfTapsRequired = 1;
  
  [self.view addGestureRecognizer:self.tapGestureRecognizer];
  
  self.doubleTapGestureRecognizer = [[UITapGestureRecognizer alloc]
                               initWithTarget:self
                               action:@selector(didReceiveDoubleTap:)];
  self.doubleTapGestureRecognizer.cancelsTouchesInView = NO;
  self.doubleTapGestureRecognizer.delegate = self;
  self.doubleTapGestureRecognizer.numberOfTapsRequired = 2;
  [self.view addGestureRecognizer:self.doubleTapGestureRecognizer];
  
  [[NSNotificationCenter defaultCenter] addObserver:self selector:@selector(voiceOverStatusChanged) name:UIAccessibilityVoiceOverStatusChanged object:nil];
  
  return self;
}

- (void)dealloc
{
  [[NSNotificationCenter defaultCenter] removeObserver:self];
  [[NYPLBookRegistry sharedRegistry] stopDelaySyncCommit];
}

- (void)didReceiveSingleTap:(UIGestureRecognizer *const)gestureRecognizer {
  CGPoint p = [gestureRecognizer locationInView:self.view];
  CGFloat edgeOfScreenWidth = CGRectGetWidth(self.view.bounds) * EDGE_OF_SCREEN_POINT_FRACTION;
  if ([self.renderedImageView superview])
    [self.renderedImageView removeFromSuperview];
  
  NYPLReaderReadiumView *rv = [NYPLReaderSettings sharedSettings].currentReaderReadiumView;
  if (p.x < edgeOfScreenWidth) {
    if (rv.isPageTurning || !rv.canGoLeft)
      return;
    [self turnPageIsRight:NO];
  } else if (p.x > (CGRectGetWidth(self.view.bounds) - edgeOfScreenWidth)) {
    if (rv.isPageTurning || !rv.canGoRight)
      return;
    [self turnPageIsRight:YES];
  } else {
    [self setInterfaceHidden:!self.interfaceHidden animated:YES];
  }
}

- (void)didReceiveDoubleTap:(__unused UIGestureRecognizer *const)gestureRecognizer
{
  // No-op, for now, until we implement something like highlight
}

- (BOOL)gestureRecognizer:(__unused UIGestureRecognizer *)gestureRecognizer shouldRecognizeSimultaneouslyWithGestureRecognizer:(__unused UIGestureRecognizer *)otherGestureRecognizer {
  return YES;
}

- (BOOL)gestureRecognizer:(UIGestureRecognizer*)gestureRecognizer shouldReceiveTouch:(UITouch *)touch {
  CGPoint p = [touch locationInView:self.view];
  if (!self.interfaceHidden && CGRectContainsPoint(self.bottomView.frame, p))
    return NO;
  if (!self.interfaceHidden && self.readerSettingsViewPhone && CGRectContainsPoint(self.readerSettingsViewPhone.frame, p))
    return NO;
  CGFloat edgeOfScreenWidth = CGRectGetWidth(self.view.bounds) * EDGE_OF_SCREEN_POINT_FRACTION;
  if (gestureRecognizer == self.tapGestureRecognizer) {
    if (p.x < edgeOfScreenWidth || p.x > (CGRectGetWidth(self.view.bounds) - edgeOfScreenWidth))
      return YES;
    return ![[NYPLReaderSettings sharedSettings].currentReaderReadiumView touchIntersectsLink:touch];
  } else if (gestureRecognizer == self.doubleTapGestureRecognizer) {
    return !(p.x < edgeOfScreenWidth || p.x > (CGRectGetWidth(self.view.bounds) - edgeOfScreenWidth));
  }
  return YES;
}

- (BOOL)gestureRecognizer:(__unused UIGestureRecognizer *)gestureRecognizer shouldBeRequiredToFailByGestureRecognizer:(__unused UIGestureRecognizer *)otherGestureRecognizer {
  return NO;
}

#pragma mark NYPLReaderRendererDelegate

- (void)renderer:(__attribute__((unused)) id<NYPLReaderRenderer>)renderer
didEncounterCorruptionForBook:(__attribute__((unused)) NYPLBook *)book
{
  for(UIBarButtonItem *const item in self.navigationItem.rightBarButtonItems) {
    item.enabled = NO;
  }
  
  // Show the interface so the user can get back out.
  self.interfaceHidden = NO;
  
  [[[UIAlertView alloc]
    initWithTitle:NSLocalizedString(@"ReaderViewControllerCorruptTitle", nil)
    message:NSLocalizedString(@"ReaderViewControllerCorruptMessage", nil)
    delegate:nil
    cancelButtonTitle:nil
    otherButtonTitles:NSLocalizedString(@"OK", nil), nil]
   show];
}

- (void)rendererDidFinishLoading:(__attribute__((unused)) id<NYPLReaderRenderer>)renderer
{
  // Do nothing.
}

- (void)rendererDidBeginLongLoad:(__unused id<NYPLReaderRenderer>)render
{
  self.activityIndicatorView.hidden = NO;
  [self.activityIndicatorView startAnimating];
}

- (void)renderDidEndLongLoad:(__unused id<NYPLReaderRenderer>)render
{
  [self.activityIndicatorView stopAnimating];
  self.activityIndicatorView.hidden = YES;
}

#pragma mark UIViewController

- (void)viewDidLoad
{
  
  [super viewDidLoad];
  
  self.automaticallyAdjustsScrollViewInsets = NO;
  
  self.shouldHideInterfaceOnNextAppearance = YES;
  
  [UINavigationBar setAnimationDuration:0.25];
  self.navigationController.navigationBar.translucent = YES;
  
  self.view.backgroundColor = [NYPLConfiguration backgroundColor];
  
  // Table of Contents button
  NYPLRoundedButton *const contentsButton = [NYPLRoundedButton button];
  contentsButton.bounds = CGRectMake(0, 0, 44.0f, 44.0f);
  contentsButton.layer.borderWidth = 0.0f;
  contentsButton.accessibilityLabel = [[NSString alloc] initWithFormat:NSLocalizedString(@"TOC", nil)];
  [contentsButton setImage:[UIImage imageNamed:@"TOC"] forState:UIControlStateNormal];
  [contentsButton addTarget:self
                action:@selector(didSelectContents)
      forControlEvents:UIControlEventTouchUpInside];
  
  self.contentsBarButtonItem = [[UIBarButtonItem alloc] initWithCustomView:contentsButton];
  
  // Settings button
  NYPLRoundedButton *const settingsButton = [NYPLRoundedButton button];
<<<<<<< HEAD
  settingsButton.bounds = CGRectMake(0, 0, 44.0f, 44.0f);
  settingsButton.layer.borderWidth = 0.0f;
=======
  settingsButton.contentEdgeInsets = UIEdgeInsetsZero;
>>>>>>> 134e5807
  settingsButton.accessibilityLabel = NSLocalizedString(@"ReaderViewControllerToggleReaderSettings", nil);
  [settingsButton setImage:[UIImage imageNamed:@"Format"] forState:UIControlStateNormal];
  [settingsButton addTarget:self
                     action:@selector(didSelectSettings)
           forControlEvents:UIControlEventTouchUpInside];
<<<<<<< HEAD

  // Bookmark button
  NYPLRoundedButton *const bookmarkButton = [NYPLRoundedButton button];
  bookmarkButton.bounds = CGRectMake(0, 0, 44.0f, 44.0f);
  bookmarkButton.layer.borderWidth = 0.0f;
  bookmarkButton.accessibilityLabel = [[NSString alloc] initWithFormat:NSLocalizedString(@"Add Bookmark", nil)];
  [bookmarkButton setImage:[UIImage imageNamed:@"BookmarkOff"] forState:UIControlStateNormal];
  [bookmarkButton addTarget:self
                     action:@selector(toggleBookmark)
           forControlEvents:UIControlEventTouchUpInside];
=======
  self.settingsBarButtonItem = [[UIBarButtonItem alloc] initWithCustomView:settingsButton];
  
  NYPLRoundedButton *const TOCButton = [NYPLRoundedButton button];
  TOCButton.contentEdgeInsets = UIEdgeInsetsZero;
  TOCButton.accessibilityLabel = [[NSString alloc] initWithFormat:NSLocalizedString(@"TOC", nil)];
  TOCButton.bounds = settingsButton.bounds;
  [TOCButton setImage:[UIImage imageNamed:@"TOC"] forState:UIControlStateNormal];
  [TOCButton addTarget:self
                action:@selector(didSelectTOC)
      forControlEvents:UIControlEventTouchUpInside];
>>>>>>> 134e5807
  
  UIBarButtonItem *const TOCBarButtonItem = [[UIBarButtonItem alloc] initWithCustomView:contentsButton];
  self.settingsBarButtonItem = [[UIBarButtonItem alloc] initWithCustomView:settingsButton];
  self.bookmarkBarButtonItem = [[UIBarButtonItem alloc] initWithCustomView:bookmarkButton];

  // Bar button items require autolayout help 11.0+
  if (@available(iOS 11.0, *)) {
    [self.settingsBarButtonItem.customView autoSetDimensionsToSize:CGSizeMake(44,44)];
    [self.bookmarkBarButtonItem.customView autoSetDimensionsToSize:CGSizeMake(44,44)];
    [TOCBarButtonItem.customView autoSetDimensionsToSize:CGSizeMake(44,44)];
  }

  // Corruption may have occurred before we added these, so we need to set their enabled status
  // here (in addition to |readerView:didEncounterCorruptionForBook:|).
  self.navigationItem.rightBarButtonItems = @[self.bookmarkBarButtonItem, self.settingsBarButtonItem, self.contentsBarButtonItem];
  if(self.rendererView.bookIsCorrupt) {
    for(UIBarButtonItem *const item in self.navigationItem.rightBarButtonItems) {
      item.enabled = NO;
    }
  }
  
  self.rendererView = [[NYPLReaderReadiumView alloc]
                       initWithFrame:self.view.bounds
                       book:[[NYPLBookRegistry sharedRegistry]
                             bookForIdentifier:self.bookIdentifier]
                       delegate:self];
  
  self.rendererView.autoresizingMask = (UIViewAutoresizingFlexibleWidth |
                                        UIViewAutoresizingFlexibleHeight);
  
  // ----------- page view
  self.pageViewController = [[UIPageViewController alloc] initWithTransitionStyle:UIPageViewControllerTransitionStylePageCurl navigationOrientation:UIPageViewControllerNavigationOrientationHorizontal options:nil];
  self.pageViewController.view.autoresizingMask = UIViewAutoresizingFlexibleWidth | UIViewAutoresizingFlexibleHeight;
  self.pageViewController.dataSource = self;
  self.pageViewController.delegate = self;
  [[self.pageViewController view] setFrame:[[self view] bounds]];
  for (UIGestureRecognizer *gr in self.pageViewController.gestureRecognizers) {
    if ([gr isKindOfClass:[UITapGestureRecognizer class]])
      gr.enabled = NO;
  }

  self.renderedImageView = [[UIImageView alloc] init];
  UIViewController *viewController1 = [[UIViewController alloc] init];
  UIViewController *viewController2 = [[UIViewController alloc] init];
  UIViewController *viewController3 = [[UIViewController alloc] init];
  self.dummyViewControllers = @[viewController1, viewController2, viewController3];
  for (UIViewController *v in self.dummyViewControllers) {
    [v.view setBackgroundColor:[UIColor whiteColor]];
  }
  [self.dummyViewControllers.firstObject.view addSubview:self.rendererView];

  NSArray *viewControllerArray = @[self.dummyViewControllers.firstObject];
  if (viewControllerArray.count != 0) {
    [self.pageViewController setViewControllers:viewControllerArray direction:UIPageViewControllerNavigationDirectionForward animated:NO completion:nil];
  } else {
    [self reportPageViewControllerErrorToBugnsag];
  }
  
  [self addChildViewController:self.pageViewController];
  [[self view] addSubview:[self.pageViewController view]];
  [self.pageViewController didMoveToParentViewController:self];
  // ----------- page view
  
  // Add the giant transparent button to handle the "return to reading" action in VoiceOver
  self.largeTransparentAccessibilityButton = [UIButton buttonWithType:UIButtonTypeCustom];
  [self.largeTransparentAccessibilityButton addTarget:self action:@selector(returnToReaderFocus) forControlEvents:UIControlEventTouchUpInside];
  self.largeTransparentAccessibilityButton.alpha = 0;
  self.largeTransparentAccessibilityButton.frame = CGRectMake(0, self.navigationController.navigationBar.frame.size.height, self.view.frame.size.width, self.view.frame.size.height - self.navigationController.navigationBar.frame.size.height - self.bottomView.frame.size.height);
  [self.view addSubview:self.largeTransparentAccessibilityButton];
  self.largeTransparentAccessibilityButton.userInteractionEnabled = NO;
  self.largeTransparentAccessibilityButton.accessibilityLabel = NSLocalizedString(@"Return to Reader", @"Return to Reader");
  self.largeTransparentAccessibilityButton.autoresizingMask = (UIViewAutoresizingFlexibleWidth |
                                                               UIViewAutoresizingFlexibleHeight);
  
  self.activityIndicatorView = [[UIActivityIndicatorView alloc]
                                initWithActivityIndicatorStyle:UIActivityIndicatorViewStyleGray];
  [self.view addSubview:self.activityIndicatorView];
  [self.view bringSubviewToFront:self.activityIndicatorView];
  
  [self prepareBottomView];
  [self prepareHeaderFooterViews];

  [[NSNotificationCenter defaultCenter] addObserver:self selector:@selector(syncLastRead) name:UIApplicationWillEnterForegroundNotification object:nil];
  
}

- (void)didReceiveMemoryWarning
{
  [super didReceiveMemoryWarning];
  [[NYPLBookRegistry sharedRegistry] save];
}

-(void)didMoveToParentViewController:(UIViewController *)parent {
  if (!parent && [[NYPLReaderSettings sharedSettings].currentReaderReadiumView bookHasMediaOverlaysBeingPlayed]) {
    [[NYPLReaderSettings sharedSettings].currentReaderReadiumView applyMediaOverlayPlaybackToggle];
  }
}

- (void) prepareHeaderFooterViews {
  self.headerView = [[UIView alloc] init];
  self.headerView.hidden = YES;
  
  self.headerViewLabel = [[UILabel alloc] init];
  self.headerViewLabel.numberOfLines = 2;
  self.headerViewLabel.textColor = [NYPLConfiguration mainColor];
  self.headerViewLabel.textAlignment = NSTextAlignmentCenter;
  [self.headerViewLabel setFont:[UIFont systemFontOfSize:13]];
  
  if (self.bookIdentifier) {
    NSString *title = [[NYPLBookRegistry sharedRegistry] bookForIdentifier:self.bookIdentifier].title;
    self.headerViewLabel.text = title;
  }
  
  [self.headerView addSubview:self.headerViewLabel];
  [self.view addSubview:self.headerView];

  if (@available (iOS 11.0, *)) {
    [self.headerView.topAnchor constraintEqualToAnchor:self.view.safeAreaLayoutGuide.topAnchor].active = YES;
    [self.headerView autoPinEdgeToSuperviewEdge:ALEdgeLeading];
    [self.headerView autoPinEdgeToSuperviewEdge:ALEdgeTrailing];
  } else {
    [self.headerView autoPinEdgesToSuperviewMarginsExcludingEdge:ALEdgeBottom];
  }
  
  [self.headerView autoSetDimension:ALDimensionHeight toSize:60];
  
  [self.headerViewLabel autoAlignAxis:ALAxisHorizontal toSameAxisOfView:self.headerView withOffset:10];
  [self.headerViewLabel autoAlignAxisToSuperviewAxis:ALAxisVertical];
  [self.headerViewLabel autoSetDimension:ALDimensionWidth toSize:400 relation:NSLayoutRelationLessThanOrEqual];
  [NSLayoutConstraint autoSetPriority:UILayoutPriorityDefaultHigh forConstraints:^{
    [self.headerViewLabel autoPinEdgeToSuperviewEdge:ALEdgeLeft];
    [self.headerViewLabel autoPinEdgeToSuperviewEdge:ALEdgeRight];
  }];
  
  self.footerView = [[UIView alloc] init];
  self.footerView.hidden = YES;
  
  self.footerViewLabel = [[UILabel alloc] init];
  self.footerViewLabel.numberOfLines = 1;
  self.footerViewLabel.textColor = [NYPLConfiguration mainColor];
  self.footerViewLabel.textAlignment = NSTextAlignmentCenter;
  [self.footerViewLabel setFont:[UIFont systemFontOfSize:13]];
  
  [self.footerView addSubview:self.footerViewLabel];
  [self.view addSubview:self.footerView];
  
  if (@available (iOS 11.0, *)) {
    [self.footerView.bottomAnchor constraintEqualToAnchor:self.view.safeAreaLayoutGuide.bottomAnchor].active = YES;
    [self.footerView autoPinEdgeToSuperviewEdge:ALEdgeLeading];
    [self.footerView autoPinEdgeToSuperviewEdge:ALEdgeTrailing];
  } else {
    [self.footerView autoPinEdgesToSuperviewMarginsExcludingEdge:ALEdgeTop];
  }
  
  [self.footerView autoSetDimension:ALDimensionHeight toSize:40];
  
  [self.footerViewLabel autoAlignAxis:ALAxisHorizontal toSameAxisOfView:self.footerView withOffset:-10];
  [self.footerViewLabel autoPinEdgeToSuperviewEdge:ALEdgeLeft withInset:8];
  [self.footerViewLabel autoPinEdgeToSuperviewEdge:ALEdgeRight withInset:8];
}

- (void) prepareBottomView {
  self.bottomView = [[UIView alloc] init];
  self.bottomView.translatesAutoresizingMaskIntoConstraints = NO;
  self.bottomView.frame = CGRectMake(0, self.view.frame.size.height - 44, self.view.frame.size.width, 44);
  
  [self.view addSubview:self.bottomView];
  
  if (@available (iOS 11.0, *)) {
    
    [self.bottomView.bottomAnchor constraintEqualToAnchor:self.view.safeAreaLayoutGuide.bottomAnchor].active = YES;
    [self.bottomView autoPinEdgeToSuperviewMargin:ALEdgeLeading];
    [self.bottomView autoPinEdgeToSuperviewMargin:ALEdgeTrailing];
    [self.bottomView autoSetDimension:ALDimensionHeight toSize:44];
  
  } else {
  
    NSLayoutConstraint *constraintBV1 = [NSLayoutConstraint constraintWithItem:self.bottomView attribute:NSLayoutAttributeLeading relatedBy:NSLayoutRelationEqual toItem: self.view attribute:NSLayoutAttributeLeading multiplier:1.f constant:0];
    NSLayoutConstraint *constraintBV2 = [NSLayoutConstraint constraintWithItem:self.bottomView attribute:NSLayoutAttributeTrailing relatedBy:NSLayoutRelationEqual toItem: self.view attribute:NSLayoutAttributeTrailing multiplier:1.f constant:0];
    NSLayoutConstraint *constraintBV3 = [NSLayoutConstraint constraintWithItem:self.bottomView attribute:NSLayoutAttributeBottom relatedBy:NSLayoutRelationEqual toItem: self.view attribute:NSLayoutAttributeBottom multiplier:1.f constant:-self.bottomView.frame.size.height];
    [self.view addConstraint:constraintBV1];
    [self.view addConstraint:constraintBV2];
    [self.view addConstraint:constraintBV3];
  }
  
  self.bottomViewImageView = [[UIImageView alloc] init];
  self.bottomViewImageView.translatesAutoresizingMaskIntoConstraints = NO;
  self.bottomViewImageView.backgroundColor = [NYPLConfiguration backgroundColor];
  self.bottomViewImageView.frame = self.bottomView.frame;
  
  CGSize mainViewSize = self.bottomViewImageView.bounds.size;
  CGFloat borderWidth = 0.5;
  UIColor *borderColor = [UIColor lightGrayColor];
  self.bottomViewImageViewTopBorder = [[UIView alloc] initWithFrame:CGRectMake(0.0, 0.0, mainViewSize.width, borderWidth)];
  self.bottomViewImageViewTopBorder.opaque = YES;
  self.bottomViewImageViewTopBorder.backgroundColor = borderColor;
  self.bottomViewImageViewTopBorder.autoresizingMask = UIViewAutoresizingFlexibleWidth | UIViewAutoresizingFlexibleBottomMargin;
  [self.bottomViewImageView addSubview:self.bottomViewImageViewTopBorder];
  
  [self.bottomView addSubview:self.bottomViewImageView];
  NSLayoutConstraint *constraintAFL1 = [NSLayoutConstraint constraintWithItem:self.bottomViewImageView attribute:NSLayoutAttributeLeading relatedBy:NSLayoutRelationEqual toItem: self.bottomView attribute:NSLayoutAttributeLeading multiplier:1.f constant:0];
  NSLayoutConstraint *constraintAFL2 = [NSLayoutConstraint constraintWithItem:self.bottomViewImageView attribute:NSLayoutAttributeTop relatedBy:NSLayoutRelationEqual toItem: self.bottomView attribute:NSLayoutAttributeTop multiplier:1.f constant:0];
  NSLayoutConstraint *constraintAFL3 = [NSLayoutConstraint constraintWithItem:self.bottomViewImageView attribute:NSLayoutAttributeHeight relatedBy:NSLayoutRelationEqual toItem: self.bottomView attribute:NSLayoutAttributeHeight multiplier:1.f constant:self.bottomView.frame.size.height];
  NSLayoutConstraint *constraintAFL4 = [NSLayoutConstraint constraintWithItem:self.bottomViewImageView attribute:NSLayoutAttributeWidth relatedBy:NSLayoutRelationEqual toItem: self.bottomView attribute:NSLayoutAttributeWidth multiplier:1.f constant:self.bottomView.frame.size.width];
  [self.bottomView addConstraint:constraintAFL1];
  [self.bottomView addConstraint:constraintAFL2];
  [self.bottomView addConstraint:constraintAFL3];
  [self.bottomView addConstraint:constraintAFL4];
  
  self.bottomViewProgressView = [[UIProgressView alloc] initWithProgressViewStyle:UIProgressViewStyleDefault];
  self.bottomViewProgressView.translatesAutoresizingMaskIntoConstraints = NO;
  self.bottomViewProgressView.frame = CGRectMake(0, 0, 0, 0);
  [self.bottomView addSubview:self.bottomViewProgressView];
  
  NSLayoutConstraint *constraintPV1 = [NSLayoutConstraint constraintWithItem:self.bottomViewProgressView attribute:NSLayoutAttributeLeading relatedBy:NSLayoutRelationEqual toItem: self.bottomView attribute:NSLayoutAttributeLeading multiplier:1.f constant:10];
  NSLayoutConstraint *constraintPV2 = [NSLayoutConstraint constraintWithItem:self.bottomViewProgressView attribute:NSLayoutAttributeTop relatedBy:NSLayoutRelationEqual toItem: self.bottomView attribute:NSLayoutAttributeTop multiplier:1.f constant:self.bottomView.frame.size.height / 3];
  NSLayoutConstraint *constraintPV3 = [NSLayoutConstraint constraintWithItem:self.bottomViewProgressView attribute:NSLayoutAttributeTrailing relatedBy:NSLayoutRelationEqual toItem: self.bottomView attribute:NSLayoutAttributeTrailing multiplier:1.f constant:-10];
  
  [self.bottomView addConstraint:constraintPV1];
  [self.bottomView addConstraint:constraintPV2];
  [self.bottomView addConstraint:constraintPV3];
  
  self.bottomViewProgressLabel = [[UILabel alloc] init];
  self.bottomViewProgressLabel.translatesAutoresizingMaskIntoConstraints = NO;
  self.bottomViewProgressLabel.backgroundColor = [UIColor clearColor];
  self.bottomViewProgressLabel.textColor = [NYPLConfiguration mainColor];
  [self.bottomViewProgressLabel setFont:[UIFont systemFontOfSize:13]];
  
  [self.bottomView addSubview:self.bottomViewProgressLabel];
  NSLayoutConstraint *constraintPL1 = [NSLayoutConstraint constraintWithItem:self.bottomViewProgressLabel attribute:NSLayoutAttributeTop relatedBy:NSLayoutRelationEqual toItem: self.bottomViewProgressView attribute:NSLayoutAttributeTop multiplier:1.f constant:4];
  NSLayoutConstraint *constraintPL2 = [NSLayoutConstraint constraintWithItem:self.bottomViewProgressLabel attribute:NSLayoutAttributeCenterX relatedBy:NSLayoutRelationEqual toItem: self.bottomViewProgressView attribute:NSLayoutAttributeCenterX multiplier:1.f constant:0];
  NSLayoutConstraint *constraintPL3 = [NSLayoutConstraint constraintWithItem:self.bottomViewProgressLabel attribute:NSLayoutAttributeLeading relatedBy:NSLayoutRelationGreaterThanOrEqual toItem: self.bottomViewProgressView attribute:NSLayoutAttributeLeading multiplier:1.f constant:10];
  NSLayoutConstraint *constraintPL4 = [NSLayoutConstraint constraintWithItem:self.bottomViewProgressLabel attribute:NSLayoutAttributeTrailing relatedBy:NSLayoutRelationLessThanOrEqual toItem: self.bottomViewProgressView attribute:NSLayoutAttributeTrailing multiplier:1.f constant:-10];
  
  [self.bottomView addConstraint:constraintPL1];
  [self.bottomView addConstraint:constraintPL2];
  [self.bottomView addConstraint:constraintPL3];
  [self.bottomView addConstraint:constraintPL4];
}

- (BOOL)prefersStatusBarHidden
{
  return self.isStatusBarHidden;
}

- (UIStatusBarAnimation)preferredStatusBarUpdateAnimation
{
  return UIStatusBarAnimationSlide;
}

- (void)viewWillAppear:(BOOL)animated
{
  self.navigationItem.titleView = [[UIView alloc] init];

  [self applyCurrentSettings];
  
  [super viewWillAppear:animated];
}

- (void)syncLastRead
{
  [[NYPLReaderSettings sharedSettings].currentReaderReadiumView syncAnnotationsWhenPermitted];
}

- (void)viewDidAppear:(BOOL)animated
{
  if(self.shouldHideInterfaceOnNextAppearance) {
    self.shouldHideInterfaceOnNextAppearance = NO;
    self.interfaceHidden = YES;
    self.tapGestureRecognizer.enabled = !UIAccessibilityIsVoiceOverRunning();
  }
  
  self.isAccessibilityConfigurationActive = UIAccessibilityIsVoiceOverRunning();
  if (UIAccessibilityIsVoiceOverRunning()) {
    UIAccessibilityPostNotification(UIAccessibilityAnnouncementNotification, NSLocalizedString(@"Magic Tap for Tools and Table of Contents", nil));
  }

  [super viewDidAppear:animated];
}

- (void)willMoveToParentViewController:(__attribute__((unused)) UIViewController *)parent
{
  self.navigationController.navigationBar.barStyle = UIBarStyleDefault;
  self.navigationController.navigationBar.translucent = YES;
  self.navigationController.navigationBar.barTintColor = nil;
  if (!parent) {
    [[NYPLBookRegistry sharedRegistry] save];
  }
}

- (void)viewWillLayoutSubviews
{
  [self.activityIndicatorView centerInSuperview];
  [self.activityIndicatorView integralizeFrame];
}

#pragma mark Accessibility

- (void)setIsAccessibilityConfigurationActive:(BOOL)isAccessibilityConfigurationActive
{
  if (_isAccessibilityConfigurationActive != isAccessibilityConfigurationActive) {
    _isAccessibilityConfigurationActive = isAccessibilityConfigurationActive;
    self.largeTransparentAccessibilityButton.userInteractionEnabled = (_isAccessibilityConfigurationActive && !self.interfaceHidden);
    self.tapGestureRecognizer.enabled = !_isAccessibilityConfigurationActive;
    
    if (_isAccessibilityConfigurationActive) {
      
      if ([self.rendererView superview])
        [self.rendererView removeFromSuperview];
      [self.view insertSubview:self.rendererView belowSubview:self.largeTransparentAccessibilityButton];
      
      [self.pageViewController willMoveToParentViewController:nil];
      [self.pageViewController.view removeFromSuperview];
      [self.pageViewController removeFromParentViewController];
      [self.pageViewController didMoveToParentViewController:nil];
      
    } else {
      
      if ([self.rendererView superview])
        [self.rendererView removeFromSuperview];
      
      [self.pageViewController willMoveToParentViewController:self];
      [self addChildViewController:self.pageViewController];
      [self.view insertSubview:self.pageViewController.view belowSubview:self.largeTransparentAccessibilityButton];
      [self.pageViewController didMoveToParentViewController:self];
      [self.pageViewController.viewControllers[0].view addSubview:self.rendererView];
      
    }
  }
}

- (void) voiceOverStatusChanged
{
  if (UIAccessibilityIsVoiceOverRunning())
    self.interfaceHidden = YES;
  self.isAccessibilityConfigurationActive = UIAccessibilityIsVoiceOverRunning();
}

- (BOOL)accessibilityScroll:(UIAccessibilityScrollDirection)direction
{
  if (direction == UIAccessibilityScrollDirectionLeft || direction == UIAccessibilityScrollDirectionRight) {
    if (direction == UIAccessibilityScrollDirectionLeft) {
      [self turnPageIsRight:YES];
    } else if (direction == UIAccessibilityScrollDirectionRight) {
      [self turnPageIsRight:NO];
    }
    return YES;
  }
  
  return NO;
}

- (BOOL)accessibilityPerformMagicTap
{
  self.interfaceHidden = !self.interfaceHidden;
  return YES;
}

- (BOOL)accessibilityPerformEscape
{
  if (self.activePopoverController.isPopoverVisible) {
    [self.activePopoverController dismissPopoverAnimated:YES];
  }
  [self.navigationController popViewControllerAnimated:YES];
  return YES;
}

#pragma mark NYPLReaderReadiumDelegate

- (void)
renderer:(__unused id<NYPLReaderRenderer>)renderer
didUpdateProgressWithinBook:(float)progressWithinBook
pageIndex:(NSUInteger const)pageIndex
pageCount:(NSUInteger const)pageCount
spineItemTitle:(NSString *const)title
{
  if (UIAccessibilityIsVoiceOverRunning()) {
    UIAccessibilityPostNotification(UIAccessibilityPageScrolledNotification,
                                    [NSString stringWithFormat:NSLocalizedString(@"Page %d of %d", nil),
                                     pageIndex + 1,
                                     pageCount]);
  }
  
  [self.bottomViewProgressView setProgress:progressWithinBook animated:NO];
  
  NSString *bookLocationString = [NSString stringWithFormat:@"Page %lu of %lu (%@)",
                                  pageIndex + 1,
                                  (unsigned long)pageCount,
                                  title ? title : NSLocalizedString(@"ReaderViewControllerCurrentChapter", nil)];
  
  self.bottomViewProgressLabel.text = bookLocationString;
  
  [UIView transitionWithView:self.footerViewLabel
                    duration:0.2
                     options:UIViewAnimationOptionTransitionCrossDissolve
                  animations:^{
                    self.footerViewLabel.text = bookLocationString;
                  } completion:nil];
  
  [self.bottomViewProgressLabel needsUpdateConstraints];
}

- (void)updateBookmarkIcon:(BOOL)on
{
  dispatch_async(dispatch_get_main_queue(), ^{
    NYPLRoundedButton *bookmarkButton = self.bookmarkBarButtonItem.customView;
    if (on) {
      [bookmarkButton setImage:[UIImage imageNamed:@"BookmarkOn"] forState:UIControlStateNormal];
      bookmarkButton.accessibilityLabel = [[NSString alloc] initWithFormat:NSLocalizedString(@"Remove Bookmark", nil)];
    } else {
      [bookmarkButton setImage:[UIImage imageNamed:@"BookmarkOff"] forState:UIControlStateNormal];
      bookmarkButton.accessibilityLabel = [[NSString alloc] initWithFormat:NSLocalizedString(@"Add Bookmark", nil)];
    }
  });
}
- (void)updateCurrentBookmark:(NYPLReaderBookmark *)bookmark
{
  self.currentBookmark = bookmark;
}

#pragma mark UIPopoverControllerDelegate

- (void)popoverControllerDidDismissPopover:(UIPopoverController *)popoverController
{
  assert(popoverController == self.activePopoverController);
  
  if(UIAccessibilityIsVoiceOverRunning())
  {
    self.interfaceHidden = YES;
  }
  
  self.activePopoverController = nil;
}

#pragma mark UIScrollViewDelegate

- (UIView *)viewForZoomingInScrollView:(__attribute__((unused)) UIScrollView *)scrollView
{
  return nil;
}

#pragma mark UIPageViewControllerDataSource

- (UIViewController *)pageViewController:(__unused UIPageViewController *)pageViewController viewControllerBeforeViewController:(UIViewController *)viewController
{
  NYPLReaderReadiumView *rv = [NYPLReaderSettings sharedSettings].currentReaderReadiumView;
  if (rv.isPageTurning || ![rv canGoLeft])
    return nil;
  NSInteger i = [self.dummyViewControllers indexOfObject:viewController];
  i = (i+2)%3;
  return [self.dummyViewControllers objectAtIndex:i];
}

- (UIViewController *)pageViewController:(__unused UIPageViewController *)pageViewController viewControllerAfterViewController:(UIViewController *)viewController
{
  NYPLReaderReadiumView *rv = [NYPLReaderSettings sharedSettings].currentReaderReadiumView;
  if (rv.isPageTurning || ![rv canGoRight])
    return nil;
  NSInteger i = [self.dummyViewControllers indexOfObject:viewController];
  i = (i+1)%3;
  return [self.dummyViewControllers objectAtIndex:i];
}

#pragma mark UIPageViewControllerDelegate

- (void)pageViewController:(UIPageViewController *)pageViewController willTransitionToViewControllers:(NSArray<UIViewController *> *)pendingViewControllers
{
  self.view.userInteractionEnabled = NO;
  
  // Don't bother with any of this offscreen rendering nonsense if VO is active
  if (UIAccessibilityIsVoiceOverRunning())
    return;
  
  UIViewController *pvc = pageViewController.viewControllers.firstObject;
  UIViewController *nvc = pendingViewControllers.firstObject;
  NSInteger pi = [self.dummyViewControllers indexOfObject:pvc];
  NSInteger ni = [self.dummyViewControllers indexOfObject:nvc];
  BOOL turnRight = ((pi+1)%3)==ni;
  self.previousPageTurnWasRight = turnRight;
  
  UIGraphicsBeginImageContextWithOptions(self.rendererView.bounds.size, YES, 0.0f);
  [pvc.view drawViewHierarchyInRect:self.rendererView.bounds afterScreenUpdates:NO];
  UIImage *snapshotImage = UIGraphicsGetImageFromCurrentImageContext();
  UIGraphicsEndImageContext();
  
  if ([self.renderedImageView superview])
    [self.renderedImageView removeFromSuperview];
  
  [self.rendererView removeFromSuperview];
  [[pendingViewControllers.firstObject view] addSubview:self.rendererView];
  self.rendererView.frame = pendingViewControllers.firstObject.view.bounds;
  
  [self turnPageIsRight:turnRight];
  
  // Hack to work around an issue that would occasionally occur after an orientation change.
  ((WKWebView *) self.rendererView.subviews[0]).scrollView.contentSize = self.rendererView.bounds.size;
  
  self.renderedImageView.image = snapshotImage;
  self.renderedImageView.frame = CGRectMake(0, 0, snapshotImage.size.width, snapshotImage.size.height);
  [pvc.view addSubview:self.renderedImageView];
}

- (void)pageViewController:(__unused UIPageViewController *)pageViewController didFinishAnimating:(__unused BOOL)finished previousViewControllers:(__unused NSArray<UIViewController *> *)previousViewControllers transitionCompleted:(BOOL)completed
{
  self.view.userInteractionEnabled = YES;
  
  if (completed) {
    if ([self.renderedImageView superview])
      [self.renderedImageView removeFromSuperview];
  } else {
    [self turnPageIsRight:!self.previousPageTurnWasRight];
    [[NYPLReaderSettings sharedSettings].currentReaderReadiumView removeFromSuperview];
    [pageViewController.viewControllers.firstObject.view insertSubview:[NYPLReaderSettings sharedSettings].currentReaderReadiumView belowSubview:self.renderedImageView];
  }
}

#pragma mark NYPLReaderTOCViewControllerDelegate

- (void)TOCViewController:(__attribute__((unused)) NYPLReaderTOCViewController *)controller
  didSelectOpaqueLocation:(NYPLReaderRendererOpaqueLocation *const)opaqueLocation
{
  [self.rendererView openOpaqueLocation:opaqueLocation];
  
  if(UI_USER_INTERFACE_IDIOM() == UIUserInterfaceIdiomPad &&
     self.traitCollection.horizontalSizeClass != UIUserInterfaceSizeClassCompact) {
    [self.activePopoverController dismissPopoverAnimated:YES];
    if (!UIAccessibilityIsVoiceOverRunning())
      self.interfaceHidden = YES;
  } else {
    self.shouldHideInterfaceOnNextAppearance = YES;
    [self.navigationController popViewControllerAnimated:YES];
  }
}

- (void)TOCViewController:(__attribute__((unused))NYPLReaderTOCViewController *)controller
        didSelectBookmark:(NYPLReaderBookmark *)bookmark
{
  [self.rendererView gotoBookmark:bookmark];
  
  if(UI_USER_INTERFACE_IDIOM() == UIUserInterfaceIdiomPad) {
    [self.activePopoverController dismissPopoverAnimated:YES];
    if (!UIAccessibilityIsVoiceOverRunning())
      self.interfaceHidden = YES;
  } else {
    self.shouldHideInterfaceOnNextAppearance = YES;
    [self.navigationController popViewControllerAnimated:YES];
  }
}

#pragma mark NYPLReaderSettingsViewDelegate

- (void)readerSettingsView:(__attribute__((unused)) NYPLReaderSettingsView *)readerSettingsView
       didSelectBrightness:(CGFloat const)brightness
{
  [UIScreen mainScreen].brightness = brightness;
}

- (void)readerSettingsView:(__attribute__((unused)) NYPLReaderSettingsView *)readerSettingsView
      didSelectColorScheme:(NYPLReaderSettingsColorScheme const)colorScheme
{
  [NYPLReaderSettings sharedSettings].colorScheme = colorScheme;
  
  [self applyCurrentSettings];
}

- (void)readerSettingsView:(__attribute__((unused)) NYPLReaderSettingsView *)readerSettingsView
         didSelectFontSize:(NYPLReaderSettingsFontSize const)fontSize
{
  [NYPLReaderSettings sharedSettings].fontSize = fontSize;
  
  [self applyCurrentSettings];
}

- (void)readerSettingsView:(__attribute__((unused)) NYPLReaderSettingsView *)readerSettingsView
         didSelectFontFace:(NYPLReaderSettingsFontFace)fontFace
{
  [NYPLReaderSettings sharedSettings].fontFace = fontFace;
  
  [self applyCurrentSettings];
}

-(void)readerSettingsView:(__attribute__((unused)) NYPLReaderSettingsView *)readerSettingsView
      didSelectMediaOverlaysEnableClick:(NYPLReaderSettingsMediaOverlaysEnableClick) mediaOverlaysEnableClick {
  [NYPLReaderSettings sharedSettings].mediaOverlaysEnableClick = mediaOverlaysEnableClick;
  [self applyCurrentSettings];
}

-(void)readerSettingsViewDidSelectMediaOverlayToggle:(__attribute__((unused)) NYPLReaderSettingsView *)readerSettingsView {
  [[NYPLReaderSettings sharedSettings] toggleMediaOverlayPlayback];
}

#pragma mark -

- (void)setInterfaceHidden:(BOOL)interfaceHidden animated:(BOOL)animated
{
  if(self.rendererView.bookIsCorrupt && interfaceHidden) {
    // Hiding the UI would prevent the user from escaping from a corrupt book.
    return;
  }
  
  _interfaceHidden = interfaceHidden;
  
  self.navigationController.interactivePopGestureRecognizer.enabled = !interfaceHidden;
  
  if (interfaceHidden) {
    [self.navigationController setNavigationBarHidden:YES animated:animated];
    self.statusBarHidden = YES;
    [UIView animateWithDuration:0.25 animations:^{
      [self setNeedsStatusBarAppearanceUpdate];
    }];
  } else {
    self.statusBarHidden = NO;
    [self.navigationController setNavigationBarHidden:NO animated:animated];
  }
  
  if (animated) {
    [UIView transitionWithView:self.bottomView
                      duration:0.25
                       options:UIViewAnimationOptionTransitionCrossDissolve
                    animations:^{
                      self.bottomView.hidden = interfaceHidden;
                      self.footerView.hidden = !interfaceHidden;
                      self.headerView.hidden = !interfaceHidden;
                    } completion:nil];
  } else {
    self.bottomView.hidden = self.interfaceHidden;
    self.footerView.hidden = !self.interfaceHidden;
    self.headerView.hidden = !self.interfaceHidden;
  }
  
  if(self.interfaceHidden) {
    [self.readerSettingsViewPhone removeFromSuperview];
    self.readerSettingsViewPhone = nil;
  }
  
  // Accessibility
  self.rendererView.accessibilityElementsHidden = !interfaceHidden;
  id firstElement = interfaceHidden ? nil : self.navigationController.navigationBar;
  UIAccessibilityPostNotification(UIAccessibilityScreenChangedNotification, firstElement);
  self.largeTransparentAccessibilityButton.userInteractionEnabled = UIAccessibilityIsVoiceOverRunning() && !interfaceHidden;
  self.largeTransparentAccessibilityButton.alpha = interfaceHidden ? 0.0 : 1.0;
  self.largeTransparentAccessibilityButton.isAccessibilityElement = !interfaceHidden;
  
  [self setNeedsStatusBarAppearanceUpdate];
}

- (void)setInterfaceHidden:(BOOL)interfaceHidden
{
  [self setInterfaceHidden:interfaceHidden animated:NO];
}

- (BOOL)returnToReaderFocus {
  self.interfaceHidden = YES;
  return YES;
}

- (void)didSelectSettings
{
  if(self.readerSettingsViewPhone) {
    [self.readerSettingsViewPhone removeFromSuperview];
    self.readerSettingsViewPhone = nil;
    return;
  }
  
  CGFloat const width =
    (UI_USER_INTERFACE_IDIOM() == UIUserInterfaceIdiomPad &&
     self.traitCollection.horizontalSizeClass != UIUserInterfaceSizeClassCompact)
     ? 320
     : CGRectGetWidth(self.view.frame);
  
  NYPLReaderSettingsView *const readerSettingsView =
    [[NYPLReaderSettingsView alloc] initWithWidth:width];
  readerSettingsView.delegate = self;
  readerSettingsView.colorScheme = [NYPLReaderSettings sharedSettings].colorScheme;
  readerSettingsView.fontSize = [NYPLReaderSettings sharedSettings].fontSize;
  readerSettingsView.fontFace = [NYPLReaderSettings sharedSettings].fontFace;
  
  if(UI_USER_INTERFACE_IDIOM() == UIUserInterfaceIdiomPad &&
     self.traitCollection.horizontalSizeClass != UIUserInterfaceSizeClassCompact) {
    UIViewController *const viewController = [[UIViewController alloc] init];
    viewController.view = readerSettingsView;
    viewController.preferredContentSize = viewController.view.bounds.size;
    [self.activePopoverController dismissPopoverAnimated:NO];
    self.activePopoverController =
      [[UIPopoverController alloc] initWithContentViewController:viewController];
    self.activePopoverController.backgroundColor =
      [NYPLReaderSettings sharedSettings].backgroundColor;
    self.activePopoverController.delegate = self;
    [self.activePopoverController
     presentPopoverFromBarButtonItem:self.settingsBarButtonItem
     permittedArrowDirections:UIPopoverArrowDirectionUp
     animated:YES];
  } else {
    readerSettingsView.frame = CGRectOffset(readerSettingsView.frame,
                                            0,
                                            (CGRectGetHeight(self.view.frame) -
                                             CGRectGetHeight(readerSettingsView.frame)));
    [self.view addSubview:readerSettingsView];
    self.readerSettingsViewPhone = readerSettingsView;
    if (@available (iOS 11.0, *)) {
      [readerSettingsView.bottomAnchor constraintEqualToAnchor:self.view.safeAreaLayoutGuide.bottomAnchor].active = YES;
      [readerSettingsView autoPinEdgeToSuperviewMargin:ALEdgeLeading];
      [readerSettingsView autoPinEdgeToSuperviewMargin:ALEdgeTrailing];
      [readerSettingsView autoSetDimension:ALDimensionHeight toSize:readerSettingsView.frame.size.height];
    }
  }
  
  UIAccessibilityPostNotification(UIAccessibilityScreenChangedNotification, self.readerSettingsViewPhone);
}

- (void)didSelectContents
{
  
  UIStoryboard *sb = [UIStoryboard storyboardWithName:@"NYPLReaderTOC" bundle:nil];
  NYPLReaderTOCViewController *viewController = [sb instantiateViewControllerWithIdentifier:@"NYPLReaderTOC"];
  viewController.delegate = self;
  viewController.tableOfContents = self.rendererView.TOCElements;
  viewController.bookTitle = [[NYPLBookRegistry sharedRegistry] bookForIdentifier:self.bookIdentifier].title;
  viewController.bookmarks = self.rendererView.bookmarkElements.mutableCopy;
  NYPLReaderReadiumView *rv = [[NYPLReaderSettings sharedSettings] currentReaderReadiumView];
  viewController.currentChapter = [rv currentChapter];

  
  if(UI_USER_INTERFACE_IDIOM() == UIUserInterfaceIdiomPad &&
     self.traitCollection.horizontalSizeClass != UIUserInterfaceSizeClassCompact) {
    [self.activePopoverController dismissPopoverAnimated:NO];
    self.activePopoverController =
      [[UIPopoverController alloc] initWithContentViewController:viewController];
    self.activePopoverController.delegate = self;
    self.activePopoverController.backgroundColor =
      [NYPLReaderSettings sharedSettings].backgroundColor;
    [self.activePopoverController
     presentPopoverFromBarButtonItem:self.navigationItem.rightBarButtonItem
     permittedArrowDirections:UIPopoverArrowDirectionUp
     animated:YES];
  } else {
    [self.navigationController pushViewController:viewController animated:YES];
  }
}

- (void)toggleBookmark
{
  NYPLReaderReadiumView *rv = [[NYPLReaderSettings sharedSettings] currentReaderReadiumView];
  if (self.currentBookmark) {
    [rv deleteBookmark:self.currentBookmark];
  }
  else {
    [rv addBookmark];
  }
}

- (void)turnPageIsRight:(BOOL)isRight
{
  NYPLReaderReadiumView *rv = [[NYPLReaderSettings sharedSettings] currentReaderReadiumView];
  if (rv.isPageTurning) {
    return;
  } else {
    if (isRight) {
      [rv openPageRight];
    } else {
      [rv openPageLeft];
    }
    [self recordPageTurnForPeriodicSaving];
  }
}

- (void)touchesBegan:(__unused NSSet<UITouch *> *)touches withEvent:(__unused UIEvent *)event
{
  if (self.renderedImageView.superview != nil && (self.renderedImageView.superview == self.rendererView.superview)) {
    [self.renderedImageView removeFromSuperview];
  }
}

// FIXME: This can be removed when we've solved the touch-gesture crashing.
// Until then, there is just too many users losing their page position to not necessitate
// something to be saving the position more frequently while still in the book.
-(void)recordPageTurnForPeriodicSaving
{
  self.pagesProgressedSinceSave++;
  if (self.pagesProgressedSinceSave > 6) {
    [[NYPLBookRegistry sharedRegistry] save];
    self.pagesProgressedSinceSave = 0;
  }
}

// FIXME: This can be removed when sufficient data has been collected
// Bug: Something has gone wrong with the VC array configuration. Observed in crash analytics.
- (void)reportPageViewControllerErrorToBugnsag
{
  [Bugsnag notifyError:[NSError errorWithDomain:@"org.nypl.labs.SimplyE" code:6 userInfo:nil]
                 block:^(BugsnagCrashReport * _Nonnull report) {
                   report.context = @"NYPLReaderViewController";
                   report.severity = BSGSeverityWarning;
                   report.errorMessage = @"UIPageViewController was attempting to set 0 view controllers.";
                 }];
}

@end<|MERGE_RESOLUTION|>--- conflicted
+++ resolved
@@ -266,18 +266,13 @@
   
   // Settings button
   NYPLRoundedButton *const settingsButton = [NYPLRoundedButton button];
-<<<<<<< HEAD
   settingsButton.bounds = CGRectMake(0, 0, 44.0f, 44.0f);
   settingsButton.layer.borderWidth = 0.0f;
-=======
-  settingsButton.contentEdgeInsets = UIEdgeInsetsZero;
->>>>>>> 134e5807
   settingsButton.accessibilityLabel = NSLocalizedString(@"ReaderViewControllerToggleReaderSettings", nil);
   [settingsButton setImage:[UIImage imageNamed:@"Format"] forState:UIControlStateNormal];
   [settingsButton addTarget:self
                      action:@selector(didSelectSettings)
            forControlEvents:UIControlEventTouchUpInside];
-<<<<<<< HEAD
 
   // Bookmark button
   NYPLRoundedButton *const bookmarkButton = [NYPLRoundedButton button];
@@ -288,18 +283,7 @@
   [bookmarkButton addTarget:self
                      action:@selector(toggleBookmark)
            forControlEvents:UIControlEventTouchUpInside];
-=======
-  self.settingsBarButtonItem = [[UIBarButtonItem alloc] initWithCustomView:settingsButton];
-  
-  NYPLRoundedButton *const TOCButton = [NYPLRoundedButton button];
-  TOCButton.contentEdgeInsets = UIEdgeInsetsZero;
-  TOCButton.accessibilityLabel = [[NSString alloc] initWithFormat:NSLocalizedString(@"TOC", nil)];
-  TOCButton.bounds = settingsButton.bounds;
-  [TOCButton setImage:[UIImage imageNamed:@"TOC"] forState:UIControlStateNormal];
-  [TOCButton addTarget:self
-                action:@selector(didSelectTOC)
-      forControlEvents:UIControlEventTouchUpInside];
->>>>>>> 134e5807
+
   
   UIBarButtonItem *const TOCBarButtonItem = [[UIBarButtonItem alloc] initWithCustomView:contentsButton];
   self.settingsBarButtonItem = [[UIBarButtonItem alloc] initWithCustomView:settingsButton];
