--- conflicted
+++ resolved
@@ -109,7 +109,7 @@
   // address this as well.
   if (self.URL == nil) {
     [NYPLErrorLogger logErrorWithCode:NYPLErrorCodeNoURL
-                              context:@"RemoteViewController"
+                              summary:@"RemoteViewController"
                               message:@"Prevented attempt to load without a URL."
                              metadata:@{
                                @"ChildVCs": self.childViewControllers
@@ -150,7 +150,7 @@
           @"connection.originalRequest": dataTaskCopy.originalRequest ?: @"none",
         };
         [NYPLErrorLogger logError:error
-                          context:@"RemoteViewController"
+                          summary:@"RemoteViewController"
                           message:@"Server-side api call (likely related to Catalog loading) failed"
                          metadata:metadata];
 
@@ -190,13 +190,13 @@
         [viewController didMoveToParentViewController:self];
       } else {
         [NYPLErrorLogger logErrorWithCode:NYPLErrorCodeUnableToMakeVCAfterLoading
-                                  context:@"RemoteViewController"
+                                  summary:@"RemoteViewController"
                                   message:@"Failed to create VC after loading from server"
                                  metadata:@{
                                    @"HTTPstatusCode": @(httpResponse.statusCode ?: -1),
                                    @"mimeType": response.MIMEType ?: @"N/A",
                                    @"URL": self.URL ?: @"N/A",
-                                   @"response.URL": response.URL ?: @"N/A"
+                                   @"response": response ?: @"N/A"
                                  }];
         self.reloadView.hidden = NO;
       }
@@ -283,94 +283,6 @@
   [timer invalidate];
 }
 
-<<<<<<< HEAD
-=======
-#pragma mark NSURLConnectionDataDelegate
-
-- (void)connection:(__attribute__((unused)) NSURLConnection *)connection
-    didReceiveData:(NSData *const)data
-{
-  [self.data appendData:data];
-}
-
-- (void)connection:(__attribute__((unused)) NSURLConnection *)connection didReceiveResponse:(NSURLResponse *)response
-{
-  self.response = response;
-}
-
-- (void)connectionDidFinishLoading:(__attribute__((unused)) NSURLConnection *)connection
-{
-  [self.activityIndicatorView stopAnimating];
-  self.activityIndicatorLabel.hidden = YES;
-
-  NSHTTPURLResponse *httpResponse = (NSHTTPURLResponse *)self.response;
-  if ([httpResponse statusCode] != 200) {
-    [self handleErrorResponse:httpResponse];
-  }
-  
-  UIViewController *const vc = self.handler(self, self.data, self.response);
-  
-  if (vc) {
-    [self addChildViewController:vc];
-    vc.view.frame = self.view.bounds;
-    [self.view addSubview:vc.view];
-
-    // If `vc` has its own bar button items or title, use whatever
-    // has been set by default.
-    if(vc.navigationItem.rightBarButtonItems) {
-      self.navigationItem.rightBarButtonItems = vc.navigationItem.rightBarButtonItems;
-    }
-    if(vc.navigationItem.leftBarButtonItems) {
-      self.navigationItem.leftBarButtonItems = vc.navigationItem.leftBarButtonItems;
-    }
-    if(vc.navigationItem.backBarButtonItem) {
-      self.navigationItem.backBarButtonItem = vc.navigationItem.backBarButtonItem;
-    }
-    if(vc.navigationItem.title) {
-      self.navigationItem.title = vc.navigationItem.title;
-    }
-
-    [vc didMoveToParentViewController:self];
-  } else {
-    [NYPLErrorLogger logErrorWithCode:NYPLErrorCodeUnableToMakeVCAfterLoading
-                              summary:@"RemoteViewController"
-                              message:@"Failed to create VC after loading from server"
-                             metadata:@{
-                               @"HTTPstatusCode": @(httpResponse.statusCode),
-                               @"response.mimeType": httpResponse.MIMEType ?: @"N/A",
-                               @"URL": self.URL ?: @"N/A",
-                               @"response": httpResponse ?: @"N/A"
-                             }];
-    self.reloadView.hidden = NO;
-  }
-
-  [self resetConnectionInfo];
-}
-
-#pragma mark NSURLConnectionDelegate
-
-- (void)connection:(NSURLConnection *)connection
-  didFailWithError:(NSError *)error
-{
-  [self.activityIndicatorView stopAnimating];
-  self.activityIndicatorLabel.hidden = YES;
-  
-  self.reloadView.hidden = NO;
-  
-  NSDictionary<NSString*, NSObject*> *metadata = @{
-    @"remoteVC.URL": self.URL ?: @"none",
-    @"connection.currentRequest": connection.currentRequest.loggableString ?: @"none",
-    @"connection.originalRequest": connection.originalRequest.loggableString ?: @"none",
-  };
-  [NYPLErrorLogger logError:error
-                    summary:@"RemoteViewController"
-                    message:@"Server-side api call (likely related to Catalog loading) did fail with network error"
-                   metadata:metadata];
-
-  [self resetConnectionInfo];
-}
-
->>>>>>> 140ee41c
 #pragma mark Private Helpers
 
 - (void)handleErrorResponse:(NSHTTPURLResponse *)httpResponse withData:(NSData * _Nullable) data
@@ -384,13 +296,8 @@
       [NYPLErrorLogger logProblemDocumentParseError:problemDocumentParseError
                                 problemDocumentData:data
                                             barcode:nil
-<<<<<<< HEAD
                                                 url:httpResponse.URL
-                                            context:@"RemoteViewController"
-=======
-                                                url:[self.response URL]
                                             summary:@"Catalog api fail: Problem Doc parse error"
->>>>>>> 140ee41c
                                             message:@"Server-side api call (likely related to Catalog loading) failed and couldn't parse the problem doc either"];
       alert = [NYPLAlertUtils
                alertWithTitle:NSLocalizedString(@"Error", @"Title for a generic error")
