--- conflicted
+++ resolved
@@ -1,8 +1,5 @@
-<<<<<<< HEAD
 @class NYPLR2Owner;
-=======
 @class NYPLCatalogNavigationController;
->>>>>>> 4e2a97a1
 
 @interface NYPLRootTabBarController : UITabBarController
 
@@ -13,11 +10,8 @@
 
 + (instancetype)sharedController;
 
-<<<<<<< HEAD
 @property (readonly) NYPLR2Owner *r2Owner;
-=======
 @property(nonatomic, readonly) NYPLCatalogNavigationController *catalogNavigationController;
->>>>>>> 4e2a97a1
 
 /// This method will present a view controller from the receiver, or from the
 /// controller currently being presented from the receiver, or from the
