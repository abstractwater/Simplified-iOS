--- conflicted
+++ resolved
@@ -91,55 +91,33 @@
 
     NSURLRequest *req;
     void (^completionWrapper)(NSData * _Nullable, NSURLResponse * _Nullable, NSError * _Nullable) = ^ void (NSData * _Nullable data, NSURLResponse * _Nullable response, NSError * _Nullable error){
-        if (error) {
-            NSString *dataString = [[NSString alloc] initWithData:data encoding:NSUTF8StringEncoding];
-            [NYPLErrorLogger logNetworkError:error
-                                     request:req
-                                    response:response
-                                     message:dataString];
-            handler(nil, response, error);
-            return;
+      if (error) {
+        NSString *dataString = [[NSString alloc] initWithData:data encoding:NSUTF8StringEncoding];
+        if (dataString == nil) {
+          dataString = [NSString stringWithFormat:@"datalength=%lu",
+                        (unsigned long)data.length];
         }
+        [NYPLErrorLogger logNetworkError:error
+                                    code:NYPLErrorCodeApiCall
+                                 context:NSStringFromClass([self class])
+                                 request:req
+                                response:response
+                                 message:@"NYPLSession error"
+                                metadata:@{
+                                  @"receivedData": dataString ?: @""
+                                }];
+        handler(nil, response, error);
+        return;
+      }
 
-        handler(data, response, nil);
+      handler(data, response, nil);
     };
 
   NSString *lpe = [URL lastPathComponent];
   if ([lpe isEqualToString:@"borrow"])
     req = [[NYPLNetworkExecutor.shared PUT:URL completion:completionWrapper] originalRequest];
   else
-<<<<<<< HEAD
     req = [[NYPLNetworkExecutor.shared GET:URL cachePolicy:NSURLRequestUseProtocolCachePolicy completion:completionWrapper] originalRequest];
-=======
-    [req setHTTPMethod:@"GET"];
-  
-  [[self.session
-    dataTaskWithRequest:req
-    completionHandler:^(NSData *const data,
-                        NSURLResponse *response,
-                        NSError *const error) {
-    if (error) {
-      NSString *dataString = [[NSString alloc] initWithData:data encoding:NSUTF8StringEncoding];
-      if (dataString == nil) {
-        dataString = [NSString stringWithFormat:@"datalength=%lu",
-                      (unsigned long)data.length];
-      }
-      [NYPLErrorLogger logNetworkError:error
-                                  code:NYPLErrorCodeApiCall
-                               context:NSStringFromClass([self class])
-                               request:req
-                              response:response
-                               message:@"NYPLSession error"
-                              metadata:@{
-                                @"receivedData": dataString ?: @""
-                              }];
-      handler(nil, response, error);
-      return;
-    }
-
-    handler(data, response, nil);
-  }] resume];
->>>>>>> eeb819d7
 
   return req;
 }
