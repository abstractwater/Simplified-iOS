@import LocalAuthentication;
@import NYPLCardCreator;
@import CoreLocation;
@import MessageUI;

#import <PureLayout/PureLayout.h>
#import <ZXingObjC/ZXingObjC.h>

#import "NYPLBasicAuth.h"
#import "NYPLBookCoverRegistry.h"
#import "NYPLBookRegistry.h"
#import "NYPLCatalogNavigationController.h"
#import "NYPLConfiguration.h"
#import "NYPLLinearView.h"
#import "NYPLMyBooksDownloadCenter.h"
#import "NYPLOPDS.h"
#import "NYPLRootTabBarController.h"
#import "NYPLSettingsAccountDetailViewController.h"
#import "NYPLSettingsAccountURLSessionChallengeHandler.h"
#import "NYPLSettingsEULAViewController.h"
#import "NYPLUserAccountFrontEndValidation.h"
#import "NYPLXML.h"
#import "UIFont+NYPLSystemFontOverride.h"
#import "UIView+NYPLViewAdditions.h"
#import "SimplyE-Swift.h"

#if defined(FEATURE_DRM_CONNECTOR)
#import <ADEPT/ADEPT.h>
#endif

typedef NS_ENUM(NSInteger, CellKind) {
  CellKindAdvancedSettings,
  CellKindAgeCheck,
  CellKindBarcodeImage,
  CellKindBarcode,
  CellKindPIN,
  CellKindLogInSignOut,
  CellKindRegistration,
  CellKindJuvenile,
  CellKindSyncButton,
  CellKindAbout,
  CellKindPrivacyPolicy,
  CellKindContentLicense,
  CellReportIssue
};

@interface NYPLSettingsAccountDetailViewController () <NYPLUserAccountInputProvider, NYPLSettingsAccountUIDelegate, NYPLLogOutExecutor>

// State machine
@property (nonatomic) BOOL isLoggingInAfterSignUp;
@property (nonatomic) BOOL loggingInAfterBarcodeScan;
@property (nonatomic) BOOL loading;
@property (nonatomic) BOOL hiddenPIN;

// UI
@property (nonatomic) UIImageView *barcodeImageView;
@property (nonatomic) UILabel *barcodeImageLabel;
@property (nonatomic) NSLayoutConstraint *barcodeHeightConstraint;
@property (nonatomic) NSLayoutConstraint *barcodeLabelSpaceConstraint;
@property (nonatomic) float userBrightnessSetting;
@property (nonatomic) NSMutableArray *tableData;
@property (nonatomic) UIButton *PINShowHideButton;
@property (nonatomic) UIButton *barcodeScanButton;
@property (nonatomic) UITableViewCell *logInSignOutCell;
@property (nonatomic) UITableViewCell *ageCheckCell;
@property (nonatomic) UISwitch *syncSwitch;
@property (nonatomic) UIActivityIndicatorView *juvenileActivityView;

// account state
@property NYPLUserAccountFrontEndValidation *frontEndValidator;
@property (nonatomic) NYPLSignInBusinessLogic *businessLogic;

// networking
@property (nonatomic) NSURLSession *session;
@property (nonatomic) NYPLSettingsAccountURLSessionChallengeHandler *urlSessionDelegate;

@end

static const NSInteger sLinearViewTag = 1;
static const CGFloat sVerticalMarginPadding = 2.0;

// table view sections indeces
static const NSInteger sSection0AccountInfo = 0;
static const NSInteger sSection1Sync = 1;

@implementation NYPLSettingsAccountDetailViewController

/*
 For NYPL, this field can accept any of the following:
 - a username
 - a 14-digit NYPL-issued barcode
 - a 16-digit NYC ID issued by the city of New York to its residents. Patrons
 can set up the NYC ID as a NYPL barcode even if they already have a NYPL card.
 All of these types of authentication can be used with the PIN to sign in.
 - Note: A patron can have multiple barcodes, because patrons may lose
their library card and get a new one with a different barcode.
Authenticating with any of those barcodes should work.
 */
@synthesize usernameTextField;

@synthesize PINTextField;

#pragma mark - Computed variables

- (NSString *)selectedAccountId
{
  return self.businessLogic.libraryAccountID;
}

- (nullable Account *)selectedAccount
{
  return self.businessLogic.libraryAccount;
}

- (NYPLUserAccount *)selectedUserAccount
{
  return self.businessLogic.userAccount;
}

#pragma mark - NSObject

// Overriding superclass's designated initializer
- (instancetype)initWithStyle:(__unused UITableViewStyle)style
{
  NSString *libraryID = [[AccountsManager shared] currentAccountId];
  NSAssert(libraryID, @"Tried to initialize NYPLSettingsAccountDetailViewController with the current library ID but that appears to be nil. A release build will continue with an empty library ID but this will likely produce unexpected behavior.");
  return [self initWithLibraryAccountID:libraryID ?: @""];
}

- (instancetype)initWithLibraryAccountID:(NSString *)libraryUUID
{
  self = [super initWithStyle:UITableViewStyleGrouped];
  if(!self) return nil;

  id<NYPLDRMAuthorizing> drmAuthorizer = nil;
#if defined(FEATURE_DRM_CONNECTOR)
  drmAuthorizer = [NYPLADEPT sharedInstance];
#endif

  self.businessLogic = [[NYPLSignInBusinessLogic alloc]
                        initWithLibraryAccountID:libraryUUID
                        bookRegistry:[NYPLBookRegistry sharedRegistry]
                        drmAuthorizer:drmAuthorizer];

  self.title = NSLocalizedString(@"Account", nil);

  self.frontEndValidator = [[NYPLUserAccountFrontEndValidation alloc]
                            initWithAccount:self.selectedAccount
                            inputProvider:self];

  [[NSNotificationCenter defaultCenter]
   addObserver:self
   selector:@selector(accountDidChange)
   name:NSNotification.NYPLUserAccountDidChange
   object:nil];
  
  [[NSNotificationCenter defaultCenter]
   addObserver:self
   selector:@selector(keyboardDidShow:)
   name:UIKeyboardWillShowNotification
   object:nil];
  
  [[NSNotificationCenter defaultCenter]
   addObserver:self
   selector:@selector(willResignActive)
   name:UIApplicationWillResignActiveNotification
   object:nil];

  [[NSNotificationCenter defaultCenter]
   addObserver:self
   selector:@selector(willEnterForeground)
   name:UIApplicationWillEnterForegroundNotification
   object:nil];
  
  NSURLSessionConfiguration *const configuration =
    [NSURLSessionConfiguration ephemeralSessionConfiguration];

  _urlSessionDelegate = [[NYPLSettingsAccountURLSessionChallengeHandler alloc]
                         initWithUIDelegate:self];

  self.session = [NSURLSession
                  sessionWithConfiguration:configuration
                  delegate:_urlSessionDelegate
                  delegateQueue:[NSOperationQueue mainQueue]];

  return self;
}

- (void)dealloc
{
  [self.session finishTasksAndInvalidate];
  [[NSNotificationCenter defaultCenter] removeObserver:self];
}

#pragma mark - UIViewController + Views Preparation

- (void)viewDidLoad
{
  [super viewDidLoad];
  
  self.view.backgroundColor = [NYPLConfiguration backgroundColor];
  self.tableView.keyboardDismissMode = UIScrollViewKeyboardDismissModeInteractive;
  
  if (self.selectedAccount.details == nil) {
    UIActivityIndicatorView *activityIndicator = [[UIActivityIndicatorView alloc] initWithActivityIndicatorStyle: UIActivityIndicatorViewStyleGray];
    activityIndicator.center = CGPointMake(self.view.frame.size.width / 2, self.view.frame.size.height / 2);
    [self.view addSubview:activityIndicator];
    [activityIndicator startAnimating];
    self.loading = true;
    [self.selectedAccount loadAuthenticationDocumentWithCompletion:^(BOOL success) {
      dispatch_async(dispatch_get_main_queue(), ^{
        [activityIndicator removeFromSuperview];
        if (success) {
          self.loading = false;
          [self setupViews];
          
          self.hiddenPIN = YES;
          [self accountDidChange];
          [self.tableView reloadData];
          [self updateShowHidePINState];
        } else {
          // ok not to log error, since it's done by
          // loadAuthenticationDocumentWithCompletion
          [self displayErrorMessage:NSLocalizedString(@"CheckConnection", nil)];
        }
      });
    }];
  } else {
    [self setupViews];
  }
}

- (void)displayErrorMessage:(NSString *)errorMessage {
  UILabel *label = [[UILabel alloc] initWithFrame:CGRectZero];
  label.text = errorMessage;
  [label sizeToFit];
  label.center = CGPointMake(self.view.frame.size.width / 2, self.view.frame.size.height / 2);
  [self.view addSubview:label];
}

- (void)setupViews {
  self.usernameTextField = [[UITextField alloc] initWithFrame:CGRectZero];
  self.usernameTextField.delegate = self.frontEndValidator;
  self.usernameTextField.placeholder = self.selectedAccount.details.patronIDLabel ?: NSLocalizedString(@"BarcodeOrUsername", nil);

  switch (self.selectedAccount.details.patronIDKeyboard) {
    case LoginKeyboardStandard:
    case LoginKeyboardNone:
      self.usernameTextField.keyboardType = UIKeyboardTypeASCIICapable;
      break;
    case LoginKeyboardEmail:
      self.usernameTextField.keyboardType = UIKeyboardTypeEmailAddress;
      break;
    case LoginKeyboardNumeric:
      self.usernameTextField.keyboardType = UIKeyboardTypeNumberPad;
      break;
  }

  self.usernameTextField.autocapitalizationType = UITextAutocapitalizationTypeNone;
  self.usernameTextField.autocorrectionType = UITextAutocorrectionTypeNo;
  [self.usernameTextField
   addTarget:self
   action:@selector(textFieldsDidChange)
   forControlEvents:UIControlEventEditingChanged];

  self.barcodeScanButton = [UIButton buttonWithType:UIButtonTypeSystem];
  [self.barcodeScanButton setImage:[UIImage imageNamed:@"CameraIcon"] forState:UIControlStateNormal];
  [self.barcodeScanButton addTarget:self action:@selector(scanLibraryCard)
                   forControlEvents:UIControlEventTouchUpInside];
  
  self.PINTextField = [[UITextField alloc] initWithFrame:CGRectZero];
  self.PINTextField.placeholder = self.selectedAccount.details.pinLabel ?: NSLocalizedString(@"PIN", nil);

  switch (self.selectedAccount.details.pinKeyboard) {
    case LoginKeyboardStandard:
    case LoginKeyboardNone:
      self.PINTextField.keyboardType = UIKeyboardTypeASCIICapable;
      break;
    case LoginKeyboardEmail:
      self.PINTextField.keyboardType = UIKeyboardTypeEmailAddress;
      break;
    case LoginKeyboardNumeric:
      self.PINTextField.keyboardType = UIKeyboardTypeNumberPad;
      break;
  }

  self.PINTextField.secureTextEntry = YES;
  self.PINTextField.delegate = self.frontEndValidator;
  [self.PINTextField
   addTarget:self
   action:@selector(textFieldsDidChange)
   forControlEvents:UIControlEventEditingChanged];

  self.PINShowHideButton = [UIButton buttonWithType:UIButtonTypeSystem];
  [self.PINShowHideButton setTitle:NSLocalizedString(@"Show", nil) forState:UIControlStateNormal];
  [self.PINShowHideButton sizeToFit];
  [self.PINShowHideButton addTarget:self action:@selector(PINShowHideSelected)
                   forControlEvents:UIControlEventTouchUpInside];
  self.PINTextField.rightView = self.PINShowHideButton;
  self.PINTextField.rightViewMode = UITextFieldViewModeAlways;

  [self setupTableData];
  
  self.syncSwitch = [[UISwitch alloc] initWithFrame:CGRectZero];
  [self checkSyncPermissionForCurrentPatron];
}

- (void)setupTableData
{
  NSMutableArray *section0AcctInfo;
  if (self.selectedAccount.details.needsAgeCheck) {
    section0AcctInfo = @[@(CellKindAgeCheck)].mutableCopy;
  } else if (!self.selectedAccount.details.needsAuth) {
    section0AcctInfo = [NSMutableArray new];
  } else if (self.selectedAccount.details.pinKeyboard != LoginKeyboardNone) {
    section0AcctInfo = @[@(CellKindBarcode), @(CellKindPIN), @(CellKindLogInSignOut)].mutableCopy;
  } else {
    //Server expects a blank string. Passes local textfield validation.
    self.PINTextField.text = @"";
    section0AcctInfo = @[@(CellKindBarcode), @(CellKindLogInSignOut)].mutableCopy;
  }
  if ([self.businessLogic librarySupportsBarcodeDisplay]) {
    [section0AcctInfo insertObject:@(CellKindBarcodeImage) atIndex: 0];
  }

  NSMutableArray *section2About = [[NSMutableArray alloc] init];
  if ([self.selectedAccount.details getLicenseURL:URLTypePrivacyPolicy]) {
    [section2About addObject:@(CellKindPrivacyPolicy)];
  }
  if ([self.selectedAccount.details getLicenseURL:URLTypeContentLicenses]) {
    [section2About addObject:@(CellKindContentLicense)];
  }
  NSMutableArray *section1Sync = [[NSMutableArray alloc] init];
  if ([self.businessLogic shouldShowSyncButton]) {
    [section1Sync addObject:@(CellKindSyncButton)];
    [section2About addObject:@(CellKindAdvancedSettings)];
  }
  
  if ([self.businessLogic registrationIsPossible]) {
    self.tableData = @[section0AcctInfo, @[@(CellKindRegistration)], section1Sync].mutableCopy;
  } else {
    self.tableData = @[section0AcctInfo, section1Sync].mutableCopy;
  }

  if ([self.businessLogic juvenileCardsManagementIsPossible]) {
    [self.tableData addObject:@[@(CellKindJuvenile)]];
  }

  if (self.selectedAccount.supportEmail != nil) {
    [self.tableData addObject:@[@(CellReportIssue)]];
  }
  
  [self.tableData addObject:section2About];

  // compute final tableview contents, adding all non-empty sections
  NSMutableArray *finalTableContents = [[NSMutableArray alloc] init];
  for (NSArray *section in self.tableData) {
    if ([section count] != 0) {
      [finalTableContents addObject:section];
    }
  }
  self.tableData = finalTableContents;
}

- (void)viewWillAppear:(BOOL)animated
{
  [super viewWillAppear:animated];

  // The new credentials are not yet saved after signup or after scanning. As such,
  // reloading the table would lose the values in the barcode and PIN fields.
  if (self.isLoggingInAfterSignUp || self.loggingInAfterBarcodeScan) {
    return;
  } else {
    self.hiddenPIN = YES;
    [self accountDidChange];
    [self updateShowHidePINState];
  }
}

- (void)viewWillDisappear:(BOOL)animated
{
  [super viewWillDisappear:animated];
  if (self.userBrightnessSetting && [[UIScreen mainScreen] brightness] != self.userBrightnessSetting) {
    [[UIScreen mainScreen] setBrightness:self.userBrightnessSetting];
  }
}

- (void)viewWillTransitionToSize:(__unused CGSize)size
       withTransitionCoordinator:(__unused id<UIViewControllerTransitionCoordinator>)coordinator
{
  [self.tableView reloadData];
}

- (void)scanLibraryCard
{
  [NYPLBarcode presentScannerWithCompletion:^(NSString * _Nullable resultString) {
    if (resultString) {
      self.usernameTextField.text = resultString;
      [self.PINTextField becomeFirstResponder];
      self.loggingInAfterBarcodeScan = YES;
    }
  }];
}

#pragma mark - NYPLSettingsAccountUIDelegate

- (NSString *)username
{
  return self.usernameTextField.text;
}

- (NSString *)pin
{
  return self.PINTextField.text;
}

#pragma mark - Account SignIn/SignOut

- (void)logIn
{
  assert(self.usernameTextField.text.length > 0);
  assert(self.PINTextField.text.length > 0 || [self.PINTextField.text isEqualToString:@""]);
  
  [self.usernameTextField resignFirstResponder];
  [self.PINTextField resignFirstResponder];
  
  [self setActivityTitleWithText:NSLocalizedString(@"Verifying", nil)];
  
  [self validateCredentials];
}

- (void)logOut
{
  UIAlertController *alert = [self.businessLogic logOutOrWarnUsing:self];
  if (alert) {
    [self presentViewController:alert animated:YES completion:nil];
  }
}

- (void)performLogOut
{
#if defined(FEATURE_DRM_CONNECTOR)

  [self setActivityTitleWithText:NSLocalizedString(@"SigningOut", nil)];
  [[UIApplication sharedApplication] beginIgnoringInteractionEvents];
  
  
  // Get a fresh licensor token before attempting to deauthorize
  NSMutableURLRequest *const request =
  [NSMutableURLRequest requestWithURL:[NSURL URLWithString:[[self.selectedAccount details] userProfileUrl]]];
  
  request.timeoutInterval = self.businessLogic.requestTimeoutInterval;
  
  NSString * const currentBarcode = [[self selectedUserAccount] barcode];
  NSURLSessionDataTask *const task =
  [self.session
   dataTaskWithRequest:request
   completionHandler:^(NSData *data,
                       NSURLResponse *const response,
                       NSError *const error) {
     
     NSInteger statusCode = ((NSHTTPURLResponse *) response).statusCode;
     if (statusCode == 200) {
       NSError *pDocError = nil;
       UserProfileDocument *pDoc = [UserProfileDocument fromData:data error:&pDocError];
       if (!pDoc) {
         [NYPLErrorLogger logUserProfileDocumentAuthError:pDocError
                                                  context:@"signOut"
                                                  barcode:currentBarcode];
         [self showLogoutAlertWithError:pDocError responseCode:statusCode];
         [self removeActivityTitle];
         [[UIApplication sharedApplication] endIgnoringInteractionEvents];
       } else {
         if (pDoc.drm.count > 0 && pDoc.drm[0].vendor && pDoc.drm[0].clientToken) {
           [self.selectedUserAccount setLicensor:[pDoc.drm[0] licensor]];
           NYPLLOG_F(@"\nLicensor Token Updated: %@\nFor account: %@", pDoc.drm[0].clientToken, self.selectedUserAccount.userID);
         } else {
           NYPLLOG_F(@"\nLicensor Token Invalid: %@", [pDoc toJson])
         }
         [self deauthorizeDevice]; // will call endIgnoringInteractionEvents
       }
     } else {
<<<<<<< HEAD
       if (statusCode == 401) {
         [self deauthorizeDevice];
       }
       if (error) {
         [NYPLErrorLogger logNetworkError:error
                                  request:request
                                 response:response
                                  message:@"Sign-out error"];
       } else {
         [NYPLErrorLogger logSignOutErrorForRequest:request response:response];
       }

=======
       NSString *msg = [NSString stringWithFormat:@"Error signing out for barcode %@",
                        currentBarcode.md5String];
       [NYPLErrorLogger logNetworkError:error
                                   code:NYPLErrorCodeApiCall
                                context:@"signOut"
                                request:request
                               response:response
                                message:msg
                               metadata:nil];
>>>>>>> 85310a41
       [self showLogoutAlertWithError:error responseCode:statusCode];
       [self removeActivityTitle];
       [[UIApplication sharedApplication] endIgnoringInteractionEvents];
     }
   }];

  [task resume];
  
#else

  [[NYPLMyBooksDownloadCenter sharedDownloadCenter] reset:self.selectedAccountId];
  [[NYPLBookRegistry sharedRegistry] reset:self.selectedAccountId];
  [[NYPLAccount sharedAccount:self.selectedAccountId] removeAll];
  [self setupTableData];
  [self.tableView reloadData];
  [self removeActivityTitle];
  [[UIApplication sharedApplication] endIgnoringInteractionEvents];

#endif
}

- (void)deauthorizeDevice
{

#if defined(FEATURE_DRM_CONNECTOR)

  void (^afterDeauthorization)(void) = ^() {
    [self removeActivityTitle];
    [[UIApplication sharedApplication] endIgnoringInteractionEvents];
    
    [[NYPLMyBooksDownloadCenter sharedDownloadCenter] reset:self.selectedAccountId];
    [[NYPLBookRegistry sharedRegistry] reset:self.selectedAccountId];
    
    [self.selectedUserAccount removeAll];
    [self setupTableData];
    [self.tableView reloadData];
  };

  NSDictionary *licensor = [self.selectedUserAccount licensor];
  if (!licensor) {
    NYPLLOG(@"No Licensor available to deauthorize device. Signing out NYPLAccount creds anyway.");
    [NYPLErrorLogger logInvalidLicensorWithAccountID:self.selectedAccountId];
    afterDeauthorization();
    return;
  }

  NSMutableArray *licensorItems = [[licensor[@"clientToken"] stringByReplacingOccurrencesOfString:@"\n" withString:@""] componentsSeparatedByString:@"|"].mutableCopy;
  NSString *tokenPassword = [licensorItems lastObject];
  [licensorItems removeLastObject];
  NSString *tokenUsername = [licensorItems componentsJoinedByString:@"|"];
  
  NYPLLOG(@"***DRM Deactivation Attempt***");
  NYPLLOG_F(@"\nLicensor: %@\n",licensor);
  NYPLLOG_F(@"Token Username: %@\n",tokenUsername);
  NYPLLOG_F(@"Token Password: %@\n",tokenPassword);
  NYPLLOG_F(@"UserID: %@\n",[self.selectedUserAccount userID]);
  NYPLLOG_F(@"DeviceID: %@\n",[self.selectedUserAccount deviceID]);
  
  [[NYPLADEPT sharedInstance]
   deauthorizeWithUsername:tokenUsername
   password:tokenPassword
   userID:[self.selectedUserAccount userID]
   deviceID:[self.selectedUserAccount deviceID]
   completion:^(BOOL success, NSError *error) {
     
     if(!success) {
       // Even though we failed, let the user continue to log out.
       // The most likely reason is a user changing their PIN.
       [NYPLErrorLogger logDeauthorizationError:error];
     }
     else {
       NYPLLOG(@"***Successful DRM Deactivation***");
     }

     afterDeauthorization();
   }];
  
#endif

}

- (void)validateCredentials
{
  [[UIApplication sharedApplication] beginIgnoringInteractionEvents];

  NSMutableURLRequest *const request =
  [NSMutableURLRequest requestWithURL:[NSURL URLWithString:[[self.selectedAccount details] userProfileUrl]]];

  request.timeoutInterval = self.businessLogic.requestTimeoutInterval;

  __weak __auto_type weakSelf = self;
  NSURLSessionDataTask *const task =
  [self.session
   dataTaskWithRequest:request
   completionHandler:^(NSData *data,
                       NSURLResponse *const response,
                       NSError *const error) {
    NSInteger const statusCode = ((NSHTTPURLResponse *) response).statusCode;

    // all methods methods below call UIApplication::endIgnoringInteractionEvents
    if (statusCode == 200) {
#if defined(FEATURE_DRM_CONNECTOR)
      [weakSelf processCredsValidationSuccessUsingDRMWithData:data];
#else
      [weakSelf authorizationAttemptDidFinish:YES error:nil errorMessage:nil];
#endif
    } else {
      [weakSelf processCredsValidationFailureWithData:data
                                                error:error
                                           forRequest:request
                                             response:response];
    }
  }];
  
  [task resume];
}

#if defined(FEATURE_DRM_CONNECTOR)
// This will call UIApplication::endIgnoringInteractionEvents although it may
// do so asynchronously.
- (void)processCredsValidationSuccessUsingDRMWithData:(NSData*)data
{
  NSError *pDocError = nil;
  NSString * const barcode = self.usernameTextField.text;
  UserProfileDocument *pDoc = [UserProfileDocument fromData:data error:&pDocError];
  if (!pDoc) {
<<<<<<< HEAD
    [NYPLErrorLogger logUserProfileDocumentErrorWithError:pDocError];
    [self authorizationAttemptDidFinish:NO error:[NSError errorWithDomain:@"NYPLAuth" code:20 userInfo:@{ NSLocalizedDescriptionKey: @"Error parsing user profile document." }]];
=======
    [self authorizationAttemptDidFinish:NO
                                  error:nil
                           errorMessage:@"Error parsing user profile doc"];
    [NYPLErrorLogger logUserProfileDocumentAuthError:pDocError
                                             context:@"SignIn-settingsTab"
                                             barcode:barcode];
>>>>>>> 85310a41
    return;
  }

  if (pDoc.authorizationIdentifier) {
    [[NYPLUserAccount sharedAccount:self.selectedAccountId] setAuthorizationIdentifier:pDoc.authorizationIdentifier];
  } else {
    NYPLLOG(@"Authorization ID (Barcode String) was nil.");
    [NYPLErrorLogger logErrorWithCode:NYPLErrorCodeNoAuthorizationIdentifier
                              context:@"SignIn-settingsTab"
                              message:@"The UserProfileDocument obtained from the server contained no authorization identifier."
                             metadata:@{
                               @"hashedBarcode": barcode.md5String
                             }];
  }

  if (pDoc.drm.count > 0 && pDoc.drm[0].vendor && pDoc.drm[0].clientToken) {
    [self.selectedUserAccount setLicensor:[pDoc.drm[0] licensor]];
  } else {
    NYPLLOG(@"Login Failed: No Licensor Token received or parsed from user profile document");
<<<<<<< HEAD
    [self authorizationAttemptDidFinish:NO error:[NSError errorWithDomain:@"NYPLAuth" code:20 userInfo:@{ NSLocalizedDescriptionKey: @"Trouble locating DRM in profile document." }]];
=======
    [NYPLErrorLogger logErrorWithCode:NYPLErrorCodeNoLicensorToken
                              context:@"SignIn-settingsTab"
                              message:@"The UserProfileDocument obtained from the server contained no licensor token."
                             metadata:@{
                               @"hashedBarcode": barcode.md5String
                             }];

    [self authorizationAttemptDidFinish:NO
                                  error:nil
                           errorMessage:@"No credentials were received to authorize access to books with DRM."];
>>>>>>> 85310a41
    return;
  }

  NSMutableArray *licensorItems = [[pDoc.drm[0].clientToken stringByReplacingOccurrencesOfString:@"\n" withString:@""] componentsSeparatedByString:@"|"].mutableCopy;
  NSString *tokenPassword = [licensorItems lastObject];
  [licensorItems removeLastObject];
  NSString *tokenUsername = [licensorItems componentsJoinedByString:@"|"];

  NYPLLOG(@"***DRM Auth/Activation Attempt***");
  NYPLLOG_F(@"\nLicensor: %@\n",[pDoc.drm[0] licensor]);
  NYPLLOG_F(@"Token Username: %@\n",tokenUsername);
  NYPLLOG_F(@"Token Password: %@\n",tokenPassword);

  [[NYPLADEPT sharedInstance]
   authorizeWithVendorID:[self.selectedUserAccount licensor][@"vendor"]
   username:tokenUsername
   password:tokenPassword
   completion:^(BOOL success, NSError *error, NSString *deviceID, NSString *userID) {
    NYPLLOG_F(@"Activation Success: %@\n", success ? @"Yes" : @"No");
    NYPLLOG_F(@"Error: %@\n",error.localizedDescription);
    NYPLLOG_F(@"UserID: %@\n",userID);
    NYPLLOG_F(@"DeviceID: %@\n",deviceID);
    NYPLLOG(@"***DRM Auth/Activation Completion***");

    if (success) {
      [[NSOperationQueue mainQueue] addOperationWithBlock:^{
        [self.selectedUserAccount setUserID:userID];
        [self.selectedUserAccount setDeviceID:deviceID];
      }];
    } else {
      [NYPLErrorLogger logLocalAuthFailedWithError:error
                                           library:self.selectedAccount
                                          metadata:@{
                                            @"hashedBarcode": barcode.md5String
                                          }];
    }

    [self authorizationAttemptDidFinish:success error:error errorMessage:nil];
  }];
}
#endif

- (void)processCredsValidationFailureWithData:(NSData * const)data
                                        error:(NSError * const)error
                                   forRequest:(NSURLRequest * const)request
                                     response:(NSURLResponse * const)response
{
  NSString * const barcode = self.usernameTextField.text;
  [self removeActivityTitle];
  [[UIApplication sharedApplication] endIgnoringInteractionEvents];

  if (error.code == NSURLErrorCancelled) {
    // We cancelled the request when asked to answer the server's challenge a second time
    // because we don't have valid credentials.
    self.PINTextField.text = @"";
    [self textFieldsDidChange];
    [self.PINTextField becomeFirstResponder];
  }

  if ([response.MIMEType isEqualToString:@"application/vnd.opds.authentication.v1.0+json"]) {
    [NYPLErrorLogger logRemoteLoginError:error
                                 barcode:barcode
                                 request:request
                                response:response
                                 library:self.selectedAccount
                                 message:@"Sign-in failed without a problem doc"];
  } else if ([response.MIMEType isEqualToString:@"application/problem+json"] || [response.MIMEType isEqualToString:@"application/api-problem+json"]) {
    NSError *problemDocumentParseError = nil;
    NYPLProblemDocument *problemDocument = [NYPLProblemDocument fromData:data error:&problemDocumentParseError];
    if (problemDocumentParseError) {
      [NYPLErrorLogger logProblemDocumentParseError:problemDocumentParseError
                                            barcode:barcode
                                                url:request.URL
                                            context:@"SettingsAccountDetailVC-processCreds"
                                            message:@"Sign-in failed, got a problem doc"];
    } else if (problemDocument) {
      [NYPLErrorLogger logLoginError:error
                             barcode:barcode
                             library:self.selectedAccount
                             request:request
                     problemDocument:problemDocument
                            metadata:@{
                              @"message": @"Sign-in failed, got a problem doc"
                            }];
      NSString *msg = NSLocalizedString(@"A server error occurred. Please try again later, and if the problem persists, contact your library's Help Desk.", @"Error message for when a server error occurs.");
      msg = [NSString stringWithFormat:@"%@\n\n(Error details: %@)", msg,
             (problemDocument.detail ?: problemDocument.title)];
      UIAlertController *alert = [NYPLAlertUtils alertWithTitle:@"SettingsAccountViewControllerLoginFailed"
                                                        message:msg];
      [NYPLAlertUtils setProblemDocumentWithController:alert document:problemDocument append:YES];
      [[NYPLRootTabBarController sharedController] safelyPresentViewController: alert animated:YES completion:nil];
      return; // Short-circuit!! Early return
    } else {
      [NYPLErrorLogger logRemoteLoginError:error
                                   barcode:barcode 
                                   request:request
                                  response:response
                                   library:self.selectedAccount
                                   message:@"Sign-in failed"];
    }
  }

  // Fallthrough case: show alert
  [[NYPLRootTabBarController sharedController] safelyPresentViewController:
   [NYPLAlertUtils alertWithTitle:@"SettingsAccountViewControllerLoginFailed" error:error]
                                                                  animated:YES
                                                                completion:nil];
}

- (void)showLogoutAlertWithError:(NSError *)error responseCode:(NSInteger)code
{
  NSString *title; NSString *message;
  if (code == 401) {
    title = @"Unexpected Credentials";
    message = @"Your username or password may have changed since the last time you logged in.\n\nIf you believe this is an error, please contact your library.";
  } else if (error) {
    title = @"SettingsAccountViewControllerLogoutFailed";
    message = error.localizedDescription;
  } else {
    title = @"SettingsAccountViewControllerLogoutFailed";
    message = NSLocalizedString(@"An unknown error occurred while trying to sign out.", nil);
  }
  [self presentViewController:[NYPLAlertUtils alertWithTitle:title message:message]
                     animated:YES
                   completion:nil];
}

/**
 @note This method is not doing any logging in case `success` is false.

 @param success Whether Adobe DRM authorization was successful or not.
 @param error If errorMessage is absent, this will be used to derive a messsage
 to present to the user. This error is always logged no matter what.
 @param errorMessage Will be presented to the user and will be used as a
 localization key to attempt to localize it.
 */
- (void)authorizationAttemptDidFinish:(BOOL)success
                                error:(NSError *)error
                         errorMessage:(NSString*)errorMessage
{
  [[NSOperationQueue mainQueue] addOperationWithBlock:^{
    [self removeActivityTitle];
    [[UIApplication sharedApplication] endIgnoringInteractionEvents];
    
    if (success) {
      [self.selectedUserAccount setBarcode:self.usernameTextField.text PIN:self.PINTextField.text];

      if ([self.selectedAccountId isEqualToString:[AccountsManager shared].currentAccount.uuid]) {
        [[NYPLBookRegistry sharedRegistry] syncWithCompletionHandler:^(BOOL success) {
          if (success) {
            [[NYPLBookRegistry sharedRegistry] save];
          }
        }];
      }
    } else {
      [[NSNotificationCenter defaultCenter] postNotificationName:NSNotification.NYPLSyncEnded object:nil];

      UIAlertController *vc;
      if (errorMessage) {
        vc = [NYPLAlertUtils
              alertWithTitle:@"SettingsAccountViewControllerLoginFailed"
              message:errorMessage];
      } else {
        vc = [NYPLAlertUtils
              alertWithTitle:@"SettingsAccountViewControllerLoginFailed"
              error:error];
      }

      [[NYPLRootTabBarController sharedController]
       safelyPresentViewController:vc
       animated:YES
       completion:nil];
    }
  }];
}

#pragma mark - UITableViewDataSource / UITableViewDelegate + related methods

- (void)tableView:(__attribute__((unused)) UITableView *)tableView
didSelectRowAtIndexPath:(NSIndexPath *const)indexPath
{
  NSArray *sectionArray = (NSArray *)self.tableData[indexPath.section];
  CellKind cellKind = (CellKind)[sectionArray[indexPath.row] intValue];
  
  switch(cellKind) {
    case CellKindAgeCheck: {
      UITableViewCell *cell = [tableView cellForRowAtIndexPath:indexPath];
      if (self.selectedAccount.details.userAboveAgeLimit == YES) {
        [self confirmAgeChange:^(BOOL under13) {
          if (under13) {
            cell.accessoryView = [[UIImageView alloc] initWithImage:[UIImage imageNamed:@"CheckboxOff"]];
            self.selectedAccount.details.userAboveAgeLimit = NO;
            //Delete Books in My Books
            [[NYPLMyBooksDownloadCenter sharedDownloadCenter] reset:self.selectedAccountId];
            [[NYPLBookRegistry sharedRegistry] reset:self.selectedAccountId];
            NYPLCatalogNavigationController *catalog = (NYPLCatalogNavigationController*)[NYPLRootTabBarController sharedController].viewControllers[0];
            [catalog popToRootViewControllerAnimated:NO];
            [catalog updateFeedAndRegistryOnAccountChange];
          }
        }];
      } else {
        cell.accessoryView = [[UIImageView alloc] initWithImage:[UIImage imageNamed:@"CheckboxOn"]];
        self.selectedAccount.details.userAboveAgeLimit = YES;
        NYPLCatalogNavigationController *catalog = (NYPLCatalogNavigationController*)[NYPLRootTabBarController sharedController].viewControllers[0];
        [catalog popToRootViewControllerAnimated:NO];
        [catalog updateFeedAndRegistryOnAccountChange];
      }
      break;
    }
    case CellKindBarcode:
      [self.usernameTextField becomeFirstResponder];
      break;
    case CellKindPIN:
      [self.PINTextField becomeFirstResponder];
      break;
    case CellKindLogInSignOut: {
      [self.tableView deselectRowAtIndexPath:indexPath animated:YES];
      NSString *logoutString;
      if([self.selectedUserAccount hasBarcodeAndPIN]) {
        if ([self.businessLogic shouldShowSyncButton] && !self.syncSwitch.on) {
          logoutString = NSLocalizedString(@"SettingsAccountViewControllerLogoutMessageSync", nil);
        } else {
          logoutString = NSLocalizedString(@"SettingsAccountViewControllerLogoutMessageDefault", nil);
        }
        UIAlertController *const alertController =
        (UI_USER_INTERFACE_IDIOM() == UIUserInterfaceIdiomPad &&
         (self.traitCollection.horizontalSizeClass != UIUserInterfaceSizeClassCompact))
        ? [UIAlertController alertControllerWithTitle:NSLocalizedString(@"SignOut", nil)
                                              message:logoutString
                                       preferredStyle:UIAlertControllerStyleAlert]
        : [UIAlertController alertControllerWithTitle:logoutString
                                              message:nil
                                       preferredStyle:UIAlertControllerStyleActionSheet];
        alertController.popoverPresentationController.sourceRect = self.view.bounds;
        alertController.popoverPresentationController.sourceView = self.view;
        [alertController addAction:[UIAlertAction
                                    actionWithTitle:NSLocalizedString(@"SignOut", @"Title for sign out action")
                                    style:UIAlertActionStyleDestructive
                                    handler:^(__attribute__((unused)) UIAlertAction *action) {
                                      [self logOut];
                                    }]];
        [alertController addAction:[UIAlertAction
                                    actionWithTitle:NSLocalizedString(@"Cancel", nil)
                                    style:UIAlertActionStyleCancel
                                    handler:nil]];
        [self presentViewController:alertController animated:YES completion:^{
          alertController.view.tintColor = [NYPLConfiguration mainColor];
        }];
      } else {
        [self logIn];
      }
      break;
    }
    case CellKindRegistration: {
      [self.tableView deselectRowAtIndexPath:indexPath animated:YES];
      
      if (self.selectedAccount.details.supportsCardCreator
          && self.selectedAccount.details.signUpUrl != nil) {
        __weak NYPLSettingsAccountDetailViewController *const weakSelf = self;

        CardCreatorConfiguration *config = [self.businessLogic makeRegularCardCreationConfiguration];
        config.completionHandler = ^(NSString *const username, NSString *const PIN, BOOL const userInitiated) {
          if (userInitiated) {
            // Dismiss CardCreator when user finishes Credential Review
            [weakSelf dismissViewControllerAnimated:YES completion:nil];
          } else {
            weakSelf.usernameTextField.text = username;
            weakSelf.PINTextField.text = PIN;
            [weakSelf updateLoginLogoutCellAppearance];
            weakSelf.isLoggingInAfterSignUp = YES;
            [weakSelf logIn];
          }
        };

        UINavigationController *const navController = [CardCreator initialNavigationControllerWithConfiguration:config];
        navController.navigationBar.topItem.leftBarButtonItem =
        [[UIBarButtonItem alloc] initWithTitle:NSLocalizedString(@"Cancel", nil)
                                         style:UIBarButtonItemStylePlain
                                        target:self
                                        action:@selector(didSelectCancelForSignUp)];
        navController.modalPresentationStyle = UIModalPresentationFormSheet;
        [self presentViewController:navController animated:YES completion:nil];
      }
      else // does not support card creator
      {
        if (self.selectedAccount.details.signUpUrl == nil) {
          // this situation should be impossible, but let's log it if it happens
          [NYPLErrorLogger logSignUpError:nil
                                     code:NYPLErrorCodeNilSignUpURL
                                  message:@"signUpUrl from selected account is nil"];
          return;
        }

        RemoteHTMLViewController *webVC =
        [[RemoteHTMLViewController alloc]
         initWithURL:self.selectedAccount.details.signUpUrl
         title:@"eCard"
         failureMessage:NSLocalizedString(@"SettingsConnectionFailureMessage", nil)];
        
        UINavigationController *const navigationController = [[UINavigationController alloc] initWithRootViewController:webVC];
        
        navigationController.navigationBar.topItem.leftBarButtonItem =
        [[UIBarButtonItem alloc] initWithTitle:NSLocalizedString(@"Close", nil)
                                         style:UIBarButtonItemStylePlain
                                        target:self
                                        action:@selector(didSelectCancelForSignUp)];
        navigationController.modalPresentationStyle = UIModalPresentationFormSheet;
        [self presentViewController:navigationController animated:YES completion:nil];
      }
      break;
    }
    case CellKindJuvenile: {
      [self.tableView deselectRowAtIndexPath:indexPath animated:NO];
      UITableViewCell *cell = [tableView cellForRowAtIndexPath:indexPath];
      [self didSelectJuvenileSignupOnCell:cell];
    }
    case CellKindSyncButton: {
      break;
    }
    case CellKindAdvancedSettings: {
      NYPLSettingsAdvancedViewController *vc = [[NYPLSettingsAdvancedViewController alloc] initWithAccount:self.selectedAccountId];
      [self.navigationController pushViewController:vc animated:YES];
      break;
    }
    case CellKindBarcodeImage: {
      [self.tableView beginUpdates];
      // Collapse barcode by adjusting certain constraints
      if (self.barcodeImageView.bounds.size.height > 0) {
        self.barcodeHeightConstraint.constant = 0.0;
        self.barcodeLabelSpaceConstraint.constant = 0.0;
        self.barcodeImageLabel.text = NSLocalizedString(@"Show Barcode", nil);
        [[UIScreen mainScreen] setBrightness:self.userBrightnessSetting];
      } else {
        self.barcodeHeightConstraint.constant = 100.0;
        self.barcodeLabelSpaceConstraint.constant = -12.0;
        self.barcodeImageLabel.text = NSLocalizedString(@"Hide Barcode", nil);
        self.userBrightnessSetting = [[UIScreen mainScreen] brightness];
        [[UIScreen mainScreen] setBrightness:1.0];
      }
      [self.tableView endUpdates];
      break;
    }
    case CellReportIssue: {
      [[ProblemReportEmail sharedInstance]
       beginComposingTo:self.selectedAccount.supportEmail
       presentingViewController:self
       book:nil];
      [self.tableView deselectRowAtIndexPath:indexPath animated:YES];
      break;
    }
    case CellKindAbout: {
      RemoteHTMLViewController *vc = [[RemoteHTMLViewController alloc]
                                      initWithURL:[self.selectedAccount.details getLicenseURL:URLTypeAcknowledgements]
                                      title:NSLocalizedString(@"About", nil)
                                      failureMessage:NSLocalizedString(@"SettingsConnectionFailureMessage", nil)];
      [self.navigationController pushViewController:vc animated:YES];
      break;
    }
    case CellKindPrivacyPolicy: {
      RemoteHTMLViewController *vc = [[RemoteHTMLViewController alloc]
                                      initWithURL:[self.selectedAccount.details getLicenseURL:URLTypePrivacyPolicy]
                                      title:NSLocalizedString(@"PrivacyPolicy", nil)
                                      failureMessage:NSLocalizedString(@"SettingsConnectionFailureMessage", nil)];
      [self.navigationController pushViewController:vc animated:YES];
      break;
    }
    case CellKindContentLicense: {
      RemoteHTMLViewController *vc = [[RemoteHTMLViewController alloc]
                                      initWithURL:[self.selectedAccount.details getLicenseURL:URLTypeContentLicenses]
                                      title:NSLocalizedString(@"ContentLicenses", nil)
                                      failureMessage:NSLocalizedString(@"SettingsConnectionFailureMessage", nil)];
      [self.navigationController pushViewController:vc animated:YES];
      break;
    }
  }
}

- (UITableViewCell *)setUpJuvenileFlowCell
{
  UITableViewCell *cell = [[UITableViewCell alloc]
                           initWithStyle:UITableViewCellStyleDefault
                           reuseIdentifier:nil];
  cell.textLabel.font = [UIFont customFontForTextStyle:UIFontTextStyleBody];
  cell.textLabel.text = NSLocalizedString(@"Want a card for your child?", nil);
  [self addActivityIndicatorToJuvenileCell:cell];
  return cell;
}

- (void)addActivityIndicatorToJuvenileCell:(UITableViewCell *)cell
{
  UIActivityIndicatorViewStyle style;
  if (@available(iOS 13, *)) {
    style = UIActivityIndicatorViewStyleMedium;
  } else {
    style = UIActivityIndicatorViewStyleGray;
  }
  self.juvenileActivityView = [[UIActivityIndicatorView alloc] initWithActivityIndicatorStyle:style];
  self.juvenileActivityView.center = CGPointMake(cell.bounds.size.width / 2,
                                                 cell.bounds.size.height / 2);
  [self.juvenileActivityView integralizeFrame];
  self.juvenileActivityView.autoresizingMask = (UIViewAutoresizingFlexibleTopMargin |
                                                UIViewAutoresizingFlexibleRightMargin |
                                                UIViewAutoresizingFlexibleBottomMargin |
                                                UIViewAutoresizingFlexibleLeftMargin);
  self.juvenileActivityView.hidesWhenStopped = YES;
  [cell addSubview:self.juvenileActivityView];

  if (self.businessLogic.juvenileAuthIsOngoing) {
    [cell setUserInteractionEnabled:NO];
    cell.textLabel.hidden = YES;
    [self.juvenileActivityView startAnimating];
  } else {
    [cell setUserInteractionEnabled:YES];
    cell.textLabel.hidden = NO;
    [self.juvenileActivityView stopAnimating];
  }
}

- (void)didSelectJuvenileSignupOnCell:(UITableViewCell *)cell
{
  [cell setUserInteractionEnabled:NO];
  cell.textLabel.hidden = YES;
  [self.juvenileActivityView startAnimating];

  __weak __auto_type weakSelf = self;
  [self.businessLogic startJuvenileCardCreationWithEligibilityCompletion:^(UINavigationController * _Nullable navVC, NSError * _Nullable error) {

    [weakSelf.juvenileActivityView stopAnimating];
    cell.textLabel.hidden = NO;
    [cell setUserInteractionEnabled:YES];

    if (error) {
      UIAlertController *alert = [NYPLAlertUtils
                                  alertWithTitle:NSLocalizedString(@"Error", "Alert title")
                                  error:error];
      [NYPLAlertUtils presentFromViewControllerOrNilWithAlertController:alert
                                                         viewController:nil
                                                               animated:YES
                                                             completion:nil];
      return;
    }

    navVC.navigationBar.topItem.leftBarButtonItem =
    [[UIBarButtonItem alloc] initWithTitle:NSLocalizedString(@"Cancel", nil)
                                     style:UIBarButtonItemStylePlain
                                    target:weakSelf
                                    action:@selector(didSelectCancelForSignUp)];
    navVC.modalPresentationStyle = UIModalPresentationFormSheet;
    [weakSelf presentViewController:navVC animated:YES completion:nil];

  } flowCompletion:^{
    [weakSelf dismissViewControllerAnimated:YES completion:nil];
  }];
}

- (void)didSelectCancelForSignUp
{
  [self dismissViewControllerAnimated:YES completion:nil];
}

- (UITableViewCell *)tableView:(__attribute__((unused)) UITableView *)tableView
         cellForRowAtIndexPath:(NSIndexPath *const)indexPath
{
  NSArray *sectionArray = (NSArray *)self.tableData[indexPath.section];
  CellKind cellKind = (CellKind)[sectionArray[indexPath.row] intValue];

  switch(cellKind) {
    case CellKindBarcode: {
      UITableViewCell *const cell = [[UITableViewCell alloc]
                                     initWithStyle:UITableViewCellStyleDefault
                                     reuseIdentifier:nil];
      cell.selectionStyle = UITableViewCellSelectionStyleNone;
      {
        self.usernameTextField.font = [UIFont customFontForTextStyle:UIFontTextStyleBody];
        [cell.contentView addSubview:self.usernameTextField];
        self.usernameTextField.preservesSuperviewLayoutMargins = YES;
        [self.usernameTextField autoPinEdgeToSuperviewMargin:ALEdgeRight];
        [self.usernameTextField autoPinEdgeToSuperviewMargin:ALEdgeLeft];
        [self.usernameTextField autoConstrainAttribute:ALAttributeTop toAttribute:ALAttributeMarginTop
                                               ofView:[self.usernameTextField superview]
                                           withOffset:sVerticalMarginPadding];
        [self.usernameTextField autoConstrainAttribute:ALAttributeBottom toAttribute:ALAttributeMarginBottom
                                               ofView:[self.usernameTextField superview]
                                           withOffset:-sVerticalMarginPadding];

        if (self.selectedAccount.details.supportsBarcodeScanner) {
          [cell.contentView addSubview:self.barcodeScanButton];
          CGFloat rightMargin = cell.layoutMargins.right;
          self.barcodeScanButton.contentEdgeInsets = UIEdgeInsetsMake(0, rightMargin * 2, 0, rightMargin);
          [self.barcodeScanButton autoPinEdgesToSuperviewEdgesWithInsets:UIEdgeInsetsZero excludingEdge:ALEdgeLeading];
          if (!self.usernameTextField.enabled) {
            self.barcodeScanButton.hidden = YES;
          }
        }
      }
      return cell;
    }
    case CellKindBarcodeImage:{
      UITableViewCell *const cell = [[UITableViewCell alloc]
                                     initWithStyle:UITableViewCellStyleDefault
                                     reuseIdentifier:nil];
      cell.selectionStyle = UITableViewCellSelectionStyleNone;

      if (![self.businessLogic librarySupportsBarcodeDisplay]) {
        NYPLLOG(@"A nonvalid library was attempting to create a barcode image.");
      } else {
        NYPLBarcode *barcode = [[NYPLBarcode alloc] initWithLibrary:self.selectedAccount.name];
        UIImage *barcodeImage = [barcode imageFromString:self.selectedUserAccount.authorizationIdentifier
                                          superviewWidth:self.tableView.bounds.size.width
                                                    type:NYPLBarcodeTypeCodabar];

        if (barcodeImage) {
          self.barcodeImageView = [[UIImageView alloc] initWithImage:barcodeImage];
          self.barcodeImageLabel = [[UILabel alloc] init];
          self.barcodeImageLabel.text = NSLocalizedString(@"Show Barcode", nil);
          self.barcodeImageLabel.font = [UIFont customFontForTextStyle:UIFontTextStyleBody];
          self.barcodeImageLabel.textColor = [NYPLConfiguration mainColor];

          [cell.contentView addSubview:self.barcodeImageView];
          [cell.contentView addSubview:self.barcodeImageLabel];
          [self.barcodeImageView autoAlignAxisToSuperviewAxis:ALAxisVertical];
          [self.barcodeImageView autoSetDimension:ALDimensionWidth toSize:self.tableView.bounds.size.width];
          [NSLayoutConstraint autoSetPriority:UILayoutPriorityRequired forConstraints:^{
            // Hidden to start
            self.barcodeHeightConstraint = [self.barcodeImageView autoSetDimension:ALDimensionHeight toSize:0];
            self.barcodeLabelSpaceConstraint = [self.barcodeImageView autoPinEdge:ALEdgeBottom toEdge:ALEdgeTop ofView:self.barcodeImageLabel withOffset:0];
          }];
          [self.barcodeImageView autoPinEdgeToSuperviewEdge:ALEdgeTop withInset:12.0];
          [self.barcodeImageLabel autoAlignAxisToSuperviewAxis:ALAxisVertical];
          [self.barcodeImageLabel autoPinEdgeToSuperviewEdge:ALEdgeBottom withInset:10.0];
        }
      }
      return cell;
    }
    case CellKindPIN: {
      UITableViewCell *const cell = [[UITableViewCell alloc]
                                     initWithStyle:UITableViewCellStyleDefault
                                     reuseIdentifier:nil];
      cell.selectionStyle = UITableViewCellSelectionStyleNone;
      {
        self.PINTextField.font = [UIFont customFontForTextStyle:UIFontTextStyleBody];
        [cell.contentView addSubview:self.PINTextField];
        self.PINTextField.preservesSuperviewLayoutMargins = YES;
        [self.PINTextField autoPinEdgeToSuperviewMargin:ALEdgeRight];
        [self.PINTextField autoPinEdgeToSuperviewMargin:ALEdgeLeft];
        [self.PINTextField autoConstrainAttribute:ALAttributeTop toAttribute:ALAttributeMarginTop
                                           ofView:[self.PINTextField superview]
                                       withOffset:2.0];
        [self.PINTextField autoConstrainAttribute:ALAttributeBottom toAttribute:ALAttributeMarginBottom
                                           ofView:[self.PINTextField superview]
                                       withOffset:-2.0];
      }
      return cell;
    }
    case CellKindLogInSignOut: {
      if(!self.logInSignOutCell) {
        self.logInSignOutCell = [[UITableViewCell alloc]
                                initWithStyle:UITableViewCellStyleDefault
                                reuseIdentifier:nil];
        self.logInSignOutCell.textLabel.font = [UIFont customFontForTextStyle:UIFontTextStyleBody];
      }
      [self updateLoginLogoutCellAppearance];
      return self.logInSignOutCell;
    }
    case CellKindRegistration: {
      return [self createRegistrationCell];
    }
    case CellKindAgeCheck: {
      self.ageCheckCell = [[UITableViewCell alloc]
                           initWithStyle:UITableViewCellStyleDefault
                           reuseIdentifier:nil];
      
      UIImageView *accessoryView = [[UIImageView alloc] initWithImage:[UIImage imageNamed:(self.selectedAccount.details.userAboveAgeLimit ? @"CheckboxOn" : @"CheckboxOff")]];
      accessoryView.image = [accessoryView.image imageWithRenderingMode:UIImageRenderingModeAlwaysTemplate];
      accessoryView.tintColor = [UIColor defaultLabelColor];
      self.ageCheckCell.accessoryView = accessoryView;
      
      self.ageCheckCell.selectionStyle = UITableViewCellSelectionStyleNone;
      self.ageCheckCell.textLabel.font = [UIFont systemFontOfSize:13];
      self.ageCheckCell.textLabel.text = NSLocalizedString(@"SettingsAccountAgeCheckbox",
                                                           @"Statement that confirms if a user meets the age requirement to download books");
      self.ageCheckCell.textLabel.numberOfLines = 2;
      return self.ageCheckCell;
    }
    case CellKindSyncButton: {
      UITableViewCell *const cell = [[UITableViewCell alloc]
                                     initWithStyle:UITableViewCellStyleDefault
                                     reuseIdentifier:nil];
      self.syncSwitch.on = self.selectedAccount.details.syncPermissionGranted;
      cell.accessoryView = self.syncSwitch;
      [self.syncSwitch addTarget:self action:@selector(syncSwitchChanged:) forControlEvents:UIControlEventValueChanged];
      cell.selectionStyle = UITableViewCellSelectionStyleNone;
      cell.textLabel.font = [UIFont customFontForTextStyle:UIFontTextStyleBody];
      cell.textLabel.text = NSLocalizedString(@"SettingsBookmarkSyncTitle",
                                              @"Title for switch to turn on or off syncing.");
      return cell;
    }
    case CellKindJuvenile: {
      return [self setUpJuvenileFlowCell];
    }
    case CellReportIssue: {
      UITableViewCell *cell = [[UITableViewCell alloc]
                               initWithStyle:UITableViewCellStyleDefault
                               reuseIdentifier:nil];
      cell.textLabel.font = [UIFont customFontForTextStyle:UIFontTextStyleBody];
      cell.textLabel.text = NSLocalizedString(@"Report an Issue", nil);
      return cell;
    }
    case CellKindAbout: {
      UITableViewCell *cell = [[UITableViewCell alloc]
                                     initWithStyle:UITableViewCellStyleDefault
                                     reuseIdentifier:nil];
      cell.accessoryType = UITableViewCellAccessoryDisclosureIndicator;
      cell.textLabel.font = [UIFont customFontForTextStyle:UIFontTextStyleBody];
      cell.textLabel.text = [NSString stringWithFormat:@"About %@",self.selectedAccount.name];
      cell.hidden = ([self.selectedAccount.details getLicenseURL:URLTypeAcknowledgements]) ? NO : YES;
      return cell;
    }
    case CellKindPrivacyPolicy: {
      UITableViewCell *cell = [[UITableViewCell alloc]
                                     initWithStyle:UITableViewCellStyleDefault
                                     reuseIdentifier:nil];
      cell.accessoryType = UITableViewCellAccessoryDisclosureIndicator;
      cell.textLabel.font = [UIFont customFontForTextStyle:UIFontTextStyleBody];
      cell.textLabel.text = NSLocalizedString(@"PrivacyPolicy", nil);
      cell.hidden = ([self.selectedAccount.details getLicenseURL:URLTypePrivacyPolicy]) ? NO : YES;
      return cell;
    }
    case CellKindContentLicense: {
      UITableViewCell *cell = [[UITableViewCell alloc]
                                     initWithStyle:UITableViewCellStyleDefault
                                     reuseIdentifier:nil];
      cell.accessoryType = UITableViewCellAccessoryDisclosureIndicator;
      cell.textLabel.font = [UIFont customFontForTextStyle:UIFontTextStyleBody];
      cell.textLabel.text = NSLocalizedString(@"ContentLicenses", nil);
      cell.hidden = ([self.selectedAccount.details getLicenseURL:URLTypeContentLicenses]) ? NO : YES;
      return cell;
    }
    case CellKindAdvancedSettings: {
      UITableViewCell *cell = [[UITableViewCell alloc]
                               initWithStyle:UITableViewCellStyleDefault
                               reuseIdentifier:nil];
      cell.accessoryType = UITableViewCellAccessoryDisclosureIndicator;
      cell.textLabel.font = [UIFont customFontForTextStyle:UIFontTextStyleBody];
      cell.textLabel.text = NSLocalizedString(@"Advanced", nil);
      return cell;
    }
    default: {
      return nil;
    }
  }
}

- (UITableViewCell *)createRegistrationCell
{
  UIView *containerView = [[UIView alloc] init];
  UILabel *regTitle = [[UILabel alloc] init];
  UILabel *regButton = [[UILabel alloc] init];

  regTitle.font = [UIFont customFontForTextStyle:UIFontTextStyleBody];
  regTitle.numberOfLines = 2;
  regTitle.text = NSLocalizedString(@"SettingsAccountRegistrationTitle", @"Title for registration. Asking the user if they already have a library card.");
  regButton.font = [UIFont customFontForTextStyle:UIFontTextStyleBody];
  regButton.text = NSLocalizedString(@"SignUp", nil);
  regButton.textColor = [NYPLConfiguration mainColor];

  [containerView addSubview:regTitle];
  [containerView addSubview:regButton];
  [regTitle autoPinEdgeToSuperviewMargin:ALEdgeLeft];
  [regTitle autoConstrainAttribute:ALAttributeTop toAttribute:ALAttributeMarginTop ofView:[regTitle superview] withOffset:sVerticalMarginPadding];
  [regTitle autoConstrainAttribute:ALAttributeBottom toAttribute:ALAttributeMarginBottom ofView:[regTitle superview] withOffset:-sVerticalMarginPadding];
  [regButton autoPinEdge:ALEdgeLeft toEdge:ALEdgeRight ofView:regTitle withOffset:8.0 relation:NSLayoutRelationGreaterThanOrEqual];
  [regButton autoPinEdgeToSuperviewMargin:ALEdgeRight];
  [regButton autoAlignAxisToSuperviewMarginAxis:ALAxisHorizontal];
  [regButton setContentCompressionResistancePriority:UILayoutPriorityRequired forAxis:UILayoutConstraintAxisHorizontal];

  UITableViewCell *cell = [[UITableViewCell alloc] init];
  [cell.contentView addSubview:containerView];
  containerView.preservesSuperviewLayoutMargins = YES;
  [containerView autoPinEdgesToSuperviewEdges];
  return cell;
}

- (NSInteger)numberOfSectionsInTableView:(__attribute__((unused)) UITableView *)tableView
{
  return self.loading ? 0 : self.tableData.count;
}

- (NSInteger)tableView:(__attribute__((unused)) UITableView *)tableView
 numberOfRowsInSection:(NSInteger const)section
{
  if (section > (int)self.tableData.count - 1) {
    return 0;
  } else {
    return [(NSArray *)self.tableData[section] count];
  }
}

- (CGFloat)tableView:(__unused UITableView *)tableView heightForHeaderInSection:(NSInteger)section
{
  if (section == sSection0AccountInfo) {
    return UITableViewAutomaticDimension;
  } else {
    return 0;
  }
}
- (CGFloat)tableView:(__unused UITableView *)tableView heightForFooterInSection:(__unused NSInteger)section
{
  return UITableViewAutomaticDimension;
}
-(CGFloat)tableView:(__unused UITableView *)tableView estimatedHeightForHeaderInSection:(NSInteger)section
{
  if (section == sSection0AccountInfo) {
    return 80;
  } else {
    return 0;
  }
}
- (CGFloat)tableView:(__unused UITableView *)tableView estimatedHeightForFooterInSection:(__unused NSInteger)section
{
  return 44;
}

- (CGFloat)tableView:(__unused UITableView *)tableView estimatedHeightForRowAtIndexPath:(__unused NSIndexPath *)indexPath
{
  return 44;
}
-(CGFloat)tableView:(__unused UITableView *)tableView heightForRowAtIndexPath:(__unused NSIndexPath *)indexPath
{
  return UITableViewAutomaticDimension;
}

- (UIView *)tableView:(__unused UITableView *)tableView viewForHeaderInSection:(NSInteger)section
{
  if (section == sSection0AccountInfo) {
    UIView *containerView = [[UIView alloc] init];
    containerView.preservesSuperviewLayoutMargins = YES;
    UILabel *titleLabel = [[UILabel alloc] init];
    UILabel *subtitleLabel = [[UILabel alloc] init];
    subtitleLabel.numberOfLines = 0;
    UIImageView *logoView = [[UIImageView alloc] initWithImage:self.selectedAccount.logo];
    logoView.contentMode = UIViewContentModeScaleAspectFit;
    
    titleLabel.text = self.selectedAccount.name;
    titleLabel.font = [UIFont systemFontOfSize:14];
    subtitleLabel.text = self.selectedAccount.subtitle;
    if (subtitleLabel.text == nil || [subtitleLabel.text isEqualToString:@""]) {
      subtitleLabel.text = @" "; // Make sure it takes up at least some space
    }
    subtitleLabel.font = [UIFont fontWithName:@"AvenirNext-Regular" size:12];
    
    [containerView addSubview:titleLabel];
    [containerView addSubview:subtitleLabel];
    [containerView addSubview:logoView];
    
    [logoView autoSetDimensionsToSize:CGSizeMake(45, 45)];
    [logoView autoPinEdgeToSuperviewMargin:ALEdgeLeft];
    [logoView autoPinEdgeToSuperviewEdge:ALEdgeTop withInset:16];
    
    [titleLabel autoPinEdgeToSuperviewEdge:ALEdgeTop withInset:16];
    [titleLabel autoPinEdgeToSuperviewMargin:ALEdgeRight];
    [titleLabel autoPinEdge:ALEdgeLeft toEdge:ALEdgeRight ofView:logoView withOffset:8];
    
    [subtitleLabel autoPinEdge:ALEdgeLeft toEdge:ALEdgeLeft ofView:titleLabel];
    [subtitleLabel autoPinEdge:ALEdgeRight toEdge:ALEdgeRight ofView:titleLabel];
    [subtitleLabel autoPinEdge:ALEdgeTop toEdge:ALEdgeBottom ofView:titleLabel withOffset:0];
    [subtitleLabel autoPinEdgeToSuperviewEdge:ALEdgeBottom withInset:20];
    
    return containerView;
  } else {
    return nil;
  }
}

- (UIView *)tableView:(UITableView *)__unused tableView viewForFooterInSection:(NSInteger)section
{
  if ((section == sSection0AccountInfo && [self.businessLogic shouldShowEULALink]) ||
      (section == sSection1Sync && [self.businessLogic shouldShowSyncButton])) {

    UIView *container = [[UIView alloc] init];
    container.preservesSuperviewLayoutMargins = YES;
    UILabel *footerLabel = [[UILabel alloc] init];
    footerLabel.font = [UIFont customFontForTextStyle:UIFontTextStyleCaption1];
    footerLabel.numberOfLines = 0;
    footerLabel.userInteractionEnabled = YES;

    NSMutableAttributedString *eulaString;
    if (section == sSection0AccountInfo) {
      [footerLabel addGestureRecognizer:[[UITapGestureRecognizer alloc] initWithTarget:self action:@selector(showEULA)]];

      NSDictionary *linkAttributes = @{ NSForegroundColorAttributeName :
                                          [UIColor colorWithRed:0.05 green:0.4 blue:0.65 alpha:1.0],
                                        NSUnderlineStyleAttributeName :
                                          @(NSUnderlineStyleSingle) };
      eulaString = [[NSMutableAttributedString alloc]
                    initWithString:NSLocalizedString(@"SigningInAgree", nil) attributes:linkAttributes];
    } else { // sync section
      NSDictionary *attrs;
      attrs = @{ NSForegroundColorAttributeName : [UIColor defaultLabelColor] };
      eulaString = [[NSMutableAttributedString alloc]
                    initWithString:NSLocalizedString(@"SettingsAccountSyncFooterTitle",
                                                     @"Explain to the user they can save their bookmarks in the cloud across all their devices.")
                    attributes:attrs];
    }
    footerLabel.attributedText = eulaString;

    [container addSubview:footerLabel];
    [footerLabel autoPinEdgeToSuperviewMargin:ALEdgeLeft];
    [footerLabel autoPinEdgeToSuperviewMargin:ALEdgeRight];
    [footerLabel autoPinEdgeToSuperviewEdge:ALEdgeTop withInset:8.0];
    [footerLabel autoPinEdgeToSuperviewEdge:ALEdgeBottom withInset:16.0 relation:NSLayoutRelationGreaterThanOrEqual];

    return container;
  } else {
    return nil;
  }
}

#pragma mark - Text Input

- (void)textFieldsDidChange
{
  [self updateLoginLogoutCellAppearance];
}

- (void)keyboardDidShow:(NSNotification *const)notification
{
  // This nudges the scroll view up slightly so that the log in button is clearly visible even on
  // older 3:2 iPhone displays. I wish there were a more general way to do this, but this does at
  // least work very well.
  
  [[NSOperationQueue mainQueue] addOperationWithBlock:^{
    if((UI_USER_INTERFACE_IDIOM() == UIUserInterfaceIdiomPhone) ||
       (self.traitCollection.horizontalSizeClass == UIUserInterfaceSizeClassCompact &&
        self.traitCollection.verticalSizeClass == UIUserInterfaceSizeClassCompact)) {
      CGSize const keyboardSize =
      [[notification userInfo][UIKeyboardFrameBeginUserInfoKey] CGRectValue].size;
      CGRect visibleRect = self.view.frame;
      visibleRect.size.height -= keyboardSize.height + self.tableView.contentInset.top;
      if(!CGRectContainsPoint(visibleRect,
                              CGPointMake(0, CGRectGetMaxY(self.logInSignOutCell.frame)))) {
        // We use an explicit animation block here because |setContentOffset:animated:| does not seem
        // to work at all.
        [UIView animateWithDuration:0.25 animations:^{
          [self.tableView setContentOffset:CGPointMake(0, -self.tableView.contentInset.top + 20)];
        }];
      }
    }
  }];
}

#pragma mark -

- (void)PINShowHideSelected
{
  if(self.PINTextField.text.length > 0 && self.PINTextField.secureTextEntry) {
    LAContext *const context = [[LAContext alloc] init];
    if([context canEvaluatePolicy:LAPolicyDeviceOwnerAuthentication error:NULL]) {
      [context evaluatePolicy:LAPolicyDeviceOwnerAuthentication
              localizedReason:NSLocalizedString(@"SettingsAccountViewControllerAuthenticationReason", nil)
                        reply:^(BOOL success, NSError *_Nullable error) {
        if(success) {
          [[NSOperationQueue mainQueue] addOperationWithBlock:^{
            [self togglePINShowHideState];
          }];
        } else {
          [NYPLErrorLogger logError:error
                            context:@"Show/Hide PIN"
                            message:@"Error while trying to show the PIN"
                           metadata:nil];
        }
      }];
    } else {
      [self togglePINShowHideState];
    }
  } else {
    [self togglePINShowHideState];
  }
}

- (void)togglePINShowHideState
{
  self.PINTextField.secureTextEntry = !self.PINTextField.secureTextEntry;
  NSString *title = self.PINTextField.secureTextEntry ? @"Show" : @"Hide";
  [self.PINShowHideButton setTitle:NSLocalizedString(title, nil) forState:UIControlStateNormal];
  [self.PINShowHideButton sizeToFit];
  [self.tableView reloadData];
}

- (void)accountDidChange
{
  [[NSOperationQueue mainQueue] addOperationWithBlock:^{
    if(self.selectedUserAccount.hasBarcodeAndPIN) {
      [self checkSyncPermissionForCurrentPatron];
      self.usernameTextField.text = self.selectedUserAccount.barcode;
      self.usernameTextField.enabled = NO;
      self.usernameTextField.textColor = [UIColor grayColor];
      self.PINTextField.text = self.selectedUserAccount.PIN;
      self.PINTextField.textColor = [UIColor grayColor];
      self.barcodeScanButton.hidden = YES;
    } else {
      self.usernameTextField.text = nil;
      self.usernameTextField.enabled = YES;
      self.usernameTextField.textColor = [UIColor defaultLabelColor];
      self.PINTextField.text = nil;
      self.PINTextField.textColor = [UIColor defaultLabelColor];
      self.barcodeScanButton.hidden = NO;
    }
    
    [self setupTableData];
    [self.tableView reloadData];
    
    [self updateLoginLogoutCellAppearance];
  }];
}

- (void)updateLoginLogoutCellAppearance
{
  if([self.selectedUserAccount hasBarcodeAndPIN]) {
    self.logInSignOutCell.textLabel.text = NSLocalizedString(@"SignOut", @"Title for sign out action");
    self.logInSignOutCell.textLabel.textAlignment = NSTextAlignmentCenter;
    self.logInSignOutCell.textLabel.textColor = [NYPLConfiguration mainColor];
    self.logInSignOutCell.userInteractionEnabled = YES;
  } else {
    self.logInSignOutCell.textLabel.text = NSLocalizedString(@"LogIn", nil);
    self.logInSignOutCell.textLabel.textAlignment = NSTextAlignmentLeft;
    BOOL const barcodeHasText = [self.usernameTextField.text
                                 stringByTrimmingCharactersInSet:[NSCharacterSet whitespaceAndNewlineCharacterSet]].length;
    BOOL const pinHasText = [self.PINTextField.text
                             stringByTrimmingCharactersInSet:[NSCharacterSet whitespaceAndNewlineCharacterSet]].length;
    BOOL const pinIsNotRequired = self.selectedAccount.details.pinKeyboard == LoginKeyboardNone;
    if((barcodeHasText && pinHasText) || (barcodeHasText && pinIsNotRequired)) {
      self.logInSignOutCell.userInteractionEnabled = YES;
      self.logInSignOutCell.textLabel.textColor = [NYPLConfiguration mainColor];
    } else {
      self.logInSignOutCell.userInteractionEnabled = NO;
      if (@available(iOS 13.0, *)) {
        self.logInSignOutCell.textLabel.textColor = [UIColor systemGray2Color];
      } else {
        self.logInSignOutCell.textLabel.textColor = [UIColor lightGrayColor];
      }
    }
  }
}

- (void)setActivityTitleWithText:(NSString *)text
{
  UIActivityIndicatorView *aiv;
  if (@available(iOS 13.0, *)) {
    aiv = [[UIActivityIndicatorView alloc] initWithActivityIndicatorStyle:UIActivityIndicatorViewStyleMedium];
    aiv.color = [UIColor labelColor];
  } else {
    aiv = [[UIActivityIndicatorView alloc] initWithActivityIndicatorStyle:UIActivityIndicatorViewStyleGray];
  }
  UIActivityIndicatorView *const activityIndicatorView = aiv;
  
  [activityIndicatorView startAnimating];
  
  UILabel *const titleLabel = [[UILabel alloc] initWithFrame:CGRectZero];
  titleLabel.text = text;
  titleLabel.font = [UIFont customFontForTextStyle:UIFontTextStyleBody];
  [titleLabel sizeToFit];
  
  // This view is used to keep the title label centered as in Apple's Settings application.
  UIView *const rightPaddingView = [[UIView alloc] initWithFrame:activityIndicatorView.bounds];
  
  NYPLLinearView *const linearView = [[NYPLLinearView alloc] init];
  linearView.tag = sLinearViewTag;
  linearView.contentVerticalAlignment = NYPLLinearViewContentVerticalAlignmentMiddle;
  linearView.padding = 5.0;
  [linearView addSubview:activityIndicatorView];
  [linearView addSubview:titleLabel];
  [linearView addSubview:rightPaddingView];
  [linearView sizeToFit];
  [linearView autoSetDimensionsToSize:CGSizeMake(linearView.frame.size.width, linearView.frame.size.height)];
  
  self.logInSignOutCell.textLabel.text = nil;
  if (![self.logInSignOutCell.contentView viewWithTag:sLinearViewTag]) {
    [self.logInSignOutCell.contentView addSubview:linearView];
  }
  [linearView autoCenterInSuperview];
}

- (void)removeActivityTitle {
  UIView *view = [self.logInSignOutCell.contentView viewWithTag:sLinearViewTag];
  [view removeFromSuperview];
  [self updateLoginLogoutCellAppearance];
}

- (void)showEULA
{
  UIViewController *eulaViewController = [[NYPLSettingsEULAViewController alloc] initWithAccount:self.selectedAccount];
  UINavigationController *navVC = [[UINavigationController alloc] initWithRootViewController:eulaViewController];
  [self.navigationController presentViewController:navVC animated:YES completion:nil];
}

- (void)confirmAgeChange:(void (^)(BOOL))completion
{
  UIAlertController *alertCont = [UIAlertController
                                    alertControllerWithTitle:NSLocalizedString(@"Age Verification", @"An alert title indicating the user needs to verify their age")
                                    message:NSLocalizedString(@"SettingsAccountViewControllerAgeCheckMessage",
                                                              @"An alert message warning the user they will lose their downloaded books if they continue.")
                                    preferredStyle:UIAlertControllerStyleAlert];
  
  [alertCont addAction: [UIAlertAction actionWithTitle:NSLocalizedString(@"Under 13", comment: @"A button title indicating an age range")
                                                 style:UIAlertActionStyleDefault
                                               handler:^(UIAlertAction * _Nonnull __unused action) {
                                                 if (completion) { completion(YES); }
                                               }]];
  
  [alertCont addAction: [UIAlertAction actionWithTitle:NSLocalizedString(@"13 or Older", comment: @"A button title indicating an age range")
                                                 style:UIAlertActionStyleDefault
                                               handler:^(UIAlertAction * _Nonnull __unused action) {
                                                 if (completion) { completion(NO); }
                                               }]];

  if ([self.selectedAccountId isEqualToString:[AccountsManager NYPLAccountUUIDs][2]]) {
    [NYPLAlertUtils presentFromViewControllerOrNilWithAlertController:alertCont viewController:nil animated:YES completion:nil];
  }
}

- (void)updateShowHidePINState
{
  self.PINTextField.rightView.hidden = YES;
  
  // LAPolicyDeviceOwnerAuthentication is only on iOS >= 9.0
  if([NSProcessInfo processInfo].operatingSystemVersion.majorVersion >= 9) {
    LAContext *const context = [[LAContext alloc] init];
    if([context canEvaluatePolicy:LAPolicyDeviceOwnerAuthentication error:NULL]) {
      self.PINTextField.rightView.hidden = NO;
    }
  }
}

- (void)syncSwitchChanged:(UISwitch*)sender
{
  const BOOL currentSwitchState = sender.on;

  if (sender.on) {
    self.syncSwitch.enabled = NO;
  } else {
    self.syncSwitch.on = NO;
  }

  __weak __auto_type weakSelf = self;
  [self.businessLogic changeSyncPermissionTo:currentSwitchState
                    postServerSyncCompletion:^(BOOL success) {
    weakSelf.syncSwitch.enabled = YES;
    weakSelf.syncSwitch.on = success;
  }];
}

- (void)checkSyncPermissionForCurrentPatron
{
  [self.businessLogic checkSyncPermissionWithPreWork:^{
    self.syncSwitch.enabled = NO;
  } postWork:^(BOOL enableSync){
    self.syncSwitch.on = enableSync;
    self.syncSwitch.enabled = YES;
  }];
}

- (void)didSelectCancel
{
  [self.navigationController.presentingViewController
   dismissViewControllerAnimated:YES
   completion:nil];
}

- (void)willResignActive
{
  if(!self.PINTextField.secureTextEntry) {
    [self togglePINShowHideState];
  }
}

- (void)willEnterForeground
{
  // We update the state again in case the user enabled or disabled an authentication mechanism.
  [[NSOperationQueue mainQueue] addOperationWithBlock:^{
    [self updateShowHidePINState];
  }];
}

@end<|MERGE_RESOLUTION|>--- conflicted
+++ resolved
@@ -480,20 +480,10 @@
          [self deauthorizeDevice]; // will call endIgnoringInteractionEvents
        }
      } else {
-<<<<<<< HEAD
        if (statusCode == 401) {
          [self deauthorizeDevice];
        }
-       if (error) {
-         [NYPLErrorLogger logNetworkError:error
-                                  request:request
-                                 response:response
-                                  message:@"Sign-out error"];
-       } else {
-         [NYPLErrorLogger logSignOutErrorForRequest:request response:response];
-       }
-
-=======
+
        NSString *msg = [NSString stringWithFormat:@"Error signing out for barcode %@",
                         currentBarcode.md5String];
        [NYPLErrorLogger logNetworkError:error
@@ -503,7 +493,6 @@
                                response:response
                                 message:msg
                                metadata:nil];
->>>>>>> 85310a41
        [self showLogoutAlertWithError:error responseCode:statusCode];
        [self removeActivityTitle];
        [[UIApplication sharedApplication] endIgnoringInteractionEvents];
@@ -630,17 +619,12 @@
   NSString * const barcode = self.usernameTextField.text;
   UserProfileDocument *pDoc = [UserProfileDocument fromData:data error:&pDocError];
   if (!pDoc) {
-<<<<<<< HEAD
-    [NYPLErrorLogger logUserProfileDocumentErrorWithError:pDocError];
-    [self authorizationAttemptDidFinish:NO error:[NSError errorWithDomain:@"NYPLAuth" code:20 userInfo:@{ NSLocalizedDescriptionKey: @"Error parsing user profile document." }]];
-=======
     [self authorizationAttemptDidFinish:NO
                                   error:nil
                            errorMessage:@"Error parsing user profile doc"];
     [NYPLErrorLogger logUserProfileDocumentAuthError:pDocError
                                              context:@"SignIn-settingsTab"
                                              barcode:barcode];
->>>>>>> 85310a41
     return;
   }
 
@@ -660,9 +644,6 @@
     [self.selectedUserAccount setLicensor:[pDoc.drm[0] licensor]];
   } else {
     NYPLLOG(@"Login Failed: No Licensor Token received or parsed from user profile document");
-<<<<<<< HEAD
-    [self authorizationAttemptDidFinish:NO error:[NSError errorWithDomain:@"NYPLAuth" code:20 userInfo:@{ NSLocalizedDescriptionKey: @"Trouble locating DRM in profile document." }]];
-=======
     [NYPLErrorLogger logErrorWithCode:NYPLErrorCodeNoLicensorToken
                               context:@"SignIn-settingsTab"
                               message:@"The UserProfileDocument obtained from the server contained no licensor token."
@@ -673,7 +654,6 @@
     [self authorizationAttemptDidFinish:NO
                                   error:nil
                            errorMessage:@"No credentials were received to authorize access to books with DRM."];
->>>>>>> 85310a41
     return;
   }
 
