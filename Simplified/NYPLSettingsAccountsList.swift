/// UITableView to display or add library accounts that the user
/// can then log in and adjust settings after selecting Accounts.
@objcMembers class NYPLSettingsAccountsTableViewController: UIViewController, UITableViewDelegate, UITableViewDataSource {

  weak var tableView: UITableView!
  fileprivate var accounts: [String] {
    didSet {
      //update NYPLSettings
    }
  }
  fileprivate var libraryAccounts: [Account]
  fileprivate var userAddedSecondaryAccounts: [String]!
  fileprivate let manager: AccountsManager
  
  required init(accounts: [String]) {
    self.accounts = accounts
    self.manager = AccountsManager.shared
    self.libraryAccounts = manager.accounts

    super.init(nibName:nil, bundle:nil)
  }
  
  deinit {
    NotificationCenter.default.removeObserver(self)
  }

  @available(*, unavailable)
  required init(coder aDecoder: NSCoder) {
    fatalError("init(coder:) has not been implemented")
  }
  
  // MARK: UIViewController
  
  override func loadView() {
    self.view = UITableView(frame: CGRect.zero, style: .grouped)
    self.tableView = self.view as! UITableView
    self.tableView.delegate = self
    self.tableView.dataSource = self
    
    
    // cleanup accounts, remove demo account or accounts not supported through accounts.json // will be refactored when implementing librsry registry
    var accountsToRemove = [String]()
    
    for account in accounts
    {
      if (AccountsManager.shared.account(account) == nil)
      {
        accountsToRemove.append(account)
      }
    }

    for remove in accountsToRemove
    {
      if let index = accounts.index(of: remove) {
        accounts.remove(at: index)
      }

    }
    
<<<<<<< HEAD
    self.userAddedSecondaryAccounts = accounts.filter { $0 != AccountsManager.shared.currentAccount?.id }
=======
    self.userAddedSecondaryAccounts = accounts.filter { $0 != AccountsManager.shared.currentAccount.uuid }
>>>>>>> bfa8d0bf
    
    updateSettingsAccountList()

    self.title = NSLocalizedString("Accounts",
                                   comment: "A title for a list of libraries the user may select or add to.")
    self.view.backgroundColor = NYPLConfiguration.backgroundColor()
    
    updateUI()
    
    NotificationCenter.default.addObserver(self,
                                           selector: #selector(reloadAfterAccountChange),
                                           name: NSNotification.Name.NYPLCurrentAccountDidChange,
                                           object: nil)
  }
  
  func reloadAfterAccountChange() {
<<<<<<< HEAD
    accounts = NYPLSettings.shared().settingsAccountsList as! [Int]
    self.userAddedSecondaryAccounts = accounts.filter { $0 != manager.currentAccount?.id }
=======
    accounts = NYPLSettings.shared().settingsAccountsList as! [String]
    self.userAddedSecondaryAccounts = accounts.filter { $0 != manager.currentAccount.uuid }
>>>>>>> bfa8d0bf
    self.tableView.reloadData()
  }
  
  func updateUI() {
    if (userAddedSecondaryAccounts.count + 1 < libraryAccounts.count) {
      self.navigationItem.rightBarButtonItem =
        UIBarButtonItem(title: NSLocalizedString("Add Library", comment: "Title of button to add a new library"),
                        style: .plain,
                        target: self,
                        action: #selector(addAccount))
    } else {
      self.navigationItem.rightBarButtonItem = nil
    }
  }
  
  func addAccount() {
    AccountsManager.shared.loadCatalogs(preferringCache: false) { (success) in
      guard success else {
        let alert = NYPLAlertController.alert(withTitle:nil, singleMessage:NSLocalizedString("CheckConnection", comment: ""))
        alert?.present(fromViewControllerOrNil:self, animated:true, completion:nil)
        return
      }
      DispatchQueue.main.async {
        self.showAddAccountList()
      }
    }
  }
  
  func showAddAccountList() {
    let alert = UIAlertController(title: NSLocalizedString(
      "SettingsAccountLibrariesViewControllerAlertTitle",
      comment: "Title to tell a user that they can add another account to the list"),
                                  message: nil,
                                  preferredStyle: .actionSheet)
    alert.popoverPresentationController?.barButtonItem = self.navigationItem.rightBarButtonItem
    alert.popoverPresentationController?.permittedArrowDirections = .up

    let sortedLibraryAccounts = self.libraryAccounts.sorted { (a, b) in
      // Check if we're one of the three "special" libraries that always come first.
      // This is a complete hack.
      let idA = AccountsManager.NYPLAccountUUIDs.firstIndex(of: a.uuid) ?? Int.max
      let idB = AccountsManager.NYPLAccountUUIDs.firstIndex(of: b.uuid) ?? Int.max
      if idA <= 2 || idB <= 2 {
        // One of the libraries is special, so sort it first. Lower ids are "more
        // special" than higher ids and thus show up earlier.
        return idA < idB
      } else {
        // Neither library is special so we just go alphabetically.
        return a.name.localizedCaseInsensitiveCompare(b.name) == .orderedAscending
      }
    }

    for userAccount in sortedLibraryAccounts {
<<<<<<< HEAD
      if (!userAddedSecondaryAccounts.contains(userAccount.id) && userAccount.id != manager.currentAccount?.id) {
        alert.addAction(UIAlertAction(title: userAccount.name,
                                      style: .default,
                                      handler: { action in
                                        self.userAddedSecondaryAccounts.append(userAccount.id)
                                        self.updateSettingsAccountList()
                                        self.updateUI()
                                        self.tableView.reloadData()
=======
      if (!userAddedSecondaryAccounts.contains(userAccount.uuid) && userAccount.uuid != manager.currentAccount.uuid) {
        alert.addAction(UIAlertAction(title: userAccount.name,
          style: .default,
          handler: { action in
            self.userAddedSecondaryAccounts.append(userAccount.uuid)
            self.updateSettingsAccountList()
            self.updateUI()
            self.tableView.reloadData()
>>>>>>> bfa8d0bf
        }))
      }
    }

    alert.addAction(UIAlertAction(title: "Cancel", style: .cancel, handler:nil))
    
    self.present(alert, animated: true, completion: nil)
  }
  
  func updateSettingsAccountList() {
    guard let id = manager.currentAccount?.id else {
      return
    }
    var array = userAddedSecondaryAccounts!
<<<<<<< HEAD
    array.append(id)
=======
    array.append(manager.currentAccount.uuid)
>>>>>>> bfa8d0bf
    NYPLSettings.shared().settingsAccountsList = array
  }
  
  // MARK: UITableViewDataSource
  
  func tableView(_ tableView: UITableView, numberOfRowsInSection section: Int) -> Int {
    if section == 0 {
      return self.manager.currentAccount != nil ? 1 : 0
    } else {
      return userAddedSecondaryAccounts.count
    }
  }
  
  func numberOfSections(in tableView: UITableView) -> Int {
    return 2
  }
  
  func tableView(_ tableView: UITableView, cellForRowAt indexPath: IndexPath) -> UITableViewCell {
    if (indexPath.section == 0) {
      guard let account = self.manager.currentAccount else {
        // Should never happen, but better than crashing
        return UITableViewCell(style: UITableViewCell.CellStyle.default, reuseIdentifier: "cell")
      }
      return cellForLibrary(account, indexPath)
    } else {
      return cellForLibrary(AccountsManager.shared.account(userAddedSecondaryAccounts[indexPath.row])!, indexPath)
    }
  }
  
  func cellForLibrary(_ account: Account, _ indexPath: IndexPath) -> UITableViewCell {

    let cell = UITableViewCell(style: UITableViewCell.CellStyle.default, reuseIdentifier: "cell")

    let container = UIView()
    let textContainer = UIView()
    
    cell.accessoryType = .disclosureIndicator
    let imageView = UIImageView(image: account.logo)
    imageView.contentMode = .scaleAspectFit
    
    let textLabel = UILabel()
    textLabel.font = UIFont.systemFont(ofSize: 14)
    textLabel.text = account.name
    textLabel.numberOfLines = 0

    let detailLabel = UILabel()
    detailLabel.font = UIFont(name: "AvenirNext-Regular", size: 12)
    detailLabel.numberOfLines = 0
    detailLabel.text = account.subtitle

    textContainer.addSubview(textLabel)
    textContainer.addSubview(detailLabel)
    
    container.addSubview(imageView)
    container.addSubview(textContainer)
    cell.contentView.addSubview(container)
    
    imageView.autoAlignAxis(toSuperviewAxis: .horizontal)
    imageView.autoPinEdge(toSuperviewEdge: .left)
    imageView.autoSetDimensions(to: CGSize(width: 45, height: 45))

    textContainer.autoPinEdge(.left, to: .right, of: imageView, withOffset: cell.contentView.layoutMargins.left)
    textContainer.autoPinEdge(toSuperviewMargin: .right)
    textContainer.autoAlignAxis(toSuperviewAxis: .horizontal)

    NSLayoutConstraint.autoSetPriority(UILayoutPriority.defaultLow) {
      textContainer.autoPinEdge(toSuperviewEdge: .top, withInset: 0, relation: .greaterThanOrEqual)
      textContainer.autoPinEdge(toSuperviewEdge: .bottom, withInset: 0, relation: .greaterThanOrEqual)
    }

    textLabel.autoPinEdgesToSuperviewEdges(with: .zero, excludingEdge: .bottom)

    detailLabel.autoPinEdge(.top, to: .bottom, of: textLabel)
    detailLabel.autoPinEdgesToSuperviewEdges(with: .zero, excludingEdge: .top)

    container.autoPinEdgesToSuperviewMargins()
    container.autoSetDimension(.height, toSize: 55, relation: .greaterThanOrEqual)
    
    return cell
  }
  
  // MARK: UITableViewDelegate
  
  func tableView(_ tableView: UITableView, didSelectRowAt indexPath: IndexPath) {
    var account: String
    if (indexPath.section == 0) {
<<<<<<< HEAD
      account = self.manager.currentAccount?.id ?? -1
=======
      account = self.manager.currentAccount.uuid
>>>>>>> bfa8d0bf
    } else {
      account = userAddedSecondaryAccounts[indexPath.row]
    }
    let viewController = NYPLSettingsAccountDetailViewController(account: account)
    self.tableView.deselectRow(at: indexPath, animated: true)
    self.navigationController?.pushViewController(viewController!, animated: true)
  }
  
  func tableView(_ tableView: UITableView, heightForRowAt indexPath: IndexPath) -> CGFloat {
    return UITableView.automaticDimension
  }
  
  func tableView(_ tableView: UITableView, estimatedHeightForRowAt indexPath: IndexPath) -> CGFloat {
    return 80
  }
  
  func tableView(_ tableView: UITableView, canEditRowAt indexPath: IndexPath) -> Bool {
    if indexPath.section == 0 {
      return false
    } else {
      return true
    }
  }
  
  func tableView(_ tableView: UITableView, commit editingStyle: UITableViewCell.EditingStyle, forRowAt indexPath: IndexPath) {
    if editingStyle == .delete {
      userAddedSecondaryAccounts.remove(at: indexPath.row)
      tableView.deleteRows(at: [indexPath], with: .fade)
      updateSettingsAccountList()
      updateUI()
      self.tableView.reloadData()
    }
  }
}<|MERGE_RESOLUTION|>--- conflicted
+++ resolved
@@ -33,7 +33,7 @@
   
   override func loadView() {
     self.view = UITableView(frame: CGRect.zero, style: .grouped)
-    self.tableView = self.view as! UITableView
+    self.tableView = self.view as? UITableView
     self.tableView.delegate = self
     self.tableView.dataSource = self
     
@@ -57,11 +57,7 @@
 
     }
     
-<<<<<<< HEAD
-    self.userAddedSecondaryAccounts = accounts.filter { $0 != AccountsManager.shared.currentAccount?.id }
-=======
-    self.userAddedSecondaryAccounts = accounts.filter { $0 != AccountsManager.shared.currentAccount.uuid }
->>>>>>> bfa8d0bf
+    self.userAddedSecondaryAccounts = accounts.filter { $0 != AccountsManager.shared.currentAccount?.uuid }
     
     updateSettingsAccountList()
 
@@ -78,13 +74,8 @@
   }
   
   func reloadAfterAccountChange() {
-<<<<<<< HEAD
-    accounts = NYPLSettings.shared().settingsAccountsList as! [Int]
-    self.userAddedSecondaryAccounts = accounts.filter { $0 != manager.currentAccount?.id }
-=======
     accounts = NYPLSettings.shared().settingsAccountsList as! [String]
-    self.userAddedSecondaryAccounts = accounts.filter { $0 != manager.currentAccount.uuid }
->>>>>>> bfa8d0bf
+    self.userAddedSecondaryAccounts = accounts.filter { $0 != manager.currentAccount?.uuid }
     self.tableView.reloadData()
   }
   
@@ -138,17 +129,7 @@
     }
 
     for userAccount in sortedLibraryAccounts {
-<<<<<<< HEAD
-      if (!userAddedSecondaryAccounts.contains(userAccount.id) && userAccount.id != manager.currentAccount?.id) {
-        alert.addAction(UIAlertAction(title: userAccount.name,
-                                      style: .default,
-                                      handler: { action in
-                                        self.userAddedSecondaryAccounts.append(userAccount.id)
-                                        self.updateSettingsAccountList()
-                                        self.updateUI()
-                                        self.tableView.reloadData()
-=======
-      if (!userAddedSecondaryAccounts.contains(userAccount.uuid) && userAccount.uuid != manager.currentAccount.uuid) {
+      if (!userAddedSecondaryAccounts.contains(userAccount.uuid) && userAccount.uuid != manager.currentAccount?.uuid) {
         alert.addAction(UIAlertAction(title: userAccount.name,
           style: .default,
           handler: { action in
@@ -156,7 +137,6 @@
             self.updateSettingsAccountList()
             self.updateUI()
             self.tableView.reloadData()
->>>>>>> bfa8d0bf
         }))
       }
     }
@@ -167,15 +147,11 @@
   }
   
   func updateSettingsAccountList() {
-    guard let id = manager.currentAccount?.id else {
+    guard let uuid = manager.currentAccount?.uuid else {
       return
     }
     var array = userAddedSecondaryAccounts!
-<<<<<<< HEAD
-    array.append(id)
-=======
-    array.append(manager.currentAccount.uuid)
->>>>>>> bfa8d0bf
+    array.append(uuid)
     NYPLSettings.shared().settingsAccountsList = array
   }
   
@@ -262,11 +238,7 @@
   func tableView(_ tableView: UITableView, didSelectRowAt indexPath: IndexPath) {
     var account: String
     if (indexPath.section == 0) {
-<<<<<<< HEAD
-      account = self.manager.currentAccount?.id ?? -1
-=======
-      account = self.manager.currentAccount.uuid
->>>>>>> bfa8d0bf
+      account = self.manager.currentAccount?.uuid ?? ""
     } else {
       account = userAddedSecondaryAccounts[indexPath.row]
     }
