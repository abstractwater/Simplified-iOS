//
//  NYPLSignInBusinessLogic.swift
//  Simplified
//
//  Created by Ettore Pasquini on 5/5/20.
//  Copyright © 2020 NYPL Labs. All rights reserved.
//

import UIKit
import NYPLCardCreator

<<<<<<< HEAD
@objcMembers
=======
@objc protocol NYPLBookRegistrySyncing: NSObjectProtocol {
  var syncing: Bool {get}
  func reset(_ libraryAccountUUID: String)
  func sync(completionHandler: ((_ success: Bool) -> Void)?)
  func save()
}

@objc protocol NYPLDRMAuthorizing: NSObjectProtocol {
  var workflowsInProgress: Bool {get}
}

@objc protocol NYPLLogOutExecutor: NSObjectProtocol {
  func performLogOut()
}

extension NYPLADEPT: NYPLDRMAuthorizing {}
extension NYPLBookRegistry: NYPLBookRegistrySyncing {}

>>>>>>> eeb819d7
class NYPLSignInBusinessLogic: NSObject {

  let libraryAccountID: String
  private let permissionsCheckLock = NSLock()
  let requestTimeoutInterval: TimeInterval = 25.0

  private let juvenileAuthLock = NSLock()
  @objc private(set) var juvenileAuthIsOngoing = false
  private var juvenileCardCreationCoordinator: JuvenileFlowCoordinator?

  private let bookRegistry: NYPLBookRegistrySyncing
  weak private var drmAuthorizer: NYPLDRMAuthorizing?

  @objc init(libraryAccountID: String,
             bookRegistry: NYPLBookRegistrySyncing,
             drmAuthorizer: NYPLDRMAuthorizing?) {
    self.libraryAccountID = libraryAccountID
    self.bookRegistry = bookRegistry
    self.drmAuthorizer = drmAuthorizer
    super.init()
  }

  private static func sharedLibraryAccount(_ libAccountID: String) -> Account? {
    return AccountsManager.shared.account(libAccountID)
  }

  @objc var libraryAccount: Account? {
    return NYPLSignInBusinessLogic.sharedLibraryAccount(libraryAccountID)
  }

  var selectedIDP: SamlIDP?
  var forceLogIn: Bool = false
  var sessionRefreshed: Bool = false
  private var _selectedAuthentication: AccountDetails.Authentication?
  var selectedAuthentication: AccountDetails.Authentication? {
    get {
      guard _selectedAuthentication == nil else { return _selectedAuthentication }
      guard userAccount.authDefinition == nil else { return userAccount.authDefinition }
      guard let auths = libraryAccount?.details?.auths else { return nil }
      guard auths.count > 1 else { return auths.first }

      return nil
    }
    set {
      _selectedAuthentication = newValue
    }
  }

  var userAccount: NYPLUserAccount {
    return NYPLUserAccount.sharedAccount(libraryUUID: libraryAccountID)
  }

  func librarySupportsBarcodeDisplay() -> Bool {
    // For now, only supports libraries granted access in Accounts.json,
    // is signed in, and has an authorization ID returned from the loans feed.
    return userAccount.hasBarcodeAndPIN() &&
      userAccount.authorizationIdentifier != nil &&
      (selectedAuthentication?.supportsBarcodeDisplay ?? false)
  }

  func isSignedIn() -> Bool {
    return (!forceLogIn || sessionRefreshed) && userAccount.hasCredentials()
  }

  func registrationIsPossible() -> Bool {
    return !isSignedIn() && NYPLConfiguration.cardCreationEnabled() && libraryAccount?.details?.signUpUrl != nil
  }

  @objc func juvenileCardsManagementIsPossible() -> Bool {
    guard NYPLConfiguration.cardCreationEnabled() else {
      return false
    }
    guard libraryAccount?.details?.supportsCardCreator ?? false else {
      return false
    }
    guard libraryAccountID == AccountsManager.NYPLAccountUUID else {
      return false
    }

    return isSignedIn()
  }

  @objc func shouldShowEULALink() -> Bool {
    return libraryAccount?.details?.getLicenseURL(.eula) != nil
  }

  @objc func shouldShowSyncButton() -> Bool {
    guard let libraryDetails = libraryAccount?.details else {
      return false
    }

    return libraryDetails.supportsSimplyESync &&
      libraryDetails.getLicenseURL(.annotations) != nil &&
      userAccount.hasCredentials() &&
      libraryAccountID == AccountsManager.shared.currentAccount?.uuid
  }

  /// Updates server sync setting for the currently selected library.
  /// - Parameters:
  ///   - granted: Whether the user is granting sync permission or not.
  ///   - postServerSyncCompletion: Only run when granting sync permission.
  @objc func changeSyncPermission(to granted: Bool,
                                  postServerSyncCompletion: @escaping (Bool) -> Void) {
    if granted {
      // When granting, attempt to enable on the server.
      NYPLAnnotations.updateServerSyncSetting(toEnabled: true) { success in
        self.libraryAccount?.details?.syncPermissionGranted = success
        postServerSyncCompletion(success)
      }
    } else {
      // When revoking, just ignore the server's annotations.
      libraryAccount?.details?.syncPermissionGranted = false
    }
  }

  /// Checks with the annotations sync status with the server, adding logic
  /// to make sure only one such requests is being executed at a time.
  /// - Parameters:
  ///   - preWork: Any preparatory work to be done. This block is run
  ///   synchronously on the main thread. It's not run at all if a request is
  ///   already ongoing or if the current library doesn't support syncing.
  ///   - postWork: Any final work to be done. This block is run
  ///   on the main thread. It's not run at all if a request is
  ///   already ongoing or if the current library doesn't support syncing.
  @objc func checkSyncPermission(preWork: () -> Void,
                                 postWork: @escaping (_ enableSync: Bool) -> Void) {
    guard let libraryDetails = libraryAccount?.details else {
      return
    }

    guard permissionsCheckLock.try(), libraryDetails.supportsSimplyESync else {
      Log.debug(#file, "Skipping sync setting check. Request already in progress or sync not supported.")
      return
    }

    NYPLMainThreadRun.sync {
      preWork()
    }

    NYPLAnnotations.requestServerSyncStatus(forAccount: userAccount) { enableSync in
      if enableSync {
        libraryDetails.syncPermissionGranted = true
      }

      NYPLMainThreadRun.sync {
        postWork(enableSync)
      }

      self.permissionsCheckLock.unlock()
    }
  }

  // MARK: - Card Creation

  private func cardCreatorCredentials() -> (username: String, password: String) {
    // the likeliness of this username/password to be nil is close to zero
    // because these strings are decoded from static byte arrays. So any error
    // should be detected during QA. Even in the case where these are nil, by
    // using the "" default for initializing the CardCreatorConfiguration (see
    // below) we'll run into an error soon after, at the 1st screen of the flow.
    if NYPLSecrets.cardCreatorUsername == nil {
      NYPLErrorLogger.logError(withCode: NYPLErrorCode.cardCreatorCredentialsDecodeFail,
                               context: NYPLErrorLogger.Context.signUp.rawValue,
                               message: "Unable to decode cardCreator username")
    }
    if NYPLSecrets.cardCreatorPassword == nil {
      NYPLErrorLogger.logError(withCode: NYPLErrorCode.cardCreatorCredentialsDecodeFail,
                               context: NYPLErrorLogger.Context.signUp.rawValue,
                               message: "Unable to decode cardCreator password")
    }

    return (username: NYPLSecrets.cardCreatorUsername ?? "",
            password: NYPLSecrets.cardCreatorPassword ?? "")
  }

  /// Factory method.
  /// - Returns: A configuration to be used in the regular card creation flow.
  @objc func makeRegularCardCreationConfiguration() -> CardCreatorConfiguration {
    let libAcct = NYPLSignInBusinessLogic.sharedLibraryAccount(libraryAccountID)
    let simplifiedBaseURL = libAcct?.details?.signUpUrl ?? APIKeys.cardCreatorEndpointURL

    let credentials = cardCreatorCredentials()
    let cardCreatorConfiguration = CardCreatorConfiguration(
      endpointURL: simplifiedBaseURL,
      endpointVersion: APIKeys.cardCreatorVersion,
      endpointUsername: credentials.username,
      endpointPassword: credentials.password,
      requestTimeoutInterval: requestTimeoutInterval)

    return cardCreatorConfiguration
  }

  /// Factory method.
  /// - Parameter parentBarcode: The barcode of the user creating the juvenile
  /// account. Differently from the sign-in process, this MUST be a barcode --
  /// the username will not work.
  /// - Returns: A coordinator instance to handle the juvenile card creator flow.
  private func makeJuvenileCardCreationCoordinator(using parentBarcode: String) -> JuvenileFlowCoordinator {

    let libAcct = NYPLSignInBusinessLogic.sharedLibraryAccount(libraryAccountID)
    let simplifiedBaseURL = libAcct?.details?.signUpUrl ?? APIKeys.cardCreatorEndpointURL
    let credentials = cardCreatorCredentials()
    let platformAPI = NYPLPlatformAPIInfo(
      oauthTokenURL: APIKeys.PlatformAPI.oauthTokenURL,
      clientID: NYPLSecrets.platformClientID,
      clientSecret: NYPLSecrets.platformClientSecret,
      baseURL: APIKeys.PlatformAPI.baseURL)

    let config = CardCreatorConfiguration(
      endpointURL: simplifiedBaseURL,
      endpointVersion: APIKeys.cardCreatorVersion,
      endpointUsername: credentials.username,
      endpointPassword: credentials.password,
      juvenileParentBarcode: parentBarcode,
      juvenilePlatformAPIInfo: platformAPI,
      requestTimeoutInterval: requestTimeoutInterval)

    return JuvenileFlowCoordinator(configuration: config)
  }

  /// Utility method to resolve the user barcode, accounting for NYPL-specific
  /// knowledge.
  private func userBarcode() -> String? {
    // For NYPL specifically, the authorizationIdentifier is always a valid
    // barcode.
    if libraryAccountID == AccountsManager.NYPLAccountUUID {
      return userAccount.authorizationIdentifier ?? userAccount.barcode
    }

    return userAccount.barcode
  }

  /// The entry point to the juvenile card creation flow.
  /// - Note: This is available only for NYPL accounts.
  /// - Parameters:
  ///   - eligibilityCompletion: Always called at the end of an initial
  ///   api call that determines whether the user is eligible or not to
  ///   create juvenile accounts. If that's possible, the handler returns
  ///   a navigation controller containing the VCs for the whole flow.
  ///   All the client has to do is to present this navigation controller
  ///   in whatever way it sees fit.
  ///   - flowCompletion: Called when/if the user completes the whole juvenile
  ///   card-creation flow.
  @objc
  func startJuvenileCardCreation(
    eligibilityCompletion: @escaping (UINavigationController?, Error?) -> Void,
    flowCompletion: @escaping () -> Void) {

    guard juvenileAuthLock.try() else {
      // not calling any completion because this means a flow is already going
      return
    }

    juvenileAuthIsOngoing = true

    guard let parentBarcode = userBarcode() else {
      let description = NSLocalizedString("Cannot confirm library card eligibility.", comment: "Message describing the fact that a patron's barcode is not readable and therefore we cannot establish eligibility to create dependent juvenile cards")
      let recoveryMsg = NSLocalizedString("Please log out and try your card information again.", comment: "A error recovery suggestion related to missing login info")

      let error = NSError(domain: NYPLSimplyEDomain,
                          code: NYPLErrorCode.missingParentBarcodeForJuvenile.rawValue,
                          userInfo: [
                            NSLocalizedDescriptionKey: description,
                            NSLocalizedRecoverySuggestionErrorKey: recoveryMsg])
      NYPLErrorLogger.logError(error)
      eligibilityCompletion(nil, error)
      juvenileAuthIsOngoing = false
      juvenileAuthLock.unlock()
      return
    }

    let coordinator = makeJuvenileCardCreationCoordinator(using: parentBarcode)
    juvenileCardCreationCoordinator = coordinator

    coordinator.configuration.completionHandler = { [weak self] _, _, userInitiated in
      if userInitiated {
        self?.juvenileCardCreationCoordinator = nil
        flowCompletion()
      }
    }

    coordinator.startJuvenileFlow { [weak self] result in
      switch result {
      case .success(let navVC):
        eligibilityCompletion(navVC, nil)
      case .fail(let error):
        NYPLErrorLogger.logError(error)
        self?.juvenileCardCreationCoordinator = nil
        eligibilityCompletion(nil, error)
      }
      self?.juvenileAuthIsOngoing = false
      self?.juvenileAuthLock.unlock()
    }
  }
<<<<<<< HEAD
}

extension NSString {

    @objc var parseJSONString: AnyObject? {

        let data = self.data(using: String.Encoding.utf8.rawValue, allowLossyConversion: false)

        if let jsonData = data {
            // Will return an object or nil if JSON decoding fails
            return try! JSONSerialization.jsonObject(with: jsonData, options: JSONSerialization.ReadingOptions.mutableContainers) as AnyObject?
        } else {
            // Lossless conversion of the string was not possible
            return nil
        }
    }
=======

  /// Performs log out using the given executor verifying no book registry
  /// syncing or book downloads/returns authorizations are in progress.
  /// - Parameter logOutExecutor: The object actually performing the log out.
  /// - Returns: An alert the caller needs to present.
  @objc func logOutOrWarn(using logOutExecutor: NYPLLogOutExecutor) -> UIAlertController? {

    let title = NSLocalizedString("SignOut",
                                  comment: "Title for sign out action")
    let msg: String
    if bookRegistry.syncing {
      msg = NSLocalizedString("Your bookmarks and reading positions are in the process of being saved to the server. Would you like to stop that and continue logging out?",
                              comment: "Warning message offering the user the choice of interrupting book registry syncing to log out immediately, or waiting until that finishes.")
    } else if let drm = drmAuthorizer, drm.workflowsInProgress {
      msg = NSLocalizedString("It looks like you may have a book download or return in progress. Would you like to stop that and continue logging out?",
                              comment: "Warning message offering the user the choice of interrupting the download or return of a book to log out immediately, or waiting until that finishes.")
    } else {
      logOutExecutor.performLogOut()
      return nil
    }

    let alert = UIAlertController(title: title,
                                  message: msg,
                                  preferredStyle: .alert)
    alert.addAction(
      UIAlertAction(title: title,
                    style: .destructive,
                    handler: { _ in
                      logOutExecutor.performLogOut()
      }))
    alert.addAction(
      UIAlertAction(title: NSLocalizedString("Wait", comment: "button title"),
                    style: .cancel,
                    handler: nil))

    return alert
  }
>>>>>>> eeb819d7
}<|MERGE_RESOLUTION|>--- conflicted
+++ resolved
@@ -9,9 +9,6 @@
 import UIKit
 import NYPLCardCreator
 
-<<<<<<< HEAD
-@objcMembers
-=======
 @objc protocol NYPLBookRegistrySyncing: NSObjectProtocol {
   var syncing: Bool {get}
   func reset(_ libraryAccountUUID: String)
@@ -30,7 +27,7 @@
 extension NYPLADEPT: NYPLDRMAuthorizing {}
 extension NYPLBookRegistry: NYPLBookRegistrySyncing {}
 
->>>>>>> eeb819d7
+@objcMembers
 class NYPLSignInBusinessLogic: NSObject {
 
   let libraryAccountID: String
@@ -325,24 +322,6 @@
       self?.juvenileAuthLock.unlock()
     }
   }
-<<<<<<< HEAD
-}
-
-extension NSString {
-
-    @objc var parseJSONString: AnyObject? {
-
-        let data = self.data(using: String.Encoding.utf8.rawValue, allowLossyConversion: false)
-
-        if let jsonData = data {
-            // Will return an object or nil if JSON decoding fails
-            return try! JSONSerialization.jsonObject(with: jsonData, options: JSONSerialization.ReadingOptions.mutableContainers) as AnyObject?
-        } else {
-            // Lossless conversion of the string was not possible
-            return nil
-        }
-    }
-=======
 
   /// Performs log out using the given executor verifying no book registry
   /// syncing or book downloads/returns authorizations are in progress.
@@ -380,5 +359,20 @@
 
     return alert
   }
->>>>>>> eeb819d7
+}
+
+extension NSString {
+
+    @objc var parseJSONString: AnyObject? {
+
+        let data = self.data(using: String.Encoding.utf8.rawValue, allowLossyConversion: false)
+
+        if let jsonData = data {
+            // Will return an object or nil if JSON decoding fails
+            return try! JSONSerialization.jsonObject(with: jsonData, options: JSONSerialization.ReadingOptions.mutableContainers) as AnyObject?
+        } else {
+            // Lossless conversion of the string was not possible
+            return nil
+        }
+    }
 }