//
//  NYPLNetworkExecutor.swift
//  SimplyE
//
//  Created by Ettore Pasquini on 3/19/20.
//  Copyright © 2020 NYPL Labs. All rights reserved.
//

import Foundation

/// Use this enum to express either-or semantics in a result.
enum NYPLResult<SuccessInfo> {
<<<<<<< HEAD
  case success(SuccessInfo, URLResponse?)
  case failure(Error, URLResponse?)
=======
  case success(SuccessInfo)
  case failure(NYPLUserFriendlyError)
>>>>>>> d77c75d7
}

/// A class that is capable of executing network requests in a thread-safe way.
/// This class implements caching according to server response caching headers,
/// but can also be configured to have a fallback mechanism to cache responses
/// that lack a sufficient set of caching headers. This fallback cache attempts
/// to use the value found in the `max-age` directive of the `Cache-Control`
/// header if present, otherwise defaults to 3 hours.
///
/// The cache lives on both memory and disk.
@objc class NYPLNetworkExecutor: NSObject {
  private let urlSession: URLSession

  /// The delegate of the URLSession.
  private let responder: NYPLNetworkResponder

  /// Whether the fallback caching system should be active or not.
  let shouldEnableFallbackCaching: Bool

  /// Designated initializer.
  /// - Parameter shouldEnableFallbackCaching: If set to `true`, the executor
  /// will attempt to cache responses even when these lack a sufficient set of
  /// caching headers. The default is `false`.
  init(shouldEnableFallbackCaching: Bool = false) {
    self.shouldEnableFallbackCaching = shouldEnableFallbackCaching
    self.responder = NYPLNetworkResponder()
    let config = NYPLCaching.makeURLSessionConfiguration()
    self.urlSession = URLSession(configuration: config,
                                 delegate: self.responder,
                                 delegateQueue: nil)
  }

  deinit {
    urlSession.invalidateAndCancel()
  }

  /// A shared generic executor with enabled fallback caching.
  @objc static let shared = NYPLNetworkExecutor(shouldEnableFallbackCaching: true)

  /// Performs a GET request using the specified URL
  /// - Parameters:
  ///   - reqURL: URL of the resource to GET.
  ///   - completion: Always called when the resource is either fetched from
  /// the network or from the cache.
  func GET(_ reqURL: URL,
           completion: @escaping (_ result: NYPLResult<Data>) -> Void) {
    let req = request(for: reqURL)
    executeRequest(req, completion: completion)
  }

  /// Executes a given request.
  /// - Parameters:
  ///   - req: The request to perform.
  ///   - completion: Always called when the resource is either fetched from
  /// the network or from the cache.
  @discardableResult
  func executeRequest(_ req: URLRequest,
<<<<<<< HEAD
           completion: @escaping (_ result: NYPLResult<Data>) -> Void) -> URLSessionDataTask {
=======
                      completion: @escaping (_: NYPLResult<Data>) -> Void) {
>>>>>>> d77c75d7
    let task = urlSession.dataTask(with: req)
    responder.addCompletion(completion, taskID: task.taskIdentifier)
    task.resume()
    return task
  }
}

extension NYPLNetworkExecutor {
  func request(for url: URL) -> URLRequest {

    var urlRequest = URLRequest(url: url,
                                cachePolicy: urlSession.configuration.requestCachePolicy)

    if let authToken = NYPLUserAccount.sharedAccount().authToken {
      let headers = [
        "Authorization" : "Bearer \(authToken)",
        "Content-Type" : "application/json"
      ]

      headers.forEach { urlRequest.setValue($0.value, forHTTPHeaderField: $0.key) }
    }

    return urlRequest
  }

  func clearCache() {
    urlSession.configuration.urlCache?.removeAllCachedResponses()
  }
}

// Objective-C compatibility
extension NYPLNetworkExecutor {
  @objc class func bearerAuthorized(request: URLRequest) -> URLRequest {
    var request = request
    var headers: [String: String] = ["Authorization" : "",
                                     "Content-Type" : "application/json"]
    if let authToken = NYPLUserAccount.sharedAccount().authToken {
      let authenticationValue = "Bearer \(authToken)"
      headers = ["Authorization" : "\(authenticationValue)",
        "Content-Type" : "application/json"]
    }
    for (headerKey, headerValue) in headers {
      request.setValue(headerValue, forHTTPHeaderField: headerKey)
    }
    return request
  }

  /// Performs a GET request using the specified URL
  /// - Parameters:
  ///   - reqURL: URL of the resource to GET.
  ///   - completion: Always called when the resource is either fetched from
  /// the network or from the cache.
  @objc func download(_ reqURL: URL,
                      completion: @escaping (_ result: Data?, _ response: URLResponse?,  _ error: Error?) -> Void) -> URLSessionDownloadTask {
    let req = request(for: reqURL)
    let completionWrapper: (_ result: NYPLResult<Data>) -> Void = { result in
      switch result {
      case let .success(data, response): completion(data, response, nil)
      case let .failure(error, response): completion(nil, response, error)
      }
    }

    let task = urlSession.downloadTask(with: req)
    responder.addCompletion(completionWrapper, taskID: task.taskIdentifier)
    task.resume()

    return task
  }

  /// Performs a GET request using the specified URL, if oauth token is available, it is added to the request
  /// - Parameters:
  ///   - reqURL: URL of the resource to GET.
  ///   - completion: Always called when the resource is either fetched from
  /// the network or from the cache.
  @objc func addBearerAndExecute(_ request: URLRequest,
                     completion: @escaping (_ result: Data?, _ response: URLResponse?,  _ error: Error?) -> Void) -> URLSessionDataTask {
    let req = NYPLNetworkExecutor.bearerAuthorized(request: request)
    let completionWrapper: (_ result: NYPLResult<Data>) -> Void = { result in
      switch result {
      case let .success(data, response): completion(data, response, nil)
      case let .failure(error, response): completion(nil, response, error)
      }
    }
    return executeRequest(req, completion: completionWrapper)
  }

  /// Performs a GET request using the specified URL
  /// - Parameters:
  ///   - reqURL: URL of the resource to GET.
  ///   - completion: Always called when the resource is either fetched from
  /// the network or from the cache.
  @objc func GET(_ reqURL: URL,
                 cachePolicy: NSURLRequest.CachePolicy = .useProtocolCachePolicy,
                 completion: @escaping (_ result: Data?, _ response: URLResponse?,  _ error: Error?) -> Void) -> URLSessionDataTask {
    var req = request(for: reqURL)
    req.cachePolicy = cachePolicy
    let completionWrapper: (_ result: NYPLResult<Data>) -> Void = { result in
      switch result {
      case let .success(data, response): completion(data, response, nil)
      case let .failure(error, response): completion(nil, response, error)
      }
    }
    return executeRequest(req, completion: completionWrapper)
  }

  /// Performs a PUT request using the specified URL
  /// - Parameters:
  ///   - reqURL: URL of the resource to PUT.
  ///   - completion: Always called when the resource is either fetched from
  /// the network or from the cache.
  @objc func PUT(_ reqURL: URL,
                 completion: @escaping (_ result: Data?, _ response: URLResponse?,  _ error: Error?) -> Void) -> URLSessionDataTask {
    var req = request(for: reqURL)
    req.httpMethod = "PUT"
    let completionWrapper: (_ result: NYPLResult<Data>) -> Void = { result in
      switch result {
      case let .success(data, response): completion(data, response, nil)
      case let .failure(error, response): completion(nil, response, error)
      }
    }
    return executeRequest(req, completion: completionWrapper)
  }
}<|MERGE_RESOLUTION|>--- conflicted
+++ resolved
@@ -10,13 +10,8 @@
 
 /// Use this enum to express either-or semantics in a result.
 enum NYPLResult<SuccessInfo> {
-<<<<<<< HEAD
   case success(SuccessInfo, URLResponse?)
-  case failure(Error, URLResponse?)
-=======
-  case success(SuccessInfo)
-  case failure(NYPLUserFriendlyError)
->>>>>>> d77c75d7
+  case failure(NYPLUserFriendlyError, URLResponse?)
 }
 
 /// A class that is capable of executing network requests in a thread-safe way.
@@ -74,11 +69,7 @@
   /// the network or from the cache.
   @discardableResult
   func executeRequest(_ req: URLRequest,
-<<<<<<< HEAD
-           completion: @escaping (_ result: NYPLResult<Data>) -> Void) -> URLSessionDataTask {
-=======
-                      completion: @escaping (_: NYPLResult<Data>) -> Void) {
->>>>>>> d77c75d7
+           completion: @escaping (_: NYPLResult<Data>) -> Void) -> URLSessionDataTask {
     let task = urlSession.dataTask(with: req)
     responder.addCompletion(completion, taskID: task.taskIdentifier)
     task.resume()
@@ -104,7 +95,7 @@
     return urlRequest
   }
 
-  func clearCache() {
+  @objc func clearCache() {
     urlSession.configuration.urlCache?.removeAllCachedResponses()
   }
 }
