--- conflicted
+++ resolved
@@ -62,13 +62,8 @@
 "Settings" = "Impostazioni";
 "Show" = "Mostra";
 "SignOut" = "Disconnessione";
-<<<<<<< HEAD
-"SigningOut" = "Firma out";
-"SignUp" = "Registrazione";
-=======
 "SigningOut" = "Disconnessione in corso";
 "SignUp" = "Registrati";
->>>>>>> 817cf2c5
 "SoftwareLicenses" = "Licenze software";
 "SyncFailed" = "Sincronizzazione non riuscita";
 "TimedOut" = "Tempo scaduto";
