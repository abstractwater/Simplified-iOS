--- conflicted
+++ resolved
@@ -1,33 +1,21 @@
 #!/bin/bash
 
-<<<<<<< HEAD
-# Usage: run this script from the root of Simplified-iOS repo.
-#
-#     ./scripts/build-carthage.sh [-skipR2]
-#
-# Parameters:
-#     --skipR2: Avoid building the Carthage dependencies inside each R2 repo
-#               (such as r2-shared-swift, etc)
-#
-# Description: This scripts wipes your Carthage folders, checks out and rebuilds
-#              all dependencies. When `--skipR2` is omitted, it also updates
-#              the cartfile for this and every R2 repo before building.
-=======
 # SUMMARY
 #   This script builds all the dependencies managed by Carthage.
-#   It wipes the Carthage folder beforehand.
+#   It wipes the Carthage folder beforehand and runs `carthage update`
+#   for every repo before building.
 #
 # USAGE
 #   Run this script from the root of Simplified-iOS repo:
 #
-#     ./scripts/build-carthage.sh [--no-private]
+#     ./scripts/build-carthage.sh [--no-private ]
 #
 # PARAMETERS
 #   --no-private: skips building private repos.
 #
 # NOTE
 #   This script is idempotent so it can be run safely over and over.
->>>>>>> 9f3c30fd
+#   It assumes that the R2 repos are checked out as siblings of Simplified-iOS.
 
 if [ "$BUILD_CONTEXT" == "" ]; then
   echo "Building Carthage..."
@@ -39,22 +27,10 @@
 rm -rf ~/Library/Caches/org.carthage.CarthageKit
 rm -rf Carthage
 
-<<<<<<< HEAD
 # build the Carthage folders of the R2 repos. This is needed in order for the
 # `Simplified-R2dev` target to build correctly.
-if [ "$1" = "--skipR2" ]; then
-  echo "Skipping rebuilding R2 Carthages."
-else
-  ./scripts/build-carthage-R2.sh
-fi
+./scripts/build-carthage-R2.sh
 
-carthage checkout --use-ssh
-
-./Carthage/Checkouts/NYPLAEToolkit/fetch-audioengine.sh
-
-echo "Building Carthage dependencies for Simplified-iOS..."
-carthage build --platform ios
-=======
 if [ "$1" == "--no-private" ]; then
   carthage checkout
 else
@@ -67,4 +43,3 @@
 
 echo "Carthage build..."
 carthage build --platform ios
->>>>>>> 9f3c30fd
